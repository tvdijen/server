--- conflicted
+++ resolved
@@ -129,11 +129,7 @@
 static int run_test(MYSQL_THD thd, struct st_mysql_sys_var *var, void *save,
                     struct st_mysql_value *value)
 {
-<<<<<<< HEAD
-  *(my_bool*) save= 0;          /* Set value for sql_service_run_test */
-=======
   *(my_bool*)save= 1; // must initialize the return value
->>>>>>> 829cb1a4
   return (test_passed= (do_tests() == 0)) == 0;
 }
 
