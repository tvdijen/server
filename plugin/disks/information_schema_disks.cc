--- conflicted
+++ resolved
@@ -74,22 +74,13 @@
   CEnd()
 };
 
-<<<<<<< HEAD
-
-
-int disks_table_add_row(THD* pThd,
-                        TABLE* pTable,
-                        const char* zDisk,
-                        const char* zPath,
-                        const struct statvfs& info)
-=======
+
 static int disks_table_add_row_stat(
                                     THD* pThd,
                                     TABLE* pTable,
                                     const char* zDisk,
                                     const char* zPath,
                                     const st_info &info)
->>>>>>> cf1a944f
 {
     // From: http://pubs.opengroup.org/onlinepubs/009695399/basedefs/sys/statvfs.h.html
     // and same for statfs:
@@ -286,15 +277,9 @@
     "Johan Wikman, Daniel Black",      /* author */
     "Disk space information",          /* description */
     PLUGIN_LICENSE_GPL,                /* license type */
-<<<<<<< HEAD
     Show::disks_table_init,            /* init function */
-    NULL,                              /* deinit function */
-    0x0101,                            /* version = 1.1 */
-=======
-    disks_table_init,                  /* init function */
-    disks_table_deinit,                /* deinit function */
+    Show::disks_table_deinit,          /* deinit function */
     0x0102,                            /* version = 1.2 */
->>>>>>> cf1a944f
     NULL,                              /* no status variables */
     NULL,                              /* no system variables */
     "1.2",                             /* String version representation */
