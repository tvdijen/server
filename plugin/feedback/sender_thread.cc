--- conflicted
+++ resolved
@@ -183,11 +183,7 @@
     str.length(0);
     str.append(STRING_WITH_LEN("FEEDBACK_SERVER_UID"));
     str.append('\t');
-<<<<<<< HEAD
-    str.append(server_uid_buf, sizeof(server_uid_buf)-1);
-=======
-    str.append(server_uid);
->>>>>>> a4ef05d0
+    str.append(server_uid,  sizeof(server_uid)-1);
     str.append('\n');
     str.append(STRING_WITH_LEN("FEEDBACK_WHEN"));
     str.append('\t');
