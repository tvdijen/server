--- conflicted
+++ resolved
@@ -157,22 +157,7 @@
   if (unlikely(! m_row_exists))
     return HA_ERR_RECORD_DELETED;
 
-<<<<<<< HEAD
   DBUG_ASSERT(table->s->null_bytes == 0);
-=======
-  /*
-    Note:
-    There are no NULL columns in this table,
-    so there are no null bits reserved for NULL flags per column.
-    There are no VARCHAR columns either, so the record is not
-    in HA_OPTION_PACK_RECORD format as most other performance_schema tables.
-    When HA_OPTION_PACK_RECORD is not set,
-    the table record reserves an extra null byte, see open_binary_frm().
-  */
-
-  assert(table->s->null_bytes == 1);
-  buf[0]= 0;
->>>>>>> cf63eece
 
   for (; (f= *fields) ; fields++)
   {
