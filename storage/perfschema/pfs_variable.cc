<<<<<<< HEAD
/* Copyright (c) 2015, 2018, Oracle and/or its affiliates. All rights reserved.
   Copyright (c) 2020, MariaDB Corporation.
=======
/* Copyright (c) 2015, 2021, Oracle and/or its affiliates.
>>>>>>> 157e6627

  This program is free software; you can redistribute it and/or modify
  it under the terms of the GNU General Public License, version 2.0,
  as published by the Free Software Foundation.

  This program is also distributed with certain software (including
  but not limited to OpenSSL) that is licensed under separate terms,
  as designated in a particular file or component or in included license
  documentation.  The authors of MySQL hereby grant you an additional
  permission to link the program and your derivative works with the
  separately licensed software that they have included with MySQL.

  This program is distributed in the hope that it will be useful,
  but WITHOUT ANY WARRANTY; without even the implied warranty of
  MERCHANTABILITY or FITNESS FOR A PARTICULAR PURPOSE.  See the
  GNU General Public License, version 2.0, for more details.

  You should have received a copy of the GNU General Public License
  along with this program; if not, write to the Free Software
  Foundation, Inc., 51 Franklin Street, Fifth Floor, Boston, MA 02110-1301, USA */

/**
  @file storage/perfschema/pfs_variable.cc
  Performance schema system variable and status variable (implementation).
*/
#include "sql_plugin.h"
#include "pfs_variable.h"
#include "my_sys.h"
#include "debug_sync.h"
#include "pfs.h"
#include "pfs_global.h"
#include "pfs_visitor.h"
#include "sql_audit.h"                      // audit_global_variable_get

static inline SHOW_SCOPE show_scope_from_type(enum enum_mysql_show_type type)
{
  switch(type) {
    case SHOW_BOOL:
    case SHOW_CHAR:
    case SHOW_CHAR_PTR:
    case SHOW_DOUBLE:
    case SHOW_HAVE:
    case SHOW_HA_ROWS:
    case SHOW_KEY_CACHE_LONG:
    case SHOW_LEX_STRING:
    case SHOW_LONG_NOFLUSH:
    case SHOW_MY_BOOL:
    case SHOW_SINT:
    case SHOW_SLONG:
    case SHOW_SLONGLONG:
    case SHOW_SYS:
    case SHOW_UINT:
    case SHOW_ULONG:
    case SHOW_ULONGLONG:
      return SHOW_SCOPE_GLOBAL;

    case SHOW_DOUBLE_STATUS:
    case SHOW_LONGLONG_STATUS:
    case SHOW_LONG_STATUS:
      return SHOW_SCOPE_ALL;

    case SHOW_ARRAY:
    case SHOW_FUNC:
    case SHOW_SIMPLE_FUNC:
    case SHOW_UNDEF:
    default:
      return SHOW_SCOPE_UNDEF;
  }
  return SHOW_SCOPE_UNDEF;
}


/**
  CLASS PFS_system_variable_cache
*/

/**
  Build a sorted list of all system variables from the system variable hash.
  Filter by scope. Must be called inside of LOCK_plugin_delete.
*/
bool PFS_system_variable_cache::init_show_var_array(enum_var_type scope, bool strict)
{
  assert(!m_initialized);
  m_query_scope= scope;

  mysql_prlock_rdlock(&LOCK_system_variables_hash);
  DEBUG_SYNC(m_current_thd, "acquired_LOCK_system_variables_hash");

  /* Record the system variable hash version to detect subsequent changes. */
  m_version= get_system_variable_hash_version();

  /* Build the SHOW_VAR array from the system variable hash. */
  SHOW_VAR *vars= enumerate_sys_vars(m_current_thd, true, m_query_scope/*, strict */);
  m_show_var_array.reserve(get_system_variable_hash_records());
  for (int i=0; vars[i].name; i++)
    m_show_var_array.set(i, vars[i]);

  mysql_prlock_unlock(&LOCK_system_variables_hash);

  /* Increase cache size if necessary. */
  m_cache.reserve(m_show_var_array.elements());

  m_initialized= true;
  return true;
}

/**
  Build an array of SHOW_VARs from the system variable hash.
  Filter for SESSION scope.
*/
bool PFS_system_variable_cache::do_initialize_session(void)
{
  /* Block plugins from unloading. */
  mysql_mutex_lock(&LOCK_plugin_delete);

  /* Build the array. */
  bool ret= init_show_var_array(OPT_SESSION, true);

  mysql_mutex_unlock(&LOCK_plugin_delete);
  return ret;
}

/**
  Match system variable scope to desired scope.
*/
bool PFS_system_variable_cache::match_scope(int scope)
{
  switch (scope)
  {
    case sys_var::GLOBAL:
      return m_query_scope == OPT_GLOBAL;
      break;

    case sys_var::SESSION:
      return (m_query_scope == OPT_GLOBAL || m_query_scope == OPT_SESSION);
      break;

    case sys_var::ONLY_SESSION:
      return m_query_scope == OPT_SESSION;
      break;

    default:
      return false;
      break;
  }
  return false;
}

/**
  Build a GLOBAL system variable cache.
*/
int PFS_system_variable_cache::do_materialize_global(void)
{
  /* Block system variable additions or deletions. */
  mysql_mutex_lock(&LOCK_global_system_variables);

  m_materialized= false;

  /*
     Build array of SHOW_VARs from system variable hash. Do this within
     LOCK_plugin_delete to ensure that the hash table remains unchanged
     during materialization.
   */
  if (!m_external_init)
    init_show_var_array(OPT_GLOBAL, true);

  /* Resolve the value for each SHOW_VAR in the array, add to cache. */
  for (SHOW_VAR *show_var= m_show_var_array.front();
       show_var->value && (show_var != m_show_var_array.end()); show_var++)
  {
    const char* name= show_var->name;
    sys_var *value= (sys_var *)show_var->value;
    assert(value);

    if ((m_query_scope == OPT_GLOBAL) &&
        (!my_strcasecmp(system_charset_info, name, "sql_log_bin")))
    {
      /*
        PLEASE READ:
        http://dev.mysql.com/doc/relnotes/mysql/5.7/en/news-5-7-6.html

        SQL_LOG_BIN is:
        - declared in sys_vars.cc as both GLOBAL and SESSION in 5.7
        - impossible to SET with SET GLOBAL (raises an error)
        - and yet can be read with @@global.sql_log_bin

        When show_compatibility_56 = ON,
        - SHOW GLOBAL VARIABLES does expose a row for SQL_LOG_BIN
        - INFORMATION_SCHEMA.GLOBAL_VARIABLES also does expose a row,
        both are for backward compatibility of existing applications,
        so that no application logic change is required.

        Now, with show_compatibility_56 = OFF (aka, in this code)
        - SHOW GLOBAL VARIABLES does -- not -- expose a row for SQL_LOG_BIN
        - PERFORMANCE_SCHEMA.GLOBAL_VARIABLES also does -- not -- expose a row
        so that a clean interface is exposed to (upgraded and modified) applications.

        The assert below will fail once SQL_LOG_BIN really is defined
        as SESSION_ONLY (in 5.8), so that this special case can be removed.
      */
      assert(value->scope() == sys_var::SESSION);
      continue;
    }

    /* Match the system variable scope to the target scope. */
    if (match_scope(value->scope()))
    {
      /* Resolve value, convert to text, add to cache. */
      System_variable system_var(m_current_thd, show_var, m_query_scope, false);
      m_cache.push(system_var);
    }
  }

  m_materialized= true;
  mysql_mutex_unlock(&LOCK_global_system_variables);
  return 0;
}

/**
  Build a GLOBAL and SESSION system variable cache.
*/
int PFS_system_variable_cache::do_materialize_all(THD *unsafe_thd)
{
  int ret= 1;

  m_unsafe_thd= unsafe_thd;
  m_safe_thd= NULL;
  m_materialized= false;
  m_cache.clear();

  /* Block plugins from unloading. */
  mysql_mutex_lock(&LOCK_plugin_delete);

  /*
     Build array of SHOW_VARs from system variable hash. Do this within
     LOCK_plugin_delete to ensure that the hash table remains unchanged
     while this thread is materialized.
   */
  if (!m_external_init)
    init_show_var_array(OPT_SESSION, false);

  /* Get and lock a validated THD from the thread manager. */
  if ((m_safe_thd= get_THD(unsafe_thd)) != NULL)
  {
    DEBUG_SYNC(m_current_thd, "materialize_session_variable_array_THD_locked");
    for (SHOW_VAR *show_var= m_show_var_array.front();
         show_var->value && (show_var != m_show_var_array.end()); show_var++)
    {
<<<<<<< HEAD
=======
      const char* name= show_var->name;
      sys_var *value= (sys_var *)show_var->value;
      assert(value);
      bool ignore= false;

      if (value->scope() == sys_var::SESSION &&
          (!my_strcasecmp(system_charset_info, name, "gtid_executed")))
      {
        /*
         GTID_EXECUTED is:
         - declared in sys_vars.cc as both GLOBAL and SESSION in 5.7
         - can be read with @@session.gtid_executed

         When show_compatibility_56 = ON,
         - SHOW SESSION VARIABLES does expose a row for GTID_EXECUTED
         - INFORMATION_SCHEMA.SESSION_VARIABLES also does expose a row,
         both are for backward compatibility of existing applications,
         so that no application logic change is required.

         Now, with show_compatibility_56 = OFF (aka, in this code)
         - SHOW SESSION VARIABLES does -- not -- expose a row for GTID_EXECUTED
         - PERFORMANCE_SCHEMA.SESSION_VARIABLES also does -- not -- expose a row
         so that a clean interface is exposed to (upgraded and modified)
         applications.

         This special case needs be removed once @@SESSION.GTID_EXECUTED is
         deprecated.
        */
        ignore= true;
        
      }
>>>>>>> 157e6627
      /* Resolve value, convert to text, add to cache. */
      System_variable system_var(m_safe_thd, show_var, m_query_scope, false);
      m_cache.push(system_var);
    }

    /* Release lock taken in get_THD(). */
    mysql_mutex_unlock(&m_safe_thd->LOCK_thd_data);

    m_materialized= true;
    ret= 0;
  }

  mysql_mutex_unlock(&LOCK_plugin_delete);
  return ret;
}

/**
  Allocate and assign mem_root for system variable materialization.
*/
void PFS_system_variable_cache::set_mem_root(void)
{
  if (m_mem_sysvar_ptr == NULL)
  {
    init_sql_alloc(PSI_INSTRUMENT_ME, &m_mem_sysvar, SYSVAR_MEMROOT_BLOCK_SIZE, 0, 0);
    m_mem_sysvar_ptr= &m_mem_sysvar;
  }
  m_mem_thd= &current_thd->mem_root;      /* pointer to current THD mem_root */
  m_mem_thd_save= *m_mem_thd;             /* restore later */
  *m_mem_thd= &m_mem_sysvar;              /* use temporary mem_root */
}

/**
  Mark memory blocks in the temporary mem_root as free.
  Restore THD::mem_root.
*/
void PFS_system_variable_cache::clear_mem_root(void)
{
  if (m_mem_sysvar_ptr)
  {
    free_root(&m_mem_sysvar, MYF(MY_MARK_BLOCKS_FREE));
    *m_mem_thd= m_mem_thd_save;          /* restore original mem_root */
    m_mem_thd= NULL;
    m_mem_thd_save= NULL;
  }
}

/**
  Free the temporary mem_root.
  Restore THD::mem_root if necessary.
*/
void PFS_system_variable_cache::free_mem_root(void)
{
  if (m_mem_sysvar_ptr)
  {
    free_root(&m_mem_sysvar, MYF(0));
    m_mem_sysvar_ptr= NULL;
    if (m_mem_thd && m_mem_thd_save)
    {
      *m_mem_thd= m_mem_thd_save;       /* restore original mem_root */
      m_mem_thd= NULL;
      m_mem_thd_save= NULL;
    }
  }
}

/**
  Build a SESSION system variable cache for a pfs_thread.
  Requires that init_show_var_array() has already been called.
  Return 0 for success.
*/
int PFS_system_variable_cache::do_materialize_session(PFS_thread *pfs_thread)
{
  int ret= 1;

  m_pfs_thread= pfs_thread;
  m_materialized= false;
  m_cache.clear();

  /* Block plugins from unloading. */
  mysql_mutex_lock(&LOCK_plugin_delete);

  /* The SHOW_VAR array must be initialized externally. */
  assert(m_initialized);

  /* Use a temporary mem_root to avoid depleting THD mem_root. */
  if (m_use_mem_root)
    set_mem_root();

  /* Get and lock a validated THD from the thread manager. */
  if ((m_safe_thd= get_THD(pfs_thread)) != NULL)
  {
    for (SHOW_VAR *show_var= m_show_var_array.front();
         show_var->value && (show_var != m_show_var_array.end()); show_var++)
    {
      sys_var *value= (sys_var *)show_var->value;

      /* Match the system variable scope to the target scope. */
      if (match_scope(value->scope()))
      {
        /* Resolve value, convert to text, add to cache. */
        System_variable system_var(m_safe_thd, show_var, m_query_scope, false);
        m_cache.push(system_var);
      }
    }

    /* Release lock taken in get_THD(). */
    mysql_mutex_unlock(&m_safe_thd->LOCK_thd_data);

    m_materialized= true;
    ret= 0;
  }

  /* Mark mem_root blocks as free. */
  if (m_use_mem_root)
    clear_mem_root();

  mysql_mutex_unlock(&LOCK_plugin_delete);
  return ret;
}

/**
  Materialize a single system variable for a pfs_thread.
  Requires that init_show_var_array() has already been called.
  Return 0 for success.
*/
int PFS_system_variable_cache::do_materialize_session(PFS_thread *pfs_thread, uint index)
{
  int ret= 1;

  m_pfs_thread= pfs_thread;
  m_materialized= false;
  m_cache.clear();

  /* Block plugins from unloading. */
  mysql_mutex_lock(&LOCK_plugin_delete);

  /* The SHOW_VAR array must be initialized externally. */
  assert(m_initialized);

  /* Get and lock a validated THD from the thread manager. */
  if ((m_safe_thd= get_THD(pfs_thread)) != NULL)
  {
    SHOW_VAR *show_var= &m_show_var_array.at(index);

    if (show_var && show_var->value &&
        (show_var != m_show_var_array.end()))
    {
      sys_var *value= (sys_var *)show_var->value;

      /* Match the system variable scope to the target scope. */
      if (match_scope(value->scope()))
      {
        /* Resolve value, convert to text, add to cache. */
        System_variable system_var(m_safe_thd, show_var, m_query_scope, false);
        m_cache.push(system_var);
      }
    }

    /* Release lock taken in get_THD(). */
    mysql_mutex_unlock(&m_safe_thd->LOCK_thd_data);

    m_materialized= true;
    ret= 0;
  }

  mysql_mutex_unlock(&LOCK_plugin_delete);
  return ret;
}

/**
  Build a SESSION system variable cache for a THD.
*/
int PFS_system_variable_cache::do_materialize_session(THD *unsafe_thd)
{
  int ret= 1;

  m_unsafe_thd= unsafe_thd;
  m_safe_thd= NULL;
  m_materialized= false;
  m_cache.clear();

  /* Block plugins from unloading. */
  mysql_mutex_lock(&LOCK_plugin_delete);

  /*
     Build array of SHOW_VARs from system variable hash. Do this within
     LOCK_plugin_delete to ensure that the hash table remains unchanged
     while this thread is materialized.
   */
  if (!m_external_init)
    init_show_var_array(OPT_SESSION, true);

  /* Get and lock a validated THD from the thread manager. */
  if ((m_safe_thd= get_THD(unsafe_thd)) != NULL)
  {
    for (SHOW_VAR *show_var= m_show_var_array.front();
         show_var->value && (show_var != m_show_var_array.end()); show_var++)
    {
      sys_var *value = (sys_var *)show_var->value;

      /* Match the system variable scope to the target scope. */
      if (match_scope(value->scope()))
      {
        /* Resolve value, convert to text, add to cache. */
        System_variable system_var(m_safe_thd, show_var, m_query_scope, false);
        m_cache.push(system_var);
      }
    }

    /* Release lock taken in get_THD(). */
    mysql_mutex_unlock(&m_safe_thd->LOCK_thd_data);

    m_materialized= true;
    ret= 0;
  }

  mysql_mutex_unlock(&LOCK_plugin_delete);
  return ret;
}


/**
  CLASS System_variable
*/

/**
  Empty placeholder.
*/
System_variable::System_variable()
  : m_name(NULL), m_name_length(0), m_value_length(0), m_type(SHOW_UNDEF), m_scope(0),
    m_ignore(false), m_charset(NULL), m_initialized(false)
{
  m_value_str[0]= '\0';
}

/**
  GLOBAL or SESSION system variable.
*/
System_variable::System_variable(THD *target_thd, const SHOW_VAR *show_var,
                                 enum_var_type query_scope, bool ignore)
  : m_name(NULL), m_name_length(0), m_value_length(0), m_type(SHOW_UNDEF), m_scope(0),
    m_ignore(ignore), m_charset(NULL), m_initialized(false)
{
  init(target_thd, show_var, query_scope);
}

/**
  Get sys_var value from global or local source then convert to string.
*/
void System_variable::init(THD *target_thd, const SHOW_VAR *show_var,
                           enum_var_type query_scope)
{
  if (show_var == NULL || show_var->name == NULL)
    return;

<<<<<<< HEAD
  DBUG_ASSERT(show_var->type == SHOW_SYS);

=======
  enum_mysql_show_type show_var_type= show_var->type;
  assert(show_var_type == SHOW_SYS);
  
>>>>>>> 157e6627
  m_name= show_var->name;
  m_name_length= strlen(m_name);

  /* Deprecated variables are ignored but must still be accounted for. */
  if (m_ignore)
  {
    m_value_str[0]= '\0';
    m_value_length= 0;
    m_initialized= true;
    return;
  }

  /* Block remote target thread from updating this system variable. */
  /*XXX
  THD *current_thread= current_thd;
  if (target_thd != current_thread)
    mysql_mutex_lock(&target_thd->LOCK_thd_sysvar);*/

  sys_var *system_var= (sys_var *)show_var->value;
  assert(system_var != NULL);
  m_charset= system_var->charset(target_thd);
  m_type= system_var->show_type();
  m_scope= system_var->scope();

  /* Get the value of the system variable. */
  String buf(m_value_str, sizeof(m_value_str) - 1, system_charset_info);
  if (!system_var->val_str_nolock(&buf, target_thd,
               system_var->value_ptr(target_thd, query_scope, &null_clex_str)))
    buf.length(0);

  m_value_length= MY_MIN(buf.length(), SHOW_VAR_FUNC_BUFF_SIZE);

  /* Returned value may reference a string other than m_value_str. */
  if (buf.ptr() != m_value_str)
    memcpy(m_value_str, buf.ptr(), m_value_length);
  m_value_str[m_value_length]= 0;

  /*XXX
  if (target_thd != current_thread)
    mysql_mutex_unlock(&target_thd->LOCK_thd_sysvar);*/

  m_initialized= true;
}


/**
  CLASS PFS_status_variable_cache
*/

PFS_status_variable_cache::
PFS_status_variable_cache(bool external_init) :
                          PFS_variable_cache<Status_variable>(external_init),
                          m_show_command(false), m_sum_client_status(NULL)
{
  /* Determine if the originating query is a SHOW command. */
  m_show_command= (m_current_thd->lex->sql_command == SQLCOM_SHOW_STATUS);
}

/**
  Build cache of SESSION status variables for a user.
*/
int PFS_status_variable_cache::materialize_user(PFS_user *pfs_user)
{
  if (!pfs_user)
    return 1;

  if (is_materialized(pfs_user))
    return 0;

  if (!pfs_user->m_lock.is_populated())
    return 1;

  /* Set callback function. */
  m_sum_client_status= sum_user_status;
  return do_materialize_client((PFS_client *)pfs_user);
}

/**
  Build cache of SESSION status variables for a host.
*/
int PFS_status_variable_cache::materialize_host(PFS_host *pfs_host)
{
  if (!pfs_host)
    return 1;

  if (is_materialized(pfs_host))
    return 0;

  if (!pfs_host->m_lock.is_populated())
    return 1;

  /* Set callback function. */
  m_sum_client_status= sum_host_status;
  return do_materialize_client((PFS_client *)pfs_host);
}

/**
  Build cache of SESSION status variables for an account.
*/
int PFS_status_variable_cache::materialize_account(PFS_account *pfs_account)
{
  if (!pfs_account)
    return 1;

  if (is_materialized(pfs_account))
    return 0;

  if (!pfs_account->m_lock.is_populated())
    return 1;

  /* Set callback function. */
  m_sum_client_status= sum_account_status;
  return do_materialize_client((PFS_client *)pfs_account);
}
/**
  Compare status variable scope to desired scope.
  @param variable_scope         Scope of current status variable
  @return TRUE if variable matches the query scope
*/
bool PFS_status_variable_cache::match_scope(SHOW_SCOPE variable_scope, bool strict)
{
  switch (variable_scope)
  {
    case SHOW_SCOPE_GLOBAL:
      return (m_query_scope == OPT_GLOBAL) || (! strict && (m_query_scope == OPT_SESSION));
      break;
    case SHOW_SCOPE_SESSION:
      /* Ignore session-only vars if aggregating by user, host or account. */
      if (m_aggregate)
        return false;
      else
        return (m_query_scope == OPT_SESSION);
      break;
    case SHOW_SCOPE_ALL:
      return (m_query_scope == OPT_GLOBAL || m_query_scope == OPT_SESSION);
      break;
    case SHOW_SCOPE_UNDEF:
    default:
      return false;
      break;
  }
  return false;
}

/*
  Exclude specific status variables from the query by name or prefix.
  Return TRUE if variable should be filtered.
*/
bool PFS_status_variable_cache::filter_by_name(const SHOW_VAR *show_var)
{
  assert(show_var);
  assert(show_var->name);

  if (show_var->type == SHOW_ARRAY)
  {
    /* The SHOW_ARRAY name is the prefix for the variables in the subarray. */
    const char *prefix= show_var->name;
    /* Exclude COM counters if not a SHOW STATUS command. */
    if (!my_strcasecmp(system_charset_info, prefix, "Com") && !m_show_command)
      return true;
  }
  else
  {
    /*
      Slave status resides in Performance Schema replication tables. Exclude
      these slave status variables from the SHOW STATUS command and from the
      status tables.
      Assume null prefix to ensure that only server-defined slave status
      variables are filtered.
    */
    const char *name= show_var->name;
    if (!my_strcasecmp(system_charset_info, name, "Slave_running") ||
        !my_strcasecmp(system_charset_info, name, "Slave_retried_transactions") ||
        !my_strcasecmp(system_charset_info, name, "Slave_last_heartbeat") ||
        !my_strcasecmp(system_charset_info, name, "Slave_received_heartbeats") ||
        !my_strcasecmp(system_charset_info, name, "Slave_heartbeat_period"))
    {
      return true;
    }
  }

  return false;
}

/**
  Check that the variable type is aggregatable.

  @param variable_type         Status variable type
  @return TRUE if variable type can be aggregated
*/
bool PFS_status_variable_cache::can_aggregate(enum_mysql_show_type variable_type)
{
  switch(variable_type)
  {
    /*
      All server status counters that are totaled across threads are defined in
      system_status_var as either SHOW_LONGLONG_STATUS or SHOW_LONG_STATUS.
      These data types are not available to plugins.
    */
    case SHOW_LONGLONG_STATUS:
    case SHOW_LONG_STATUS:
      return true;
      break;

    /* Server and plugin */
    case SHOW_UNDEF:
    case SHOW_BOOL:
    case SHOW_CHAR:
    case SHOW_CHAR_PTR:
    case SHOW_ARRAY:
    case SHOW_FUNC:
    case SHOW_INT:
    case SHOW_LONG:
    case SHOW_LONGLONG:
    case SHOW_DOUBLE:
    /* Server only */
    case SHOW_HAVE:
    case SHOW_MY_BOOL:
    case SHOW_SYS:
    case SHOW_LEX_STRING:
    case SHOW_KEY_CACHE_LONG:
    case SHOW_DOUBLE_STATUS:
    case SHOW_HA_ROWS:
    case SHOW_LONG_NOFLUSH:
    case SHOW_SLONG:
    default:
      return false;
      break;
  }
}

/**
  Check if a status variable should be excluded from the query.
  Return TRUE if the variable should be excluded.
*/
bool PFS_status_variable_cache::filter_show_var(const SHOW_VAR *show_var, bool strict)
{
  /* Match the variable scope with the query scope. */
  if (!match_scope(show_scope_from_type(show_var->type), strict))
    return true;

  /* Exclude specific status variables by name or prefix. */
  if (filter_by_name(show_var))
    return true;

  /* For user, host or account, ignore variables having non-aggregatable types. */
  if (m_aggregate && !can_aggregate(show_var->type))
    return true;

  return false;
}


/**
  Build an array of SHOW_VARs from the global status array. Expand nested
  subarrays, filter unwanted variables.
  NOTE: Must be done inside of LOCK_status to guard against plugin load/unload.
*/
bool PFS_status_variable_cache::init_show_var_array(enum_var_type scope, bool strict)
{
  assert(!m_initialized);

  /* Resize if necessary. */
  m_show_var_array.reserve(all_status_vars.elements + 1);

  m_query_scope= scope;

  for (SHOW_VAR *show_var_iter= dynamic_element(&all_status_vars, 0, SHOW_VAR *);
       show_var_iter != dynamic_element(&all_status_vars, all_status_vars.elements, SHOW_VAR *);
       show_var_iter++)
  {
    SHOW_VAR show_var= *show_var_iter;

    /* Check if this status var should be excluded from the query. */
    if (filter_show_var(&show_var, strict))
      continue;

    if (show_var.type == SHOW_ARRAY)
    {
      /* Expand nested subarray. The name is used as a prefix. */
      expand_show_var_array((SHOW_VAR *)show_var.value, show_var.name, strict);
    }
    else
    {
      show_var.name= make_show_var_name(NULL, show_var.name);
      m_show_var_array.push(show_var);
    }
  }

  /* Last element is NULL. */
  st_mysql_show_var empty= {0,0,SHOW_UNDEF};
  m_show_var_array.push(empty);

  /* Get the latest version of all_status_vars. */
  m_version= get_status_vars_version();

  /* Increase cache size if necessary. */
  m_cache.reserve(m_show_var_array.elements());

  m_initialized= true;
  return true;
}

/**
  Expand a nested subarray of status variables, indicated by a type of SHOW_ARRAY.
*/
void PFS_status_variable_cache::expand_show_var_array(const SHOW_VAR *show_var_array, const char *prefix, bool strict)
{
  for (const SHOW_VAR *show_var_ptr= show_var_array;
       show_var_ptr && show_var_ptr->name;
       show_var_ptr++)
  {
    SHOW_VAR show_var= *show_var_ptr;

    if (filter_show_var(&show_var, strict))
      continue;

    if (show_var.type == SHOW_ARRAY)
    {
      char name_buf[SHOW_VAR_MAX_NAME_LEN];
      show_var.name= make_show_var_name(prefix, show_var.name, name_buf, sizeof(name_buf));
      /* Expand nested subarray. The name is used as a prefix. */
      expand_show_var_array((SHOW_VAR *)show_var.value, show_var.name, strict);
    }
    else
    {
      /* Add the SHOW_VAR element. Make a local copy of the name string. */
      show_var.name= make_show_var_name(prefix, show_var.name);
      m_show_var_array.push(show_var);
    }
  }
}

/**
  Build the complete status variable name, with prefix. Return in buffer provided.
*/
char * PFS_status_variable_cache::make_show_var_name(const char* prefix, const char* name,
                                                     char *name_buf, size_t buf_len)
{
  assert(name_buf != NULL);
  char *prefix_end= name_buf;

  if (prefix && *prefix)
  {
    /* Drop the prefix into the front of the name buffer. */
    prefix_end= my_stpnmov(name_buf, prefix, buf_len-1);
    *prefix_end++= '_';
  }

  /* Restrict name length to remaining buffer size. */
  size_t max_name_len= name_buf + buf_len - prefix_end;

  /* Load the name into the buffer after the prefix. */
  my_stpnmov(prefix_end, name, max_name_len);
  name_buf[buf_len-1]= 0;

  return (name_buf);
}

/**
  Make a copy of the name string prefixed with the subarray name if necessary.
*/
char * PFS_status_variable_cache::make_show_var_name(const char* prefix, const char* name)
{
  char name_buf[SHOW_VAR_MAX_NAME_LEN];
  size_t buf_len= sizeof(name_buf);
  make_show_var_name(prefix, name, name_buf, buf_len);
  return m_current_thd->strdup(name_buf); /* freed at statement end */
}

/**
  Build an internal SHOW_VAR array from the external status variable array.
*/
bool PFS_status_variable_cache::do_initialize_session(void)
{
  /* Acquire LOCK_status to guard against plugin load/unload. */
  //if (m_current_thd->fill_status_recursion_level++ == 0)
    mysql_mutex_lock(&LOCK_status);

  bool ret= init_show_var_array(OPT_SESSION, true);

  //if (m_current_thd->fill_status_recursion_level-- == 1)
    mysql_mutex_unlock(&LOCK_status);

  return ret;
}

/**
  For the current THD, use initial_status_vars taken from before the query start.
*/
STATUS_VAR *PFS_status_variable_cache::set_status_vars(void)
{
  STATUS_VAR *status_vars;
  if (m_safe_thd == m_current_thd && m_current_thd->initial_status_var != NULL)
    status_vars= m_current_thd->initial_status_var;
  else
    status_vars= &m_safe_thd->status_var;

  return status_vars;
}

/**
  Build cache for GLOBAL status variables using values totaled from all threads.
*/
int PFS_status_variable_cache::do_materialize_global(void)
{
  STATUS_VAR status_totals;

  m_materialized= false;
  DEBUG_SYNC(m_current_thd, "before_materialize_global_status_array");

  /* Acquire LOCK_status to guard against plugin load/unload. */
  //if (m_current_thd->fill_status_recursion_level++ == 0)
    mysql_mutex_lock(&LOCK_status);

  /*
     Build array of SHOW_VARs from global status array. Do this within
     LOCK_status to ensure that the array remains unchanged during
     materialization.
   */
  if (!m_external_init)
    init_show_var_array(OPT_GLOBAL, true);

  /*
    Collect totals for all active threads. Start with global status vars as a
    baseline.
  */
  PFS_connection_status_visitor visitor(&status_totals);
  PFS_connection_iterator::visit_global(false, /* hosts */
                                        false, /* users */
                                        false, /* accounts */
                                        false, /* threads */
                                        true,  /* THDs */
                                        &visitor);
  /*
    Build the status variable cache using the SHOW_VAR array as a reference.
    Use the status totals collected from all threads.
  */
  manifest(m_current_thd, m_show_var_array.front(), &status_totals, "", false, true);

  //if (m_current_thd->fill_status_recursion_level-- == 1)
    mysql_mutex_unlock(&LOCK_status);

  m_materialized= true;
  DEBUG_SYNC(m_current_thd, "after_materialize_global_status_array");

  return 0;
}

/**
  Build GLOBAL and SESSION status variable cache using values for a non-instrumented thread.
*/
int PFS_status_variable_cache::do_materialize_all(THD* unsafe_thd)
{
  int ret= 1;
  assert(unsafe_thd != NULL);

  m_unsafe_thd= unsafe_thd;
  m_materialized= false;
  m_cache.clear();

  /* Avoid recursive acquisition of LOCK_status. */
  //if (m_current_thd->fill_status_recursion_level++ == 0)
    mysql_mutex_lock(&LOCK_status);

  /*
     Build array of SHOW_VARs from global status array. Do this within
     LOCK_status to ensure that the array remains unchanged while this
     thread is materialized.
   */
  if (!m_external_init)
    init_show_var_array(OPT_SESSION, false);

    /* Get and lock a validated THD from the thread manager. */
  if ((m_safe_thd= get_THD(unsafe_thd)) != NULL)
  {
    /*
      Build the status variable cache using the SHOW_VAR array as a reference.
      Use the status values from the THD protected by the thread manager lock.
    */
    STATUS_VAR *status_vars= set_status_vars();
    manifest(m_safe_thd, m_show_var_array.front(), status_vars, "", false, false);

    /* Release lock taken in get_THD(). */
    mysql_mutex_unlock(&m_safe_thd->LOCK_thd_data);

    m_materialized= true;
    ret= 0;
  }

  //if (m_current_thd->fill_status_recursion_level-- == 1)
    mysql_mutex_unlock(&LOCK_status);
  return ret;
}

/**
  Build SESSION status variable cache using values for a non-instrumented thread.
*/
int PFS_status_variable_cache::do_materialize_session(THD* unsafe_thd)
{
  int ret= 1;
  assert(unsafe_thd != NULL);

  m_unsafe_thd= unsafe_thd;
  m_materialized= false;
  m_cache.clear();

  /* Avoid recursive acquisition of LOCK_status. */
  //if (m_current_thd->fill_status_recursion_level++ == 0)
    mysql_mutex_lock(&LOCK_status);

  /*
     Build array of SHOW_VARs from global status array. Do this within
     LOCK_status to ensure that the array remains unchanged while this
     thread is materialized.
   */
  if (!m_external_init)
    init_show_var_array(OPT_SESSION, true);

    /* Get and lock a validated THD from the thread manager. */
  if ((m_safe_thd= get_THD(unsafe_thd)) != NULL)
  {
    /*
      Build the status variable cache using the SHOW_VAR array as a reference.
      Use the status values from the THD protected by the thread manager lock.
    */
    STATUS_VAR *status_vars= set_status_vars();
    manifest(m_safe_thd, m_show_var_array.front(), status_vars, "", false, true);

    /* Release lock taken in get_THD(). */
    mysql_mutex_unlock(&m_safe_thd->LOCK_thd_data);

    m_materialized= true;
    ret= 0;
  }

  //if (m_current_thd->fill_status_recursion_level-- == 1)
    mysql_mutex_unlock(&LOCK_status);
  return ret;
}

/**
  Build SESSION status variable cache using values for a PFS_thread.
  NOTE: Requires that init_show_var_array() has already been called.
*/
int PFS_status_variable_cache::do_materialize_session(PFS_thread *pfs_thread)
{
  int ret= 1;
  assert(pfs_thread != NULL);

  m_pfs_thread= pfs_thread;
  m_materialized= false;
  m_cache.clear();

  /* Acquire LOCK_status to guard against plugin load/unload. */
  //if (m_current_thd->fill_status_recursion_level++ == 0)
    mysql_mutex_lock(&LOCK_status);

  /* The SHOW_VAR array must be initialized externally. */
  assert(m_initialized);

    /* Get and lock a validated THD from the thread manager. */
  if ((m_safe_thd= get_THD(pfs_thread)) != NULL)
  {
    /*
      Build the status variable cache using the SHOW_VAR array as a reference.
      Use the status values from the THD protected by the thread manager lock.
    */
    STATUS_VAR *status_vars= set_status_vars();
    manifest(m_safe_thd, m_show_var_array.front(), status_vars, "", false, true);

    /* Release lock taken in get_THD(). */
    mysql_mutex_unlock(&m_safe_thd->LOCK_thd_data);

    m_materialized= true;
    ret= 0;
  }

  //if (m_current_thd->fill_status_recursion_level-- == 1)
    mysql_mutex_unlock(&LOCK_status);
  return ret;
}

/**
  Build cache of SESSION status variables using the status values provided.
  The cache is associated with a user, host or account, but not with any
  particular thread.
  NOTE: Requires that init_show_var_array() has already been called.
*/
int PFS_status_variable_cache::do_materialize_client(PFS_client *pfs_client)
{
  assert(pfs_client != NULL);
  STATUS_VAR status_totals;

  m_pfs_client= pfs_client;
  m_materialized= false;
  m_cache.clear();

  /* Acquire LOCK_status to guard against plugin load/unload. */
  //if (m_current_thd->fill_status_recursion_level++ == 0)
    mysql_mutex_lock(&LOCK_status);

  /* The SHOW_VAR array must be initialized externally. */
  assert(m_initialized);

  /*
    Generate status totals from active threads and from totals aggregated
    from disconnected threads.
  */
  m_sum_client_status(pfs_client, &status_totals);

  /*
    Build the status variable cache using the SHOW_VAR array as a reference and
    the status totals collected from threads associated with this client.
  */
  manifest(m_current_thd, m_show_var_array.front(), &status_totals, "", false, true);

  //if (m_current_thd->fill_status_recursion_level-- == 1)
    mysql_mutex_unlock(&LOCK_status);

  m_materialized= true;
  return 0;
}

/*
  Build the status variable cache from the expanded and sorted SHOW_VAR array.
  Resolve status values using the STATUS_VAR struct provided.
*/
void PFS_status_variable_cache::manifest(THD *thd, const SHOW_VAR *show_var_array,
                                    STATUS_VAR *status_vars, const char *prefix,
                                    bool nested_array, bool strict)
{
  for (const SHOW_VAR *show_var_iter= show_var_array;
       show_var_iter && show_var_iter->name;
       show_var_iter++)
  {
    // work buffer, must be aligned to handle long/longlong values
    my_aligned_storage<SHOW_VAR_FUNC_BUFF_SIZE+1, MY_ALIGNOF(longlong)>
      value_buf;
    SHOW_VAR show_var_tmp;
    const SHOW_VAR *show_var_ptr= show_var_iter;  /* preserve array pointer */

    /*
      If the value is a function reference, then execute the function and
      reevaluate the new SHOW_TYPE and value. Handle nested case where
      SHOW_FUNC resolves to another SHOW_FUNC.
    */
    if (show_var_ptr->type == SHOW_FUNC)
    {
      show_var_tmp= *show_var_ptr;
      /*
        Execute the function reference in show_var_tmp->value, which returns
        show_var_tmp with a new type and new value.
      */
      for (const SHOW_VAR *var= show_var_ptr; var->type == SHOW_FUNC; var= &show_var_tmp)
      {
        ((mysql_show_var_func)(var->value))(thd, &show_var_tmp, value_buf.data, NULL, m_query_scope);
      }
      show_var_ptr= &show_var_tmp;
    }

    /*
      If we are expanding a SHOW_ARRAY, filter variables that were not prefiltered by
      init_show_var_array().
    */
    if (nested_array && filter_show_var(show_var_ptr, strict))
      continue;

    if (show_var_ptr->type == SHOW_ARRAY)
    {
      /*
        Status variables of type SHOW_ARRAY were expanded and filtered by
        init_show_var_array(), except where a SHOW_FUNC resolves into a
        SHOW_ARRAY, such as with InnoDB. Recurse to expand the subarray.
      */
      manifest(thd, (SHOW_VAR *)show_var_ptr->value, status_vars, show_var_ptr->name, true, strict);
    }
    else
    {
      /* Add the materialized status variable to the cache. */
      SHOW_VAR show_var= *show_var_ptr;
      /*
        For nested array expansions, make a copy of the variable name, just as
        done in init_show_var_array().
      */
      if (nested_array)
        show_var.name= make_show_var_name(prefix, show_var_ptr->name);

      /* Convert status value to string format. Add to the cache. */
      Status_variable status_var(&show_var, status_vars, m_query_scope);
      m_cache.push(status_var);
    }
  }
}

/**
  CLASS Status_variable
*/
Status_variable::Status_variable(const SHOW_VAR *show_var, STATUS_VAR *status_vars, enum_var_type query_scope)
  : m_name_length(0), m_value_length(0), m_type(SHOW_UNDEF),
    m_charset(NULL), m_initialized(false)
{
  init(show_var, status_vars, query_scope);
}

/**
  Resolve status value, convert to string.
  show_var->value is an offset into status_vars.
  NOTE: Assumes LOCK_status is held.
*/
void Status_variable::init(const SHOW_VAR *show_var, STATUS_VAR *status_vars, enum_var_type query_scope)
{
  if (show_var == NULL || show_var->name == NULL)
    return;
  m_name= show_var->name;
  m_name_length= strlen(m_name);
  m_type= show_var->type;

  /* Get the value of the status variable. */
  const char *value;
  value= get_one_variable(current_thd, show_var, query_scope, m_type,
                          status_vars, &m_charset, m_value_str, &m_value_length);
  m_value_length= MY_MIN(m_value_length, SHOW_VAR_FUNC_BUFF_SIZE);
  m_charset= system_charset_info;

  /* Returned value may reference a string other than m_value_str. */
  if (value != m_value_str)
    memcpy(m_value_str, value, m_value_length);
  m_value_str[m_value_length]= 0;

  m_initialized= true;
}

/*
  Get status totals for this user from active THDs and related accounts.
*/
void sum_user_status(PFS_client *pfs_user, STATUS_VAR *status_totals)
{
  PFS_connection_status_visitor visitor(status_totals);
  PFS_connection_iterator::visit_user((PFS_user *)pfs_user,
                                                  true,  /* accounts */
                                                  false, /* threads */
                                                  true,  /* THDs */
                                                  &visitor);
}

/*
  Get status totals for this host from active THDs and related accounts.
*/
void sum_host_status(PFS_client *pfs_host, STATUS_VAR *status_totals)
{
  PFS_connection_status_visitor visitor(status_totals);
  PFS_connection_iterator::visit_host((PFS_host *)pfs_host,
                                                  true,  /* accounts */
                                                  false, /* threads */
                                                  true,  /* THDs */
                                                  &visitor);
}

/*
  Get status totals for this account from active THDs and from totals aggregated
  from disconnectd threads.
*/
void sum_account_status(PFS_client *pfs_account, STATUS_VAR *status_totals)
{
  PFS_connection_status_visitor visitor(status_totals);
  PFS_connection_iterator::visit_account((PFS_account *)pfs_account,
                                                        false,      /* threads */
                                                        true,       /* THDs */
                                                        &visitor);
}

/**
  Reset aggregated status counter stats for account, user and host.
  NOTE: Assumes LOCK_status is held.
*/
void reset_pfs_status_stats()
{
  reset_status_by_account();
  reset_status_by_user();
  reset_status_by_host();
}

/** @} */<|MERGE_RESOLUTION|>--- conflicted
+++ resolved
@@ -1,9 +1,5 @@
-<<<<<<< HEAD
-/* Copyright (c) 2015, 2018, Oracle and/or its affiliates. All rights reserved.
+/* Copyright (c) 2015, 2021, Oracle and/or its affiliates.
    Copyright (c) 2020, MariaDB Corporation.
-=======
-/* Copyright (c) 2015, 2021, Oracle and/or its affiliates.
->>>>>>> 157e6627
 
   This program is free software; you can redistribute it and/or modify
   it under the terms of the GNU General Public License, version 2.0,
@@ -252,40 +248,6 @@
     for (SHOW_VAR *show_var= m_show_var_array.front();
          show_var->value && (show_var != m_show_var_array.end()); show_var++)
     {
-<<<<<<< HEAD
-=======
-      const char* name= show_var->name;
-      sys_var *value= (sys_var *)show_var->value;
-      assert(value);
-      bool ignore= false;
-
-      if (value->scope() == sys_var::SESSION &&
-          (!my_strcasecmp(system_charset_info, name, "gtid_executed")))
-      {
-        /*
-         GTID_EXECUTED is:
-         - declared in sys_vars.cc as both GLOBAL and SESSION in 5.7
-         - can be read with @@session.gtid_executed
-
-         When show_compatibility_56 = ON,
-         - SHOW SESSION VARIABLES does expose a row for GTID_EXECUTED
-         - INFORMATION_SCHEMA.SESSION_VARIABLES also does expose a row,
-         both are for backward compatibility of existing applications,
-         so that no application logic change is required.
-
-         Now, with show_compatibility_56 = OFF (aka, in this code)
-         - SHOW SESSION VARIABLES does -- not -- expose a row for GTID_EXECUTED
-         - PERFORMANCE_SCHEMA.SESSION_VARIABLES also does -- not -- expose a row
-         so that a clean interface is exposed to (upgraded and modified)
-         applications.
-
-         This special case needs be removed once @@SESSION.GTID_EXECUTED is
-         deprecated.
-        */
-        ignore= true;
-        
-      }
->>>>>>> 157e6627
       /* Resolve value, convert to text, add to cache. */
       System_variable system_var(m_safe_thd, show_var, m_query_scope, false);
       m_cache.push(system_var);
@@ -541,14 +503,8 @@
   if (show_var == NULL || show_var->name == NULL)
     return;
 
-<<<<<<< HEAD
   DBUG_ASSERT(show_var->type == SHOW_SYS);
 
-=======
-  enum_mysql_show_type show_var_type= show_var->type;
-  assert(show_var_type == SHOW_SYS);
-  
->>>>>>> 157e6627
   m_name= show_var->name;
   m_name_length= strlen(m_name);
 
