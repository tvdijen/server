--- conflicted
+++ resolved
@@ -602,18 +602,9 @@
 
 void PFS_engine_table::set_field_timestamp(Field *f, ulonglong value)
 {
-<<<<<<< HEAD
   DBUG_ASSERT(f->type_handler()->is_timestamp_type());
   Field_timestamp *f2= (Field_timestamp*) f;
   f2->store_TIME((long)(value / 1000000), (value % 1000000));
-=======
-  struct timeval tm;
-  tm.tv_sec= (long)(value / 1000000);
-  tm.tv_usec= (long)(value % 1000000);
-  assert(f->real_type() == MYSQL_TYPE_TIMESTAMP2);
-  Field_timestampf *f2= (Field_timestampf*) f;
-  f2->store_timestamp(& tm);
->>>>>>> 157e6627
 }
 
 void PFS_engine_table::set_field_double(Field *f, double value)
