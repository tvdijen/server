--- conflicted
+++ resolved
@@ -3,11 +3,7 @@
 ERROR HY000: Too long value for 'SRCDEF'
 drop table mdev9949;
 Warnings:
-<<<<<<< HEAD
-Warning	1017	Can't find file: 'MYSQLD_DATADIR/test/mdev9949.dos' (errno: 2 "No such file or directory")
-=======
 Warning	1017	Can't find file: 'DATADIR/test/mdev9949.dos' (errno: 2 "No such file or directory")
->>>>>>> ccb7a1e9
 drop table t1;
 select @@secure_file_priv 'must be NULL';
 must be NULL
