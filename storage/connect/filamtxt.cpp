--- conflicted
+++ resolved
@@ -287,11 +287,7 @@
 //    *((int*)pp->Value) = *((int*)val);
 //    break;
     case TYPE_VOID:
-<<<<<<< HEAD
-      pp->Value = (void*)(intptr)*(int*)val;
-=======
       pp->Intval = *(int*)val;
->>>>>>> 38c3fd20
       break;
 //  case TYPE_STRING:
 //    pp->Value = PlugSubAlloc(g, NULL, strlen((char*)val) + 1);
