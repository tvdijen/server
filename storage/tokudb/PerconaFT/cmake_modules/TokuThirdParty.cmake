include(ExternalProject)

<<<<<<< HEAD
if (CMAKE_PROJECT_NAME STREQUAL TokuDB)
    ## add jemalloc with an external project
    set(JEMALLOC_SOURCE_DIR "${TokuDB_SOURCE_DIR}/third_party/jemalloc" CACHE FILEPATH "Where to find jemalloc sources.")
    if (EXISTS "${JEMALLOC_SOURCE_DIR}/configure")
        set(jemalloc_configure_opts "CC=${CMAKE_C_COMPILER}" "--with-jemalloc-prefix=" "--with-private-namespace=tokudb_jemalloc_internal_" "--enable-cc-silence")
        option(JEMALLOC_DEBUG "Build jemalloc with --enable-debug." OFF)
        if (JEMALLOC_DEBUG)
            list(APPEND jemalloc_configure_opts --enable-debug)
        endif ()
        ExternalProject_Add(build_jemalloc
            PREFIX jemalloc
            SOURCE_DIR "${JEMALLOC_SOURCE_DIR}"
            CONFIGURE_COMMAND
                "${JEMALLOC_SOURCE_DIR}/configure" ${jemalloc_configure_opts}
                "--prefix=${CMAKE_CURRENT_BINARY_DIR}/${CMAKE_CFG_INTDIR}/jemalloc"
        )

        add_library(jemalloc STATIC IMPORTED GLOBAL)
        set_target_properties(jemalloc PROPERTIES IMPORTED_LOCATION
            "${CMAKE_CURRENT_BINARY_DIR}/${CMAKE_CFG_INTDIR}/jemalloc/lib/libjemalloc_pic.a")
        add_dependencies(jemalloc build_jemalloc)
        add_library(jemalloc_nopic STATIC IMPORTED GLOBAL)
        set_target_properties(jemalloc_nopic PROPERTIES IMPORTED_LOCATION
            "${CMAKE_CURRENT_BINARY_DIR}/${CMAKE_CFG_INTDIR}/jemalloc/lib/libjemalloc.a")
        add_dependencies(jemalloc_nopic build_jemalloc)

        # detect when we are being built as a subproject
        if (NOT DEFINED MYSQL_PROJECT_NAME_DOCSTRING)
            install(DIRECTORY "${CMAKE_CURRENT_BINARY_DIR}/${CMAKE_CFG_INTDIR}/jemalloc/lib" DESTINATION .
                COMPONENT tokukv_libs_extra)
        endif ()
    endif ()
endif ()

=======
>>>>>>> a3553a13
## add lzma with an external project
set(xz_configure_opts --with-pic --enable-static)
if (APPLE)
  ## lzma has some assembly that doesn't work on darwin
  list(APPEND xz_configure_opts --disable-assembler)
endif ()

list(APPEND xz_configure_opts "CC=${CMAKE_C_COMPILER} ${CMAKE_C_COMPILER_ARG1}")
if (CMAKE_BUILD_TYPE STREQUAL Debug OR CMAKE_BUILD_TYPE STREQUAL drd)
  list(APPEND xz_configure_opts --enable-debug)
endif ()

set(XZ_SOURCE_DIR "${TokuDB_SOURCE_DIR}/third_party/xz-4.999.9beta" CACHE FILEPATH "Where to find sources for xz (lzma).")
if (NOT EXISTS "${XZ_SOURCE_DIR}/configure")
    message(FATAL_ERROR "Can't find the xz sources.  Please check them out to ${XZ_SOURCE_DIR} or modify XZ_SOURCE_DIR.")
endif ()

if (CMAKE_GENERATOR STREQUAL Ninja)
  ## ninja doesn't understand "$(MAKE)"
  set(SUBMAKE_COMMAND make)
else ()
  ## use "$(MAKE)" for submakes so they can use the jobserver, doesn't
  ## seem to break Xcode...
  set(SUBMAKE_COMMAND $(MAKE))
endif ()

FILE(GLOB XZ_ALL_FILES ${XZ_SOURCE_DIR}/*)
ExternalProject_Add(build_lzma
    PREFIX xz
    DOWNLOAD_COMMAND
        cp -a "${XZ_ALL_FILES}" "<SOURCE_DIR>/"
    CONFIGURE_COMMAND
        "<SOURCE_DIR>/configure" ${xz_configure_opts}
        "--prefix=${CMAKE_CURRENT_BINARY_DIR}/${CMAKE_CFG_INTDIR}/xz"
        "--libdir=${CMAKE_CURRENT_BINARY_DIR}/${CMAKE_CFG_INTDIR}/xz/lib"
    BUILD_COMMAND
        ${SUBMAKE_COMMAND} -C src/liblzma
    INSTALL_COMMAND
        ${SUBMAKE_COMMAND} -C src/liblzma install
)
FILE(GLOB_RECURSE XZ_ALL_FILES_RECURSIVE ${XZ_SOURCE_DIR}/*)
ExternalProject_Add_Step(build_lzma reclone_src # Names of project and custom step
    COMMENT "(re)cloning xz source..."     # Text printed when step executes
    DEPENDERS download configure   # Steps that depend on this step
    DEPENDS   ${XZ_ALL_FILES_RECURSIVE}   # Files on which this step depends
)

set_source_files_properties(
  "${CMAKE_CURRENT_BINARY_DIR}/${CMAKE_CFG_INTDIR}/xz/include/lzma.h"
  "${CMAKE_CURRENT_BINARY_DIR}/${CMAKE_CFG_INTDIR}/xz/include/lzma/base.h"
  "${CMAKE_CURRENT_BINARY_DIR}/${CMAKE_CFG_INTDIR}/xz/include/lzma/bcj.h"
  "${CMAKE_CURRENT_BINARY_DIR}/${CMAKE_CFG_INTDIR}/xz/include/lzma/block.h"
  "${CMAKE_CURRENT_BINARY_DIR}/${CMAKE_CFG_INTDIR}/xz/include/lzma/check.h"
  "${CMAKE_CURRENT_BINARY_DIR}/${CMAKE_CFG_INTDIR}/xz/include/lzma/container.h"
  "${CMAKE_CURRENT_BINARY_DIR}/${CMAKE_CFG_INTDIR}/xz/include/lzma/delta.h"
  "${CMAKE_CURRENT_BINARY_DIR}/${CMAKE_CFG_INTDIR}/xz/include/lzma/filter.h"
  "${CMAKE_CURRENT_BINARY_DIR}/${CMAKE_CFG_INTDIR}/xz/include/lzma/index.h"
  "${CMAKE_CURRENT_BINARY_DIR}/${CMAKE_CFG_INTDIR}/xz/include/lzma/index_hash.h"
  "${CMAKE_CURRENT_BINARY_DIR}/${CMAKE_CFG_INTDIR}/xz/include/lzma/lzma.h"
  "${CMAKE_CURRENT_BINARY_DIR}/${CMAKE_CFG_INTDIR}/xz/include/lzma/stream_flags.h"
  "${CMAKE_CURRENT_BINARY_DIR}/${CMAKE_CFG_INTDIR}/xz/include/lzma/subblock.h"
  "${CMAKE_CURRENT_BINARY_DIR}/${CMAKE_CFG_INTDIR}/xz/include/lzma/version.h"
  "${CMAKE_CURRENT_BINARY_DIR}/${CMAKE_CFG_INTDIR}/xz/include/lzma/vli.h"
  PROPERTIES GENERATED TRUE)

include_directories("${CMAKE_CURRENT_BINARY_DIR}/${CMAKE_CFG_INTDIR}/xz/include")

add_library(lzma STATIC IMPORTED)
set_target_properties(lzma PROPERTIES IMPORTED_LOCATION
  "${CMAKE_CURRENT_BINARY_DIR}/${CMAKE_CFG_INTDIR}/xz/lib/liblzma.a")
add_dependencies(lzma build_lzma)


## add snappy with an external project
set(SNAPPY_SOURCE_DIR "${TokuDB_SOURCE_DIR}/third_party/snappy-1.1.2" CACHE FILEPATH "Where to find sources for snappy.")
if (NOT EXISTS "${SNAPPY_SOURCE_DIR}/CMakeLists.txt")
    message(FATAL_ERROR "Can't find the snappy sources.  Please check them out to ${SNAPPY_SOURCE_DIR} or modify SNAPPY_SOURCE_DIR.")
endif ()

FILE(GLOB SNAPPY_ALL_FILES ${SNAPPY_SOURCE_DIR}/*)
ExternalProject_Add(build_snappy
    PREFIX snappy
    DOWNLOAD_COMMAND
        cp -a "${SNAPPY_ALL_FILES}" "<SOURCE_DIR>/"
    CMAKE_ARGS
        -DCMAKE_INSTALL_PREFIX=<INSTALL_DIR>
        -DCMAKE_C_COMPILER=${CMAKE_C_COMPILER}
        -DCMAKE_CXX_COMPILER=${CMAKE_CXX_COMPILER}
        -DCMAKE_CXX_FLAGS=${CMAKE_CXX_FLAGS}
        -DCMAKE_AR=${CMAKE_AR}
        -DCMAKE_NM=${CMAKE_NM}
        -DCMAKE_RANLIB=${CMAKE_RANLIB}
        -DCMAKE_C_FLAGS=${CMAKE_C_FLAGS}
        -DCMAKE_BUILD_TYPE=${CMAKE_BUILD_TYPE}
        ${USE_PROJECT_CMAKE_MODULE_PATH}
)
FILE(GLOB_RECURSE SNAPPY_ALL_FILES_RECURSIVE ${SNAPPY_SOURCE_DIR}/*)
ExternalProject_Add_Step(build_snappy reclone_src # Names of project and custom step
    COMMENT "(re)cloning snappy source..."     # Text printed when step executes
    DEPENDERS download configure   # Steps that depend on this step
    DEPENDS   ${SNAPPY_ALL_FILES_RECURSIVE}   # Files on which this step depends
)

include_directories("${CMAKE_CURRENT_BINARY_DIR}/${CMAKE_CFG_INTDIR}/snappy/include")

add_library(snappy STATIC IMPORTED)
set_target_properties(snappy PROPERTIES IMPORTED_LOCATION
  "${CMAKE_CURRENT_BINARY_DIR}/${CMAKE_CFG_INTDIR}/snappy/lib/libsnappy.a")
add_dependencies(snappy build_snappy)<|MERGE_RESOLUTION|>--- conflicted
+++ resolved
@@ -1,42 +1,5 @@
 include(ExternalProject)
 
-<<<<<<< HEAD
-if (CMAKE_PROJECT_NAME STREQUAL TokuDB)
-    ## add jemalloc with an external project
-    set(JEMALLOC_SOURCE_DIR "${TokuDB_SOURCE_DIR}/third_party/jemalloc" CACHE FILEPATH "Where to find jemalloc sources.")
-    if (EXISTS "${JEMALLOC_SOURCE_DIR}/configure")
-        set(jemalloc_configure_opts "CC=${CMAKE_C_COMPILER}" "--with-jemalloc-prefix=" "--with-private-namespace=tokudb_jemalloc_internal_" "--enable-cc-silence")
-        option(JEMALLOC_DEBUG "Build jemalloc with --enable-debug." OFF)
-        if (JEMALLOC_DEBUG)
-            list(APPEND jemalloc_configure_opts --enable-debug)
-        endif ()
-        ExternalProject_Add(build_jemalloc
-            PREFIX jemalloc
-            SOURCE_DIR "${JEMALLOC_SOURCE_DIR}"
-            CONFIGURE_COMMAND
-                "${JEMALLOC_SOURCE_DIR}/configure" ${jemalloc_configure_opts}
-                "--prefix=${CMAKE_CURRENT_BINARY_DIR}/${CMAKE_CFG_INTDIR}/jemalloc"
-        )
-
-        add_library(jemalloc STATIC IMPORTED GLOBAL)
-        set_target_properties(jemalloc PROPERTIES IMPORTED_LOCATION
-            "${CMAKE_CURRENT_BINARY_DIR}/${CMAKE_CFG_INTDIR}/jemalloc/lib/libjemalloc_pic.a")
-        add_dependencies(jemalloc build_jemalloc)
-        add_library(jemalloc_nopic STATIC IMPORTED GLOBAL)
-        set_target_properties(jemalloc_nopic PROPERTIES IMPORTED_LOCATION
-            "${CMAKE_CURRENT_BINARY_DIR}/${CMAKE_CFG_INTDIR}/jemalloc/lib/libjemalloc.a")
-        add_dependencies(jemalloc_nopic build_jemalloc)
-
-        # detect when we are being built as a subproject
-        if (NOT DEFINED MYSQL_PROJECT_NAME_DOCSTRING)
-            install(DIRECTORY "${CMAKE_CURRENT_BINARY_DIR}/${CMAKE_CFG_INTDIR}/jemalloc/lib" DESTINATION .
-                COMPONENT tokukv_libs_extra)
-        endif ()
-    endif ()
-endif ()
-
-=======
->>>>>>> a3553a13
 ## add lzma with an external project
 set(xz_configure_opts --with-pic --enable-static)
 if (APPLE)
