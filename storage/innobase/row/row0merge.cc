--- conflicted
+++ resolved
@@ -4108,27 +4108,11 @@
 row_merge_file_create_low(
 	const char*	path)
 {
-	pfs_os_file_t	fd;
 #ifdef UNIV_PFS_IO
 	/* This temp file open does not go through normal
 	file APIs, add instrumentation to register with
 	performance schema */
-<<<<<<< HEAD
-	struct PSI_file_locker*	locker = NULL;
-	PSI_file_locker_state	state;
-
-	register_pfs_file_open_begin(
-		&state, locker, innodb_temp_file_key,
-		PSI_FILE_CREATE,
-		"Innodb Merge Temp File", 
-		__FILE__, __LINE__);
-	
-#endif
-	fd = innobase_mysql_tmpfile(path);
-#ifdef UNIV_PFS_IO
-	register_pfs_file_open_end(locker, fd, 
-		(fd == OS_FILE_CLOSED)?NULL:&fd);
-=======
+	struct PSI_file_locker*	locker;
 	PSI_file_locker_state	state;
 	if (!path) {
 		path = mysql_tmpdir;
@@ -4138,23 +4122,17 @@
 		ut_malloc_nokey(strlen(path) + sizeof label));
 	strcpy(name, path);
 	strcat(name, label);
-	PSI_file_locker* locker = PSI_FILE_CALL(get_thread_file_name_locker)(
-		&state, innodb_temp_file_key, PSI_FILE_OPEN,
-		path ? name : label, &locker);
-	if (locker != NULL) {
-		PSI_FILE_CALL(start_file_open_wait)(locker,
-						    __FILE__,
-						    __LINE__);
-	}
+
+	register_pfs_file_open_begin(
+		&state, locker, innodb_temp_file_key,
+		PSI_FILE_CREATE, path ? name : label, __FILE__, __LINE__);
+
 #endif
-	fd = innobase_mysql_tmpfile(path);
+	pfs_os_file_t fd = innobase_mysql_tmpfile(path);
 #ifdef UNIV_PFS_IO
-	if (locker != NULL) {
-		PSI_FILE_CALL(end_file_open_wait_and_bind_to_descriptor)(
-			      locker, fd);
-	}
+	register_pfs_file_open_end(locker, fd, 
+		(fd == OS_FILE_CLOSED)?NULL:&fd);
 	ut_free(name);
->>>>>>> bdfe2784
 #endif
 
 	if (fd == OS_FILE_CLOSED) {
