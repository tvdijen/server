--- conflicted
+++ resolved
@@ -4986,11 +4986,7 @@
   for (dict_index_t *index= UT_LIST_GET_FIRST(table->indexes);
        index; index= UT_LIST_GET_NEXT(indexes, index))
   {
-<<<<<<< HEAD
-    if (index->type & DICT_FTS)
-=======
     if (!index->is_btree())
->>>>>>> daf4fa52
       continue;
     n_index++;
   }
@@ -5002,11 +4998,7 @@
   for (dict_index_t *index= UT_LIST_GET_FIRST(table->indexes);
        index; index= UT_LIST_GET_NEXT(indexes, index))
   {
-<<<<<<< HEAD
-    if (index->type & DICT_FTS)
-=======
     if (!index->is_btree())
->>>>>>> daf4fa52
       continue;
 
     mem_heap_t *heap= mem_heap_create(100);
@@ -5027,11 +5019,7 @@
   for (dict_index_t *index= UT_LIST_GET_FIRST(table->indexes);
        index; index= UT_LIST_GET_NEXT(indexes, index))
   {
-<<<<<<< HEAD
-    if (index->type & DICT_FTS)
-=======
     if (!index->is_btree())
->>>>>>> daf4fa52
       continue;
     row_merge_buf_free(&m_merge_buf[i]);
     if (m_merge_files)
@@ -5061,11 +5049,7 @@
   for (dict_index_t *index= UT_LIST_GET_FIRST(table->indexes);
        index; index= UT_LIST_GET_NEXT(indexes, index))
   {
-<<<<<<< HEAD
-    if (index->type & DICT_FTS)
-=======
     if (!index->is_btree())
->>>>>>> daf4fa52
       continue;
     n_index++;
   }
@@ -5128,11 +5112,7 @@
   for (dict_index_t *index= UT_LIST_GET_FIRST(ind.table->indexes);
        index; index= UT_LIST_GET_NEXT(indexes, index))
   {
-<<<<<<< HEAD
-    if (index->type & DICT_FTS)
-=======
     if (!index->is_btree())
->>>>>>> daf4fa52
       continue;
 
     if (index != &ind)
@@ -5230,11 +5210,7 @@
   for (dict_index_t *index= UT_LIST_GET_FIRST(table->indexes);
        index; index= UT_LIST_GET_NEXT(indexes, index))
   {
-<<<<<<< HEAD
-    if (index->type & DICT_FTS)
-=======
     if (!index->is_btree())
->>>>>>> daf4fa52
       continue;
 
     dberr_t err= write_to_index(i, trx);
