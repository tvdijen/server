--- conflicted
+++ resolved
@@ -3757,14 +3757,8 @@
 		dict_table_t. */
 		if (DICT_TF_HAS_DATA_DIR(table->flags)) {
 			dict_get_and_save_data_dir_path(table, true);
-<<<<<<< HEAD
-			ut_a(table->data_dir_path);
+			ut_ad(table->data_dir_path || !space);
 			filepath = space ? NULL : fil_make_filepath(
-=======
-			ut_ad(table->data_dir_path
-			      || dict_table_is_discarded(table));
-			filepath = fil_make_filepath(
->>>>>>> 9f7b8625
 				table->data_dir_path,
 				table->name.m_name, IBD,
 				table->data_dir_path != NULL);
@@ -4345,21 +4339,14 @@
 
 	/* SYS_TABLESPACES and SYS_DATAFILES need to be updated if
 	the table is in a single-table tablespace. */
-<<<<<<< HEAD
-	if (err == DB_SUCCESS
-	    && dict_table_is_file_per_table(table)) {
-		/* Make a new pathname to update SYS_DATAFILES. */
-=======
 	if (err != DB_SUCCESS || !dict_table_is_file_per_table(table)) {
-	} else if (char* old_path = fil_space_get_first_path(table->space)) {
-		char* new_path = os_file_make_new_pathname(old_path, new_name);
-
->>>>>>> 9f7b8625
+	} else if (table->space) {
 		/* If old path and new path are the same means tablename
 		has not changed and only the database name holding the table
 		has changed so we need to make the complete filepath again. */
 		char*	new_path = dict_tables_have_same_db(old_name, new_name)
-			? row_make_new_pathname(table, new_name)
+			? os_file_make_new_pathname(
+				table->space->chain.start->name, new_name)
 			: fil_make_filepath(NULL, new_name, IBD, false);
 
 		info = pars_info_create();
