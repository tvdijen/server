/*****************************************************************************

Copyright (c) 2012, 2016, Oracle and/or its affiliates. All Rights Reserved.
Copyright (c) 2015, 2019, MariaDB Corporation.

This program is free software; you can redistribute it and/or modify it under
the terms of the GNU General Public License as published by the Free Software
Foundation; version 2 of the License.

This program is distributed in the hope that it will be useful, but WITHOUT
ANY WARRANTY; without even the implied warranty of MERCHANTABILITY or FITNESS
FOR A PARTICULAR PURPOSE. See the GNU General Public License for more details.

You should have received a copy of the GNU General Public License along with
this program; if not, write to the Free Software Foundation, Inc.,
51 Franklin Street, Fifth Floor, Boston, MA 02110-1335 USA

*****************************************************************************/

/**************************************************//**
@file row/row0import.cc
Import a tablespace to a running instance.

Created 2012-02-08 by Sunny Bains.
*******************************************************/

#include "row0import.h"
#include "btr0pcur.h"
#include "que0que.h"
#include "dict0boot.h"
#include "dict0load.h"
#include "ibuf0ibuf.h"
#include "pars0pars.h"
#include "row0sel.h"
#include "row0mysql.h"
#include "srv0start.h"
#include "row0quiesce.h"
#include "fil0pagecompress.h"
#include "trx0undo.h"
#ifdef HAVE_LZO
#include "lzo/lzo1x.h"
#endif
#ifdef HAVE_SNAPPY
#include "snappy-c.h"
#endif

#include <vector>

#ifdef HAVE_MY_AES_H
#include <my_aes.h>
#endif

/** The size of the buffer to use for IO.
@param n physical page size
@return number of pages */
#define IO_BUFFER_SIZE(n)	((1024 * 1024) / (n))

/** For gathering stats on records during phase I */
struct row_stats_t {
	ulint		m_n_deleted;		/*!< Number of deleted records
						found in the index */

	ulint		m_n_purged;		/*!< Number of records purged
						optimisatically */

	ulint		m_n_rows;		/*!< Number of rows */

	ulint		m_n_purge_failed;	/*!< Number of deleted rows
						that could not be purged */
};

/** Index information required by IMPORT. */
struct row_index_t {
	index_id_t	m_id;			/*!< Index id of the table
						in the exporting server */
	byte*		m_name;			/*!< Index name */

	ulint		m_space;		/*!< Space where it is placed */

	ulint		m_page_no;		/*!< Root page number */

	ulint		m_type;			/*!< Index type */

	ulint		m_trx_id_offset;	/*!< Relevant only for clustered
						indexes, offset of transaction
						id system column */

	ulint		m_n_user_defined_cols;	/*!< User defined columns */

	ulint		m_n_uniq;		/*!< Number of columns that can
						uniquely identify the row */

	ulint		m_n_nullable;		/*!< Number of nullable
						columns */

	ulint		m_n_fields;		/*!< Total number of fields */

	dict_field_t*	m_fields;		/*!< Index fields */

	const dict_index_t*
			m_srv_index;		/*!< Index instance in the
						importing server */

	row_stats_t	m_stats;		/*!< Statistics gathered during
						the import phase */

};

/** Meta data required by IMPORT. */
struct row_import {
	row_import() UNIV_NOTHROW
		:
		m_table(NULL),
		m_version(0),
		m_hostname(NULL),
		m_table_name(NULL),
		m_autoinc(0),
		m_zip_size(0),
		m_flags(0),
		m_n_cols(0),
		m_cols(NULL),
		m_col_names(NULL),
		m_n_indexes(0),
		m_indexes(NULL),
		m_missing(true) { }

	~row_import() UNIV_NOTHROW;

	/** Find the index entry in in the indexes array.
	@param name index name
	@return instance if found else 0. */
	row_index_t* get_index(const char* name) const UNIV_NOTHROW;

	/** Get the number of rows in the index.
	@param name index name
	@return number of rows (doesn't include delete marked rows). */
	ulint	get_n_rows(const char* name) const UNIV_NOTHROW;

	/** Find the ordinal value of the column name in the cfg table columns.
	@param name of column to look for.
	@return ULINT_UNDEFINED if not found. */
	ulint find_col(const char* name) const UNIV_NOTHROW;

	/** Get the number of rows for which purge failed during the
	convert phase.
	@param name index name
	@return number of rows for which purge failed. */
	ulint get_n_purge_failed(const char* name) const UNIV_NOTHROW;

	/** Check if the index is clean. ie. no delete-marked records
	@param name index name
	@return true if index needs to be purged. */
	bool requires_purge(const char* name) const UNIV_NOTHROW
	{
		return(get_n_purge_failed(name) > 0);
	}

	/** Set the index root <space, pageno> using the index name */
	void set_root_by_name() UNIV_NOTHROW;

	/** Set the index root <space, pageno> using a heuristic
	@return DB_SUCCESS or error code */
	dberr_t set_root_by_heuristic() UNIV_NOTHROW;

	/** Check if the index schema that was read from the .cfg file
	matches the in memory index definition.
	Note: It will update row_import_t::m_srv_index to map the meta-data
	read from the .cfg file to the server index instance.
	@return DB_SUCCESS or error code. */
	dberr_t match_index_columns(
		THD*			thd,
		const dict_index_t*	index) UNIV_NOTHROW;

	/** Check if the table schema that was read from the .cfg file
	matches the in memory table definition.
	@param thd MySQL session variable
	@return DB_SUCCESS or error code. */
	dberr_t match_table_columns(
		THD*			thd) UNIV_NOTHROW;

	/** Check if the table (and index) schema that was read from the
	.cfg file matches the in memory table definition.
	@param thd MySQL session variable
	@return DB_SUCCESS or error code. */
	dberr_t match_schema(
		THD*			thd) UNIV_NOTHROW;

	dict_table_t*	m_table;		/*!< Table instance */

	ulint		m_version;		/*!< Version of config file */

	byte*		m_hostname;		/*!< Hostname where the
						tablespace was exported */
	byte*		m_table_name;		/*!< Exporting instance table
						name */

	ib_uint64_t	m_autoinc;		/*!< Next autoinc value */

	ulint		m_zip_size;		/*!< ROW_FORMAT=COMPRESSED
						page size, or 0 */

	ulint		m_flags;		/*!< Table flags */

	ulint		m_n_cols;		/*!< Number of columns in the
						meta-data file */

	dict_col_t*	m_cols;			/*!< Column data */

	byte**		m_col_names;		/*!< Column names, we store the
						column naems separately becuase
						there is no field to store the
						value in dict_col_t */

	ulint		m_n_indexes;		/*!< Number of indexes,
						including clustered index */

	row_index_t*	m_indexes;		/*!< Index meta data */

	bool		m_missing;		/*!< true if a .cfg file was
						found and was readable */
};

/** Use the page cursor to iterate over records in a block. */
class RecIterator {
public:
	/** Default constructor */
	RecIterator() UNIV_NOTHROW
	{
		memset(&m_cur, 0x0, sizeof(m_cur));
		/* Make page_cur_delete_rec() happy. */
		m_mtr.start();
		m_mtr.set_log_mode(MTR_LOG_NONE);
	}

	/** Position the cursor on the first user record. */
	void	open(buf_block_t* block) UNIV_NOTHROW
	{
		page_cur_set_before_first(block, &m_cur);

		if (!end()) {
			next();
		}
	}

	/** Move to the next record. */
	void	next() UNIV_NOTHROW
	{
		page_cur_move_to_next(&m_cur);
	}

	/**
	@return the current record */
	rec_t*	current() UNIV_NOTHROW
	{
		ut_ad(!end());
		return(page_cur_get_rec(&m_cur));
	}

	buf_block_t* current_block() const { return m_cur.block; }

	/**
	@return true if cursor is at the end */
	bool	end() UNIV_NOTHROW
	{
		return(page_cur_is_after_last(&m_cur) == TRUE);
	}

	/** Remove the current record
	@return true on success */
	bool remove(
		const dict_index_t*	index,
<<<<<<< HEAD
		ulint*			offsets) UNIV_NOTHROW
=======
		page_zip_des_t*		page_zip,
		offset_t*		offsets) UNIV_NOTHROW
>>>>>>> 8fa759a5
	{
		ut_ad(page_is_leaf(m_cur.block->frame));
		/* We can't end up with an empty page unless it is root. */
		if (page_get_n_recs(m_cur.block->frame) <= 1) {
			return(false);
		}

		if (!rec_offs_any_extern(offsets)
		    && m_cur.block->page.id.page_no() != index->page
		    && ((page_get_data_size(m_cur.block->frame)
			 - rec_offs_size(offsets)
			 < BTR_CUR_PAGE_COMPRESS_LIMIT(index))
			|| !page_has_siblings(m_cur.block->frame)
			|| (page_get_n_recs(m_cur.block->frame) < 2))) {
			return false;
		}

#ifdef UNIV_ZIP_DEBUG
		page_zip_des_t* page_zip = buf_block_get_page_zip(m_cur.block);
		ut_a(!page_zip || page_zip_validate(
			     page_zip, m_cur.block->frame, index));
#endif /* UNIV_ZIP_DEBUG */

		page_cur_delete_rec(&m_cur, index, offsets, &m_mtr);

#ifdef UNIV_ZIP_DEBUG
		ut_a(!page_zip || page_zip_validate(
			     page_zip, m_cur.block->frame, index));
#endif /* UNIV_ZIP_DEBUG */

		return true;
	}

private:
	page_cur_t	m_cur;
public:
	mtr_t		m_mtr;
};

/** Class that purges delete marked reocords from indexes, both secondary
and cluster. It does a pessimistic delete. This should only be done if we
couldn't purge the delete marked reocrds during Phase I. */
class IndexPurge {
public:
	/** Constructor
	@param trx the user transaction covering the import tablespace
	@param index to be imported
	@param space_id space id of the tablespace */
	IndexPurge(
		trx_t*		trx,
		dict_index_t*	index) UNIV_NOTHROW
		:
		m_trx(trx),
		m_index(index),
		m_n_rows(0)
	{
		ib::info() << "Phase II - Purge records from index "
			<< index->name;
	}

	/** Descructor */
	~IndexPurge() UNIV_NOTHROW { }

	/** Purge delete marked records.
	@return DB_SUCCESS or error code. */
	dberr_t	garbage_collect() UNIV_NOTHROW;

	/** The number of records that are not delete marked.
	@return total records in the index after purge */
	ulint	get_n_rows() const UNIV_NOTHROW
	{
		return(m_n_rows);
	}

private:
	/** Begin import, position the cursor on the first record. */
	void	open() UNIV_NOTHROW;

	/** Close the persistent curosr and commit the mini-transaction. */
	void	close() UNIV_NOTHROW;

	/** Position the cursor on the next record.
	@return DB_SUCCESS or error code */
	dberr_t	next() UNIV_NOTHROW;

	/** Store the persistent cursor position and reopen the
	B-tree cursor in BTR_MODIFY_TREE mode, because the
	tree structure may be changed during a pessimistic delete. */
	void	purge_pessimistic_delete() UNIV_NOTHROW;

	/** Purge delete-marked records.
	@param offsets current row offsets. */
	void	purge() UNIV_NOTHROW;

protected:
	// Disable copying
	IndexPurge();
	IndexPurge(const IndexPurge&);
	IndexPurge &operator=(const IndexPurge&);

private:
	trx_t*			m_trx;		/*!< User transaction */
	mtr_t			m_mtr;		/*!< Mini-transaction */
	btr_pcur_t		m_pcur;		/*!< Persistent cursor */
	dict_index_t*		m_index;	/*!< Index to be processed */
	ulint			m_n_rows;	/*!< Records in index */
};

/** Functor that is called for each physical page that is read from the
tablespace file.  */
class AbstractCallback
{
public:
	/** Constructor
	@param trx covering transaction */
	AbstractCallback(trx_t* trx, ulint space_id)
		:
		m_zip_size(0),
		m_trx(trx),
		m_space(space_id),
		m_xdes(),
		m_xdes_page_no(ULINT_UNDEFINED),
		m_space_flags(ULINT_UNDEFINED) UNIV_NOTHROW { }

	/** Free any extent descriptor instance */
	virtual ~AbstractCallback()
	{
		UT_DELETE_ARRAY(m_xdes);
	}

	/** Determine the page size to use for traversing the tablespace
	@param file_size size of the tablespace file in bytes
	@param block contents of the first page in the tablespace file.
	@retval DB_SUCCESS or error code. */
	virtual dberr_t init(
		os_offset_t		file_size,
		const buf_block_t*	block) UNIV_NOTHROW;

	/** @return true if compressed table. */
	bool is_compressed_table() const UNIV_NOTHROW
	{
		return get_zip_size();
	}

	/** @return the tablespace flags */
	ulint get_space_flags() const
	{
		return(m_space_flags);
	}

	/**
	Set the name of the physical file and the file handle that is used
	to open it for the file that is being iterated over.
	@param filename the physical name of the tablespace file
	@param file OS file handle */
	void set_file(const char* filename, pfs_os_file_t file) UNIV_NOTHROW
	{
		m_file = file;
		m_filepath = filename;
	}

	ulint get_zip_size() const { return m_zip_size; }
	ulint physical_size() const
	{
		return m_zip_size ? m_zip_size : srv_page_size;
	}

	const char* filename() const { return m_filepath; }

	/**
	Called for every page in the tablespace. If the page was not
	updated then its state must be set to BUF_PAGE_NOT_USED. For
	compressed tables the page descriptor memory will be at offset:
		block->frame + srv_page_size;
	@param block block read from file, note it is not from the buffer pool
	@retval DB_SUCCESS or error code. */
	virtual dberr_t operator()(buf_block_t* block) UNIV_NOTHROW = 0;

	/** @return the tablespace identifier */
	ulint get_space_id() const { return m_space; }

	bool is_interrupted() const { return trx_is_interrupted(m_trx); }

	/**
	Get the data page depending on the table type, compressed or not.
	@param block - block read from disk
	@retval the buffer frame */
	static byte* get_frame(const buf_block_t* block)
	{
		return block->page.zip.data
			? block->page.zip.data : block->frame;
	}

protected:
	/** Get the physical offset of the extent descriptor within the page.
	@param page_no page number of the extent descriptor
	@param page contents of the page containing the extent descriptor.
	@return the start of the xdes array in a page */
	const xdes_t* xdes(
		ulint		page_no,
		const page_t*	page) const UNIV_NOTHROW
	{
		ulint	offset;

		offset = xdes_calc_descriptor_index(get_zip_size(), page_no);

		return(page + XDES_ARR_OFFSET + XDES_SIZE * offset);
	}

	/** Set the current page directory (xdes). If the extent descriptor is
	marked as free then free the current extent descriptor and set it to
	0. This implies that all pages that are covered by this extent
	descriptor are also freed.

	@param page_no offset of page within the file
	@param page page contents
	@return DB_SUCCESS or error code. */
	dberr_t	set_current_xdes(
		ulint		page_no,
		const page_t*	page) UNIV_NOTHROW
	{
		m_xdes_page_no = page_no;

		UT_DELETE_ARRAY(m_xdes);
		m_xdes = NULL;

		if (mach_read_from_4(XDES_ARR_OFFSET + XDES_STATE + page)
		    != XDES_FREE) {
			const ulint physical_size = m_zip_size
				? m_zip_size : srv_page_size;

			m_xdes = UT_NEW_ARRAY_NOKEY(xdes_t, physical_size);

			/* Trigger OOM */
			DBUG_EXECUTE_IF(
				"ib_import_OOM_13",
				UT_DELETE_ARRAY(m_xdes);
				m_xdes = NULL;
			);

			if (m_xdes == NULL) {
				return(DB_OUT_OF_MEMORY);
			}

			memcpy(m_xdes, page, physical_size);
		}

		return(DB_SUCCESS);
	}

	/** Check if the page is marked as free in the extent descriptor.
	@param page_no page number to check in the extent descriptor.
	@return true if the page is marked as free */
	bool is_free(ulint page_no) const UNIV_NOTHROW
	{
		ut_a(xdes_calc_descriptor_page(get_zip_size(), page_no)
		     == m_xdes_page_no);

		if (m_xdes != 0) {
			const xdes_t*	xdesc = xdes(page_no, m_xdes);
			ulint		pos = page_no % FSP_EXTENT_SIZE;

			return xdes_is_free(xdesc, pos);
		}

		/* If the current xdes was free, the page must be free. */
		return(true);
	}

protected:
	/** The ROW_FORMAT=COMPRESSED page size, or 0. */
	ulint			m_zip_size;

	/** File handle to the tablespace */
	pfs_os_file_t		m_file;

	/** Physical file path. */
	const char*		m_filepath;

	/** Covering transaction. */
	trx_t*			m_trx;

	/** Space id of the file being iterated over. */
	ulint			m_space;

	/** Minimum page number for which the free list has not been
	initialized: the pages >= this limit are, by definition, free;
	note that in a single-table tablespace where size < 64 pages,
	this number is 64, i.e., we have initialized the space about
	the first extent, but have not physically allocted those pages
	to the file. @see FSP_LIMIT. */
	ulint			m_free_limit;

	/** Current size of the space in pages */
	ulint			m_size;

	/** Current extent descriptor page */
	xdes_t*			m_xdes;

	/** Physical page offset in the file of the extent descriptor */
	ulint			m_xdes_page_no;

	/** Flags value read from the header page */
	ulint			m_space_flags;
};

/** Determine the page size to use for traversing the tablespace
@param file_size size of the tablespace file in bytes
@param block contents of the first page in the tablespace file.
@retval DB_SUCCESS or error code. */
dberr_t
AbstractCallback::init(
	os_offset_t		file_size,
	const buf_block_t*	block) UNIV_NOTHROW
{
	const page_t*		page = block->frame;

	m_space_flags = fsp_header_get_flags(page);
	if (!fil_space_t::is_valid_flags(m_space_flags, true)) {
		ulint cflags = fsp_flags_convert_from_101(m_space_flags);
		if (cflags == ULINT_UNDEFINED) {
			ib::error() << "Invalid FSP_SPACE_FLAGS="
				<< ib::hex(m_space_flags);
			return(DB_CORRUPTION);
		}
		m_space_flags = cflags;
	}

	/* Clear the DATA_DIR flag, which is basically garbage. */
	m_space_flags &= ~(1U << FSP_FLAGS_POS_RESERVED);
	m_zip_size = fil_space_t::zip_size(m_space_flags);
	const ulint logical_size = fil_space_t::logical_size(m_space_flags);
	const ulint physical_size = fil_space_t::physical_size(m_space_flags);

	if (logical_size != srv_page_size) {

		ib::error() << "Page size " << logical_size
			<< " of ibd file is not the same as the server page"
			" size " << srv_page_size;

		return(DB_CORRUPTION);

	} else if (file_size & (physical_size - 1)) {

		ib::error() << "File size " << file_size << " is not a"
			" multiple of the page size "
			<< physical_size;

		return(DB_CORRUPTION);
	}

	m_size  = mach_read_from_4(page + FSP_SIZE);
	m_free_limit = mach_read_from_4(page + FSP_FREE_LIMIT);
	if (m_space == ULINT_UNDEFINED) {
		m_space = mach_read_from_4(FSP_HEADER_OFFSET + FSP_SPACE_ID
					   + page);
	}

	return set_current_xdes(0, page);
}

/**
Try and determine the index root pages by checking if the next/prev
pointers are both FIL_NULL. We need to ensure that skip deleted pages. */
struct FetchIndexRootPages : public AbstractCallback {

	/** Index information gathered from the .ibd file. */
	struct Index {

		Index(index_id_t id, ulint page_no)
			:
			m_id(id),
			m_page_no(page_no) { }

		index_id_t	m_id;		/*!< Index id */
		ulint		m_page_no;	/*!< Root page number */
	};

	typedef std::vector<Index, ut_allocator<Index> >	Indexes;

	/** Constructor
	@param trx covering (user) transaction
	@param table table definition in server .*/
	FetchIndexRootPages(const dict_table_t* table, trx_t* trx)
		:
		AbstractCallback(trx, ULINT_UNDEFINED),
		m_table(table) UNIV_NOTHROW { }

	/** Destructor */
	~FetchIndexRootPages() UNIV_NOTHROW override { }

	/** Called for each block as it is read from the file.
	@param block block to convert, it is not from the buffer pool.
	@retval DB_SUCCESS or error code. */
	dberr_t operator()(buf_block_t* block) UNIV_NOTHROW override;

	/** Update the import configuration that will be used to import
	the tablespace. */
	dberr_t build_row_import(row_import* cfg) const UNIV_NOTHROW;

	/** Table definition in server. */
	const dict_table_t*	m_table;

	/** Index information */
	Indexes			m_indexes;
};

/** Called for each block as it is read from the file. Check index pages to
determine the exact row format. We can't get that from the tablespace
header flags alone.

@param block block to convert, it is not from the buffer pool.
@retval DB_SUCCESS or error code. */
dberr_t FetchIndexRootPages::operator()(buf_block_t* block) UNIV_NOTHROW
{
	if (is_interrupted()) return DB_INTERRUPTED;

	const page_t*	page = get_frame(block);

	ulint	page_type = fil_page_get_type(page);

	if (page_type == FIL_PAGE_TYPE_XDES) {
		return set_current_xdes(block->page.id.page_no(), page);
	} else if (fil_page_index_page_check(page)
		   && !is_free(block->page.id.page_no())
		   && !page_has_siblings(page)) {

		index_id_t	id = btr_page_get_index_id(page);

		m_indexes.push_back(Index(id, block->page.id.page_no()));

		if (m_indexes.size() == 1) {
			/* Check that the tablespace flags match the table flags. */
			ulint expected = dict_tf_to_fsp_flags(m_table->flags);
			if (!fsp_flags_match(expected, m_space_flags)) {
				ib_errf(m_trx->mysql_thd, IB_LOG_LEVEL_ERROR,
					ER_TABLE_SCHEMA_MISMATCH,
					"Expected FSP_SPACE_FLAGS=0x%x, .ibd "
					"file contains 0x%x.",
					unsigned(expected),
					unsigned(m_space_flags));
				return(DB_CORRUPTION);
			}
		}
	}

	return DB_SUCCESS;
}

/**
Update the import configuration that will be used to import the tablespace.
@return error code or DB_SUCCESS */
dberr_t
FetchIndexRootPages::build_row_import(row_import* cfg) const UNIV_NOTHROW
{
	Indexes::const_iterator end = m_indexes.end();

	ut_a(cfg->m_table == m_table);
	cfg->m_zip_size = m_zip_size;
	cfg->m_n_indexes = m_indexes.size();

	if (cfg->m_n_indexes == 0) {

		ib::error() << "No B+Tree found in tablespace";

		return(DB_CORRUPTION);
	}

	cfg->m_indexes = UT_NEW_ARRAY_NOKEY(row_index_t, cfg->m_n_indexes);

	/* Trigger OOM */
	DBUG_EXECUTE_IF(
		"ib_import_OOM_11",
		UT_DELETE_ARRAY(cfg->m_indexes);
		cfg->m_indexes = NULL;
	);

	if (cfg->m_indexes == NULL) {
		return(DB_OUT_OF_MEMORY);
	}

	memset(cfg->m_indexes, 0x0, sizeof(*cfg->m_indexes) * cfg->m_n_indexes);

	row_index_t*	cfg_index = cfg->m_indexes;

	for (Indexes::const_iterator it = m_indexes.begin();
	     it != end;
	     ++it, ++cfg_index) {

		char	name[BUFSIZ];

		snprintf(name, sizeof(name), "index" IB_ID_FMT, it->m_id);

		ulint	len = strlen(name) + 1;

		cfg_index->m_name = UT_NEW_ARRAY_NOKEY(byte, len);

		/* Trigger OOM */
		DBUG_EXECUTE_IF(
			"ib_import_OOM_12",
			UT_DELETE_ARRAY(cfg_index->m_name);
			cfg_index->m_name = NULL;
		);

		if (cfg_index->m_name == NULL) {
			return(DB_OUT_OF_MEMORY);
		}

		memcpy(cfg_index->m_name, name, len);

		cfg_index->m_id = it->m_id;

		cfg_index->m_space = m_space;

		cfg_index->m_page_no = it->m_page_no;
	}

	return(DB_SUCCESS);
}

/* Functor that is called for each physical page that is read from the
tablespace file.

  1. Check each page for corruption.

  2. Update the space id and LSN on every page
     * For the header page
       - Validate the flags
       - Update the LSN

  3. On Btree pages
     * Set the index id
     * Update the max trx id
     * In a cluster index, update the system columns
     * In a cluster index, update the BLOB ptr, set the space id
     * Purge delete marked records, but only if they can be easily
       removed from the page
     * Keep a counter of number of rows, ie. non-delete-marked rows
     * Keep a counter of number of delete marked rows
     * Keep a counter of number of purge failure
     * If a page is stamped with an index id that isn't in the .cfg file
       we assume it is deleted and the page can be ignored.

   4. Set the page state to dirty so that it will be written to disk.
*/
class PageConverter : public AbstractCallback {
public:
	/** Constructor
	@param cfg config of table being imported.
	@param space_id tablespace identifier
	@param trx transaction covering the import */
	PageConverter(row_import* cfg, ulint space_id, trx_t* trx)
		:
		AbstractCallback(trx, space_id),
		m_cfg(cfg),
		m_index(cfg->m_indexes),
		m_rec_iter(),
		m_offsets_(), m_offsets(m_offsets_),
		m_heap(0),
		m_cluster_index(dict_table_get_first_index(cfg->m_table))
	{
		rec_offs_init(m_offsets_);
	}

	~PageConverter() UNIV_NOTHROW override
	{
		if (m_heap != 0) {
			mem_heap_free(m_heap);
		}
	}

	/** Called for each block as it is read from the file.
	@param block block to convert, it is not from the buffer pool.
	@retval DB_SUCCESS or error code. */
	dberr_t operator()(buf_block_t* block) UNIV_NOTHROW override;

private:
	/** Update the page, set the space id, max trx id and index id.
	@param block block read from file
	@param page_type type of the page
	@retval DB_SUCCESS or error code */
	dberr_t update_page(buf_block_t* block, uint16_t& page_type)
		UNIV_NOTHROW;

	/** Update the space, index id, trx id.
	@param block block to convert
	@return DB_SUCCESS or error code */
	dberr_t	update_index_page(buf_block_t*	block) UNIV_NOTHROW;

	/** Update the BLOB refrences and write UNDO log entries for
	rows that can't be purged optimistically.
	@param block block to update
	@retval DB_SUCCESS or error code */
	dberr_t	update_records(buf_block_t* block) UNIV_NOTHROW;

	/** Validate the space flags and update tablespace header page.
	@param block block read from file, not from the buffer pool.
	@retval DB_SUCCESS or error code */
	dberr_t	update_header(buf_block_t* block) UNIV_NOTHROW;

	/** Adjust the BLOB reference for a single column that is externally stored
	@param rec record to update
	@param offsets column offsets for the record
	@param i column ordinal value
	@return DB_SUCCESS or error code */
	dberr_t	adjust_cluster_index_blob_column(
		rec_t*		rec,
		const offset_t*	offsets,
		ulint		i) UNIV_NOTHROW;

	/** Adjusts the BLOB reference in the clustered index row for all
	externally stored columns.
	@param rec record to update
	@param offsets column offsets for the record
	@return DB_SUCCESS or error code */
	dberr_t	adjust_cluster_index_blob_columns(
		rec_t*		rec,
		const offset_t*	offsets) UNIV_NOTHROW;

	/** In the clustered index, adjist the BLOB pointers as needed.
	Also update the BLOB reference, write the new space id.
	@param rec record to update
	@param offsets column offsets for the record
	@return DB_SUCCESS or error code */
	dberr_t	adjust_cluster_index_blob_ref(
		rec_t*		rec,
		const offset_t*	offsets) UNIV_NOTHROW;

	/** Purge delete-marked records, only if it is possible to do
	so without re-organising the B+tree.
	@retval true if purged */
	bool purge() UNIV_NOTHROW;

	/** Adjust the BLOB references and sys fields for the current record.
	@param rec record to update
	@param offsets column offsets for the record
	@return DB_SUCCESS or error code. */
	dberr_t	adjust_cluster_record(
		rec_t*			rec,
		const offset_t*		offsets) UNIV_NOTHROW;

	/** Find an index with the matching id.
	@return row_index_t* instance or 0 */
	row_index_t* find_index(index_id_t id) UNIV_NOTHROW
	{
		row_index_t*	index = &m_cfg->m_indexes[0];

		for (ulint i = 0; i < m_cfg->m_n_indexes; ++i, ++index) {
			if (id == index->m_id) {
				return(index);
			}
		}

		return(0);

	}
private:
	/** Config for table that is being imported. */
	row_import*		m_cfg;

	/** Current index whose pages are being imported */
	row_index_t*		m_index;

	/** Iterator over records in a block */
	RecIterator		m_rec_iter;

	/** Record offset */
	offset_t		m_offsets_[REC_OFFS_NORMAL_SIZE];

	/** Pointer to m_offsets_ */
	offset_t*		m_offsets;

	/** Memory heap for the record offsets */
	mem_heap_t*		m_heap;

	/** Cluster index instance */
	dict_index_t*		m_cluster_index;
};

/**
row_import destructor. */
row_import::~row_import() UNIV_NOTHROW
{
	for (ulint i = 0; m_indexes != 0 && i < m_n_indexes; ++i) {
		UT_DELETE_ARRAY(m_indexes[i].m_name);

		if (m_indexes[i].m_fields == NULL) {
			continue;
		}

		dict_field_t*	fields = m_indexes[i].m_fields;
		ulint		n_fields = m_indexes[i].m_n_fields;

		for (ulint j = 0; j < n_fields; ++j) {
			UT_DELETE_ARRAY(const_cast<char*>(fields[j].name()));
		}

		UT_DELETE_ARRAY(fields);
	}

	for (ulint i = 0; m_col_names != 0 && i < m_n_cols; ++i) {
		UT_DELETE_ARRAY(m_col_names[i]);
	}

	UT_DELETE_ARRAY(m_cols);
	UT_DELETE_ARRAY(m_indexes);
	UT_DELETE_ARRAY(m_col_names);
	UT_DELETE_ARRAY(m_table_name);
	UT_DELETE_ARRAY(m_hostname);
}

/** Find the index entry in in the indexes array.
@param name index name
@return instance if found else 0. */
row_index_t*
row_import::get_index(
	const char*	name) const UNIV_NOTHROW
{
	for (ulint i = 0; i < m_n_indexes; ++i) {
		const char*	index_name;
		row_index_t*	index = &m_indexes[i];

		index_name = reinterpret_cast<const char*>(index->m_name);

		if (strcmp(index_name, name) == 0) {

			return(index);
		}
	}

	return(0);
}

/** Get the number of rows in the index.
@param name index name
@return number of rows (doesn't include delete marked rows). */
ulint
row_import::get_n_rows(
	const char*	name) const UNIV_NOTHROW
{
	const row_index_t*	index = get_index(name);

	ut_a(name != 0);

	return(index->m_stats.m_n_rows);
}

/** Get the number of rows for which purge failed uding the convert phase.
@param name index name
@return number of rows for which purge failed. */
ulint
row_import::get_n_purge_failed(
	const char*	name) const UNIV_NOTHROW
{
	const row_index_t*	index = get_index(name);

	ut_a(name != 0);

	return(index->m_stats.m_n_purge_failed);
}

/** Find the ordinal value of the column name in the cfg table columns.
@param name of column to look for.
@return ULINT_UNDEFINED if not found. */
ulint
row_import::find_col(
	const char*	name) const UNIV_NOTHROW
{
	for (ulint i = 0; i < m_n_cols; ++i) {
		const char*	col_name;

		col_name = reinterpret_cast<const char*>(m_col_names[i]);

		if (strcmp(col_name, name) == 0) {
			return(i);
		}
	}

	return(ULINT_UNDEFINED);
}

/**
Check if the index schema that was read from the .cfg file matches the
in memory index definition.
@return DB_SUCCESS or error code. */
dberr_t
row_import::match_index_columns(
	THD*			thd,
	const dict_index_t*	index) UNIV_NOTHROW
{
	row_index_t*		cfg_index;
	dberr_t			err = DB_SUCCESS;

	cfg_index = get_index(index->name);

	if (cfg_index == 0) {
		ib_errf(thd, IB_LOG_LEVEL_ERROR,
			ER_TABLE_SCHEMA_MISMATCH,
			"Index %s not found in tablespace meta-data file.",
			index->name());

		return(DB_ERROR);
	}

	if (cfg_index->m_n_fields != index->n_fields) {

		ib_errf(thd, IB_LOG_LEVEL_ERROR,
			ER_TABLE_SCHEMA_MISMATCH,
			"Index field count %u doesn't match"
			" tablespace metadata file value " ULINTPF,
			index->n_fields, cfg_index->m_n_fields);

		return(DB_ERROR);
	}

	cfg_index->m_srv_index = index;

	const dict_field_t*	field = index->fields;
	const dict_field_t*	cfg_field = cfg_index->m_fields;

	for (ulint i = 0; i < index->n_fields; ++i, ++field, ++cfg_field) {

		if (strcmp(field->name(), cfg_field->name()) != 0) {
			ib_errf(thd, IB_LOG_LEVEL_ERROR,
				ER_TABLE_SCHEMA_MISMATCH,
				"Index field name %s doesn't match"
				" tablespace metadata field name %s"
				" for field position " ULINTPF,
				field->name(), cfg_field->name(), i);

			err = DB_ERROR;
		}

		if (cfg_field->prefix_len != field->prefix_len) {
			ib_errf(thd, IB_LOG_LEVEL_ERROR,
				ER_TABLE_SCHEMA_MISMATCH,
				"Index %s field %s prefix len %u"
				" doesn't match metadata file value %u",
				index->name(), field->name(),
				field->prefix_len, cfg_field->prefix_len);

			err = DB_ERROR;
		}

		if (cfg_field->fixed_len != field->fixed_len) {
			ib_errf(thd, IB_LOG_LEVEL_ERROR,
				ER_TABLE_SCHEMA_MISMATCH,
				"Index %s field %s fixed len %u"
				" doesn't match metadata file value %u",
				index->name(), field->name(),
				field->fixed_len,
				cfg_field->fixed_len);

			err = DB_ERROR;
		}
	}

	return(err);
}

/** Check if the table schema that was read from the .cfg file matches the
in memory table definition.
@param thd MySQL session variable
@return DB_SUCCESS or error code. */
dberr_t
row_import::match_table_columns(
	THD*			thd) UNIV_NOTHROW
{
	dberr_t			err = DB_SUCCESS;
	const dict_col_t*	col = m_table->cols;

	for (ulint i = 0; i < m_table->n_cols; ++i, ++col) {

		const char*	col_name;
		ulint		cfg_col_index;

		col_name = dict_table_get_col_name(
			m_table, dict_col_get_no(col));

		cfg_col_index = find_col(col_name);

		if (cfg_col_index == ULINT_UNDEFINED) {

			ib_errf(thd, IB_LOG_LEVEL_ERROR,
				 ER_TABLE_SCHEMA_MISMATCH,
				 "Column %s not found in tablespace.",
				 col_name);

			err = DB_ERROR;
		} else if (cfg_col_index != col->ind) {

			ib_errf(thd, IB_LOG_LEVEL_ERROR,
				ER_TABLE_SCHEMA_MISMATCH,
				"Column %s ordinal value mismatch, it's at %u"
				" in the table and " ULINTPF
				" in the tablespace meta-data file",
				col_name, col->ind, cfg_col_index);

			err = DB_ERROR;
		} else {
			const dict_col_t*	cfg_col;

			cfg_col = &m_cols[cfg_col_index];
			ut_a(cfg_col->ind == cfg_col_index);

			if (cfg_col->prtype != col->prtype) {
				ib_errf(thd,
					 IB_LOG_LEVEL_ERROR,
					 ER_TABLE_SCHEMA_MISMATCH,
					 "Column %s precise type mismatch.",
					 col_name);
				err = DB_ERROR;
			}

			if (cfg_col->mtype != col->mtype) {
				ib_errf(thd,
					 IB_LOG_LEVEL_ERROR,
					 ER_TABLE_SCHEMA_MISMATCH,
					 "Column %s main type mismatch.",
					 col_name);
				err = DB_ERROR;
			}

			if (cfg_col->len != col->len) {
				ib_errf(thd,
					 IB_LOG_LEVEL_ERROR,
					 ER_TABLE_SCHEMA_MISMATCH,
					 "Column %s length mismatch.",
					 col_name);
				err = DB_ERROR;
			}

			if (cfg_col->mbminlen != col->mbminlen
			    || cfg_col->mbmaxlen != col->mbmaxlen) {
				ib_errf(thd,
					 IB_LOG_LEVEL_ERROR,
					 ER_TABLE_SCHEMA_MISMATCH,
					 "Column %s multi-byte len mismatch.",
					 col_name);
				err = DB_ERROR;
			}

			if (cfg_col->ind != col->ind) {
				err = DB_ERROR;
			}

			if (cfg_col->ord_part != col->ord_part) {
				ib_errf(thd,
					 IB_LOG_LEVEL_ERROR,
					 ER_TABLE_SCHEMA_MISMATCH,
					 "Column %s ordering mismatch.",
					 col_name);
				err = DB_ERROR;
			}

			if (cfg_col->max_prefix != col->max_prefix) {
				ib_errf(thd,
					 IB_LOG_LEVEL_ERROR,
					 ER_TABLE_SCHEMA_MISMATCH,
					 "Column %s max prefix mismatch.",
					 col_name);
				err = DB_ERROR;
			}
		}
	}

	return(err);
}

/** Check if the table (and index) schema that was read from the .cfg file
matches the in memory table definition.
@param thd MySQL session variable
@return DB_SUCCESS or error code. */
dberr_t
row_import::match_schema(
	THD*		thd) UNIV_NOTHROW
{
	/* Do some simple checks. */

	if (ulint mismatch = (m_table->flags ^ m_flags)
	    & ~DICT_TF_MASK_DATA_DIR) {
		const char* msg;
		if (mismatch & DICT_TF_MASK_ZIP_SSIZE) {
			if ((m_table->flags & DICT_TF_MASK_ZIP_SSIZE)
			    && (m_flags & DICT_TF_MASK_ZIP_SSIZE)) {
				switch (m_flags & DICT_TF_MASK_ZIP_SSIZE) {
				case 0U << DICT_TF_POS_ZIP_SSIZE:
					goto uncompressed;
				case 1U << DICT_TF_POS_ZIP_SSIZE:
					msg = "ROW_FORMAT=COMPRESSED"
						" KEY_BLOCK_SIZE=1";
					break;
				case 2U << DICT_TF_POS_ZIP_SSIZE:
					msg = "ROW_FORMAT=COMPRESSED"
						" KEY_BLOCK_SIZE=2";
					break;
				case 3U << DICT_TF_POS_ZIP_SSIZE:
					msg = "ROW_FORMAT=COMPRESSED"
						" KEY_BLOCK_SIZE=4";
					break;
				case 4U << DICT_TF_POS_ZIP_SSIZE:
					msg = "ROW_FORMAT=COMPRESSED"
						" KEY_BLOCK_SIZE=8";
					break;
				case 5U << DICT_TF_POS_ZIP_SSIZE:
					msg = "ROW_FORMAT=COMPRESSED"
						" KEY_BLOCK_SIZE=16";
					break;
				default:
					msg = "strange KEY_BLOCK_SIZE";
				}
			} else if (m_flags & DICT_TF_MASK_ZIP_SSIZE) {
				msg = "ROW_FORMAT=COMPRESSED";
			} else {
				goto uncompressed;
			}
		} else {
uncompressed:
			msg = (m_flags & DICT_TF_MASK_ATOMIC_BLOBS)
				? "ROW_FORMAT=DYNAMIC"
				: (m_flags & DICT_TF_MASK_COMPACT)
				? "ROW_FORMAT=COMPACT"
				: "ROW_FORMAT=REDUNDANT";
		}

		ib_errf(thd, IB_LOG_LEVEL_ERROR, ER_TABLE_SCHEMA_MISMATCH,
			"Table flags don't match, server table has 0x%x"
			" and the meta-data file has 0x" ULINTPFx ";"
			" .cfg file uses %s",
			m_table->flags, m_flags, msg);

		return(DB_ERROR);
	} else if (m_table->n_cols != m_n_cols) {
		ib_errf(thd, IB_LOG_LEVEL_ERROR, ER_TABLE_SCHEMA_MISMATCH,
			"Number of columns don't match, table has %u "
			"columns but the tablespace meta-data file has "
			ULINTPF " columns",
			m_table->n_cols, m_n_cols);

		return(DB_ERROR);
	} else if (UT_LIST_GET_LEN(m_table->indexes) != m_n_indexes) {

		/* If the number of indexes don't match then it is better
		to abort the IMPORT. It is easy for the user to create a
		table matching the IMPORT definition. */

		ib_errf(thd, IB_LOG_LEVEL_ERROR, ER_TABLE_SCHEMA_MISMATCH,
			"Number of indexes don't match, table has " ULINTPF
			" indexes but the tablespace meta-data file has "
			ULINTPF " indexes",
			UT_LIST_GET_LEN(m_table->indexes), m_n_indexes);

		return(DB_ERROR);
	}

	dberr_t	err = match_table_columns(thd);

	if (err != DB_SUCCESS) {
		return(err);
	}

	/* Check if the index definitions match. */

	const dict_index_t* index;

	for (index = UT_LIST_GET_FIRST(m_table->indexes);
	     index != 0;
	     index = UT_LIST_GET_NEXT(indexes, index)) {

		dberr_t	index_err;

		index_err = match_index_columns(thd, index);

		if (index_err != DB_SUCCESS) {
			err = index_err;
		}
	}

	return(err);
}

/**
Set the index root <space, pageno>, using index name. */
void
row_import::set_root_by_name() UNIV_NOTHROW
{
	row_index_t*	cfg_index = m_indexes;

	for (ulint i = 0; i < m_n_indexes; ++i, ++cfg_index) {
		dict_index_t*	index;

		const char*	index_name;

		index_name = reinterpret_cast<const char*>(cfg_index->m_name);

		index = dict_table_get_index_on_name(m_table, index_name);

		/* We've already checked that it exists. */
		ut_a(index != 0);

		index->page = cfg_index->m_page_no;
	}
}

/**
Set the index root <space, pageno>, using a heuristic.
@return DB_SUCCESS or error code */
dberr_t
row_import::set_root_by_heuristic() UNIV_NOTHROW
{
	row_index_t*	cfg_index = m_indexes;

	ut_a(m_n_indexes > 0);

	// TODO: For now use brute force, based on ordinality

	if (UT_LIST_GET_LEN(m_table->indexes) != m_n_indexes) {

		ib::warn() << "Table " << m_table->name << " should have "
			<< UT_LIST_GET_LEN(m_table->indexes) << " indexes but"
			" the tablespace has " << m_n_indexes << " indexes";
	}

	dict_mutex_enter_for_mysql();

	ulint	i = 0;
	dberr_t	err = DB_SUCCESS;

	for (dict_index_t* index = UT_LIST_GET_FIRST(m_table->indexes);
	     index != 0;
	     index = UT_LIST_GET_NEXT(indexes, index)) {

		if (index->type & DICT_FTS) {
			index->type |= DICT_CORRUPT;
			ib::warn() << "Skipping FTS index: " << index->name;
		} else if (i < m_n_indexes) {

			UT_DELETE_ARRAY(cfg_index[i].m_name);

			ulint	len = strlen(index->name) + 1;

			cfg_index[i].m_name = UT_NEW_ARRAY_NOKEY(byte, len);

			/* Trigger OOM */
			DBUG_EXECUTE_IF(
				"ib_import_OOM_14",
				UT_DELETE_ARRAY(cfg_index[i].m_name);
				cfg_index[i].m_name = NULL;
			);

			if (cfg_index[i].m_name == NULL) {
				err = DB_OUT_OF_MEMORY;
				break;
			}

			memcpy(cfg_index[i].m_name, index->name, len);

			cfg_index[i].m_srv_index = index;

			index->page = cfg_index[i].m_page_no;

			++i;
		}
	}

	dict_mutex_exit_for_mysql();

	return(err);
}

/**
Purge delete marked records.
@return DB_SUCCESS or error code. */
dberr_t
IndexPurge::garbage_collect() UNIV_NOTHROW
{
	dberr_t	err;
	ibool	comp = dict_table_is_comp(m_index->table);

	/* Open the persistent cursor and start the mini-transaction. */

	open();

	while ((err = next()) == DB_SUCCESS) {

		rec_t*	rec = btr_pcur_get_rec(&m_pcur);
		ibool	deleted = rec_get_deleted_flag(rec, comp);

		if (!deleted) {
			++m_n_rows;
		} else {
			purge();
		}
	}

	/* Close the persistent cursor and commit the mini-transaction. */

	close();

	return(err == DB_END_OF_INDEX ? DB_SUCCESS : err);
}

/**
Begin import, position the cursor on the first record. */
void
IndexPurge::open() UNIV_NOTHROW
{
	mtr_start(&m_mtr);

	mtr_set_log_mode(&m_mtr, MTR_LOG_NO_REDO);

	btr_pcur_open_at_index_side(
		true, m_index, BTR_MODIFY_LEAF, &m_pcur, true, 0, &m_mtr);
	btr_pcur_move_to_next_user_rec(&m_pcur, &m_mtr);
	if (rec_is_metadata(btr_pcur_get_rec(&m_pcur), *m_index)) {
		ut_ad(btr_pcur_is_on_user_rec(&m_pcur));
		/* Skip the metadata pseudo-record. */
	} else {
		btr_pcur_move_to_prev_on_page(&m_pcur);
	}
}

/**
Close the persistent curosr and commit the mini-transaction. */
void
IndexPurge::close() UNIV_NOTHROW
{
	btr_pcur_close(&m_pcur);
	mtr_commit(&m_mtr);
}

/**
Position the cursor on the next record.
@return DB_SUCCESS or error code */
dberr_t
IndexPurge::next() UNIV_NOTHROW
{
	btr_pcur_move_to_next_on_page(&m_pcur);

	/* When switching pages, commit the mini-transaction
	in order to release the latch on the old page. */

	if (!btr_pcur_is_after_last_on_page(&m_pcur)) {
		return(DB_SUCCESS);
	} else if (trx_is_interrupted(m_trx)) {
		/* Check after every page because the check
		is expensive. */
		return(DB_INTERRUPTED);
	}

	btr_pcur_store_position(&m_pcur, &m_mtr);

	mtr_commit(&m_mtr);

	mtr_start(&m_mtr);

	mtr_set_log_mode(&m_mtr, MTR_LOG_NO_REDO);

	btr_pcur_restore_position(BTR_MODIFY_LEAF, &m_pcur, &m_mtr);

	if (!btr_pcur_move_to_next_user_rec(&m_pcur, &m_mtr)) {

		return(DB_END_OF_INDEX);
	}

	return(DB_SUCCESS);
}

/**
Store the persistent cursor position and reopen the
B-tree cursor in BTR_MODIFY_TREE mode, because the
tree structure may be changed during a pessimistic delete. */
void
IndexPurge::purge_pessimistic_delete() UNIV_NOTHROW
{
	dberr_t	err;

	btr_pcur_restore_position(BTR_MODIFY_TREE | BTR_LATCH_FOR_DELETE,
				  &m_pcur, &m_mtr);

	ut_ad(rec_get_deleted_flag(
			btr_pcur_get_rec(&m_pcur),
			dict_table_is_comp(m_index->table)));

	btr_cur_pessimistic_delete(
		&err, FALSE, btr_pcur_get_btr_cur(&m_pcur), 0, false, &m_mtr);

	ut_a(err == DB_SUCCESS);

	/* Reopen the B-tree cursor in BTR_MODIFY_LEAF mode */
	mtr_commit(&m_mtr);
}

/**
Purge delete-marked records. */
void
IndexPurge::purge() UNIV_NOTHROW
{
	btr_pcur_store_position(&m_pcur, &m_mtr);

	purge_pessimistic_delete();

	mtr_start(&m_mtr);

	mtr_set_log_mode(&m_mtr, MTR_LOG_NO_REDO);

	btr_pcur_restore_position(BTR_MODIFY_LEAF, &m_pcur, &m_mtr);
}

/** Adjust the BLOB reference for a single column that is externally stored
@param rec record to update
@param offsets column offsets for the record
@param i column ordinal value
@return DB_SUCCESS or error code */
inline
dberr_t
PageConverter::adjust_cluster_index_blob_column(
	rec_t*		rec,
	const offset_t*	offsets,
	ulint		i) UNIV_NOTHROW
{
	ulint		len;
	byte*		field;

	field = rec_get_nth_field(rec, offsets, i, &len);

	DBUG_EXECUTE_IF("ib_import_trigger_corruption_2",
			len = BTR_EXTERN_FIELD_REF_SIZE - 1;);

	if (len < BTR_EXTERN_FIELD_REF_SIZE) {

		ib_errf(m_trx->mysql_thd, IB_LOG_LEVEL_ERROR,
			ER_INNODB_INDEX_CORRUPT,
			"Externally stored column(" ULINTPF
			") has a reference length of " ULINTPF
			" in the cluster index %s",
			i, len, m_cluster_index->name());

		return(DB_CORRUPTION);
	}

	field += len - (BTR_EXTERN_FIELD_REF_SIZE - BTR_EXTERN_SPACE_ID);

	mach_write_to_4(field, get_space_id());

	if (UNIV_LIKELY_NULL(m_rec_iter.current_block()->page.zip.data)) {
		page_zip_write_blob_ptr(
			m_rec_iter.current_block(), rec, m_cluster_index,
			offsets, i, &m_rec_iter.m_mtr);
	}

	return(DB_SUCCESS);
}

/** Adjusts the BLOB reference in the clustered index row for all externally
stored columns.
@param rec record to update
@param offsets column offsets for the record
@return DB_SUCCESS or error code */
inline
dberr_t
PageConverter::adjust_cluster_index_blob_columns(
	rec_t*		rec,
	const offset_t*	offsets) UNIV_NOTHROW
{
	ut_ad(rec_offs_any_extern(offsets));

	/* Adjust the space_id in the BLOB pointers. */

	for (ulint i = 0; i < rec_offs_n_fields(offsets); ++i) {

		/* Only if the column is stored "externally". */

		if (rec_offs_nth_extern(offsets, i)) {
			dberr_t	err;

			err = adjust_cluster_index_blob_column(rec, offsets, i);

			if (err != DB_SUCCESS) {
				return(err);
			}
		}
	}

	return(DB_SUCCESS);
}

/** In the clustered index, adjust BLOB pointers as needed. Also update the
BLOB reference, write the new space id.
@param rec record to update
@param offsets column offsets for the record
@return DB_SUCCESS or error code */
inline
dberr_t
PageConverter::adjust_cluster_index_blob_ref(
	rec_t*		rec,
	const offset_t*	offsets) UNIV_NOTHROW
{
	if (rec_offs_any_extern(offsets)) {
		dberr_t	err;

		err = adjust_cluster_index_blob_columns(rec, offsets);

		if (err != DB_SUCCESS) {
			return(err);
		}
	}

	return(DB_SUCCESS);
}

/** Purge delete-marked records, only if it is possible to do so without
re-organising the B+tree.
@return true if purge succeeded */
inline bool PageConverter::purge() UNIV_NOTHROW
{
	const dict_index_t*	index = m_index->m_srv_index;

	/* We can't have a page that is empty and not root. */
	if (m_rec_iter.remove(index, m_offsets)) {

		++m_index->m_stats.m_n_purged;

		return(true);
	} else {
		++m_index->m_stats.m_n_purge_failed;
	}

	return(false);
}

/** Adjust the BLOB references and sys fields for the current record.
@param rec record to update
@param offsets column offsets for the record
@return DB_SUCCESS or error code. */
inline
dberr_t
PageConverter::adjust_cluster_record(
	rec_t*			rec,
	const offset_t*		offsets) UNIV_NOTHROW
{
	dberr_t	err;

	if ((err = adjust_cluster_index_blob_ref(rec, offsets)) == DB_SUCCESS) {

		/* Reset DB_TRX_ID and DB_ROLL_PTR.  Normally, these fields
		are only written in conjunction with other changes to the
		record. */
		ulint	trx_id_pos = m_cluster_index->n_uniq
			? m_cluster_index->n_uniq : 1;
		if (UNIV_LIKELY_NULL(m_rec_iter.current_block()
				     ->page.zip.data)) {
			page_zip_write_trx_id_and_roll_ptr(
				&m_rec_iter.current_block()->page.zip,
				rec, m_offsets, trx_id_pos,
				0, roll_ptr_t(1) << ROLL_PTR_INSERT_FLAG_POS,
				&m_rec_iter.m_mtr);
		} else {
			ulint	len;
			byte*	ptr = rec_get_nth_field(
				rec, m_offsets, trx_id_pos, &len);
			ut_ad(len == DATA_TRX_ID_LEN);
			memcpy(ptr, reset_trx_id, sizeof reset_trx_id);
		}
	}

	return(err);
}

/** Update the BLOB refrences and write UNDO log entries for
rows that can't be purged optimistically.
@param block block to update
@retval DB_SUCCESS or error code */
inline
dberr_t
PageConverter::update_records(
	buf_block_t*	block) UNIV_NOTHROW
{
	ibool	comp = dict_table_is_comp(m_cfg->m_table);
	bool	clust_index = m_index->m_srv_index == m_cluster_index;

	/* This will also position the cursor on the first user record. */

	m_rec_iter.open(block);

	while (!m_rec_iter.end()) {
		rec_t*	rec = m_rec_iter.current();
		ibool	deleted = rec_get_deleted_flag(rec, comp);

		/* For the clustered index we have to adjust the BLOB
		reference and the system fields irrespective of the
		delete marked flag. The adjustment of delete marked
		cluster records is required for purge to work later. */

		if (deleted || clust_index) {
			m_offsets = rec_get_offsets(
				rec, m_index->m_srv_index, m_offsets, true,
				ULINT_UNDEFINED, &m_heap);
		}

		if (clust_index) {

			dberr_t err = adjust_cluster_record(rec, m_offsets);

			if (err != DB_SUCCESS) {
				return(err);
			}
		}

		/* If it is a delete marked record then try an
		optimistic delete. */

		if (deleted) {
			/* A successful purge will move the cursor to the
			next record. */

			if (!purge()) {
				m_rec_iter.next();
			}

			++m_index->m_stats.m_n_deleted;
		} else {
			++m_index->m_stats.m_n_rows;
			m_rec_iter.next();
		}
	}

	return(DB_SUCCESS);
}

/** Update the space, index id, trx id.
@return DB_SUCCESS or error code */
inline
dberr_t
PageConverter::update_index_page(
	buf_block_t*	block) UNIV_NOTHROW
{
	index_id_t	id;
	buf_frame_t*	page = block->frame;

	if (is_free(block->page.id.page_no())) {
		return(DB_SUCCESS);
	} else if ((id = btr_page_get_index_id(page)) != m_index->m_id) {

		row_index_t*	index = find_index(id);

		if (index == 0) {
			ib::error() << "Page for tablespace " << m_space
				<< " is index page with id " << id
				<< " but that index is not found from"
				<< " configuration file. Current index name "
				<< m_index->m_name << " and id " <<  m_index->m_id;
			m_index = 0;
			return(DB_CORRUPTION);
		}

		/* Update current index */
		m_index = index;
	}

	/* If the .cfg file is missing and there is an index mismatch
	then ignore the error. */
	if (m_cfg->m_missing && (m_index == 0 || m_index->m_srv_index == 0)) {
		return(DB_SUCCESS);
	}

#ifdef UNIV_ZIP_DEBUG
	ut_a(!is_compressed_table()
	     || page_zip_validate(m_page_zip_ptr, page, m_index->m_srv_index));
#endif /* UNIV_ZIP_DEBUG */

	/* This has to be written to uncompressed index header. Set it to
	the current index id. */
	mach_write_to_8(page + (PAGE_HEADER + PAGE_INDEX_ID),
			m_index->m_srv_index->id);
	if (UNIV_LIKELY_NULL(block->page.zip.data)) {
		memcpy(&block->page.zip.data[PAGE_HEADER + PAGE_INDEX_ID],
		       &block->frame[PAGE_HEADER + PAGE_INDEX_ID], 8);
	}

	if (m_index->m_srv_index->is_clust()) {
		if (block->page.id.page_no() == m_index->m_srv_index->page) {
			dict_index_t* index = const_cast<dict_index_t*>(
				m_index->m_srv_index);
			/* Preserve the PAGE_ROOT_AUTO_INC. */
			if (index->table->supports_instant()) {
				if (btr_cur_instant_root_init(index, page)) {
					return(DB_CORRUPTION);
				}

				if (index->n_core_fields > index->n_fields) {
					/* Some columns have been dropped.
					Refuse to IMPORT TABLESPACE for now.

					NOTE: This is not an accurate check.
					Columns could have been both
					added and dropped instantly.
					For an accurate check, we must read
					the metadata BLOB page pointed to
					by the leftmost leaf page.

					But we would have to read
					those pages in a special way,
					bypassing the buffer pool! */
					return DB_UNSUPPORTED;
				}

				/* Provisionally set all instantly
				added columns to be DEFAULT NULL. */
				for (unsigned i = index->n_core_fields;
				     i < index->n_fields; i++) {
					dict_col_t* col = index->fields[i].col;
					col->def_val.len = UNIV_SQL_NULL;
					col->def_val.data = NULL;
				}
			}
		} else {
			goto clear_page_max_trx_id;
		}
	} else if (page_is_leaf(page)) {
		/* Set PAGE_MAX_TRX_ID on secondary index leaf pages. */
		mach_write_to_8(&block->frame[PAGE_HEADER + PAGE_MAX_TRX_ID],
				m_trx->id);
		if (UNIV_LIKELY_NULL(block->page.zip.data)) {
			memcpy_aligned<8>(&block->page.zip.data
					  [PAGE_HEADER + PAGE_MAX_TRX_ID],
					  &block->frame
					  [PAGE_HEADER + PAGE_MAX_TRX_ID], 8);
		}
	} else {
clear_page_max_trx_id:
		/* Clear PAGE_MAX_TRX_ID so that it can be
		used for other purposes in the future. IMPORT
		in MySQL 5.6, 5.7 and MariaDB 10.0 and 10.1
		would set the field to the transaction ID even
		on clustered index pages. */
		memset_aligned<8>(&block->frame[PAGE_HEADER + PAGE_MAX_TRX_ID],
				  0, 8);
		if (UNIV_LIKELY_NULL(block->page.zip.data)) {
			memset_aligned<8>(&block->page.zip.data
					  [PAGE_HEADER + PAGE_MAX_TRX_ID],
					  0, 8);
		}
	}

	if (page_is_empty(page)) {

		/* Only a root page can be empty. */
		if (page_has_siblings(page)) {
			// TODO: We should relax this and skip secondary
			// indexes. Mark them as corrupt because they can
			// always be rebuilt.
			return(DB_CORRUPTION);
		}

		return(DB_SUCCESS);
	}

	return page_is_leaf(block->frame) ? update_records(block) : DB_SUCCESS;
}

/** Validate the space flags and update tablespace header page.
@param block block read from file, not from the buffer pool.
@retval DB_SUCCESS or error code */
inline dberr_t PageConverter::update_header(buf_block_t* block) UNIV_NOTHROW
{
  byte *frame= get_frame(block);
  if (memcmp_aligned<4>(FIL_PAGE_SPACE_ID + frame,
                        FSP_HEADER_OFFSET + FSP_SPACE_ID + frame, 4))
    ib::warn() << "Space id check in the header failed: ignored";
  else if (!mach_read_from_4(FIL_PAGE_SPACE_ID + frame))
    return DB_CORRUPTION;

  memset(frame + FIL_PAGE_FILE_FLUSH_LSN_OR_KEY_VERSION, 0, 8);

  /* Write space_id to the tablespace header, page 0. */
  mach_write_to_4(FIL_PAGE_SPACE_ID + frame, get_space_id());
  memcpy_aligned<4>(FSP_HEADER_OFFSET + FSP_SPACE_ID + frame,
                    FIL_PAGE_SPACE_ID + frame, 4);
  /* Write back the adjusted flags. */
  mach_write_to_4(FSP_HEADER_OFFSET + FSP_SPACE_FLAGS + frame, m_space_flags);

  return DB_SUCCESS;
}

/** Update the page, set the space id, max trx id and index id.
@param block block read from file
@retval DB_SUCCESS or error code */
inline
dberr_t
PageConverter::update_page(buf_block_t* block, uint16_t& page_type)
	UNIV_NOTHROW
{
	dberr_t		err = DB_SUCCESS;

	ut_ad(!block->page.zip.data == !is_compressed_table());

	switch (page_type = fil_page_get_type(get_frame(block))) {
	case FIL_PAGE_TYPE_FSP_HDR:
		ut_a(block->page.id.page_no() == 0);
		/* Work directly on the uncompressed page headers. */
		return(update_header(block));

	case FIL_PAGE_INDEX:
	case FIL_PAGE_RTREE:
		/* We need to decompress the contents into block->frame
		before we can do any thing with Btree pages. */

		if (is_compressed_table() && !buf_zip_decompress(block, TRUE)) {
			return(DB_CORRUPTION);
		}

		/* fall through */
	case FIL_PAGE_TYPE_INSTANT:
		/* This is on every page in the tablespace. */
		mach_write_to_4(
			get_frame(block)
			+ FIL_PAGE_ARCH_LOG_NO_OR_SPACE_ID, get_space_id());

		/* Only update the Btree nodes. */
		return(update_index_page(block));

	case FIL_PAGE_TYPE_SYS:
		/* This is page 0 in the system tablespace. */
		return(DB_CORRUPTION);

	case FIL_PAGE_TYPE_XDES:
		err = set_current_xdes(
			block->page.id.page_no(), get_frame(block));
		/* fall through */
	case FIL_PAGE_INODE:
	case FIL_PAGE_TYPE_TRX_SYS:
	case FIL_PAGE_IBUF_FREE_LIST:
	case FIL_PAGE_TYPE_ALLOCATED:
	case FIL_PAGE_IBUF_BITMAP:
	case FIL_PAGE_TYPE_BLOB:
	case FIL_PAGE_TYPE_ZBLOB:
	case FIL_PAGE_TYPE_ZBLOB2:

		/* Work directly on the uncompressed page headers. */
		/* This is on every page in the tablespace. */
		mach_write_to_4(
			get_frame(block)
			+ FIL_PAGE_ARCH_LOG_NO_OR_SPACE_ID, get_space_id());

		return(err);
	}

	ib::warn() << "Unknown page type (" << page_type << ")";

	return(DB_CORRUPTION);
}

/** Called for every page in the tablespace. If the page was not
updated then its state must be set to BUF_PAGE_NOT_USED.
@param block block read from file, note it is not from the buffer pool
@retval DB_SUCCESS or error code. */
dberr_t PageConverter::operator()(buf_block_t* block) UNIV_NOTHROW
{
	/* If we already had an old page with matching number
	in the buffer pool, evict it now, because
	we no longer evict the pages on DISCARD TABLESPACE. */
	buf_page_get_gen(block->page.id, get_zip_size(),
			 RW_NO_LATCH, NULL, BUF_EVICT_IF_IN_POOL,
			 __FILE__, __LINE__, NULL, NULL);

	uint16_t page_type;

	if (dberr_t err = update_page(block, page_type)) {
		return err;
	}

	const bool full_crc32 = fil_space_t::full_crc32(get_space_flags());
	byte* frame = get_frame(block);
	compile_time_assert(FIL_PAGE_LSN % 8 == 0);
	*reinterpret_cast<uint64_t*>(frame + FIL_PAGE_LSN)= 0;

	if (!block->page.zip.data) {
		buf_flush_init_for_writing(
			NULL, block->frame, NULL, full_crc32);
	} else if (fil_page_type_is_index(page_type)) {
		buf_flush_init_for_writing(
			NULL, block->page.zip.data, &block->page.zip,
			full_crc32);
	} else {
		/* Calculate and update the checksum of non-index
		pages for ROW_FORMAT=COMPRESSED tables. */
		buf_flush_update_zip_checksum(
			block->page.zip.data, block->zip_size());
	}

	return DB_SUCCESS;
}

/*****************************************************************//**
Clean up after import tablespace failure, this function will acquire
the dictionary latches on behalf of the transaction if the transaction
hasn't already acquired them. */
static	MY_ATTRIBUTE((nonnull))
void
row_import_discard_changes(
/*=======================*/
	row_prebuilt_t*	prebuilt,	/*!< in/out: prebuilt from handler */
	trx_t*		trx,		/*!< in/out: transaction for import */
	dberr_t		err)		/*!< in: error code */
{
	dict_table_t*	table = prebuilt->table;

	ut_a(err != DB_SUCCESS);

	prebuilt->trx->error_info = NULL;

	ib::info() << "Discarding tablespace of table "
		<< prebuilt->table->name
		<< ": " << ut_strerr(err);

	if (trx->dict_operation_lock_mode != RW_X_LATCH) {
		ut_a(trx->dict_operation_lock_mode == 0);
		row_mysql_lock_data_dictionary(trx);
	}

	ut_a(trx->dict_operation_lock_mode == RW_X_LATCH);

	/* Since we update the index root page numbers on disk after
	we've done a successful import. The table will not be loadable.
	However, we need to ensure that the in memory root page numbers
	are reset to "NULL". */

	for (dict_index_t* index = UT_LIST_GET_FIRST(table->indexes);
		index != 0;
		index = UT_LIST_GET_NEXT(indexes, index)) {

		index->page = FIL_NULL;
	}

	table->file_unreadable = true;
	if (table->space) {
		fil_close_tablespace(trx, table->space_id);
		table->space = NULL;
	}
}

/*****************************************************************//**
Clean up after import tablespace. */
static	MY_ATTRIBUTE((nonnull, warn_unused_result))
dberr_t
row_import_cleanup(
/*===============*/
	row_prebuilt_t*	prebuilt,	/*!< in/out: prebuilt from handler */
	trx_t*		trx,		/*!< in/out: transaction for import */
	dberr_t		err)		/*!< in: error code */
{
	ut_a(prebuilt->trx != trx);

	if (err != DB_SUCCESS) {
		row_import_discard_changes(prebuilt, trx, err);
	}

	ut_a(trx->dict_operation_lock_mode == RW_X_LATCH);

	DBUG_EXECUTE_IF("ib_import_before_commit_crash", DBUG_SUICIDE(););

	trx_commit_for_mysql(trx);

	row_mysql_unlock_data_dictionary(trx);

	trx_free(trx);

	prebuilt->trx->op_info = "";

	DBUG_EXECUTE_IF("ib_import_before_checkpoint_crash", DBUG_SUICIDE(););

	log_make_checkpoint();

	return(err);
}

/*****************************************************************//**
Report error during tablespace import. */
static	MY_ATTRIBUTE((nonnull, warn_unused_result))
dberr_t
row_import_error(
/*=============*/
	row_prebuilt_t*	prebuilt,	/*!< in/out: prebuilt from handler */
	trx_t*		trx,		/*!< in/out: transaction for import */
	dberr_t		err)		/*!< in: error code */
{
	if (!trx_is_interrupted(trx)) {
		char	table_name[MAX_FULL_NAME_LEN + 1];

		innobase_format_name(
			table_name, sizeof(table_name),
			prebuilt->table->name.m_name);

		ib_senderrf(
			trx->mysql_thd, IB_LOG_LEVEL_WARN,
			ER_INNODB_IMPORT_ERROR,
			table_name, (ulong) err, ut_strerr(err));
	}

	return(row_import_cleanup(prebuilt, trx, err));
}

/*****************************************************************//**
Adjust the root page index node and leaf node segment headers, update
with the new space id. For all the table's secondary indexes.
@return error code */
static	MY_ATTRIBUTE((nonnull, warn_unused_result))
dberr_t
row_import_adjust_root_pages_of_secondary_indexes(
/*==============================================*/
	trx_t*			trx,		/*!< in: transaction used for
						the import */
	dict_table_t*		table,		/*!< in: table the indexes
						belong to */
	const row_import&	cfg)		/*!< Import context */
{
	dict_index_t*		index;
	ulint			n_rows_in_table;
	dberr_t			err = DB_SUCCESS;

	/* Skip the clustered index. */
	index = dict_table_get_first_index(table);

	n_rows_in_table = cfg.get_n_rows(index->name);

	DBUG_EXECUTE_IF("ib_import_sec_rec_count_mismatch_failure",
			n_rows_in_table++;);

	/* Adjust the root pages of the secondary indexes only. */
	while ((index = dict_table_get_next_index(index)) != NULL) {
		ut_a(!dict_index_is_clust(index));

		if (!(index->type & DICT_CORRUPT)
		    && index->page != FIL_NULL) {

			/* Update the Btree segment headers for index node and
			leaf nodes in the root page. Set the new space id. */

			err = btr_root_adjust_on_import(index);
		} else {
			ib::warn() << "Skip adjustment of root pages for"
				" index " << index->name << ".";

			err = DB_CORRUPTION;
		}

		if (err != DB_SUCCESS) {

			if (index->type & DICT_CLUSTERED) {
				break;
			}

			ib_errf(trx->mysql_thd,
				IB_LOG_LEVEL_WARN,
				ER_INNODB_INDEX_CORRUPT,
				"Index %s not found or corrupt,"
				" you should recreate this index.",
				index->name());

			/* Do not bail out, so that the data
			can be recovered. */

			err = DB_SUCCESS;
			index->type |= DICT_CORRUPT;
			continue;
		}

		/* If we failed to purge any records in the index then
		do it the hard way.

		TODO: We can do this in the first pass by generating UNDO log
		records for the failed rows. */

		if (!cfg.requires_purge(index->name)) {
			continue;
		}

		IndexPurge   purge(trx, index);

		trx->op_info = "secondary: purge delete marked records";

		err = purge.garbage_collect();

		trx->op_info = "";

		if (err != DB_SUCCESS) {
			break;
		} else if (purge.get_n_rows() != n_rows_in_table) {

			ib_errf(trx->mysql_thd,
				IB_LOG_LEVEL_WARN,
				ER_INNODB_INDEX_CORRUPT,
				"Index '%s' contains " ULINTPF " entries, "
				"should be " ULINTPF ", you should recreate "
				"this index.", index->name(),
				purge.get_n_rows(), n_rows_in_table);

			index->type |= DICT_CORRUPT;

			/* Do not bail out, so that the data
			can be recovered. */

			err = DB_SUCCESS;
                }
	}

	return(err);
}

/*****************************************************************//**
Ensure that dict_sys.row_id exceeds SELECT MAX(DB_ROW_ID). */
MY_ATTRIBUTE((nonnull)) static
void
row_import_set_sys_max_row_id(
/*==========================*/
	row_prebuilt_t*		prebuilt,	/*!< in/out: prebuilt from
						handler */
	const dict_table_t*	table)		/*!< in: table to import */
{
	const rec_t*		rec;
	mtr_t			mtr;
	btr_pcur_t		pcur;
	row_id_t		row_id	= 0;
	dict_index_t*		index;

	index = dict_table_get_first_index(table);
	ut_ad(index->is_primary());
	ut_ad(dict_index_is_auto_gen_clust(index));

	mtr_start(&mtr);

	mtr_set_log_mode(&mtr, MTR_LOG_NO_REDO);

	btr_pcur_open_at_index_side(
		false,		// High end
		index,
		BTR_SEARCH_LEAF,
		&pcur,
		true,		// Init cursor
		0,		// Leaf level
		&mtr);

	btr_pcur_move_to_prev_on_page(&pcur);
	rec = btr_pcur_get_rec(&pcur);

	/* Check for empty table. */
	if (page_rec_is_infimum(rec)) {
		/* The table is empty. */
	} else if (rec_is_metadata(rec, *index)) {
		/* The clustered index contains the metadata record only,
		that is, the table is empty. */
	} else {
		row_id = mach_read_from_6(rec);
	}

	btr_pcur_close(&pcur);
	mtr_commit(&mtr);

	if (row_id) {
		/* Update the system row id if the imported index row id is
		greater than the max system row id. */

		mutex_enter(&dict_sys.mutex);

		if (row_id >= dict_sys.row_id) {
			dict_sys.row_id = row_id + 1;
			dict_hdr_flush_row_id();
		}

		mutex_exit(&dict_sys.mutex);
	}
}

/*****************************************************************//**
Read the a string from the meta data file.
@return DB_SUCCESS or error code. */
static
dberr_t
row_import_cfg_read_string(
/*=======================*/
	FILE*		file,		/*!< in/out: File to read from */
	byte*		ptr,		/*!< out: string to read */
	ulint		max_len)	/*!< in: maximum length of the output
					buffer in bytes */
{
	DBUG_EXECUTE_IF("ib_import_string_read_error",
			errno = EINVAL; return(DB_IO_ERROR););

	ulint		len = 0;

	while (!feof(file)) {
		int	ch = fgetc(file);

		if (ch == EOF) {
			break;
		} else if (ch != 0) {
			if (len < max_len) {
				ptr[len++] = ch;
			} else {
				break;
			}
		/* max_len includes the NUL byte */
		} else if (len != max_len - 1) {
			break;
		} else {
			ptr[len] = 0;
			return(DB_SUCCESS);
		}
	}

	errno = EINVAL;

	return(DB_IO_ERROR);
}

/*********************************************************************//**
Write the meta data (index user fields) config file.
@return DB_SUCCESS or error code. */
static	MY_ATTRIBUTE((nonnull, warn_unused_result))
dberr_t
row_import_cfg_read_index_fields(
/*=============================*/
	FILE*			file,	/*!< in: file to write to */
	THD*			thd,	/*!< in/out: session */
	row_index_t*		index)	/*!< Index being read in */
{
	byte			row[sizeof(ib_uint32_t) * 3];
	ulint			n_fields = index->m_n_fields;

	index->m_fields = UT_NEW_ARRAY_NOKEY(dict_field_t, n_fields);

	/* Trigger OOM */
	DBUG_EXECUTE_IF(
		"ib_import_OOM_4",
		UT_DELETE_ARRAY(index->m_fields);
		index->m_fields = NULL;
	);

	if (index->m_fields == NULL) {
		return(DB_OUT_OF_MEMORY);
	}

	dict_field_t*	field = index->m_fields;

	for (ulint i = 0; i < n_fields; ++i, ++field) {
		byte*		ptr = row;

		/* Trigger EOF */
		DBUG_EXECUTE_IF("ib_import_io_read_error_1",
				(void) fseek(file, 0L, SEEK_END););

		if (fread(row, 1, sizeof(row), file) != sizeof(row)) {

			ib_senderrf(
				thd, IB_LOG_LEVEL_ERROR, ER_IO_READ_ERROR,
				(ulong) errno, strerror(errno),
				"while reading index fields.");

			return(DB_IO_ERROR);
		}

		new (field) dict_field_t();

		field->prefix_len = mach_read_from_4(ptr);
		ptr += sizeof(ib_uint32_t);

		field->fixed_len = mach_read_from_4(ptr);
		ptr += sizeof(ib_uint32_t);

		/* Include the NUL byte in the length. */
		ulint	len = mach_read_from_4(ptr);

		byte*	name = UT_NEW_ARRAY_NOKEY(byte, len);

		/* Trigger OOM */
		DBUG_EXECUTE_IF(
			"ib_import_OOM_5",
			UT_DELETE_ARRAY(name);
			name = NULL;
		);

		if (name == NULL) {
			return(DB_OUT_OF_MEMORY);
		}

		field->name = reinterpret_cast<const char*>(name);

		dberr_t	err = row_import_cfg_read_string(file, name, len);

		if (err != DB_SUCCESS) {

			ib_senderrf(
				thd, IB_LOG_LEVEL_ERROR, ER_IO_READ_ERROR,
				(ulong) errno, strerror(errno),
				"while parsing table name.");

			return(err);
		}
	}

	return(DB_SUCCESS);
}

/*****************************************************************//**
Read the index names and root page numbers of the indexes and set the values.
Row format [root_page_no, len of str, str ... ]
@return DB_SUCCESS or error code. */
static MY_ATTRIBUTE((nonnull, warn_unused_result))
dberr_t
row_import_read_index_data(
/*=======================*/
	FILE*		file,		/*!< in: File to read from */
	THD*		thd,		/*!< in: session */
	row_import*	cfg)		/*!< in/out: meta-data read */
{
	byte*		ptr;
	row_index_t*	cfg_index;
	byte		row[sizeof(index_id_t) + sizeof(ib_uint32_t) * 9];

	/* FIXME: What is the max value? */
	ut_a(cfg->m_n_indexes > 0);
	ut_a(cfg->m_n_indexes < 1024);

	cfg->m_indexes = UT_NEW_ARRAY_NOKEY(row_index_t, cfg->m_n_indexes);

	/* Trigger OOM */
	DBUG_EXECUTE_IF(
		"ib_import_OOM_6",
		UT_DELETE_ARRAY(cfg->m_indexes);
		cfg->m_indexes = NULL;
	);

	if (cfg->m_indexes == NULL) {
		return(DB_OUT_OF_MEMORY);
	}

	memset(cfg->m_indexes, 0x0, sizeof(*cfg->m_indexes) * cfg->m_n_indexes);

	cfg_index = cfg->m_indexes;

	for (ulint i = 0; i < cfg->m_n_indexes; ++i, ++cfg_index) {
		/* Trigger EOF */
		DBUG_EXECUTE_IF("ib_import_io_read_error_2",
				(void) fseek(file, 0L, SEEK_END););

		/* Read the index data. */
		size_t	n_bytes = fread(row, 1, sizeof(row), file);

		/* Trigger EOF */
		DBUG_EXECUTE_IF("ib_import_io_read_error",
				(void) fseek(file, 0L, SEEK_END););

		if (n_bytes != sizeof(row)) {
			char	msg[BUFSIZ];

			snprintf(msg, sizeof(msg),
				 "while reading index meta-data, expected "
				 "to read " ULINTPF
				 " bytes but read only " ULINTPF " bytes",
				 sizeof(row), n_bytes);

			ib_senderrf(
				thd, IB_LOG_LEVEL_ERROR, ER_IO_READ_ERROR,
				(ulong) errno, strerror(errno), msg);

			ib::error() << "IO Error: " << msg;

			return(DB_IO_ERROR);
		}

		ptr = row;

		cfg_index->m_id = mach_read_from_8(ptr);
		ptr += sizeof(index_id_t);

		cfg_index->m_space = mach_read_from_4(ptr);
		ptr += sizeof(ib_uint32_t);

		cfg_index->m_page_no = mach_read_from_4(ptr);
		ptr += sizeof(ib_uint32_t);

		cfg_index->m_type = mach_read_from_4(ptr);
		ptr += sizeof(ib_uint32_t);

		cfg_index->m_trx_id_offset = mach_read_from_4(ptr);
		if (cfg_index->m_trx_id_offset != mach_read_from_4(ptr)) {
			ut_ad(0);
			/* Overflow. Pretend that the clustered index
			has a variable-length PRIMARY KEY. */
			cfg_index->m_trx_id_offset = 0;
		}
		ptr += sizeof(ib_uint32_t);

		cfg_index->m_n_user_defined_cols = mach_read_from_4(ptr);
		ptr += sizeof(ib_uint32_t);

		cfg_index->m_n_uniq = mach_read_from_4(ptr);
		ptr += sizeof(ib_uint32_t);

		cfg_index->m_n_nullable = mach_read_from_4(ptr);
		ptr += sizeof(ib_uint32_t);

		cfg_index->m_n_fields = mach_read_from_4(ptr);
		ptr += sizeof(ib_uint32_t);

		/* The NUL byte is included in the name length. */
		ulint	len = mach_read_from_4(ptr);

		if (len > OS_FILE_MAX_PATH) {
			ib_errf(thd, IB_LOG_LEVEL_ERROR,
				ER_INNODB_INDEX_CORRUPT,
				"Index name length (" ULINTPF ") is too long, "
				"the meta-data is corrupt", len);

			return(DB_CORRUPTION);
		}

		cfg_index->m_name = UT_NEW_ARRAY_NOKEY(byte, len);

		/* Trigger OOM */
		DBUG_EXECUTE_IF(
			"ib_import_OOM_7",
			UT_DELETE_ARRAY(cfg_index->m_name);
			cfg_index->m_name = NULL;
		);

		if (cfg_index->m_name == NULL) {
			return(DB_OUT_OF_MEMORY);
		}

		dberr_t	err;

		err = row_import_cfg_read_string(file, cfg_index->m_name, len);

		if (err != DB_SUCCESS) {

			ib_senderrf(
				thd, IB_LOG_LEVEL_ERROR, ER_IO_READ_ERROR,
				(ulong) errno, strerror(errno),
				"while parsing index name.");

			return(err);
		}

		err = row_import_cfg_read_index_fields(file, thd, cfg_index);

		if (err != DB_SUCCESS) {
			return(err);
		}

	}

	return(DB_SUCCESS);
}

/*****************************************************************//**
Set the index root page number for v1 format.
@return DB_SUCCESS or error code. */
static
dberr_t
row_import_read_indexes(
/*====================*/
	FILE*		file,		/*!< in: File to read from */
	THD*		thd,		/*!< in: session */
	row_import*	cfg)		/*!< in/out: meta-data read */
{
	byte		row[sizeof(ib_uint32_t)];

	/* Trigger EOF */
	DBUG_EXECUTE_IF("ib_import_io_read_error_3",
			(void) fseek(file, 0L, SEEK_END););

	/* Read the number of indexes. */
	if (fread(row, 1, sizeof(row), file) != sizeof(row)) {
		ib_senderrf(
			thd, IB_LOG_LEVEL_ERROR, ER_IO_READ_ERROR,
			(ulong) errno, strerror(errno),
			"while reading number of indexes.");

		return(DB_IO_ERROR);
	}

	cfg->m_n_indexes = mach_read_from_4(row);

	if (cfg->m_n_indexes == 0) {
		ib_errf(thd, IB_LOG_LEVEL_ERROR, ER_IO_READ_ERROR,
			"Number of indexes in meta-data file is 0");

		return(DB_CORRUPTION);

	} else if (cfg->m_n_indexes > 1024) {
		// FIXME: What is the upper limit? */
		ib_errf(thd, IB_LOG_LEVEL_ERROR, ER_IO_READ_ERROR,
			"Number of indexes in meta-data file is too high: "
			ULINTPF, cfg->m_n_indexes);
		cfg->m_n_indexes = 0;

		return(DB_CORRUPTION);
	}

	return(row_import_read_index_data(file, thd, cfg));
}

/*********************************************************************//**
Read the meta data (table columns) config file. Deserialise the contents of
dict_col_t structure, along with the column name. */
static	MY_ATTRIBUTE((nonnull, warn_unused_result))
dberr_t
row_import_read_columns(
/*====================*/
	FILE*			file,	/*!< in: file to write to */
	THD*			thd,	/*!< in/out: session */
	row_import*		cfg)	/*!< in/out: meta-data read */
{
	dict_col_t*		col;
	byte			row[sizeof(ib_uint32_t) * 8];

	/* FIXME: What should the upper limit be? */
	ut_a(cfg->m_n_cols > 0);
	ut_a(cfg->m_n_cols < 1024);

	cfg->m_cols = UT_NEW_ARRAY_NOKEY(dict_col_t, cfg->m_n_cols);

	/* Trigger OOM */
	DBUG_EXECUTE_IF(
		"ib_import_OOM_8",
		UT_DELETE_ARRAY(cfg->m_cols);
		cfg->m_cols = NULL;
	);

	if (cfg->m_cols == NULL) {
		return(DB_OUT_OF_MEMORY);
	}

	cfg->m_col_names = UT_NEW_ARRAY_NOKEY(byte*, cfg->m_n_cols);

	/* Trigger OOM */
	DBUG_EXECUTE_IF(
		"ib_import_OOM_9",
		UT_DELETE_ARRAY(cfg->m_col_names);
		cfg->m_col_names = NULL;
	);

	if (cfg->m_col_names == NULL) {
		return(DB_OUT_OF_MEMORY);
	}

	memset(cfg->m_cols, 0x0, sizeof(cfg->m_cols) * cfg->m_n_cols);
	memset(cfg->m_col_names, 0x0, sizeof(cfg->m_col_names) * cfg->m_n_cols);

	col = cfg->m_cols;

	for (ulint i = 0; i < cfg->m_n_cols; ++i, ++col) {
		byte*		ptr = row;

		/* Trigger EOF */
		DBUG_EXECUTE_IF("ib_import_io_read_error_4",
				(void) fseek(file, 0L, SEEK_END););

		if (fread(row, 1,  sizeof(row), file) != sizeof(row)) {
			ib_senderrf(
				thd, IB_LOG_LEVEL_ERROR, ER_IO_READ_ERROR,
				(ulong) errno, strerror(errno),
				"while reading table column meta-data.");

			return(DB_IO_ERROR);
		}

		col->prtype = mach_read_from_4(ptr);
		ptr += sizeof(ib_uint32_t);

		col->mtype = mach_read_from_4(ptr);
		ptr += sizeof(ib_uint32_t);

		col->len = mach_read_from_4(ptr);
		ptr += sizeof(ib_uint32_t);

		ulint mbminmaxlen = mach_read_from_4(ptr);
		col->mbmaxlen = mbminmaxlen / 5;
		col->mbminlen = mbminmaxlen % 5;
		ptr += sizeof(ib_uint32_t);

		col->ind = mach_read_from_4(ptr);
		ptr += sizeof(ib_uint32_t);

		col->ord_part = mach_read_from_4(ptr);
		ptr += sizeof(ib_uint32_t);

		col->max_prefix = mach_read_from_4(ptr);
		ptr += sizeof(ib_uint32_t);

		/* Read in the column name as [len, byte array]. The len
		includes the NUL byte. */

		ulint		len = mach_read_from_4(ptr);

		/* FIXME: What is the maximum column name length? */
		if (len == 0 || len > 128) {
			ib_errf(thd, IB_LOG_LEVEL_ERROR,
				ER_IO_READ_ERROR,
				"Column name length " ULINTPF ", is invalid",
				len);

			return(DB_CORRUPTION);
		}

		cfg->m_col_names[i] = UT_NEW_ARRAY_NOKEY(byte, len);

		/* Trigger OOM */
		DBUG_EXECUTE_IF(
			"ib_import_OOM_10",
			UT_DELETE_ARRAY(cfg->m_col_names[i]);
			cfg->m_col_names[i] = NULL;
		);

		if (cfg->m_col_names[i] == NULL) {
			return(DB_OUT_OF_MEMORY);
		}

		dberr_t	err;

		err = row_import_cfg_read_string(
			file, cfg->m_col_names[i], len);

		if (err != DB_SUCCESS) {

			ib_senderrf(
				thd, IB_LOG_LEVEL_ERROR, ER_IO_READ_ERROR,
				(ulong) errno, strerror(errno),
				"while parsing table column name.");

			return(err);
		}
	}

	return(DB_SUCCESS);
}

/*****************************************************************//**
Read the contents of the <tablespace>.cfg file.
@return DB_SUCCESS or error code. */
static	MY_ATTRIBUTE((nonnull, warn_unused_result))
dberr_t
row_import_read_v1(
/*===============*/
	FILE*		file,		/*!< in: File to read from */
	THD*		thd,		/*!< in: session */
	row_import*	cfg)		/*!< out: meta data */
{
	byte		value[sizeof(ib_uint32_t)];

	/* Trigger EOF */
	DBUG_EXECUTE_IF("ib_import_io_read_error_5",
			(void) fseek(file, 0L, SEEK_END););

	/* Read the hostname where the tablespace was exported. */
	if (fread(value, 1, sizeof(value), file) != sizeof(value)) {
		ib_senderrf(
			thd, IB_LOG_LEVEL_ERROR, ER_IO_READ_ERROR,
			(ulong) errno, strerror(errno),
			"while reading meta-data export hostname length.");

		return(DB_IO_ERROR);
	}

	ulint	len = mach_read_from_4(value);

	/* NUL byte is part of name length. */
	cfg->m_hostname = UT_NEW_ARRAY_NOKEY(byte, len);

	/* Trigger OOM */
	DBUG_EXECUTE_IF(
		"ib_import_OOM_1",
		UT_DELETE_ARRAY(cfg->m_hostname);
		cfg->m_hostname = NULL;
	);

	if (cfg->m_hostname == NULL) {
		return(DB_OUT_OF_MEMORY);
	}

	dberr_t	err = row_import_cfg_read_string(file, cfg->m_hostname, len);

	if (err != DB_SUCCESS) {

		ib_senderrf(
			thd, IB_LOG_LEVEL_ERROR, ER_IO_READ_ERROR,
			(ulong) errno, strerror(errno),
			"while parsing export hostname.");

		return(err);
	}

	/* Trigger EOF */
	DBUG_EXECUTE_IF("ib_import_io_read_error_6",
			(void) fseek(file, 0L, SEEK_END););

	/* Read the table name of tablespace that was exported. */
	if (fread(value, 1, sizeof(value), file) != sizeof(value)) {
		ib_senderrf(
			thd, IB_LOG_LEVEL_ERROR, ER_IO_READ_ERROR,
			(ulong) errno, strerror(errno),
			"while reading meta-data table name length.");

		return(DB_IO_ERROR);
	}

	len = mach_read_from_4(value);

	/* NUL byte is part of name length. */
	cfg->m_table_name = UT_NEW_ARRAY_NOKEY(byte, len);

	/* Trigger OOM */
	DBUG_EXECUTE_IF(
		"ib_import_OOM_2",
		UT_DELETE_ARRAY(cfg->m_table_name);
		cfg->m_table_name = NULL;
	);

	if (cfg->m_table_name == NULL) {
		return(DB_OUT_OF_MEMORY);
	}

	err = row_import_cfg_read_string(file, cfg->m_table_name, len);

	if (err != DB_SUCCESS) {
		ib_senderrf(
			thd, IB_LOG_LEVEL_ERROR, ER_IO_READ_ERROR,
			(ulong) errno, strerror(errno),
			"while parsing table name.");

		return(err);
	}

	ib::info() << "Importing tablespace for table '" << cfg->m_table_name
		<< "' that was exported from host '" << cfg->m_hostname << "'";

	byte		row[sizeof(ib_uint32_t) * 3];

	/* Trigger EOF */
	DBUG_EXECUTE_IF("ib_import_io_read_error_7",
			(void) fseek(file, 0L, SEEK_END););

	/* Read the autoinc value. */
	if (fread(row, 1, sizeof(ib_uint64_t), file) != sizeof(ib_uint64_t)) {
		ib_senderrf(
			thd, IB_LOG_LEVEL_ERROR, ER_IO_READ_ERROR,
			(ulong) errno, strerror(errno),
			"while reading autoinc value.");

		return(DB_IO_ERROR);
	}

	cfg->m_autoinc = mach_read_from_8(row);

	/* Trigger EOF */
	DBUG_EXECUTE_IF("ib_import_io_read_error_8",
			(void) fseek(file, 0L, SEEK_END););

	/* Read the tablespace page size. */
	if (fread(row, 1, sizeof(row), file) != sizeof(row)) {
		ib_senderrf(
			thd, IB_LOG_LEVEL_ERROR, ER_IO_READ_ERROR,
			(ulong) errno, strerror(errno),
			"while reading meta-data header.");

		return(DB_IO_ERROR);
	}

	byte*		ptr = row;

	const ulint	logical_page_size = mach_read_from_4(ptr);
	ptr += sizeof(ib_uint32_t);

	if (logical_page_size != srv_page_size) {

		ib_errf(thd, IB_LOG_LEVEL_ERROR, ER_TABLE_SCHEMA_MISMATCH,
			"Tablespace to be imported has a different"
			" page size than this server. Server page size"
			" is %lu, whereas tablespace page size"
			" is " ULINTPF,
			srv_page_size,
			logical_page_size);

		return(DB_ERROR);
	}

	cfg->m_flags = mach_read_from_4(ptr);
	ptr += sizeof(ib_uint32_t);

	cfg->m_zip_size = dict_tf_get_zip_size(cfg->m_flags);
	cfg->m_n_cols = mach_read_from_4(ptr);

	if (!dict_tf_is_valid(cfg->m_flags)) {
		ib_errf(thd, IB_LOG_LEVEL_ERROR,
			ER_TABLE_SCHEMA_MISMATCH,
			"Invalid table flags: " ULINTPF, cfg->m_flags);

		return(DB_CORRUPTION);
	}

	err = row_import_read_columns(file, thd, cfg);

	if (err == DB_SUCCESS) {
		err = row_import_read_indexes(file, thd, cfg);
	}

	return(err);
}

/**
Read the contents of the <tablespace>.cfg file.
@return DB_SUCCESS or error code. */
static	MY_ATTRIBUTE((nonnull, warn_unused_result))
dberr_t
row_import_read_meta_data(
/*======================*/
	FILE*		file,		/*!< in: File to read from */
	THD*		thd,		/*!< in: session */
	row_import&	cfg)		/*!< out: contents of the .cfg file */
{
	byte		row[sizeof(ib_uint32_t)];

	/* Trigger EOF */
	DBUG_EXECUTE_IF("ib_import_io_read_error_9",
			(void) fseek(file, 0L, SEEK_END););

	if (fread(&row, 1, sizeof(row), file) != sizeof(row)) {
		ib_senderrf(
			thd, IB_LOG_LEVEL_ERROR, ER_IO_READ_ERROR,
			(ulong) errno, strerror(errno),
			"while reading meta-data version.");

		return(DB_IO_ERROR);
	}

	cfg.m_version = mach_read_from_4(row);

	/* Check the version number. */
	switch (cfg.m_version) {
	case IB_EXPORT_CFG_VERSION_V1:

		return(row_import_read_v1(file, thd, &cfg));
	default:
		ib_errf(thd, IB_LOG_LEVEL_ERROR, ER_IO_READ_ERROR,
			"Unsupported meta-data version number (" ULINTPF "), "
			"file ignored", cfg.m_version);
	}

	return(DB_ERROR);
}

/**
Read the contents of the <tablename>.cfg file.
@return DB_SUCCESS or error code. */
static	MY_ATTRIBUTE((nonnull, warn_unused_result))
dberr_t
row_import_read_cfg(
/*================*/
	dict_table_t*	table,	/*!< in: table */
	THD*		thd,	/*!< in: session */
	row_import&	cfg)	/*!< out: contents of the .cfg file */
{
	dberr_t		err;
	char		name[OS_FILE_MAX_PATH];

	cfg.m_table = table;

	srv_get_meta_data_filename(table, name, sizeof(name));

	FILE*	file = fopen(name, "rb");

	if (file == NULL) {
		char	msg[BUFSIZ];

		snprintf(msg, sizeof(msg),
			 "Error opening '%s', will attempt to import"
			 " without schema verification", name);

		ib_senderrf(
			thd, IB_LOG_LEVEL_WARN, ER_IO_READ_ERROR,
			(ulong) errno, strerror(errno), msg);

		cfg.m_missing = true;

		err = DB_FAIL;
	} else {

		cfg.m_missing = false;

		err = row_import_read_meta_data(file, thd, cfg);
		fclose(file);
	}

	return(err);
}

/** Update the root page numbers and tablespace ID of a table.
@param[in,out]	trx	dictionary transaction
@param[in,out]	table	persistent table
@param[in]	reset	whether to reset the fields to FIL_NULL
@return DB_SUCCESS or error code */
dberr_t
row_import_update_index_root(trx_t* trx, dict_table_t* table, bool reset)
{
	const dict_index_t*	index;
	que_t*			graph = 0;
	dberr_t			err = DB_SUCCESS;

	ut_ad(reset || table->space->id == table->space_id);

	static const char	sql[] = {
		"PROCEDURE UPDATE_INDEX_ROOT() IS\n"
		"BEGIN\n"
		"UPDATE SYS_INDEXES\n"
		"SET SPACE = :space,\n"
		"    PAGE_NO = :page,\n"
		"    TYPE = :type\n"
		"WHERE TABLE_ID = :table_id AND ID = :index_id;\n"
		"END;\n"};

	table->def_trx_id = trx->id;

	for (index = dict_table_get_first_index(table);
	     index != 0;
	     index = dict_table_get_next_index(index)) {

		pars_info_t*	info;
		ib_uint32_t	page;
		ib_uint32_t	space;
		ib_uint32_t	type;
		index_id_t	index_id;
		table_id_t	table_id;

		info = (graph != 0) ? graph->info : pars_info_create();

		mach_write_to_4(
			reinterpret_cast<byte*>(&type),
			index->type);

		mach_write_to_4(
			reinterpret_cast<byte*>(&page),
			reset ? FIL_NULL : index->page);

		mach_write_to_4(
			reinterpret_cast<byte*>(&space),
			reset ? FIL_NULL : index->table->space_id);

		mach_write_to_8(
			reinterpret_cast<byte*>(&index_id),
			index->id);

		mach_write_to_8(
			reinterpret_cast<byte*>(&table_id),
			table->id);

		/* If we set the corrupt bit during the IMPORT phase then
		we need to update the system tables. */
		pars_info_bind_int4_literal(info, "type", &type);
		pars_info_bind_int4_literal(info, "space", &space);
		pars_info_bind_int4_literal(info, "page", &page);
		pars_info_bind_ull_literal(info, "index_id", &index_id);
		pars_info_bind_ull_literal(info, "table_id", &table_id);

		if (graph == 0) {
			graph = pars_sql(info, sql);
			ut_a(graph);
			graph->trx = trx;
		}

		que_thr_t*	thr;

		graph->fork_type = QUE_FORK_MYSQL_INTERFACE;

		ut_a(thr = que_fork_start_command(graph));

		que_run_threads(thr);

		DBUG_EXECUTE_IF("ib_import_internal_error",
				trx->error_state = DB_ERROR;);

		err = trx->error_state;

		if (err != DB_SUCCESS) {
			ib_errf(trx->mysql_thd, IB_LOG_LEVEL_ERROR,
				ER_INTERNAL_ERROR,
				"While updating the <space, root page"
				" number> of index %s - %s",
				index->name(), ut_strerr(err));

			break;
		}
	}

	que_graph_free(graph);

	return(err);
}

/** Callback arg for row_import_set_discarded. */
struct discard_t {
	ib_uint32_t	flags2;			/*!< Value read from column */
	bool		state;			/*!< New state of the flag */
	ulint		n_recs;			/*!< Number of recs processed */
};

/******************************************************************//**
Fetch callback that sets or unsets the DISCARDED tablespace flag in
SYS_TABLES. The flags is stored in MIX_LEN column.
@return FALSE if all OK */
static
ibool
row_import_set_discarded(
/*=====================*/
	void*		row,			/*!< in: sel_node_t* */
	void*		user_arg)		/*!< in: bool set/unset flag */
{
	sel_node_t*	node = static_cast<sel_node_t*>(row);
	discard_t*	discard = static_cast<discard_t*>(user_arg);
	dfield_t*	dfield = que_node_get_val(node->select_list);
	dtype_t*	type = dfield_get_type(dfield);
	ulint		len = dfield_get_len(dfield);

	ut_a(dtype_get_mtype(type) == DATA_INT);
	ut_a(len == sizeof(ib_uint32_t));

	ulint	flags2 = mach_read_from_4(
		static_cast<byte*>(dfield_get_data(dfield)));

	if (discard->state) {
		flags2 |= DICT_TF2_DISCARDED;
	} else {
		flags2 &= ~DICT_TF2_DISCARDED;
	}

	mach_write_to_4(reinterpret_cast<byte*>(&discard->flags2), flags2);

	++discard->n_recs;

	/* There should be at most one matching record. */
	ut_a(discard->n_recs == 1);

	return(FALSE);
}

/** Update the DICT_TF2_DISCARDED flag in SYS_TABLES.MIX_LEN.
@param[in,out]	trx		dictionary transaction
@param[in]	table_id	table identifier
@param[in]	discarded	whether to set or clear the flag
@return DB_SUCCESS or error code */
dberr_t row_import_update_discarded_flag(trx_t* trx, table_id_t table_id,
					 bool discarded)
{
	pars_info_t*		info;
	discard_t		discard;

	static const char	sql[] =
		"PROCEDURE UPDATE_DISCARDED_FLAG() IS\n"
		"DECLARE FUNCTION my_func;\n"
		"DECLARE CURSOR c IS\n"
		" SELECT MIX_LEN"
		" FROM SYS_TABLES"
		" WHERE ID = :table_id FOR UPDATE;"
		"\n"
		"BEGIN\n"
		"OPEN c;\n"
		"WHILE 1 = 1 LOOP\n"
		"  FETCH c INTO my_func();\n"
		"  IF c % NOTFOUND THEN\n"
		"    EXIT;\n"
		"  END IF;\n"
		"END LOOP;\n"
		"UPDATE SYS_TABLES"
		" SET MIX_LEN = :flags2"
		" WHERE ID = :table_id;\n"
		"CLOSE c;\n"
		"END;\n";

	discard.n_recs = 0;
	discard.state = discarded;
	discard.flags2 = ULINT32_UNDEFINED;

	info = pars_info_create();

	pars_info_add_ull_literal(info, "table_id", table_id);
	pars_info_bind_int4_literal(info, "flags2", &discard.flags2);

	pars_info_bind_function(
		info, "my_func", row_import_set_discarded, &discard);

	dberr_t	err = que_eval_sql(info, sql, false, trx);

	ut_a(discard.n_recs == 1);
	ut_a(discard.flags2 != ULINT32_UNDEFINED);

	return(err);
}

struct fil_iterator_t {
	pfs_os_file_t	file;			/*!< File handle */
	const char*	filepath;		/*!< File path name */
	os_offset_t	start;			/*!< From where to start */
	os_offset_t	end;			/*!< Where to stop */
	os_offset_t	file_size;		/*!< File size in bytes */
	ulint		n_io_buffers;		/*!< Number of pages to use
						for IO */
	byte*		io_buffer;		/*!< Buffer to use for IO */
	fil_space_crypt_t *crypt_data;		/*!< Crypt data (if encrypted) */
	byte*           crypt_io_buffer;        /*!< IO buffer when encrypted */
};

/********************************************************************//**
TODO: This can be made parallel trivially by chunking up the file and creating
a callback per thread. . Main benefit will be to use multiple CPUs for
checksums and compressed tables. We have to do compressed tables block by
block right now. Secondly we need to decompress/compress and copy too much
of data. These are CPU intensive.

Iterate over all the pages in the tablespace.
@param iter - Tablespace iterator
@param block - block to use for IO
@param callback - Callback to inspect and update page contents
@retval DB_SUCCESS or error code */
static
dberr_t
fil_iterate(
/*========*/
	const fil_iterator_t&	iter,
	buf_block_t*		block,
	AbstractCallback&	callback)
{
	os_offset_t		offset;
	const ulint		size = callback.physical_size();
	ulint			n_bytes = iter.n_io_buffers * size;

	const ulint buf_size = srv_page_size
#ifdef HAVE_LZO
		+ LZO1X_1_15_MEM_COMPRESS
#elif defined HAVE_SNAPPY
		+ snappy_max_compressed_length(srv_page_size)
#endif
		;
	byte* page_compress_buf = static_cast<byte*>(malloc(buf_size));
	ut_ad(!srv_read_only_mode);

	if (!page_compress_buf) {
		return DB_OUT_OF_MEMORY;
	}

	ulint actual_space_id = 0;
	const bool full_crc32 = fil_space_t::full_crc32(
		callback.get_space_flags());

	/* TODO: For ROW_FORMAT=COMPRESSED tables we do a lot of useless
	copying for non-index pages. Unfortunately, it is
	required by buf_zip_decompress() */
	dberr_t err = DB_SUCCESS;

	for (offset = iter.start; offset < iter.end; offset += n_bytes) {
		if (callback.is_interrupted()) {
			err = DB_INTERRUPTED;
			goto func_exit;
		}

		byte*		io_buffer = iter.io_buffer;
		block->frame = io_buffer;

		if (block->page.zip.data) {
			/* Zip IO is done in the compressed page buffer. */
			io_buffer = block->page.zip.data;
		}

		/* We have to read the exact number of bytes. Otherwise the
		InnoDB IO functions croak on failed reads. */

		n_bytes = ulint(ut_min(os_offset_t(n_bytes),
				       iter.end - offset));

		ut_ad(n_bytes > 0);
		ut_ad(!(n_bytes % size));

		const bool encrypted = iter.crypt_data != NULL
			&& iter.crypt_data->should_encrypt();
		/* Use additional crypt io buffer if tablespace is encrypted */
		byte* const readptr = encrypted
			? iter.crypt_io_buffer : io_buffer;
		byte* const writeptr = readptr;

		IORequest	read_request(IORequest::READ);
		read_request.disable_partial_io_warnings();

		err = os_file_read_no_error_handling(
			read_request, iter.file, readptr, offset, n_bytes, 0);
		if (err != DB_SUCCESS) {
			ib::error() << iter.filepath
				    << ": os_file_read() failed";
			goto func_exit;
		}

		bool		updated = false;
		os_offset_t	page_off = offset;
		ulint		n_pages_read = n_bytes / size;
		block->page.id.set_page_no(ulint(page_off / size));

		for (ulint i = 0; i < n_pages_read;
		     block->page.id.set_page_no(block->page.id.page_no() + 1),
		     ++i, page_off += size, block->frame += size) {
			byte*	src = readptr + i * size;
			const ulint page_no = page_get_page_no(src);
			if (!page_no && block->page.id.page_no()) {
				if (!buf_page_is_zeroes(src, size)) {
					goto page_corrupted;
				}
				/* Proceed to the next page,
				because this one is all zero. */
				continue;
			}

			if (page_no != block->page.id.page_no()) {
page_corrupted:
				ib::warn() << callback.filename()
					   << ": Page " << (offset / size)
					   << " at offset " << offset
					   << " looks corrupted.";
				err = DB_CORRUPTION;
				goto func_exit;
			}

			if (block->page.id.page_no() == 0) {
				actual_space_id = mach_read_from_4(
					src + FIL_PAGE_SPACE_ID);
			}

			const bool page_compressed =
				(full_crc32
				 && fil_space_t::is_compressed(
					callback.get_space_flags())
				 && buf_page_is_compressed(
					src, callback.get_space_flags()))
				|| (fil_page_is_compressed_encrypted(src)
				    || fil_page_is_compressed(src));

			if (page_compressed && block->page.zip.data) {
				goto page_corrupted;
			}

			bool decrypted = false;
			byte* dst = io_buffer + i * size;
			bool frame_changed = false;
			uint key_version = buf_page_get_key_version(
				src, callback.get_space_flags());

			if (!encrypted) {
			} else if (!key_version) {
not_encrypted:
				if (block->page.id.page_no() == 0
				    && block->page.zip.data) {
					block->page.zip.data = src;
					frame_changed = true;
				} else if (!page_compressed
					   && !block->page.zip.data) {
					block->frame = src;
					frame_changed = true;
				} else {
					ut_ad(dst != src);
					memcpy(dst, src, size);
				}
			} else {
				if (!buf_page_verify_crypt_checksum(
					src, callback.get_space_flags())) {
					goto page_corrupted;
				}

				decrypted = fil_space_decrypt(
					actual_space_id,
					iter.crypt_data, dst,
					callback.physical_size(),
					callback.get_space_flags(),
					src, &err);

				if (err != DB_SUCCESS) {
					goto func_exit;
				}

				if (!decrypted) {
					goto not_encrypted;
				}

				updated = true;
			}

			/* For full_crc32 format, skip checksum check
			after decryption. */
			bool skip_checksum_check = full_crc32 && encrypted;

			/* If the original page is page_compressed, we need
			to decompress it before adjusting further. */
			if (page_compressed) {
				ulint compress_length = fil_page_decompress(
					page_compress_buf, dst,
					callback.get_space_flags());
				ut_ad(compress_length != srv_page_size);
				if (compress_length == 0) {
					goto page_corrupted;
				}
				updated = true;
			} else if (!skip_checksum_check
				   && buf_page_is_corrupted(
					   false,
					   encrypted && !frame_changed
					   ? dst : src,
					   callback.get_space_flags())) {
				goto page_corrupted;
			}

			if ((err = callback(block)) != DB_SUCCESS) {
				goto func_exit;
			} else if (!updated) {
				updated = buf_block_get_state(block)
					== BUF_BLOCK_FILE_PAGE;
			}

			/* If tablespace is encrypted we use additional
			temporary scratch area where pages are read
			for decrypting readptr == crypt_io_buffer != io_buffer.

			Destination for decryption is a buffer pool block
			block->frame == dst == io_buffer that is updated.
			Pages that did not require decryption even when
			tablespace is marked as encrypted are not copied
			instead block->frame is set to src == readptr.

			For encryption we again use temporary scratch area
			writeptr != io_buffer == dst
			that is then written to the tablespace

			(1) For normal tables io_buffer == dst == writeptr
			(2) For only page compressed tables
			io_buffer == dst == writeptr
			(3) For encrypted (and page compressed)
			readptr != io_buffer == dst != writeptr
			*/

			ut_ad(!encrypted && !page_compressed ?
			      src == dst && dst == writeptr + (i * size):1);
			ut_ad(page_compressed && !encrypted ?
			      src == dst && dst == writeptr + (i * size):1);
			ut_ad(encrypted ?
			      src != dst && dst != writeptr + (i * size):1);

			/* When tablespace is encrypted or compressed its
			first page (i.e. page 0) is not encrypted or
			compressed and there is no need to copy frame. */
			if (encrypted && block->page.id.page_no() != 0) {
				byte *local_frame = callback.get_frame(block);
				ut_ad((writeptr + (i * size)) != local_frame);
				memcpy((writeptr + (i * size)), local_frame, size);
			}

			if (frame_changed) {
				if (block->page.zip.data) {
					block->page.zip.data = dst;
				} else {
					block->frame = dst;
				}
			}

			src =  io_buffer + (i * size);

			if (page_compressed) {
				updated = true;
				if (ulint len = fil_page_compress(
					    src,
					    page_compress_buf,
					    callback.get_space_flags(),
					    512,/* FIXME: proper block size */
					    encrypted)) {
					/* FIXME: remove memcpy() */
					memcpy(src, page_compress_buf, len);
					memset(src + len, 0,
					       srv_page_size - len);
				}
			}

			/* Encrypt the page if encryption was used. */
			if (encrypted && decrypted) {
				byte *dest = writeptr + i * size;

				byte* tmp = fil_encrypt_buf(
					iter.crypt_data,
					block->page.id.space(),
					block->page.id.page_no(),
					src, block->zip_size(), dest,
					full_crc32);

				if (tmp == src) {
					/* TODO: remove unnecessary memcpy's */
					ut_ad(dest != src);
					memcpy(dest, src, size);
				}

				updated = true;
			}

			/* Write checksum for the compressed full crc32 page.*/
			if (full_crc32 && page_compressed) {
				ut_ad(updated);
				byte* dest = writeptr + i * size;
				ut_d(bool comp = false);
				ut_d(bool corrupt = false);
				ulint size = buf_page_full_crc32_size(
					dest,
#ifdef UNIV_DEBUG
					&comp, &corrupt
#else
					NULL, NULL
#endif
				);
				ut_ad(!comp == (size == srv_page_size));
				ut_ad(!corrupt);
				mach_write_to_4(dest + (size - 4),
						ut_crc32(dest, size - 4));
			}
		}

		/* A page was updated in the set, write back to disk. */
		if (updated) {
			IORequest       write_request(IORequest::WRITE);

			err = os_file_write(write_request,
					    iter.filepath, iter.file,
					    writeptr, offset, n_bytes);

			if (err != DB_SUCCESS) {
				goto func_exit;
			}
		}
	}

func_exit:
	free(page_compress_buf);
	return err;
}

/********************************************************************//**
Iterate over all the pages in the tablespace.
@param table - the table definiton in the server
@param n_io_buffers - number of blocks to read and write together
@param callback - functor that will do the page updates
@return	DB_SUCCESS or error code */
static
dberr_t
fil_tablespace_iterate(
/*===================*/
	dict_table_t*		table,
	ulint			n_io_buffers,
	AbstractCallback&	callback)
{
	dberr_t		err;
	pfs_os_file_t	file;
	char*		filepath;

	ut_a(n_io_buffers > 0);
	ut_ad(!srv_read_only_mode);

	DBUG_EXECUTE_IF("ib_import_trigger_corruption_1",
			return(DB_CORRUPTION););

	/* Make sure the data_dir_path is set. */
	dict_get_and_save_data_dir_path(table, false);

	if (DICT_TF_HAS_DATA_DIR(table->flags)) {
		ut_a(table->data_dir_path);

		filepath = fil_make_filepath(
			table->data_dir_path, table->name.m_name, IBD, true);
	} else {
		filepath = fil_make_filepath(
			NULL, table->name.m_name, IBD, false);
	}

	if (!filepath) {
		return(DB_OUT_OF_MEMORY);
	} else {
		bool	success;

		file = os_file_create_simple_no_error_handling(
			innodb_data_file_key, filepath,
			OS_FILE_OPEN, OS_FILE_READ_WRITE, false, &success);

		if (!success) {
			/* The following call prints an error message */
			os_file_get_last_error(true);
			ib::error() << "Trying to import a tablespace,"
				" but could not open the tablespace file "
				    << filepath;
			ut_free(filepath);
			return DB_TABLESPACE_NOT_FOUND;
		} else {
			err = DB_SUCCESS;
		}
	}

	callback.set_file(filepath, file);

	os_offset_t	file_size = os_file_get_size(file);
	ut_a(file_size != (os_offset_t) -1);

	/* Allocate a page to read in the tablespace header, so that we
	can determine the page size and zip_size (if it is compressed).
	We allocate an extra page in case it is a compressed table. */

	byte*	page = static_cast<byte*>(aligned_malloc(2 * srv_page_size,
							 srv_page_size));

	buf_block_t* block = reinterpret_cast<buf_block_t*>
		(ut_zalloc_nokey(sizeof *block));
	block->frame = page;
	block->page.id = page_id_t(0, 0);
	block->page.io_fix = BUF_IO_NONE;
	block->page.buf_fix_count = 1;
	block->page.state = BUF_BLOCK_FILE_PAGE;

	/* Read the first page and determine the page and zip size. */

	IORequest       request(IORequest::READ);
	request.disable_partial_io_warnings();

	err = os_file_read_no_error_handling(request, file, page, 0,
					     srv_page_size, 0);

	if (err == DB_SUCCESS) {
		err = callback.init(file_size, block);
	}

	if (err == DB_SUCCESS) {
		block->page.id = page_id_t(callback.get_space_id(), 0);
		if (ulint zip_size = callback.get_zip_size()) {
			page_zip_set_size(&block->page.zip, zip_size);
			/* ROW_FORMAT=COMPRESSED is not optimised for block IO
			for now. We do the IMPORT page by page. */
			n_io_buffers = 1;
		}

		fil_iterator_t	iter;

		/* read (optional) crypt data */
		iter.crypt_data = fil_space_read_crypt_data(
			callback.get_zip_size(), page);

		/* If tablespace is encrypted, it needs extra buffers */
		if (iter.crypt_data && n_io_buffers > 1) {
			/* decrease io buffers so that memory
			consumption will not double */
			n_io_buffers /= 2;
		}

		iter.file = file;
		iter.start = 0;
		iter.end = file_size;
		iter.filepath = filepath;
		iter.file_size = file_size;
		iter.n_io_buffers = n_io_buffers;

		/* Add an extra page for compressed page scratch area. */
		iter.io_buffer = static_cast<byte*>(
			aligned_malloc((1 + iter.n_io_buffers)
				       << srv_page_size_shift, srv_page_size));

		iter.crypt_io_buffer = iter.crypt_data
			? static_cast<byte*>(
				aligned_malloc((1 + iter.n_io_buffers)
					       << srv_page_size_shift,
					       srv_page_size))
			: NULL;

		if (block->page.zip.ssize) {
			ut_ad(iter.n_io_buffers == 1);
			block->frame = iter.io_buffer;
			block->page.zip.data = block->frame + srv_page_size;
		}

		err = fil_iterate(iter, block, callback);

		if (iter.crypt_data) {
			fil_space_destroy_crypt_data(&iter.crypt_data);
		}

		aligned_free(iter.crypt_io_buffer);
		aligned_free(iter.io_buffer);
	}

	if (err == DB_SUCCESS) {
		ib::info() << "Sync to disk";

		if (!os_file_flush(file)) {
			ib::info() << "os_file_flush() failed!";
			err = DB_IO_ERROR;
		} else {
			ib::info() << "Sync to disk - done!";
		}
	}

	os_file_close(file);

	aligned_free(page);
	ut_free(filepath);
	ut_free(block);

	return(err);
}

/*****************************************************************//**
Imports a tablespace. The space id in the .ibd file must match the space id
of the table in the data dictionary.
@return error code or DB_SUCCESS */
dberr_t
row_import_for_mysql(
/*=================*/
	dict_table_t*	table,		/*!< in/out: table */
	row_prebuilt_t*	prebuilt)	/*!< in: prebuilt struct in MySQL */
{
	dberr_t		err;
	trx_t*		trx;
	ib_uint64_t	autoinc = 0;
	char*		filepath = NULL;
	ulint		space_flags MY_ATTRIBUTE((unused));

	/* The caller assured that this is not read_only_mode and that no
	temorary tablespace is being imported. */
	ut_ad(!srv_read_only_mode);
	ut_ad(!table->is_temporary());

	ut_ad(table->space_id);
	ut_ad(table->space_id < SRV_LOG_SPACE_FIRST_ID);
	ut_ad(prebuilt->trx);
	ut_ad(!table->is_readable());

	ibuf_delete_for_discarded_space(table->space_id);

	trx_start_if_not_started(prebuilt->trx, true);

	trx = trx_create();

	/* So that the table is not DROPped during recovery. */
	trx_set_dict_operation(trx, TRX_DICT_OP_INDEX);

	trx_start_if_not_started(trx, true);

	/* So that we can send error messages to the user. */
	trx->mysql_thd = prebuilt->trx->mysql_thd;

	/* Ensure that the table will be dropped by trx_rollback_active()
	in case of a crash. */

	trx->table_id = table->id;

	/* Assign an undo segment for the transaction, so that the
	transaction will be recovered after a crash. */

	/* TODO: Do not write any undo log for the IMPORT cleanup. */
	{
		mtr_t mtr;
		mtr.start();
		trx_undo_assign(trx, &err, &mtr);
		mtr.commit();
	}

	DBUG_EXECUTE_IF("ib_import_undo_assign_failure",
			err = DB_TOO_MANY_CONCURRENT_TRXS;);

	if (err != DB_SUCCESS) {

		return(row_import_cleanup(prebuilt, trx, err));

	} else if (trx->rsegs.m_redo.undo == 0) {

		err = DB_TOO_MANY_CONCURRENT_TRXS;
		return(row_import_cleanup(prebuilt, trx, err));
	}

	prebuilt->trx->op_info = "read meta-data file";

	/* Prevent DDL operations while we are checking. */

	rw_lock_s_lock(&dict_sys.latch);

	row_import	cfg;

	err = row_import_read_cfg(table, trx->mysql_thd, cfg);

	/* Check if the table column definitions match the contents
	of the config file. */

	if (err == DB_SUCCESS) {

		/* We have a schema file, try and match it with our
		data dictionary. */

		err = cfg.match_schema(trx->mysql_thd);

		/* Update index->page and SYS_INDEXES.PAGE_NO to match the
		B-tree root page numbers in the tablespace. Use the index
		name from the .cfg file to find match. */

		if (err == DB_SUCCESS) {
			cfg.set_root_by_name();
			autoinc = cfg.m_autoinc;
		}

		rw_lock_s_unlock(&dict_sys.latch);

		DBUG_EXECUTE_IF("ib_import_set_index_root_failure",
				err = DB_TOO_MANY_CONCURRENT_TRXS;);

	} else if (cfg.m_missing) {

		rw_lock_s_unlock(&dict_sys.latch);

		/* We don't have a schema file, we will have to discover
		the index root pages from the .ibd file and skip the schema
		matching step. */

		ut_a(err == DB_FAIL);

		cfg.m_zip_size = 0;

		FetchIndexRootPages	fetchIndexRootPages(table, trx);

		err = fil_tablespace_iterate(
			table, IO_BUFFER_SIZE(srv_page_size),
			fetchIndexRootPages);

		if (err == DB_SUCCESS) {

			err = fetchIndexRootPages.build_row_import(&cfg);

			/* Update index->page and SYS_INDEXES.PAGE_NO
			to match the B-tree root page numbers in the
			tablespace. */

			if (err == DB_SUCCESS) {
				err = cfg.set_root_by_heuristic();
			}
		}

		space_flags = fetchIndexRootPages.get_space_flags();

	} else {
		rw_lock_s_unlock(&dict_sys.latch);
	}

	if (err != DB_SUCCESS) {
		return(row_import_error(prebuilt, trx, err));
	}

	prebuilt->trx->op_info = "importing tablespace";

	ib::info() << "Phase I - Update all pages";

	/* Iterate over all the pages and do the sanity checking and
	the conversion required to import the tablespace. */

	PageConverter	converter(&cfg, table->space_id, trx);

	/* Set the IO buffer size in pages. */

	err = fil_tablespace_iterate(
		table, IO_BUFFER_SIZE(cfg.m_zip_size ? cfg.m_zip_size
				      : srv_page_size), converter);

	DBUG_EXECUTE_IF("ib_import_reset_space_and_lsn_failure",
			err = DB_TOO_MANY_CONCURRENT_TRXS;);
#ifdef BTR_CUR_HASH_ADAPT
	/* On DISCARD TABLESPACE, we did not drop any adaptive hash
	index entries. If we replaced the discarded tablespace with a
	smaller one here, there could still be some adaptive hash
	index entries that point to cached garbage pages in the buffer
	pool, because PageConverter::operator() only evicted those
	pages that were replaced by the imported pages. We must
	discard all remaining adaptive hash index entries, because the
	adaptive hash index must be a subset of the table contents;
	false positives are not tolerated. */
	while (buf_LRU_drop_page_hash_for_tablespace(table)) {
		if (trx_is_interrupted(trx)
		    || srv_shutdown_state != SRV_SHUTDOWN_NONE) {
			err = DB_INTERRUPTED;
			break;
		}
	}
#endif /* BTR_CUR_HASH_ADAPT */

	if (err != DB_SUCCESS) {
		char	table_name[MAX_FULL_NAME_LEN + 1];

		innobase_format_name(
			table_name, sizeof(table_name),
			table->name.m_name);

		if (err != DB_DECRYPTION_FAILED) {

			ib_errf(trx->mysql_thd, IB_LOG_LEVEL_ERROR,
				ER_INTERNAL_ERROR,
			"Cannot reset LSNs in table %s : %s",
				table_name, ut_strerr(err));
		}

		return(row_import_cleanup(prebuilt, trx, err));
	}

	row_mysql_lock_data_dictionary(trx);

	/* If the table is stored in a remote tablespace, we need to
	determine that filepath from the link file and system tables.
	Find the space ID in SYS_TABLES since this is an ALTER TABLE. */
	dict_get_and_save_data_dir_path(table, true);

	if (DICT_TF_HAS_DATA_DIR(table->flags)) {
		ut_a(table->data_dir_path);

		filepath = fil_make_filepath(
			table->data_dir_path, table->name.m_name, IBD, true);
	} else {
		filepath = fil_make_filepath(
			NULL, table->name.m_name, IBD, false);
	}

	DBUG_EXECUTE_IF(
		"ib_import_OOM_15",
		ut_free(filepath);
		filepath = NULL;
	);

	if (filepath == NULL) {
		row_mysql_unlock_data_dictionary(trx);
		return(row_import_cleanup(prebuilt, trx, DB_OUT_OF_MEMORY));
	}

	/* Open the tablespace so that we can access via the buffer pool.
	We set the 2nd param (fix_dict = true) here because we already
	have an x-lock on dict_sys.latch and dict_sys.mutex.
	The tablespace is initially opened as a temporary one, because
	we will not be writing any redo log for it before we have invoked
	fil_space_t::set_imported() to declare it a persistent tablespace. */

	ulint	fsp_flags = dict_tf_to_fsp_flags(table->flags);

	table->space = fil_ibd_open(
		true, true, FIL_TYPE_IMPORT, table->space_id,
		fsp_flags, table->name, filepath, &err);

	ut_ad((table->space == NULL) == (err != DB_SUCCESS));
	DBUG_EXECUTE_IF("ib_import_open_tablespace_failure",
			err = DB_TABLESPACE_NOT_FOUND; table->space = NULL;);

	if (!table->space) {
		row_mysql_unlock_data_dictionary(trx);

		ib_senderrf(trx->mysql_thd, IB_LOG_LEVEL_ERROR,
			ER_GET_ERRMSG,
			err, ut_strerr(err), filepath);

		ut_free(filepath);

		return(row_import_cleanup(prebuilt, trx, err));
	}

	row_mysql_unlock_data_dictionary(trx);

	ut_free(filepath);

	err = ibuf_check_bitmap_on_import(trx, table->space);

	DBUG_EXECUTE_IF("ib_import_check_bitmap_failure", err = DB_CORRUPTION;);

	if (err != DB_SUCCESS) {
		return(row_import_cleanup(prebuilt, trx, err));
	}

	/* The first index must always be the clustered index. */

	dict_index_t*	index = dict_table_get_first_index(table);

	if (!dict_index_is_clust(index)) {
		return(row_import_error(prebuilt, trx, DB_CORRUPTION));
	}

	/* Update the Btree segment headers for index node and
	leaf nodes in the root page. Set the new space id. */

	err = btr_root_adjust_on_import(index);

	DBUG_EXECUTE_IF("ib_import_cluster_root_adjust_failure",
			err = DB_CORRUPTION;);

	if (err != DB_SUCCESS) {
		return(row_import_error(prebuilt, trx, err));
	} else if (cfg.requires_purge(index->name)) {

		/* Purge any delete-marked records that couldn't be
		purged during the page conversion phase from the
		cluster index. */

		IndexPurge	purge(trx, index);

		trx->op_info = "cluster: purging delete marked records";

		err = purge.garbage_collect();

		trx->op_info = "";
	}

	DBUG_EXECUTE_IF("ib_import_cluster_failure", err = DB_CORRUPTION;);

	if (err != DB_SUCCESS) {
		return(row_import_error(prebuilt, trx, err));
	}

	/* For secondary indexes, purge any records that couldn't be purged
	during the page conversion phase. */

	err = row_import_adjust_root_pages_of_secondary_indexes(
		trx, table, cfg);

	DBUG_EXECUTE_IF("ib_import_sec_root_adjust_failure",
			err = DB_CORRUPTION;);

	if (err != DB_SUCCESS) {
		return(row_import_error(prebuilt, trx, err));
	}

	/* Ensure that the next available DB_ROW_ID is not smaller than
	any DB_ROW_ID stored in the table. */

	if (prebuilt->clust_index_was_generated) {
		row_import_set_sys_max_row_id(prebuilt, table);
	}

	ib::info() << "Phase III - Flush changes to disk";

	/* Ensure that all pages dirtied during the IMPORT make it to disk.
	The only dirty pages generated should be from the pessimistic purge
	of delete marked records that couldn't be purged in Phase I. */

	{
		FlushObserver observer(prebuilt->table->space, trx, NULL);
		buf_LRU_flush_or_remove_pages(prebuilt->table->space_id,
					      &observer);

		if (observer.is_interrupted()) {
			ib::info() << "Phase III - Flush interrupted";
			return(row_import_error(prebuilt, trx,
						DB_INTERRUPTED));
		}
	}

	ib::info() << "Phase IV - Flush complete";
	prebuilt->table->space->set_imported();

	/* The dictionary latches will be released in in row_import_cleanup()
	after the transaction commit, for both success and error. */

	row_mysql_lock_data_dictionary(trx);

	/* Update the root pages of the table's indexes. */
	err = row_import_update_index_root(trx, table, false);

	if (err != DB_SUCCESS) {
		return(row_import_error(prebuilt, trx, err));
	}

	err = row_import_update_discarded_flag(trx, table->id, false);

	if (err != DB_SUCCESS) {
		return(row_import_error(prebuilt, trx, err));
	}

	table->file_unreadable = false;
	table->flags2 &= ~DICT_TF2_DISCARDED;

	/* Set autoinc value read from .cfg file, if one was specified.
	Otherwise, keep the PAGE_ROOT_AUTO_INC as is. */
	if (autoinc) {
		ib::info() << table->name << " autoinc value set to "
			<< autoinc;

		table->autoinc = autoinc--;
		btr_write_autoinc(dict_table_get_first_index(table), autoinc);
	}

	return(row_import_cleanup(prebuilt, trx, err));
}<|MERGE_RESOLUTION|>--- conflicted
+++ resolved
@@ -269,12 +269,7 @@
 	@return true on success */
 	bool remove(
 		const dict_index_t*	index,
-<<<<<<< HEAD
-		ulint*			offsets) UNIV_NOTHROW
-=======
-		page_zip_des_t*		page_zip,
 		offset_t*		offsets) UNIV_NOTHROW
->>>>>>> 8fa759a5
 	{
 		ut_ad(page_is_leaf(m_cur.block->frame));
 		/* We can't end up with an empty page unless it is root. */
