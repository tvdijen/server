/*****************************************************************************

Copyright (c) 2012, 2017, Oracle and/or its affiliates. All Rights Reserved.
Copyright (c) 2017, 2022, MariaDB Corporation.

This program is free software; you can redistribute it and/or modify it under
the terms of the GNU General Public License as published by the Free Software
Foundation; version 2 of the License.

This program is distributed in the hope that it will be useful, but WITHOUT
ANY WARRANTY; without even the implied warranty of MERCHANTABILITY or FITNESS
FOR A PARTICULAR PURPOSE. See the GNU General Public License for more details.

You should have received a copy of the GNU General Public License along with
this program; if not, write to the Free Software Foundation, Inc.,
51 Franklin Street, Fifth Floor, Boston, MA 02110-1335 USA

*****************************************************************************/

/**************************************************//**
@file dict/dict0stats_bg.cc
Code used for background table and index stats gathering.

Created Apr 25, 2012 Vasil Dimov
*******************************************************/

#include "dict0dict.h"
#include "dict0stats.h"
#include "dict0stats_bg.h"
#include "dict0defrag_bg.h"
#include "row0mysql.h"
#include "srv0start.h"
#include "fil0fil.h"
#ifdef WITH_WSREP
# include "trx0trx.h"
# include "mysql/service_wsrep.h"
# include "wsrep.h"
# include "log.h"
# include "wsrep_mysqld.h"
extern Atomic_relaxed<bool> wsrep_sst_disable_writes;
#else
constexpr bool wsrep_sst_disable_writes= false;
#endif

#include <vector>

/** Minimum time interval between stats recalc for a given table */
#define MIN_RECALC_INTERVAL	10 /* seconds */
static void dict_stats_schedule(int ms);

#ifdef UNIV_DEBUG
/** Used by SET GLOBAL innodb_dict_stats_disabled_debug = 1; */
my_bool				innodb_dict_stats_disabled_debug;
#endif /* UNIV_DEBUG */

/** This mutex protects the "recalc_pool" variable. */
static ib_mutex_t		recalc_pool_mutex;

/** Allocator type, used by std::vector */
typedef ut_allocator<table_id_t>
	recalc_pool_allocator_t;

/** The multitude of tables whose stats are to be automatically
recalculated - an STL vector */
typedef std::vector<table_id_t, recalc_pool_allocator_t>
	recalc_pool_t;

/** Iterator type for iterating over the elements of objects of type
recalc_pool_t. */
typedef recalc_pool_t::iterator
	recalc_pool_iterator_t;

/** Pool where we store information on which tables are to be processed
by background statistics gathering. */
static recalc_pool_t		recalc_pool;
/** Whether the global data structures have been initialized */
static bool			stats_initialised;

/*****************************************************************//**
Free the resources occupied by the recalc pool, called once during
thread de-initialization. */
static void dict_stats_recalc_pool_deinit()
{
	ut_ad(!srv_read_only_mode);

	recalc_pool.clear();
	defrag_pool.clear();
        /*
          recalc_pool may still have its buffer allocated. It will free it when
          its destructor is called.
          The problem is, memory leak detector is run before the recalc_pool's
          destructor is invoked, and will report recalc_pool's buffer as leaked
          memory.  To avoid that, we force recalc_pool to surrender its buffer
          to empty_pool object, which will free it when leaving this function:
        */
	recalc_pool_t recalc_empty_pool;
	defrag_pool_t defrag_empty_pool;
	recalc_pool.swap(recalc_empty_pool);
	defrag_pool.swap(defrag_empty_pool);
}

/*****************************************************************//**
Add a table to the recalc pool, which is processed by the
background stats gathering thread. Only the table id is added to the
list, so the table can be closed after being enqueued and it will be
opened when needed. If the table does not exist later (has been DROPped),
then it will be removed from the pool and skipped. */
static
void
dict_stats_recalc_pool_add(
/*=======================*/
	const dict_table_t*	table,	/*!< in: table to add */
	bool schedule_dict_stats_task = true /*!< in: schedule dict stats task */
)
{
	ut_ad(!srv_read_only_mode);

	mutex_enter(&recalc_pool_mutex);

	/* quit if already in the list */
	for (recalc_pool_iterator_t iter = recalc_pool.begin();
	     iter != recalc_pool.end();
	     ++iter) {

		if (*iter == table->id) {
			mutex_exit(&recalc_pool_mutex);
			return;
		}
	}

	recalc_pool.push_back(table->id);
	if (recalc_pool.size() == 1 && schedule_dict_stats_task) {
		dict_stats_schedule_now();
	}
	mutex_exit(&recalc_pool_mutex);

}

#ifdef WITH_WSREP
/** Update the table modification counter and if necessary,
schedule new estimates for table and index statistics to be calculated.
@param[in,out]	table	persistent or temporary table
@param[in]	thd	current session */
void dict_stats_update_if_needed(dict_table_t *table, const trx_t &trx)
#else
/** Update the table modification counter and if necessary,
schedule new estimates for table and index statistics to be calculated.
@param[in,out]	table	persistent or temporary table */
void dict_stats_update_if_needed_func(dict_table_t *table)
#endif
{
	ut_ad(!mutex_own(&dict_sys.mutex));

	if (UNIV_UNLIKELY(!table->stat_initialized)) {
		/* The table may have been evicted from dict_sys
		and reloaded internally by InnoDB for FOREIGN KEY
		processing, but not reloaded by the SQL layer.

		We can (re)compute the transient statistics when the
		table is actually loaded by the SQL layer.

		Note: If InnoDB persistent statistics are enabled,
		we will skip the updates. We must do this, because
		dict_table_get_n_rows() below assumes that the
		statistics have been initialized. The DBA may have
		to execute ANALYZE TABLE. */
		return;
	}

	ulonglong	counter = table->stat_modified_counter++;
	ulonglong	n_rows = dict_table_get_n_rows(table);

	if (dict_stats_is_persistent_enabled(table)) {
		if (counter > n_rows / 10 /* 10% */
		    && dict_stats_auto_recalc_is_enabled(table)) {

#ifdef WITH_WSREP
			/* Do not add table to background
			statistic calculation if this thread is not a
			applier (as all DDL, which is replicated (i.e
			is binlogged in master node), will be executed
			with high priority (a.k.a BF) in slave nodes)
			and is BF. This could again lead BF lock
			waits in applier node but it is better than
			no persistent index/table statistics at
			applier nodes. TODO: allow BF threads
			wait for these InnoDB internal SQL-parser
			generated row locks and allow BF thread
			lock waits to be enqueued at head of waiting
			queue. */
			if (trx.is_wsrep()
			    && !wsrep_thd_is_applying(trx.mysql_thd)
			    && wsrep_thd_is_BF(trx.mysql_thd, 0)) {
				WSREP_DEBUG("Avoiding background statistics"
					    " calculation for table %s.",
					table->name.m_name);
				return;
			}
#endif /* WITH_WSREP */

			dict_stats_recalc_pool_add(table);
			table->stat_modified_counter = 0;
		}
		return;
	}

	/* Calculate new statistics if 1 / 16 of table has been modified
	since the last time a statistics batch was run.
	We calculate statistics at most every 16th round, since we may have
	a counter table which is very small and updated very often. */
	ulonglong threshold = 16 + n_rows / 16; /* 6.25% */

	if (srv_stats_modified_counter) {
		threshold = std::min(srv_stats_modified_counter, threshold);
	}

	if (counter > threshold) {
		/* this will reset table->stat_modified_counter to 0 */
		dict_stats_update(table, DICT_STATS_RECALC_TRANSIENT);
	}
}

/*****************************************************************//**
Get a table from the auto recalc pool. The returned table id is removed
from the pool.
@return true if the pool was non-empty and "id" was set, false otherwise */
static
bool
dict_stats_recalc_pool_get(
/*=======================*/
	table_id_t*	id)	/*!< out: table id, or unmodified if list is
				empty */
{
	ut_ad(!srv_read_only_mode);

	mutex_enter(&recalc_pool_mutex);

	if (recalc_pool.empty()) {
		mutex_exit(&recalc_pool_mutex);
		return(false);
	}

	*id = recalc_pool.at(0);

	recalc_pool.erase(recalc_pool.begin());

	mutex_exit(&recalc_pool_mutex);

	return(true);
}

/*****************************************************************//**
Delete a given table from the auto recalc pool.
dict_stats_recalc_pool_del() */
void
dict_stats_recalc_pool_del(
/*=======================*/
	const dict_table_t*	table)	/*!< in: table to remove */
{
	ut_ad(!srv_read_only_mode);
	ut_ad(mutex_own(&dict_sys.mutex));

	mutex_enter(&recalc_pool_mutex);

	ut_ad(table->id > 0);

	for (recalc_pool_iterator_t iter = recalc_pool.begin();
	     iter != recalc_pool.end();
	     ++iter) {

		if (*iter == table->id) {
			/* erase() invalidates the iterator */
			recalc_pool.erase(iter);
			break;
		}
	}

	mutex_exit(&recalc_pool_mutex);
}

/*****************************************************************//**
Wait until background stats thread has stopped using the specified table.
The caller must have locked the data dictionary using
row_mysql_lock_data_dictionary() and this function may unlock it temporarily
and restore the lock before it exits.
The background stats thread is guaranteed not to start using the specified
table after this function returns and before the caller unlocks the data
dictionary because it sets the BG_STAT_IN_PROGRESS bit in table->stats_bg_flag
under dict_sys.mutex. */
void
dict_stats_wait_bg_to_stop_using_table(
/*===================================*/
	dict_table_t*	table,	/*!< in/out: table */
	trx_t*		trx)	/*!< in/out: transaction to use for
				unlocking/locking the data dict */
{
	while (!dict_stats_stop_bg(table)) {
		DICT_BG_YIELD(trx);
	}
}

/*****************************************************************//**
Initialize global variables needed for the operation of dict_stats_thread()
Must be called before dict_stats_thread() is started. */
void dict_stats_init()
{
	ut_ad(!srv_read_only_mode);

	/* The recalc_pool_mutex is acquired from:
	1) the background stats gathering thread before any other latch
	   and released without latching anything else in between (thus
	   any level would do here)
	2) from dict_stats_update_if_needed()
	   and released without latching anything else in between. We know
	   that dict_sys.mutex (SYNC_DICT) is not acquired when
	   dict_stats_update_if_needed() is called and it may be acquired
	   inside that function (thus a level <=SYNC_DICT would do).
	3) from row_drop_table_for_mysql() after dict_sys.mutex (SYNC_DICT)
	   and dict_sys.latch (SYNC_DICT_OPERATION) have been locked
	   (thus a level <SYNC_DICT && <SYNC_DICT_OPERATION would do)
	So we choose SYNC_STATS_AUTO_RECALC to be about below SYNC_DICT. */

	mutex_create(LATCH_ID_RECALC_POOL, &recalc_pool_mutex);

	dict_defrag_pool_init();
	stats_initialised = true;
}

/*****************************************************************//**
Free resources allocated by dict_stats_init(), must be called
after dict_stats task has exited. */
void dict_stats_deinit()
{
	if (!stats_initialised) {
		return;
	}

	ut_ad(!srv_read_only_mode);
	stats_initialised = false;

	dict_stats_recalc_pool_deinit();
	dict_defrag_pool_deinit();

	mutex_free(&recalc_pool_mutex);
}

/**
Get the first table that has been added for auto recalc and eventually
update its stats.
@return whether the first entry can be processed immediately */
static bool dict_stats_process_entry_from_recalc_pool()
{
	table_id_t	table_id;

	ut_ad(!srv_read_only_mode);

next_table_id:
	/* pop the first table from the auto recalc pool */
	if (!dict_stats_recalc_pool_get(&table_id)) {
		/* no tables for auto recalc */
		return false;
	}

	dict_table_t*	table;

	mutex_enter(&dict_sys.mutex);

	table = dict_table_open_on_id(table_id, TRUE, DICT_TABLE_OP_NORMAL);

	if (table == NULL) {
		/* table does not exist, must have been DROPped
		after its id was enqueued */
		mutex_exit(&dict_sys.mutex);
		goto next_table_id;
	}

	ut_ad(!table->is_temporary());

	if (!table->is_accessible()) {
		dict_table_close(table, TRUE, FALSE);
		mutex_exit(&dict_sys.mutex);
		goto next_table_id;
	}

	table->stats_bg_flag |= BG_STAT_IN_PROGRESS;

	mutex_exit(&dict_sys.mutex);

	/* time() could be expensive, the current function
	is called once every time a table has been changed more than 10% and
	on a system with lots of small tables, this could become hot. If we
	find out that this is a problem, then the check below could eventually
	be replaced with something else, though a time interval is the natural
	approach. */
	int ret;
	if (difftime(time(NULL), table->stats_last_recalc)
	    < MIN_RECALC_INTERVAL) {

		/* Stats were (re)calculated not long ago. To avoid
		too frequent stats updates we put back the table on
		the auto recalc list and do nothing. */

		dict_stats_recalc_pool_add(table, false);
		dict_stats_schedule(MIN_RECALC_INTERVAL*1000);
		ret = false;
	} else {

		dict_stats_update(table, DICT_STATS_RECALC_PERSISTENT);
		ret = true;
	}

	mutex_enter(&dict_sys.mutex);

	table->stats_bg_flag = BG_STAT_NONE;

	dict_table_close(table, TRUE, FALSE);

	mutex_exit(&dict_sys.mutex);
	return ret;
}

#ifdef UNIV_DEBUG
/** Disables dict stats thread. It's used by:
	SET GLOBAL innodb_dict_stats_disabled_debug = 1 (0).
@param[in]	save		immediate result from check function */
void dict_stats_disabled_debug_update(THD*, st_mysql_sys_var*, void*,
				      const void* save)
{
	const bool disable = *static_cast<const my_bool*>(save);
	if (disable)
		dict_stats_shutdown();
	else
		dict_stats_start();
}
#endif /* UNIV_DEBUG */

static tpool::timer* dict_stats_timer;
static std::mutex dict_stats_mutex;

static void dict_stats_func(void*)
{
<<<<<<< HEAD
	while (dict_stats_process_entry_from_recalc_pool()) {}
	dict_defrag_process_entries_from_defrag_pool();
}
=======
	my_thread_init();
	ut_a(!srv_read_only_mode);

#ifdef UNIV_PFS_THREAD
	/* JAN: TODO: MySQL 5.7 PSI
	pfs_register_thread(dict_stats_thread_key);
	*/
#endif /* UNIV_PFS_THREAD */

	while (!dict_stats_start_shutdown) {

		/* Wake up periodically even if not signaled. This is
		because we may lose an event - if the below call to
		dict_stats_process_entry_from_recalc_pool() puts the entry back
		in the list, the os_event_set() will be lost by the subsequent
		os_event_reset(). */
		os_event_wait_time(
			dict_stats_event, MIN_RECALC_INTERVAL * 1000000);

		if (wsrep_sst_disable_writes) {
			os_thread_sleep(1000000);
			continue;
		}

#ifdef UNIV_DEBUG
		while (innodb_dict_stats_disabled_debug) {
			os_event_set(dict_stats_disabled_event);
			if (dict_stats_start_shutdown) {
				break;
			}
			os_event_wait_time(
				dict_stats_event, 100000);
		}
#endif /* UNIV_DEBUG */

		if (dict_stats_start_shutdown) {
			break;
		}

		dict_stats_process_entry_from_recalc_pool();
		dict_defrag_process_entries_from_defrag_pool();
>>>>>>> cbdf62ae


void dict_stats_start()
{
  std::lock_guard<std::mutex> lk(dict_stats_mutex);
  if (!dict_stats_timer)
    dict_stats_timer= srv_thread_pool->create_timer(dict_stats_func);
}


static void dict_stats_schedule(int ms)
{
  std::unique_lock<std::mutex> lk(dict_stats_mutex, std::defer_lock);
  /*
    Use try_lock() to avoid deadlock in dict_stats_shutdown(), which
    uses dict_stats_mutex too. If there is simultaneous timer reschedule,
    the first one will win, which is fine.
  */
  if (!lk.try_lock())
  {
    return;
  }
  if (dict_stats_timer)
    dict_stats_timer->set_time(ms,0);
}

void dict_stats_schedule_now()
{
  dict_stats_schedule(0);
}

/** Shut down the dict_stats_thread. */
void dict_stats_shutdown()
{
  std::lock_guard<std::mutex> lk(dict_stats_mutex);
  delete dict_stats_timer;
  dict_stats_timer= 0;
}<|MERGE_RESOLUTION|>--- conflicted
+++ resolved
@@ -37,9 +37,6 @@
 # include "wsrep.h"
 # include "log.h"
 # include "wsrep_mysqld.h"
-extern Atomic_relaxed<bool> wsrep_sst_disable_writes;
-#else
-constexpr bool wsrep_sst_disable_writes= false;
 #endif
 
 #include <vector>
@@ -439,53 +436,9 @@
 
 static void dict_stats_func(void*)
 {
-<<<<<<< HEAD
 	while (dict_stats_process_entry_from_recalc_pool()) {}
 	dict_defrag_process_entries_from_defrag_pool();
 }
-=======
-	my_thread_init();
-	ut_a(!srv_read_only_mode);
-
-#ifdef UNIV_PFS_THREAD
-	/* JAN: TODO: MySQL 5.7 PSI
-	pfs_register_thread(dict_stats_thread_key);
-	*/
-#endif /* UNIV_PFS_THREAD */
-
-	while (!dict_stats_start_shutdown) {
-
-		/* Wake up periodically even if not signaled. This is
-		because we may lose an event - if the below call to
-		dict_stats_process_entry_from_recalc_pool() puts the entry back
-		in the list, the os_event_set() will be lost by the subsequent
-		os_event_reset(). */
-		os_event_wait_time(
-			dict_stats_event, MIN_RECALC_INTERVAL * 1000000);
-
-		if (wsrep_sst_disable_writes) {
-			os_thread_sleep(1000000);
-			continue;
-		}
-
-#ifdef UNIV_DEBUG
-		while (innodb_dict_stats_disabled_debug) {
-			os_event_set(dict_stats_disabled_event);
-			if (dict_stats_start_shutdown) {
-				break;
-			}
-			os_event_wait_time(
-				dict_stats_event, 100000);
-		}
-#endif /* UNIV_DEBUG */
-
-		if (dict_stats_start_shutdown) {
-			break;
-		}
-
-		dict_stats_process_entry_from_recalc_pool();
-		dict_defrag_process_entries_from_defrag_pool();
->>>>>>> cbdf62ae
 
 
 void dict_stats_start()
