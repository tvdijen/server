--- conflicted
+++ resolved
@@ -1420,14 +1420,9 @@
 
 		/* Now that we have the proper name for this tablespace,
 		look to see if it is already in the tablespace cache. */
-<<<<<<< HEAD
 		if (const fil_space_t* space
 		    = fil_space_for_table_exists_in_mem(
-			    space_id, table_name.m_name, false, flags)) {
-=======
-		if (fil_space_for_table_exists_in_mem(
-			    space_id, table_name.m_name, NULL, flags)) {
->>>>>>> 867617a9
+			    space_id, table_name.m_name, flags)) {
 			/* Recovery can open a datafile that does not
 			match SYS_DATAFILES.  If they don't match, update
 			SYS_DATAFILES. */
@@ -2801,19 +2796,14 @@
 	}
 
 	/* The tablespace may already be open. */
-<<<<<<< HEAD
 	table->space = fil_space_for_table_exists_in_mem(
-		table->space_id, table->name.m_name, false, table->flags);
+		table->space_id, table->name.m_name, table->flags);
 	if (table->space) {
-=======
-	if (fil_space_for_table_exists_in_mem(
-		    table->space, space_name, heap, table->flags)) {
 		return;
 	}
 
 	if (ignore_err == DICT_ERR_IGNORE_DROP) {
 		table->file_unreadable = true;
->>>>>>> 867617a9
 		return;
 	}
 
