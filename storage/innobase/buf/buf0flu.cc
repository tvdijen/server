--- conflicted
+++ resolved
@@ -1765,17 +1765,19 @@
   else
 #endif
   {
-    n_pending_checkpoint_writes++;
+    ut_ad(!checkpoint_pending);
+    checkpoint_pending= true;
     latch.wr_unlock();
     /* FIXME: issue an asynchronous write */
     log.write(offset, {c, get_block_size()});
     if (srv_file_flush_method != SRV_O_DSYNC)
       ut_a(log.flush());
     latch.wr_lock(SRW_LOCK_CALL);
-    n_pending_checkpoint_writes--;
-  }
-
-  ut_ad(!n_pending_checkpoint_writes);
+    ut_ad(checkpoint_pending);
+    checkpoint_pending= false;
+  }
+
+  ut_ad(!checkpoint_pending);
   next_checkpoint_no++;
   last_checkpoint_lsn= next_checkpoint_lsn;
 
@@ -1799,29 +1801,10 @@
   ut_ad(end_lsn == log_sys.get_lsn());
   ut_ad(!recv_no_log_write);
 
-<<<<<<< HEAD
   if (oldest_lsn == log_sys.last_checkpoint_lsn ||
       (oldest_lsn == end_lsn && oldest_lsn == log_sys.last_checkpoint_lsn +
        (log_sys.is_encrypted()
         ? SIZE_OF_FILE_CHECKPOINT + 8 : SIZE_OF_FILE_CHECKPOINT)))
-=======
-  ut_ad(oldest_lsn >= log_sys.last_checkpoint_lsn);
-  const lsn_t age= oldest_lsn - log_sys.last_checkpoint_lsn;
-
-
-  if (age > SIZE_OF_FILE_CHECKPOINT + log_sys.framing_size())
-    /* Some log has been written since the previous checkpoint. */;
-  else if (age > SIZE_OF_FILE_CHECKPOINT &&
-           !((log_sys.log.calc_lsn_offset(oldest_lsn) ^
-              log_sys.log.calc_lsn_offset(log_sys.last_checkpoint_lsn)) &
-             ~lsn_t{OS_FILE_LOG_BLOCK_SIZE - 1}))
-    /* Some log has been written to the same log block. */;
-  else if (srv_shutdown_state > SRV_SHUTDOWN_INITIATED)
-    /* MariaDB startup expects the redo log file to be logically empty
-    (not even containing a FILE_CHECKPOINT record) after a clean shutdown.
-    Perform an extra checkpoint at shutdown. */;
-  else
->>>>>>> a4d75375
   {
     /* Do nothing, because nothing was logged (other than a
     FILE_CHECKPOINT record) since the previous checkpoint. */
