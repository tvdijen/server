--- conflicted
+++ resolved
@@ -1751,14 +1751,8 @@
 The caller must invoke buf_dblwr.flush_buffered_writes()
 after releasing buf_pool.mutex.
 @param max_n    wished maximum mumber of blocks flushed
-<<<<<<< HEAD
-@param evict    whether to evict pages after flushing
-@return evict ? number of processed pages : number of pages written */
-static ulint buf_flush_LRU(ulint max_n, bool evict)
-=======
 @return number of pages written */
 static ulint buf_flush_LRU(ulint max_n)
->>>>>>> d3330aeb
 {
   mysql_mutex_assert_owner(&buf_pool.mutex);
 
