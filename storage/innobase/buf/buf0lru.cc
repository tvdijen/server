--- conflicted
+++ resolved
@@ -421,26 +421,6 @@
     return block;
   }
 
-<<<<<<< HEAD
-	if (n_iterations == 21
-	    && srv_buf_pool_old_size == srv_buf_pool_size
-	    && buf_pool.LRU_warned.test_and_set(std::memory_order_acquire)) {
-		IF_DBUG(buf_lru_free_blocks_error_printed = true,);
-		mysql_mutex_unlock(&buf_pool.mutex);
-		ib::warn() << "Difficult to find free blocks in the buffer pool"
-			" (" << n_iterations << " search iterations)! "
-			<< flush_failures << " failed attempts to"
-			" flush a page!"
-			" Consider increasing innodb_buffer_pool_size."
-			" Pending flushes (fsync): "
-			<< fil_n_pending_tablespace_flushes
-			<< ". " << os_n_file_reads << " OS file reads, "
-			<< os_n_file_writes << " OS file writes, "
-			<< os_n_fsyncs
-			<< " OS fsyncs.";
-		mysql_mutex_lock(&buf_pool.mutex);
-	}
-=======
   MONITOR_INC(MONITOR_LRU_GET_FREE_LOOPS);
   if (waited || buf_pool.try_LRU_scan)
   {
@@ -455,7 +435,6 @@
     list. */
     buf_pool.try_LRU_scan= false;
   }
->>>>>>> ccb7a1e9
 
   waited= true;
 
