--- conflicted
+++ resolved
@@ -386,42 +386,14 @@
 @retval nullptr if get==have_no_mutex_soft and memory was not available */
 buf_block_t* buf_LRU_get_free_block(buf_LRU_get get)
 {
-<<<<<<< HEAD
-	ulint		n_iterations	= 0;
-	ulint		flush_failures	= 0;
-	MONITOR_INC(MONITOR_LRU_GET_FREE_SEARCH);
-	if (UNIV_UNLIKELY(get == have_mutex)) {
-		mysql_mutex_assert_owner(&buf_pool.mutex);
-		goto got_mutex;
-	}
-	DBUG_EXECUTE_IF("recv_ran_out_of_buffer",
-			if (recv_recovery_is_on()
-			    && recv_sys.apply_log_recs) {
-				mysql_mutex_lock(&buf_pool.mutex);
-				goto flush_lru;
-			});
-get_mutex:
-	mysql_mutex_lock(&buf_pool.mutex);
-got_mutex:
-	buf_LRU_check_size_of_non_data_objects();
-	buf_block_t* block;
-
-	IF_DBUG(static bool buf_lru_free_blocks_error_printed,);
-	DBUG_EXECUTE_IF("ib_lru_force_no_free_page",
-		if (!buf_lru_free_blocks_error_printed) {
-			n_iterations = 21;
-			block = nullptr;
-			goto not_found;});
-=======
   bool waited= false;
   MONITOR_INC(MONITOR_LRU_GET_FREE_SEARCH);
-  if (!have_mutex)
+  if (UNIV_LIKELY(get != have_mutex))
     mysql_mutex_lock(&buf_pool.mutex);
 
   buf_LRU_check_size_of_non_data_objects();
 
   buf_block_t *block;
->>>>>>> a79fb66a
 
 retry:
   /* If there is a block in the free list, take it */
@@ -429,36 +401,11 @@
   if (block)
   {
 got_block:
-<<<<<<< HEAD
-		const ulint LRU_size = UT_LIST_GET_LEN(buf_pool.LRU);
-		const ulint available = UT_LIST_GET_LEN(buf_pool.free);
-		const ulint scan_depth = srv_LRU_scan_depth / 2;
-		ut_ad(LRU_size <= BUF_LRU_MIN_LEN || available >= scan_depth
-		      || buf_pool.need_LRU_eviction());
-
-		if (UNIV_LIKELY(get != have_mutex)) {
-			mysql_mutex_unlock(&buf_pool.mutex);
-		}
-
-		if (UNIV_UNLIKELY(available < scan_depth)
-		    && LRU_size > BUF_LRU_MIN_LEN) {
-			mysql_mutex_lock(&buf_pool.flush_list_mutex);
-			if (!buf_pool.page_cleaner_active()) {
-				buf_pool.page_cleaner_wakeup(true);
-			}
-			mysql_mutex_unlock(&buf_pool.flush_list_mutex);
-		}
-
-		block->page.zip.clear();
-		return block;
-	}
-=======
     const ulint LRU_size= UT_LIST_GET_LEN(buf_pool.LRU);
     const ulint available= UT_LIST_GET_LEN(buf_pool.free);
     const ulint scan_depth= srv_LRU_scan_depth / 2;
     ut_ad(LRU_size <= BUF_LRU_MIN_LEN ||
           available >= scan_depth || buf_pool.need_LRU_eviction());
->>>>>>> a79fb66a
 
     if (UNIV_UNLIKELY(available < scan_depth) && LRU_size > BUF_LRU_MIN_LEN)
     {
@@ -468,46 +415,12 @@
       mysql_mutex_unlock(&buf_pool.flush_list_mutex);
     }
 
-    if (!have_mutex)
+    if (UNIV_LIKELY(get != have_mutex))
       mysql_mutex_unlock(&buf_pool.mutex);
 
-<<<<<<< HEAD
-	if (get == have_no_mutex_soft) {
-		mysql_mutex_unlock(&buf_pool.mutex);
-		return nullptr;
-	}
-
-	for (;;) {
-		if ((block = buf_LRU_get_free_only()) != nullptr) {
-			goto got_block;
-		}
-		const bool wake = buf_pool.need_LRU_eviction();
-		mysql_mutex_unlock(&buf_pool.mutex);
-		mysql_mutex_lock(&buf_pool.flush_list_mutex);
-		const auto n_flush = buf_pool.n_flush();
-		if (wake && !buf_pool.page_cleaner_active()) {
-			buf_pool.page_cleaner_wakeup(true);
-		}
-		mysql_mutex_unlock(&buf_pool.flush_list_mutex);
-		mysql_mutex_lock(&buf_pool.mutex);
-		if (!n_flush) {
-			goto not_found;
-		}
-		if (!buf_pool.try_LRU_scan) {
-			my_cond_wait(&buf_pool.done_free,
-				     &buf_pool.mutex.m_mutex);
-		}
-	}
-
-not_found:
-	if (n_iterations > 1) {
-		MONITOR_INC( MONITOR_LRU_GET_FREE_WAITS );
-	}
-=======
     block->page.zip.clear();
     return block;
   }
->>>>>>> a79fb66a
 
   MONITOR_INC(MONITOR_LRU_GET_FREE_LOOPS);
   if (waited || buf_pool.try_LRU_scan)
@@ -522,6 +435,12 @@
     /* Tell other threads that there is no point in scanning the LRU
     list. */
     buf_pool.try_LRU_scan= false;
+  }
+
+  if (get == have_no_mutex_soft)
+  {
+    mysql_mutex_unlock(&buf_pool.mutex);
+    return nullptr;
   }
 
   waited= true;
