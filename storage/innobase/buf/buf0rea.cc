/*****************************************************************************

Copyright (c) 1995, 2017, Oracle and/or its affiliates. All Rights Reserved.
Copyright (c) 2015, 2022, MariaDB Corporation.

This program is free software; you can redistribute it and/or modify it under
the terms of the GNU General Public License as published by the Free Software
Foundation; version 2 of the License.

This program is distributed in the hope that it will be useful, but WITHOUT
ANY WARRANTY; without even the implied warranty of MERCHANTABILITY or FITNESS
FOR A PARTICULAR PURPOSE. See the GNU General Public License for more details.

You should have received a copy of the GNU General Public License along with
this program; if not, write to the Free Software Foundation, Inc.,
51 Franklin Street, Fifth Floor, Boston, MA 02110-1335 USA

*****************************************************************************/

/**************************************************//**
@file buf/buf0rea.cc
The database buffer read

Created 11/5/1995 Heikki Tuuri
*******************************************************/

#include "univ.i"
#include <mysql/service_thd_wait.h>

#include "buf0rea.h"
#include "fil0fil.h"
#include "mtr0mtr.h"
#include "buf0buf.h"
#include "buf0flu.h"
#include "buf0lru.h"
#include "buf0buddy.h"
#include "buf0dblwr.h"
#include "ibuf0ibuf.h"
#include "log0recv.h"
#include "trx0sys.h"
#include "os0file.h"
#include "srv0start.h"
#include "srv0srv.h"
#include "log.h"
#include "mariadb_stats.h"

/** If there are buf_pool.curr_size per the number below pending reads, then
read-ahead is not done: this is to prevent flooding the buffer pool with
i/o-fixed buffer blocks */
#define BUF_READ_AHEAD_PEND_LIMIT	2

/** Remove the sentinel block for the watch before replacing it with a
real block. watch_unset() or watch_occurred() will notice
that the block has been replaced with the real block.
@param w          sentinel
@param chain      locked hash table chain
@return           w->state() */
inline uint32_t buf_pool_t::watch_remove(buf_page_t *w,
                                         buf_pool_t::hash_chain &chain)
{
  mysql_mutex_assert_owner(&buf_pool.mutex);
  ut_ad(xtest() || page_hash.lock_get(chain).is_write_locked());
  ut_ad(w >= &watch[0]);
  ut_ad(w < &watch[array_elements(watch)]);
  ut_ad(!w->in_zip_hash);
  ut_ad(!w->zip.data);

  uint32_t s{w->state()};
  w->set_state(buf_page_t::NOT_USED);
  ut_ad(s >= buf_page_t::UNFIXED);
  ut_ad(s < buf_page_t::READ_FIX);

  if (~buf_page_t::LRU_MASK & s)
    page_hash.remove(chain, w);

  ut_ad(!w->in_page_hash);
  w->id_= page_id_t(~0ULL);
  return s;
}

/** Initialize a page for read to the buffer buf_pool. If the page is
(1) already in buf_pool, or
(2) if we specify to read only ibuf pages and the page is not an ibuf page, or
(3) if the space is deleted or being deleted,
then this function does nothing.
Sets the io_fix flag to BUF_IO_READ and sets a non-recursive exclusive lock
on the buffer frame. The io-handler must take care that the flag is cleared
and the lock released later.
@param[in]	mode			BUF_READ_IBUF_PAGES_ONLY, ...
@param[in]	page_id			page id
@param[in]	zip_size		ROW_FORMAT=COMPRESSED page size, or 0
@param[in]	unzip			whether the uncompressed page is
					requested (for ROW_FORMAT=COMPRESSED)
@return pointer to the block
@retval	NULL	in case of an error */
TRANSACTIONAL_TARGET
static buf_page_t* buf_page_init_for_read(ulint mode, const page_id_t page_id,
                                          ulint zip_size, bool unzip)
{
  mtr_t mtr;

  if (mode == BUF_READ_IBUF_PAGES_ONLY)
  {
    /* It is a read-ahead within an ibuf routine */
    ut_ad(!ibuf_bitmap_page(page_id, zip_size));
    ibuf_mtr_start(&mtr);

    if (!recv_no_ibuf_operations && !ibuf_page(page_id, zip_size, &mtr))
    {
      ibuf_mtr_commit(&mtr);
      return nullptr;
    }
  }
  else
    ut_ad(mode == BUF_READ_ANY_PAGE);

  buf_page_t *bpage= nullptr;
  buf_block_t *block= nullptr;
  if (!zip_size || unzip || recv_recovery_is_on())
  {
    block= buf_LRU_get_free_block(false);
    block->initialise(page_id, zip_size, buf_page_t::READ_FIX);
    /* x_unlock() will be invoked
    in buf_page_t::read_complete() by the io-handler thread. */
    block->page.lock.x_lock(true);
  }

  buf_pool_t::hash_chain &chain= buf_pool.page_hash.cell_get(page_id.fold());

  mysql_mutex_lock(&buf_pool.mutex);

  buf_page_t *hash_page= buf_pool.page_hash.get(page_id, chain);
  if (hash_page && !buf_pool.watch_is_sentinel(*hash_page))
  {
    /* The page is already in the buffer pool. */
    if (block)
    {
      block->page.lock.x_unlock(true);
      ut_d(block->page.set_state(buf_page_t::MEMORY));
      buf_LRU_block_free_non_file_page(block);
    }
    goto func_exit;
  }

  if (UNIV_LIKELY(block != nullptr))
  {
    bpage= &block->page;

    /* Insert into the hash table of file pages */
    if (hash_page)
    {
      transactional_lock_guard<page_hash_latch> g
        {buf_pool.page_hash.lock_get(chain)};
      bpage->set_state(buf_pool.watch_remove(hash_page, chain) +
                       (buf_page_t::READ_FIX - buf_page_t::UNFIXED));
      buf_pool.page_hash.append(chain, &block->page);
    }
    else
    {
      transactional_lock_guard<page_hash_latch> g
        {buf_pool.page_hash.lock_get(chain)};
      buf_pool.page_hash.append(chain, &block->page);
    }

    /* The block must be put to the LRU list, to the old blocks */
    buf_LRU_add_block(&block->page, true/* to old blocks */);

    if (UNIV_UNLIKELY(zip_size))
    {
      /* buf_pool.mutex may be released and reacquired by
      buf_buddy_alloc(). We must defer this operation until after the
      block descriptor has been added to buf_pool.LRU and
      buf_pool.page_hash. */
      block->page.zip.data= static_cast<page_zip_t*>
        (buf_buddy_alloc(zip_size));

      /* To maintain the invariant
      block->in_unzip_LRU_list == block->page.belongs_to_unzip_LRU()
      we have to add this block to unzip_LRU
      after block->page.zip.data is set. */
      ut_ad(block->page.belongs_to_unzip_LRU());
      buf_unzip_LRU_add_block(block, TRUE);
    }
  }
  else
  {
    /* The compressed page must be allocated before the
    control block (bpage), in order to avoid the
    invocation of buf_buddy_relocate_block() on
    uninitialized data. */
    bool lru= false;
    void *data= buf_buddy_alloc(zip_size, &lru);

    /* If buf_buddy_alloc() allocated storage from the LRU list,
    it released and reacquired buf_pool.mutex.  Thus, we must
    check the page_hash again, as it may have been modified. */
    if (UNIV_UNLIKELY(lru))
    {
      hash_page= buf_pool.page_hash.get(page_id, chain);

      if (UNIV_UNLIKELY(hash_page && !buf_pool.watch_is_sentinel(*hash_page)))
      {
        /* The block was added by some other thread. */
        buf_buddy_free(data, zip_size);
        goto func_exit;
      }
    }

    bpage= static_cast<buf_page_t*>(ut_zalloc_nokey(sizeof *bpage));

    page_zip_des_init(&bpage->zip);
    page_zip_set_size(&bpage->zip, zip_size);
    bpage->zip.data = (page_zip_t*) data;

    bpage->init(buf_page_t::READ_FIX, page_id);
    bpage->lock.x_lock(true);

    {
      transactional_lock_guard<page_hash_latch> g
        {buf_pool.page_hash.lock_get(chain)};

      if (hash_page)
        bpage->set_state(buf_pool.watch_remove(hash_page, chain) +
                         (buf_page_t::READ_FIX - buf_page_t::UNFIXED));

      buf_pool.page_hash.append(chain, bpage);
    }

    /* The block must be put to the LRU list, to the old blocks.
    The zip size is already set into the page zip */
    buf_LRU_add_block(bpage, true/* to old blocks */);
  }

  buf_pool.stat.n_pages_read++;
func_exit:
  mysql_mutex_unlock(&buf_pool.mutex);

  if (mode == BUF_READ_IBUF_PAGES_ONLY)
    ibuf_mtr_commit(&mtr);

  ut_ad(!bpage || bpage->in_file());

  return bpage;
}

/** Low-level function which reads a page asynchronously from a file to the
buffer buf_pool if it is not already there, in which case does nothing.
Sets the io_fix flag and sets an exclusive lock on the buffer frame. The
flag is cleared and the x-lock released by an i/o-handler thread.

@param[in,out] space	tablespace
@param[in] sync		true if synchronous aio is desired
@param[in] mode		BUF_READ_IBUF_PAGES_ONLY, ...,
@param[in] page_id	page id
@param[in] zip_size	ROW_FORMAT=COMPRESSED page size, or 0
@param[in] unzip	true=request uncompressed page
@return error code
@retval DB_SUCCESS if the page was read
@retval DB_SUCCESS_LOCKED_REC if the page exists in the buffer pool already */
static
dberr_t
buf_read_page_low(
	fil_space_t*		space,
	bool			sync,
	ulint			mode,
	const page_id_t		page_id,
	ulint			zip_size,
	bool			unzip)
{
	buf_page_t*	bpage;

	if (buf_dblwr.is_inside(page_id)) {
		space->release();
		return DB_PAGE_CORRUPTED;
	}

	if (sync) {
	} else if (trx_sys_hdr_page(page_id)
		   || ibuf_bitmap_page(page_id, zip_size)
		   || (!recv_no_ibuf_operations
		       && ibuf_page(page_id, zip_size, nullptr))) {

		/* Trx sys header is so low in the latching order that we play
		safe and do not leave the i/o-completion to an asynchronous
		i/o-thread. Change buffer pages must always be read with
		synchronous i/o, to make sure they do not get involved in
		thread deadlocks. */
		sync = true;
	}

	/* The following call will also check if the tablespace does not exist
	or is being dropped; if we succeed in initing the page in the buffer
	pool for read, then DISCARD cannot proceed until the read has
	completed */
	bpage = buf_page_init_for_read(mode, page_id, zip_size, unzip);

	if (!bpage) {
		space->release();
		return DB_SUCCESS_LOCKED_REC;
	}

	ut_ad(bpage->in_file());
	ulonglong mariadb_timer= 0;

	if (sync) {
		thd_wait_begin(nullptr, THD_WAIT_DISKIO);
		if (mariadb_stats_active())
		  mariadb_timer= mariadb_measure();
	}

	DBUG_LOG("ib_buf",
		 "read page " << page_id << " zip_size=" << zip_size
		 << " unzip=" << unzip << ',' << (sync ? "sync" : "async"));

	void* dst = zip_size ? bpage->zip.data : bpage->frame;
	const ulint len = zip_size ? zip_size : srv_page_size;

	auto fio = space->io(IORequest(sync
				       ? IORequest::READ_SYNC
				       : IORequest::READ_ASYNC),
			     os_offset_t{page_id.page_no()} * len, len,
			     dst, bpage);

	if (UNIV_UNLIKELY(fio.err != DB_SUCCESS)) {
		buf_pool.corrupted_evict(bpage, buf_page_t::READ_FIX);
	} else if (sync) {
		thd_wait_end(NULL);
		/* The i/o was already completed in space->io() */
		fio.err = bpage->read_complete(*fio.node);
		space->release();
		if (fio.err == DB_FAIL) {
			fio.err = DB_PAGE_CORRUPTED;
		}
		if (mariadb_timer)
		  mariadb_increment_pages_read_time(mariadb_timer);
	}

	return fio.err;
}

/** Applies a random read-ahead in buf_pool if there are at least a threshold
value of accessed pages from the random read-ahead area. Does not read any
page, not even the one at the position (space, offset), if the read-ahead
mechanism is not activated. NOTE 1: the calling thread may own latches on
pages: to avoid deadlocks this function must be written such that it cannot
end up waiting for these latches! NOTE 2: the calling thread must want
access to the page given: this rule is set to prevent unintended read-aheads
performed by ibuf routines, a situation which could result in a deadlock if
the OS does not support asynchronous i/o.
@param[in]	page_id		page id of a page which the current thread
wants to access
@param[in]	zip_size	ROW_FORMAT=COMPRESSED page size, or 0
@param[in]	ibuf		whether we are inside ibuf routine
@return number of page read requests issued; NOTE that if we read ibuf
pages, it may happen that the page at the given page number does not
get read even if we return a positive value! */
TRANSACTIONAL_TARGET
ulint
buf_read_ahead_random(const page_id_t page_id, ulint zip_size, bool ibuf)
{
  if (!srv_random_read_ahead || page_id.space() >= SRV_TMP_SPACE_ID)
    /* Disable the read-ahead for temporary tablespace */
    return 0;

  if (srv_startup_is_before_trx_rollback_phase)
    /* No read-ahead to avoid thread deadlocks */
    return 0;

  if (ibuf_bitmap_page(page_id, zip_size) || trx_sys_hdr_page(page_id))
    /* If it is an ibuf bitmap page or trx sys hdr, we do no
    read-ahead, as that could break the ibuf page access order */
    return 0;

  if (os_aio_pending_reads_approx() >
      buf_pool.curr_size / BUF_READ_AHEAD_PEND_LIMIT)
    return 0;

  fil_space_t* space= fil_space_t::get(page_id.space());
  if (!space)
    return 0;

  const uint32_t buf_read_ahead_area= buf_pool.read_ahead_area;
  ulint count= 5 + buf_read_ahead_area / 8;
  const page_id_t low= page_id - (page_id.page_no() % buf_read_ahead_area);
  page_id_t high= low + buf_read_ahead_area;
  high.set_page_no(std::min(high.page_no(), space->last_page_number()));

  /* Count how many blocks in the area have been recently accessed,
  that is, reside near the start of the LRU list. */

  for (page_id_t i= low; i < high; ++i)
  {
    buf_pool_t::hash_chain &chain= buf_pool.page_hash.cell_get(i.fold());
    transactional_shared_lock_guard<page_hash_latch> g
      {buf_pool.page_hash.lock_get(chain)};
    if (const buf_page_t *bpage= buf_pool.page_hash.get(i, chain))
      if (bpage->is_accessed() && buf_page_peek_if_young(bpage) && !--count)
        goto read_ahead;
  }

no_read_ahead:
  space->release();
  return 0;

read_ahead:
  if (space->is_stopping())
    goto no_read_ahead;

  /* Read all the suitable blocks within the area */
  const ulint ibuf_mode= ibuf ? BUF_READ_IBUF_PAGES_ONLY : BUF_READ_ANY_PAGE;

  for (page_id_t i= low; i < high; ++i)
  {
    if (ibuf_bitmap_page(i, zip_size))
      continue;
    if (space->is_stopping())
      break;
    space->reacquire();
    if (buf_read_page_low(space, false, ibuf_mode, i, zip_size, false) ==
        DB_SUCCESS)
      count++;
  }

  if (count)
  {
    DBUG_PRINT("ib_buf", ("random read-ahead %zu pages from %s: %u",
			  count, space->chain.start->name,
			  low.page_no()));
    mysql_mutex_lock(&buf_pool.mutex);
    /* Read ahead is considered one I/O operation for the purpose of
    LRU policy decision. */
    buf_LRU_stat_inc_io();
    buf_pool.stat.n_ra_pages_read_rnd+= count;
    mysql_mutex_unlock(&buf_pool.mutex);
  }

  space->release();
  return count;
}

/** High-level function which reads a page from a file to buf_pool
if it is not already there. Sets the io_fix and an exclusive lock
on the buffer frame. The flag is cleared and the x-lock
released by the i/o-handler thread.
@param[in]	page_id		page id
@param[in]	zip_size	ROW_FORMAT=COMPRESSED page size, or 0
@retval DB_SUCCESS if the page was read and is not corrupted
@retval DB_SUCCESS_LOCKED_REC if the page was not read
@retval DB_PAGE_CORRUPTED if page based on checksum check is corrupted
@retval DB_DECRYPTION_FAILED if page post encryption checksum matches but
after decryption normal page checksum does not match.
@retval DB_TABLESPACE_DELETED if tablespace .ibd file is missing */
dberr_t buf_read_page(const page_id_t page_id, ulint zip_size)
{
  fil_space_t *space= fil_space_t::get(page_id.space());
  if (!space)
  {
    ib::info() << "trying to read page " << page_id
               << " in nonexisting or being-dropped tablespace";
    return DB_TABLESPACE_DELETED;
  }

  buf_LRU_stat_inc_io(); /* NOT protected by buf_pool.mutex */
  return buf_read_page_low(space, true, BUF_READ_ANY_PAGE,
                           page_id, zip_size, false);
}

/** High-level function which reads a page asynchronously from a file to the
buffer buf_pool if it is not already there. Sets the io_fix flag and sets
an exclusive lock on the buffer frame. The flag is cleared and the x-lock
released by the i/o-handler thread.
@param[in,out]	space		tablespace
@param[in]	page_id		page id
@param[in]	zip_size	ROW_FORMAT=COMPRESSED page size, or 0 */
void buf_read_page_background(fil_space_t *space, const page_id_t page_id,
                              ulint zip_size)
{
	buf_read_page_low(space, false, BUF_READ_ANY_PAGE,
			  page_id, zip_size, false);

	/* We do not increment number of I/O operations used for LRU policy
	here (buf_LRU_stat_inc_io()). We use this in heuristics to decide
	about evicting uncompressed version of compressed pages from the
	buffer pool. Since this function is called from buffer pool load
	these IOs are deliberate and are not part of normal workload we can
	ignore these in our heuristics. */
}

/** Applies linear read-ahead if in the buf_pool the page is a border page of
a linear read-ahead area and all the pages in the area have been accessed.
Does not read any page if the read-ahead mechanism is not activated. Note
that the algorithm looks at the 'natural' adjacent successor and
predecessor of the page, which on the leaf level of a B-tree are the next
and previous page in the chain of leaves. To know these, the page specified
in (space, offset) must already be present in the buf_pool. Thus, the
natural way to use this function is to call it when a page in the buf_pool
is accessed the first time, calling this function just after it has been
bufferfixed.
NOTE 1: as this function looks at the natural predecessor and successor
fields on the page, what happens, if these are not initialized to any
sensible value? No problem, before applying read-ahead we check that the
area to read is within the span of the space, if not, read-ahead is not
applied. An uninitialized value may result in a useless read operation, but
only very improbably.
NOTE 2: the calling thread may own latches on pages: to avoid deadlocks this
function must be written such that it cannot end up waiting for these
latches!
NOTE 3: the calling thread must want access to the page given: this rule is
set to prevent unintended read-aheads performed by ibuf routines, a situation
which could result in a deadlock if the OS does not support asynchronous io.
@param[in]	page_id		page id; see NOTE 3 above
@param[in]	zip_size	ROW_FORMAT=COMPRESSED page size, or 0
@param[in]	ibuf		whether if we are inside ibuf routine
@return number of page read requests issued */
TRANSACTIONAL_TARGET
ulint
buf_read_ahead_linear(const page_id_t page_id, ulint zip_size, bool ibuf)
{
  /* check if readahead is disabled.
  Disable the read ahead logic for temporary tablespace */
  if (!srv_read_ahead_threshold || page_id.space() >= SRV_TMP_SPACE_ID)
    return 0;

  if (srv_startup_is_before_trx_rollback_phase)
    /* No read-ahead to avoid thread deadlocks */
    return 0;

  if (os_aio_pending_reads_approx() >
      buf_pool.curr_size / BUF_READ_AHEAD_PEND_LIMIT)
    return 0;

  const uint32_t buf_read_ahead_area= buf_pool.read_ahead_area;
  const page_id_t low= page_id - (page_id.page_no() % buf_read_ahead_area);
  const page_id_t high_1= low + (buf_read_ahead_area - 1);

  /* We will check that almost all pages in the area have been accessed
  in the desired order. */
  const bool descending= page_id != low;

  if (!descending && page_id != high_1)
    /* This is not a border page of the area */
    return 0;

  if (ibuf_bitmap_page(page_id, zip_size) || trx_sys_hdr_page(page_id))
    /* If it is an ibuf bitmap page or trx sys hdr, we do no
    read-ahead, as that could break the ibuf page access order */
    return 0;

  fil_space_t *space= fil_space_t::get(page_id.space());
  if (!space)
    return 0;

  if (high_1.page_no() > space->last_page_number())
  {
    /* The area is not whole. */
fail:
    space->release();
    return 0;
  }

  /* How many out of order accessed pages can we ignore
  when working out the access pattern for linear readahead */
  ulint count= std::min<ulint>(buf_pool_t::READ_AHEAD_PAGES -
                               srv_read_ahead_threshold,
                               uint32_t{buf_pool.read_ahead_area});
  page_id_t new_low= low, new_high_1= high_1;
  unsigned prev_accessed= 0;
  for (page_id_t i= low; i <= high_1; ++i)
  {
    buf_pool_t::hash_chain &chain= buf_pool.page_hash.cell_get(i.fold());
    page_hash_latch &hash_lock= buf_pool.page_hash.lock_get(chain);
    /* It does not make sense to use transactional_lock_guard here,
    because we would have many complex conditions inside the memory
    transaction. */
    hash_lock.lock_shared();

    const buf_page_t* bpage= buf_pool.page_hash.get(i, chain);
    if (!bpage)
    {
      hash_lock.unlock_shared();
      if (i == page_id)
        goto fail;
failed:
      if (--count)
        continue;
      goto fail;
    }
    const unsigned accessed= bpage->is_accessed();
    if (i == page_id)
    {
      /* Read the natural predecessor and successor page addresses from
      the page; NOTE that because the calling thread may have an x-latch
      on the page, we do not acquire an s-latch on the page, this is to
      prevent deadlocks. The hash_lock is only protecting the
      buf_pool.page_hash for page i, not the bpage contents itself. */
<<<<<<< HEAD
      const byte *f= bpage->frame ? bpage->frame : bpage->zip.data;
=======
      if (!bpage || buf_pool.watch_is_sentinel(*bpage))
      {
hard_fail:
        hash_lock->read_unlock();
	goto fail;
      }
      const byte *f;
      switch (UNIV_EXPECT(bpage->state(), BUF_BLOCK_FILE_PAGE)) {
      case BUF_BLOCK_FILE_PAGE:
        f= reinterpret_cast<const buf_block_t*>(bpage)->frame;
        break;
      case BUF_BLOCK_ZIP_PAGE:
        f= bpage->zip.data;
        break;
      default:
        goto hard_fail;
      }

>>>>>>> b770633e
      uint32_t prev= mach_read_from_4(my_assume_aligned<4>(f + FIL_PAGE_PREV));
      uint32_t next= mach_read_from_4(my_assume_aligned<4>(f + FIL_PAGE_NEXT));
      hash_lock.unlock_shared();
      /* The underlying file page of this buffer pool page could actually
      be marked as freed, or a read of the page into the buffer pool might
      be in progress. We may read uninitialized data here.
      Suppress warnings of comparing uninitialized values. */
      MEM_MAKE_DEFINED(&prev, sizeof prev);
      MEM_MAKE_DEFINED(&next, sizeof next);
      if (prev == FIL_NULL || next == FIL_NULL)
        goto fail;
      page_id_t id= page_id;
      if (descending)
      {
        if (id == high_1)
          ++id;
        else if (next - 1 != page_id.page_no())
          goto fail;
        else
          id.set_page_no(prev);
      }
      else
      {
        if (prev + 1 != page_id.page_no())
          goto fail;
        id.set_page_no(next);
      }

      new_low= id - (id.page_no() % buf_read_ahead_area);
      new_high_1= new_low + (buf_read_ahead_area - 1);

      if (id != new_low && id != new_high_1)
        /* This is not a border page of the area: return */
        goto fail;
      if (new_high_1.page_no() > space->last_page_number())
        /* The area is not whole */
        goto fail;
    }
    else
      hash_lock.unlock_shared();

    if (!accessed)
      goto failed;
    /* Note that buf_page_t::is_accessed() returns the time of the
    first access. If some blocks of the extent existed in the buffer
    pool at the time of a linear access pattern, the first access
    times may be nonmonotonic, even though the latest access times
    were linear. The threshold (srv_read_ahead_factor) should help a
    little against this. */
    bool fail= prev_accessed &&
      (descending ? prev_accessed > accessed : prev_accessed < accessed);
    prev_accessed= accessed;
    if (fail)
      goto failed;
  }

  /* If we got this far, read-ahead can be sensible: do it */
  count= 0;
  for (ulint ibuf_mode= ibuf ? BUF_READ_IBUF_PAGES_ONLY : BUF_READ_ANY_PAGE;
       new_low <= new_high_1; ++new_low)
  {
    if (ibuf_bitmap_page(new_low, zip_size))
      continue;
    if (space->is_stopping())
      break;
    space->reacquire();
    if (buf_read_page_low(space, false, ibuf_mode, new_low, zip_size, false) ==
        DB_SUCCESS)
      count++;
  }

  if (count)
  {
    DBUG_PRINT("ib_buf", ("random read-ahead %zu pages from %s: %u",
                          count, space->chain.start->name,
                          new_low.page_no()));
    mysql_mutex_lock(&buf_pool.mutex);
    /* Read ahead is considered one I/O operation for the purpose of
    LRU policy decision. */
    buf_LRU_stat_inc_io();
    buf_pool.stat.n_ra_pages_read+= count;
    mysql_mutex_unlock(&buf_pool.mutex);
  }

  space->release();
  return count;
}

/** Schedule a page for recovery.
@param space    tablespace
@param page_id  page identifier
@param recs     log records
@param init     page initialization, or nullptr if the page needs to be read */
void buf_read_recover(fil_space_t *space, const page_id_t page_id,
                      page_recv_t &recs, recv_init *init)
{
  ut_ad(space->id == page_id.space());
  space->reacquire();
  const ulint zip_size= space->zip_size();

  if (init)
  {
    if (buf_page_t *bpage= buf_page_init_for_read(BUF_READ_ANY_PAGE, page_id,
                                                  zip_size, true))
    {
      ut_ad(bpage->in_file());
      os_fake_read(IORequest{bpage, (buf_tmp_buffer_t*) &recs,
                             UT_LIST_GET_FIRST(space->chain),
                             IORequest::READ_ASYNC}, ptrdiff_t(init));
    }
  }
  else if (dberr_t err= buf_read_page_low(space, false, BUF_READ_ANY_PAGE,
                                          page_id, zip_size, true))
  {
    if (err != DB_SUCCESS_LOCKED_REC)
      sql_print_error("InnoDB: Recovery failed to read page "
                      UINT32PF " from %s",
                      page_id.page_no(), space->chain.start->name);
  }
}<|MERGE_RESOLUTION|>--- conflicted
+++ resolved
@@ -575,7 +575,7 @@
     hash_lock.lock_shared();
 
     const buf_page_t* bpage= buf_pool.page_hash.get(i, chain);
-    if (!bpage)
+    if (!bpage || buf_pool.watch_is_sentinel(*bpage))
     {
       hash_lock.unlock_shared();
       if (i == page_id)
@@ -593,28 +593,7 @@
       on the page, we do not acquire an s-latch on the page, this is to
       prevent deadlocks. The hash_lock is only protecting the
       buf_pool.page_hash for page i, not the bpage contents itself. */
-<<<<<<< HEAD
       const byte *f= bpage->frame ? bpage->frame : bpage->zip.data;
-=======
-      if (!bpage || buf_pool.watch_is_sentinel(*bpage))
-      {
-hard_fail:
-        hash_lock->read_unlock();
-	goto fail;
-      }
-      const byte *f;
-      switch (UNIV_EXPECT(bpage->state(), BUF_BLOCK_FILE_PAGE)) {
-      case BUF_BLOCK_FILE_PAGE:
-        f= reinterpret_cast<const buf_block_t*>(bpage)->frame;
-        break;
-      case BUF_BLOCK_ZIP_PAGE:
-        f= bpage->zip.data;
-        break;
-      default:
-        goto hard_fail;
-      }
-
->>>>>>> b770633e
       uint32_t prev= mach_read_from_4(my_assume_aligned<4>(f + FIL_PAGE_PREV));
       uint32_t next= mach_read_from_4(my_assume_aligned<4>(f + FIL_PAGE_NEXT));
       hash_lock.unlock_shared();
