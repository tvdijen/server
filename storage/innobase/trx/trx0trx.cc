/*****************************************************************************

Copyright (c) 1996, 2016, Oracle and/or its affiliates. All Rights Reserved.
Copyright (c) 2015, 2022, MariaDB Corporation.

This program is free software; you can redistribute it and/or modify it under
the terms of the GNU General Public License as published by the Free Software
Foundation; version 2 of the License.

This program is distributed in the hope that it will be useful, but WITHOUT
ANY WARRANTY; without even the implied warranty of MERCHANTABILITY or FITNESS
FOR A PARTICULAR PURPOSE. See the GNU General Public License for more details.

You should have received a copy of the GNU General Public License along with
this program; if not, write to the Free Software Foundation, Inc.,
51 Franklin Street, Fifth Floor, Boston, MA 02110-1335 USA

*****************************************************************************/

/**************************************************//**
@file trx/trx0trx.cc
The transaction

Created 3/26/1996 Heikki Tuuri
*******************************************************/

#include "trx0trx.h"

#ifdef WITH_WSREP
#include <mysql/service_wsrep.h>
#endif

#include <mysql/service_thd_error_context.h>

#include "btr0sea.h"
#include "lock0lock.h"
#include "log0log.h"
#include "que0que.h"
#include "srv0mon.h"
#include "srv0srv.h"
#include "srv0start.h"
#include "trx0purge.h"
#include "trx0rec.h"
#include "trx0roll.h"
#include "trx0rseg.h"
#include "trx0undo.h"
#include "trx0xa.h"
#include "ut0pool.h"
#include "ut0vec.h"
#include "log.h"

#include <set>
#include <new>

/** The bit pattern corresponding to TRX_ID_MAX */
const byte trx_id_max_bytes[8] = {
	0xff, 0xff, 0xff, 0xff, 0xff, 0xff, 0xff, 0xff
};

/** The bit pattern corresponding to max timestamp */
const byte timestamp_max_bytes[7] = {
	0x7f, 0xff, 0xff, 0xff, 0x0f, 0x42, 0x3f
};


static const ulint MAX_DETAILED_ERROR_LEN = 256;

/*************************************************************//**
Set detailed error message for the transaction. */
void
trx_set_detailed_error(
/*===================*/
	trx_t*		trx,	/*!< in: transaction struct */
	const char*	msg)	/*!< in: detailed error message */
{
	strncpy(trx->detailed_error, msg, MAX_DETAILED_ERROR_LEN - 1);
	trx->detailed_error[MAX_DETAILED_ERROR_LEN - 1] = '\0';
}

/*************************************************************//**
Set detailed error message for the transaction from a file. Note that the
file is rewinded before reading from it. */
void
trx_set_detailed_error_from_file(
/*=============================*/
	trx_t*	trx,	/*!< in: transaction struct */
	FILE*	file)	/*!< in: file to read message from */
{
	os_file_read_string(file, trx->detailed_error, MAX_DETAILED_ERROR_LEN);
}

/********************************************************************//**
Initialize transaction object.
@param trx trx to initialize */
static
void
trx_init(
/*=====*/
	trx_t*	trx)
{
	trx->state = TRX_STATE_NOT_STARTED;

	trx->is_recovered = false;

	trx->op_info = "";

	trx->active_commit_ordered = false;

	trx->isolation_level = TRX_ISO_REPEATABLE_READ;

	trx->check_foreigns = true;

	trx->check_unique_secondary = true;

	trx->lock.n_rec_locks = 0;

	trx->dict_operation = false;

	trx->error_state = DB_SUCCESS;

	trx->error_key_num = ULINT_UNDEFINED;

	trx->undo_no = 0;

	trx->rsegs.m_redo.rseg = NULL;

	trx->rsegs.m_noredo.rseg = NULL;

	trx->read_only = false;

	trx->auto_commit = false;

	trx->will_lock = false;

	trx->bulk_insert = false;

	trx->apply_online_log = false;

	ut_d(trx->start_file = 0);

	ut_d(trx->start_line = 0);

	trx->magic_n = TRX_MAGIC_N;

	trx->last_sql_stat_start.least_undo_no = 0;

	ut_ad(!trx->read_view.is_open());

	trx->lock.rec_cached = 0;

	trx->lock.table_cached = 0;
#ifdef WITH_WSREP
	ut_ad(!trx->wsrep);
#endif /* WITH_WSREP */
}

/** For managing the life-cycle of the trx_t instance that we get
from the pool. */
struct TrxFactory {

	/** Initializes a transaction object. It must be explicitly started
	with trx_start_if_not_started() before using it. The default isolation
	level is TRX_ISO_REPEATABLE_READ.
	@param trx Transaction instance to initialise */
	static void init(trx_t* trx)
	{
		/* Explicitly call the constructor of the already
		allocated object. trx_t objects are allocated by
		ut_zalloc_nokey() in Pool::Pool() which would not call
		the constructors of the trx_t members. */
		new(&trx->mod_tables) trx_mod_tables_t();

		new(&trx->lock.table_locks) lock_list();

		new(&trx->read_view) ReadView();

		trx->rw_trx_hash_pins = 0;
		trx_init(trx);

		trx->dict_operation_lock_mode = false;

		trx->detailed_error = reinterpret_cast<char*>(
			ut_zalloc_nokey(MAX_DETAILED_ERROR_LEN));

		trx->lock.lock_heap = mem_heap_create_typed(
			1024, MEM_HEAP_FOR_LOCK_HEAP);
		pthread_cond_init(&trx->lock.cond, nullptr);

		UT_LIST_INIT(trx->lock.trx_locks, &lock_t::trx_locks);
		UT_LIST_INIT(trx->lock.evicted_tables,
			     &dict_table_t::table_LRU);

		UT_LIST_INIT(
			trx->trx_savepoints,
			&trx_named_savept_t::trx_savepoints);

		trx->mutex_init();
	}

	/** Release resources held by the transaction object.
	@param trx the transaction for which to release resources */
	static void destroy(trx_t* trx)
	{
#ifdef __SANITIZE_ADDRESS__
		/* Unpoison the memory for AddressSanitizer */
		MEM_MAKE_ADDRESSABLE(trx, sizeof *trx);
#elif !__has_feature(memory_sanitizer)
		/* In Valgrind, we cannot cancel MEM_NOACCESS() without
		changing the state of the V bits (which indicate
		which bits are initialized).
		We will declare the contents as initialized.
		We did invoke MEM_CHECK_DEFINED() in trx_t::free(). */
		MEM_MAKE_DEFINED(trx, sizeof *trx);
#endif

		ut_a(trx->magic_n == TRX_MAGIC_N);
		ut_ad(!trx->mysql_thd);

		ut_a(trx->lock.wait_lock == NULL);
		ut_a(trx->lock.wait_thr == NULL);
		ut_a(!trx->dict_operation_lock_mode);

		if (trx->lock.lock_heap != NULL) {
			mem_heap_free(trx->lock.lock_heap);
			trx->lock.lock_heap = NULL;
		}

		pthread_cond_destroy(&trx->lock.cond);

		ut_a(UT_LIST_GET_LEN(trx->lock.trx_locks) == 0);
		ut_ad(UT_LIST_GET_LEN(trx->lock.evicted_tables) == 0);

		ut_free(trx->detailed_error);

		trx->mutex_destroy();

		trx->mod_tables.~trx_mod_tables_t();

		ut_ad(!trx->read_view.is_open());

		trx->lock.table_locks.~lock_list();

		trx->read_view.~ReadView();
	}
};

/** The lock strategy for TrxPool */
class TrxPoolLock
{
  mysql_mutex_t mutex;

public:
  /** Create the mutex */
  void create()
  {
    mysql_mutex_init(trx_pool_mutex_key, &mutex, nullptr);
  }

  /** Acquire the mutex */
  void enter() { mysql_mutex_lock(&mutex); }

  /** Release the mutex */
  void exit() { mysql_mutex_unlock(&mutex); }

  /** Free the mutex */
  void destroy() { mysql_mutex_destroy(&mutex); }
};

/** The lock strategy for the TrxPoolManager */
class TrxPoolManagerLock
{
  mysql_mutex_t mutex;

public:
  /** Create the mutex */
  void create()
  {
    mysql_mutex_init(trx_pool_manager_mutex_key, &mutex, nullptr);
  }

  /** Acquire the mutex */
  void enter() { mysql_mutex_lock(&mutex); }

  /** Release the mutex */
  void exit() { mysql_mutex_unlock(&mutex); }

  /** Free the mutex */
  void destroy() { mysql_mutex_destroy(&mutex); }
};

/** Use explicit mutexes for the trx_t pool and its manager. */
typedef Pool<trx_t, TrxFactory, TrxPoolLock> trx_pool_t;
typedef PoolManager<trx_pool_t, TrxPoolManagerLock > trx_pools_t;

/** The trx_t pool manager */
static trx_pools_t* trx_pools;

/** Size of on trx_t pool in bytes. */
static const ulint MAX_TRX_BLOCK_SIZE = 1024 * 1024 * 4;

/** Create the trx_t pool */
void
trx_pool_init()
{
	trx_pools = UT_NEW_NOKEY(trx_pools_t(MAX_TRX_BLOCK_SIZE));

	ut_a(trx_pools != 0);
}

/** Destroy the trx_t pool */
void
trx_pool_close()
{
	UT_DELETE(trx_pools);

	trx_pools = 0;
}

/** @return an allocated transaction */
trx_t *trx_create()
{
	trx_t*	trx = trx_pools->get();

#ifdef __SANITIZE_ADDRESS__
	/* Unpoison the memory for AddressSanitizer.
	It may have been poisoned in trx_t::free().*/
	MEM_MAKE_ADDRESSABLE(trx, sizeof *trx);
#elif !__has_feature(memory_sanitizer)
	/* In Valgrind, we cannot cancel MEM_NOACCESS() without
	changing the state of the V bits (which indicate
	which bits are initialized).
	We will declare the contents as initialized.
	We did invoke MEM_CHECK_DEFINED() in trx_t::free(). */
	MEM_MAKE_DEFINED(trx, sizeof *trx);
#endif

	trx->assert_freed();

	mem_heap_t*	heap;
	ib_alloc_t*	alloc;

	/* We just got trx from pool, it should be non locking */
	ut_ad(!trx->will_lock);
	ut_ad(!trx->rw_trx_hash_pins);

	DBUG_LOG("trx", "Create: " << trx);

	heap = mem_heap_create(sizeof(ib_vector_t) + sizeof(void*) * 8);

	alloc = ib_heap_allocator_create(heap);

	trx->autoinc_locks = ib_vector_create(alloc, sizeof(void**), 4);

	ut_ad(trx->mod_tables.empty());
	ut_ad(trx->lock.n_rec_locks == 0);
	ut_ad(trx->lock.table_cached == 0);
	ut_ad(trx->lock.rec_cached == 0);
	ut_ad(UT_LIST_GET_LEN(trx->lock.evicted_tables) == 0);

	trx_sys.register_trx(trx);

	return(trx);
}

/** Free the memory to trx_pools */
void trx_t::free()
{
#ifdef HAVE_MEM_CHECK
  if (xid.is_null())
    MEM_MAKE_DEFINED(&xid, sizeof xid);
  else
    MEM_MAKE_DEFINED(&xid.data[xid.gtrid_length + xid.bqual_length],
                     sizeof xid.data - (xid.gtrid_length + xid.bqual_length));
#endif
  MEM_CHECK_DEFINED(this, sizeof *this);

  ut_ad(!n_mysql_tables_in_use);
  ut_ad(!mysql_log_file_name);
  ut_ad(!mysql_n_tables_locked);
  ut_ad(!will_lock);
  ut_ad(error_state == DB_SUCCESS);
  ut_ad(magic_n == TRX_MAGIC_N);
  ut_ad(!read_only);
  ut_ad(!lock.wait_lock);

  dict_operation= false;
  trx_sys.deregister_trx(this);
  assert_freed();
  trx_sys.rw_trx_hash.put_pins(this);

  mysql_thd= nullptr;

  // FIXME: We need to avoid this heap free/alloc for each commit.
  if (autoinc_locks)
  {
    ut_ad(ib_vector_is_empty(autoinc_locks));
    /* We allocated a dedicated heap for the vector. */
    ib_vector_free(autoinc_locks);
    autoinc_locks= NULL;
  }

  MEM_NOACCESS(&skip_lock_inheritance_and_n_ref,
               sizeof skip_lock_inheritance_and_n_ref);
  /* do not poison mutex */
  MEM_NOACCESS(&id, sizeof id);
  MEM_NOACCESS(&state, sizeof state);
  MEM_NOACCESS(&is_recovered, sizeof is_recovered);
#ifdef WITH_WSREP
  MEM_NOACCESS(&wsrep, sizeof wsrep);
#endif
  read_view.mem_noaccess();
  MEM_NOACCESS(&lock, sizeof lock);
  MEM_NOACCESS(&op_info, sizeof op_info);
  MEM_NOACCESS(&isolation_level, sizeof isolation_level);
  MEM_NOACCESS(&check_foreigns, sizeof check_foreigns);
  MEM_NOACCESS(&is_registered, sizeof is_registered);
  MEM_NOACCESS(&active_commit_ordered, sizeof active_commit_ordered);
  MEM_NOACCESS(&check_unique_secondary, sizeof check_unique_secondary);
  MEM_NOACCESS(&flush_log_later, sizeof flush_log_later);
  MEM_NOACCESS(&must_flush_log_later, sizeof must_flush_log_later);
  MEM_NOACCESS(&duplicates, sizeof duplicates);
  MEM_NOACCESS(&dict_operation, sizeof dict_operation);
  MEM_NOACCESS(&dict_operation_lock_mode, sizeof dict_operation_lock_mode);
  MEM_NOACCESS(&start_time, sizeof start_time);
  MEM_NOACCESS(&start_time_micro, sizeof start_time_micro);
  MEM_NOACCESS(&commit_lsn, sizeof commit_lsn);
  MEM_NOACCESS(&mysql_thd, sizeof mysql_thd);
  MEM_NOACCESS(&mysql_log_file_name, sizeof mysql_log_file_name);
  MEM_NOACCESS(&mysql_log_offset, sizeof mysql_log_offset);
  MEM_NOACCESS(&n_mysql_tables_in_use, sizeof n_mysql_tables_in_use);
  MEM_NOACCESS(&mysql_n_tables_locked, sizeof mysql_n_tables_locked);
  MEM_NOACCESS(&error_state, sizeof error_state);
  MEM_NOACCESS(&error_info, sizeof error_info);
  MEM_NOACCESS(&error_key_num, sizeof error_key_num);
  MEM_NOACCESS(&graph, sizeof graph);
  MEM_NOACCESS(&trx_savepoints, sizeof trx_savepoints);
  MEM_NOACCESS(&undo_no, sizeof undo_no);
  MEM_NOACCESS(&last_sql_stat_start, sizeof last_sql_stat_start);
  MEM_NOACCESS(&rsegs, sizeof rsegs);
  MEM_NOACCESS(&roll_limit, sizeof roll_limit);
  MEM_NOACCESS(&in_rollback, sizeof in_rollback);
  MEM_NOACCESS(&pages_undone, sizeof pages_undone);
  MEM_NOACCESS(&n_autoinc_rows, sizeof n_autoinc_rows);
  MEM_NOACCESS(&autoinc_locks, sizeof autoinc_locks);
  MEM_NOACCESS(&read_only, sizeof read_only);
  MEM_NOACCESS(&auto_commit, sizeof auto_commit);
  MEM_NOACCESS(&will_lock, sizeof will_lock);
  MEM_NOACCESS(&fts_trx, sizeof fts_trx);
  MEM_NOACCESS(&fts_next_doc_id, sizeof fts_next_doc_id);
  MEM_NOACCESS(&flush_tables, sizeof flush_tables);
#ifdef UNIV_DEBUG
  MEM_NOACCESS(&start_line, sizeof start_line);
  MEM_NOACCESS(&start_file, sizeof start_file);
#endif /* UNIV_DEBUG */
  MEM_NOACCESS(&xid, sizeof xid);
  MEM_NOACCESS(&mod_tables, sizeof mod_tables);
  MEM_NOACCESS(&detailed_error, sizeof detailed_error);
  MEM_NOACCESS(&magic_n, sizeof magic_n);
  MEM_NOACCESS(&apply_online_log, sizeof apply_online_log);
  trx_pools->mem_free(this);
}

/** Transition to committed state, to release implicit locks. */
TRANSACTIONAL_INLINE inline void trx_t::commit_state()
{
  ut_ad(state == TRX_STATE_PREPARED
	|| state == TRX_STATE_PREPARED_RECOVERED
	|| state == TRX_STATE_ACTIVE);
  /* This makes the transaction committed in memory and makes its
  changes to data visible to other transactions. NOTE that there is a
  small discrepancy from the strict formal visibility rules here: a
  user of the database can see modifications made by another
  transaction T even before the necessary redo log segment has been
  flushed to the disk. If the database happens to crash before the
  flush, the user has seen modifications from T which will never be a
  committed transaction. However, any transaction T2 which sees the
  modifications of the committing transaction T, and which also itself
  makes modifications to the database, will get an lsn larger than the
  committing transaction T. In the case where the log flush fails, and
  T never gets committed, also T2 will never get committed. */
  TMTrxGuard tg{*this};
  state= TRX_STATE_COMMITTED_IN_MEMORY;
  ut_ad(id || !is_referenced());
}

/** Release any explicit locks of a committing transaction. */
inline void trx_t::release_locks()
{
  DEBUG_SYNC_C("trx_t_release_locks_enter");
  DBUG_ASSERT(state == TRX_STATE_COMMITTED_IN_MEMORY);
  DBUG_ASSERT(!is_referenced());

  if (UT_LIST_GET_LEN(lock.trx_locks))
  {
    lock_release(this);
    ut_ad(!lock.n_rec_locks);
    ut_ad(UT_LIST_GET_LEN(lock.trx_locks) == 0);
    ut_ad(ib_vector_is_empty(autoinc_locks));
    mem_heap_empty(lock.lock_heap);
  }

  lock.table_locks.clear();
  reset_skip_lock_inheritance();
  id= 0;
  while (dict_table_t *table= UT_LIST_GET_FIRST(lock.evicted_tables))
  {
    UT_LIST_REMOVE(lock.evicted_tables, table);
    dict_mem_table_free(table);
  }
  DEBUG_SYNC_C("after_trx_committed_in_memory");
}

/** At shutdown, frees a transaction object. */
TRANSACTIONAL_TARGET void trx_free_at_shutdown(trx_t *trx)
{
	ut_ad(trx->is_recovered);
	ut_a(trx_state_eq(trx, TRX_STATE_PREPARED)
	     || trx_state_eq(trx, TRX_STATE_PREPARED_RECOVERED)
	     || (trx_state_eq(trx, TRX_STATE_ACTIVE)
		 && (!srv_was_started
		     || srv_operation == SRV_OPERATION_RESTORE
		     || srv_operation == SRV_OPERATION_RESTORE_EXPORT
		     || srv_read_only_mode
		     || srv_force_recovery >= SRV_FORCE_NO_TRX_UNDO
		     || (!srv_is_being_started
		         && !srv_undo_sources && srv_fast_shutdown))));
	ut_a(trx->magic_n == TRX_MAGIC_N);

	ut_d(trx->apply_online_log = false);
	trx->commit_state();
	trx->release_locks();
	trx->mod_tables.clear();
	trx_undo_free_at_shutdown(trx);

	ut_a(!trx->read_only);

	DBUG_LOG("trx", "Free prepared: " << trx);
	trx->state = TRX_STATE_NOT_STARTED;
	ut_ad(!UT_LIST_GET_LEN(trx->lock.trx_locks));
	trx->free();
}


/**
  Disconnect a prepared transaction from MySQL
  @param[in,out] trx transaction
*/
void trx_disconnect_prepared(trx_t *trx)
{
  ut_ad(trx_state_eq(trx, TRX_STATE_PREPARED));
  ut_ad(trx->mysql_thd);
  ut_ad(!trx->mysql_log_file_name);
  trx->read_view.close();
  trx_sys.trx_list.freeze();
  trx->is_recovered= true;
  trx->mysql_thd= NULL;
  trx_sys.trx_list.unfreeze();
  /* todo/fixme: suggest to do it at innodb prepare */
  trx->will_lock= false;
  trx_sys.rw_trx_hash.put_pins(trx);
}

MY_ATTRIBUTE((nonnull, warn_unused_result))
/** Resurrect the table locks for a resurrected transaction. */
static dberr_t trx_resurrect_table_locks(trx_t *trx, const trx_undo_t &undo)
{
  ut_ad(trx_state_eq(trx, TRX_STATE_ACTIVE) ||
        trx_state_eq(trx, TRX_STATE_PREPARED));
  ut_ad(undo.rseg == trx->rsegs.m_redo.rseg);

  if (undo.empty())
    return DB_SUCCESS;

  mtr_t mtr;
  std::map<table_id_t, bool> tables;
  mtr.start();

  dberr_t err;
  if (buf_block_t *block=
      buf_page_get_gen(page_id_t(trx->rsegs.m_redo.rseg->space->id,
                                 undo.top_page_no), 0, RW_S_LATCH, nullptr,
                       BUF_GET, &mtr, &err))
  {
    buf_block_t *undo_block= block;
    const trx_undo_rec_t *undo_rec= block->page.frame + undo.top_offset;

    do
    {
      ulint type;
      undo_no_t undo_no;
      table_id_t table_id;
      ulint cmpl_info;
      bool updated_extern;

      if (undo_block != block)
      {
        mtr.memo_release(undo_block, MTR_MEMO_PAGE_S_FIX);
        undo_block= block;
      }
      trx_undo_rec_get_pars(undo_rec, &type, &cmpl_info,
                            &updated_extern, &undo_no, &table_id);
      tables.emplace(table_id, type == TRX_UNDO_EMPTY);
      undo_rec= trx_undo_get_prev_rec(block, page_offset(undo_rec),
                                      undo.hdr_page_no, undo.hdr_offset,
                                      true, &mtr);
    }
    while (undo_rec);
  }

  mtr.commit();

  if (err != DB_SUCCESS)
    return err;

  for (auto p : tables)
  {
    if (dict_table_t *table=
        dict_table_open_on_id(p.first, FALSE, DICT_TABLE_OP_LOAD_TABLESPACE))
    {
      if (!table->is_readable())
      {
        dict_sys.lock(SRW_LOCK_CALL);
        table->release();
        dict_sys.remove(table);
        dict_sys.unlock();
        continue;
      }

      if (trx->state == TRX_STATE_PREPARED)
        trx->mod_tables.emplace(table, 0);

      lock_table_resurrect(table, trx, p.second ? LOCK_X : LOCK_IX);

      DBUG_LOG("ib_trx",
               "resurrect " << ib::hex(trx->id) << " lock on " << table->name);
      table->release();
    }
  }

  return DB_SUCCESS;
}


MY_ATTRIBUTE((nonnull, warn_unused_result))
/**
  Resurrect the transactions that were doing inserts/updates the time of the
  crash, they need to be undone.
*/
static dberr_t trx_resurrect(trx_undo_t *undo, trx_rseg_t *rseg,
                             time_t start_time, ulonglong start_time_micro,
                             uint64_t *rows_to_undo)
{
  trx_state_t state;
  /*
    This is single-threaded startup code, we do not need the
    protection of trx->mutex here.
  */
  switch (undo->state)
  {
  case TRX_UNDO_ACTIVE:
    state= TRX_STATE_ACTIVE;
    break;
  case TRX_UNDO_PREPARED:
    /*
      Prepared transactions are left in the prepared state
      waiting for a commit or abort decision from MySQL
    */
    state= TRX_STATE_PREPARED;
    sql_print_information("InnoDB: Transaction " TRX_ID_FMT
                          " was in the XA prepared state.", undo->trx_id);
    break;
  default:
    return DB_SUCCESS;
  }

  trx_t *trx= trx_create();
  trx->state= state;
  ut_d(trx->start_file= __FILE__);
  ut_d(trx->start_line= __LINE__);

  trx->rsegs.m_redo.undo= undo;
  trx->undo_no= undo->top_undo_no + 1;
  trx->rsegs.m_redo.rseg= rseg;
  /*
    For transactions with active data will not have rseg size = 1
    or will not qualify for purge limit criteria. So it is safe to increment
    this trx_ref_count w/o mutex protection.
  */
  trx->rsegs.m_redo.rseg->acquire();
  trx->xid= undo->xid;
  trx->id= undo->trx_id;
  trx->is_recovered= true;
  trx->start_time= start_time;
  trx->start_time_micro= start_time_micro;
  trx->dict_operation= undo->dict_operation;

  trx_sys.rw_trx_hash.insert(trx);
  trx_sys.rw_trx_hash.put_pins(trx);
  if (trx_state_eq(trx, TRX_STATE_ACTIVE))
    *rows_to_undo+= trx->undo_no;
  return trx_resurrect_table_locks(trx, *undo);
}


/** Initialize (resurrect) transactions at startup. */
dberr_t trx_lists_init_at_db_start()
{
	ut_a(srv_is_being_started);
	ut_ad(!srv_was_started);

	if (srv_operation == SRV_OPERATION_RESTORE) {
		/* mariabackup --prepare only deals with
		the redo log and the data files, not with
		transactions or the data dictionary. */
		return trx_rseg_array_init();
	}

	if (srv_force_recovery >= SRV_FORCE_NO_UNDO_LOG_SCAN) {
		return DB_SUCCESS;
	}

	purge_sys.create();
	dberr_t err = trx_rseg_array_init();

	if (err != DB_SUCCESS) {
corrupted:
		ib::info() << "Retry with innodb_force_recovery=5";
		return err;
	}

	/* Look from the rollback segments if there exist undo logs for
	transactions. */
	const time_t	start_time	= time(NULL);
	const ulonglong	start_time_micro= microsecond_interval_timer();
	uint64_t	rows_to_undo	= 0;

	for (auto& rseg : trx_sys.rseg_array) {
		trx_undo_t*	undo;

		/* Some rollback segment may be unavailable,
		especially if the server was previously run with a
		non-default value of innodb_undo_logs. */
		if (!rseg.space) {
			continue;
		}
		/* Resurrect other transactions. */
		for (undo = UT_LIST_GET_FIRST(rseg.undo_list);
		     undo != NULL;
		     undo = UT_LIST_GET_NEXT(undo_list, undo)) {
			trx_t *trx = trx_sys.find(0, undo->trx_id, false);
			if (!trx) {
				err = trx_resurrect(undo, &rseg, start_time,
						    start_time_micro,
						    &rows_to_undo);
			} else {
				ut_ad(trx_state_eq(trx, TRX_STATE_ACTIVE) ||
				      trx_state_eq(trx, TRX_STATE_PREPARED));
				ut_ad(trx->start_time == start_time);
				ut_ad(trx->is_recovered);
				ut_ad(trx->rsegs.m_redo.rseg == &rseg);
				ut_ad(rseg.is_referenced());

				trx->rsegs.m_redo.undo = undo;
				if (undo->top_undo_no >= trx->undo_no) {
					if (trx_state_eq(trx,
							 TRX_STATE_ACTIVE)) {
						rows_to_undo -= trx->undo_no;
						rows_to_undo +=
							undo->top_undo_no + 1;
					}

					trx->undo_no = undo->top_undo_no + 1;
				}
				err = trx_resurrect_table_locks(trx, *undo);
			}

			if (err != DB_SUCCESS) {
				goto corrupted;
			}
		}
	}

	if (const auto size = trx_sys.rw_trx_hash.size()) {
		ib::info() << size
			<< " transaction(s) which must be rolled back or"
			" cleaned up in total " << rows_to_undo
			<< " row operations to undo";
		ib::info() << "Trx id counter is " << trx_sys.get_max_trx_id();
	}

	purge_sys.clone_oldest_view<true>();
	return DB_SUCCESS;
}

/** Assign a persistent rollback segment in a round-robin fashion,
evenly distributed between 0 and innodb_undo_logs-1
@return	persistent rollback segment
@retval	NULL	if innodb_read_only */
static trx_rseg_t* trx_assign_rseg_low()
{
	if (high_level_read_only) {
		ut_ad(!srv_available_undo_logs);
		return(NULL);
	}

	ut_ad(srv_available_undo_logs == TRX_SYS_N_RSEGS);

	/* The first slot is always assigned to the system tablespace. */
	ut_ad(trx_sys.rseg_array[0].space == fil_system.sys_space);

	/* Choose a rollback segment evenly distributed between 0 and
	innodb_undo_logs-1 in a round-robin fashion, skipping those
	undo tablespaces that are scheduled for truncation. */
	static Atomic_counter<unsigned>	rseg_slot;
	unsigned slot = rseg_slot++ % TRX_SYS_N_RSEGS;
	ut_d(if (trx_rseg_n_slots_debug) slot = 0);
	trx_rseg_t*	rseg;

#ifdef UNIV_DEBUG
	ulint	start_scan_slot = slot;
	bool	look_for_rollover = false;
#endif /* UNIV_DEBUG */

	bool	allocated = false;

	do {
		for (;;) {
			rseg = &trx_sys.rseg_array[slot];

#ifdef UNIV_DEBUG
			/* Ensure that we are not revisiting the same
			slot that we have already inspected. */
			if (look_for_rollover) {
				ut_ad(start_scan_slot != slot);
			}
			look_for_rollover = true;
#endif /* UNIV_DEBUG */

			ut_d(if (!trx_rseg_n_slots_debug))
			slot = (slot + 1) % TRX_SYS_N_RSEGS;

			if (!rseg->space) {
				continue;
			}

			ut_ad(rseg->is_persistent());

			if (rseg->space != fil_system.sys_space) {
				if (rseg->skip_allocation()
				    || !srv_undo_tablespaces) {
					continue;
				}
			} else if (const fil_space_t *space =
				   trx_sys.rseg_array[slot].space) {
				if (space != fil_system.sys_space
				    && srv_undo_tablespaces > 0) {
					/** If dedicated
					innodb_undo_tablespaces have
					been configured, try to use them
					instead of the system tablespace. */
					continue;
				}
			}

			break;
		}

		/* By now we have only selected the rseg but not marked it
		allocated. By marking it allocated we are ensuring that it will
		never be selected for UNDO truncate purge. */
		allocated = rseg->acquire_if_available();
	} while (!allocated);

	ut_ad(rseg->is_referenced());
	ut_ad(rseg->is_persistent());
	return(rseg);
}

/** Assign a rollback segment for modifying temporary tables.
@return the assigned rollback segment */
trx_rseg_t *trx_t::assign_temp_rseg()
{
	ut_ad(!rsegs.m_noredo.rseg);
	ut_ad(!is_autocommit_non_locking());
	compile_time_assert(ut_is_2pow(TRX_SYS_N_RSEGS));

	/* Choose a temporary rollback segment between 0 and 127
	in a round-robin fashion. */
	static Atomic_counter<unsigned> rseg_slot;
	trx_rseg_t*	rseg = &trx_sys.temp_rsegs[
		rseg_slot++ & (TRX_SYS_N_RSEGS - 1)];
	ut_ad(!rseg->is_persistent());
	rsegs.m_noredo.rseg = rseg;

	if (id == 0) {
		trx_sys.register_rw(this);
	}

	return(rseg);
}

/****************************************************************//**
Starts a transaction. */
static
void
trx_start_low(
/*==========*/
	trx_t*	trx,		/*!< in: transaction */
	bool	read_write)	/*!< in: true if read-write transaction */
{
	ut_ad(!trx->in_rollback);
	ut_ad(!trx->is_recovered);
	ut_ad(trx->start_line != 0);
	ut_ad(trx->start_file != 0);
	ut_ad(trx->roll_limit == 0);
	ut_ad(trx->error_state == DB_SUCCESS);
	ut_ad(trx->rsegs.m_redo.rseg == NULL);
	ut_ad(trx->rsegs.m_noredo.rseg == NULL);
	ut_ad(trx_state_eq(trx, TRX_STATE_NOT_STARTED));
	ut_ad(UT_LIST_GET_LEN(trx->lock.trx_locks) == 0);

	/* Check whether it is an AUTOCOMMIT SELECT */
	trx->auto_commit = thd_trx_is_auto_commit(trx->mysql_thd);

	trx->read_only = srv_read_only_mode
		|| (!trx->dict_operation
		    && thd_trx_is_read_only(trx->mysql_thd));

	if (!trx->auto_commit) {
		trx->will_lock = true;
	} else if (!trx->will_lock) {
		trx->read_only = true;
	}

#ifdef WITH_WSREP
	trx->xid.null();
#endif /* WITH_WSREP */

	ut_a(ib_vector_is_empty(trx->autoinc_locks));
	ut_a(trx->lock.table_locks.empty());

	/* No other thread can access this trx object through rw_trx_hash,
	still it can be found through trx_sys.trx_list. Sometimes it's
	possible to indirectly protect trx_t::state by freezing
	trx_sys.trx_list.

	For now we update it without mutex protection, because original code
	did it this way. It has to be reviewed and fixed properly. */
	trx->state = TRX_STATE_ACTIVE;

	/* By default all transactions are in the read-only list unless they
	are non-locking auto-commit read only transactions or background
	(internal) transactions. Note: Transactions marked explicitly as
	read only can write to temporary tables, we put those on the RO
	list too. */

	if (!trx->read_only
	    && (!trx->mysql_thd || read_write || trx->dict_operation)) {

		/* Temporary rseg is assigned only if the transaction
		updates a temporary table */
		trx->rsegs.m_redo.rseg = trx_assign_rseg_low();
		ut_ad(trx->rsegs.m_redo.rseg != 0
		      || srv_read_only_mode
		      || srv_force_recovery >= SRV_FORCE_NO_TRX_UNDO);

		trx_sys.register_rw(trx);
	} else {
		if (!trx->is_autocommit_non_locking()) {

			/* If this is a read-only transaction that is writing
			to a temporary table then it needs a transaction id
			to write to the temporary table. */

			if (read_write) {
				ut_ad(!srv_read_only_mode);
				trx_sys.register_rw(trx);
			}
		} else {
			ut_ad(!read_write);
		}
	}

	trx->start_time = time(NULL);
	trx->start_time_micro = trx->mysql_thd
		? thd_start_utime(trx->mysql_thd)
		: microsecond_interval_timer();

	ut_a(trx->error_state == DB_SUCCESS);
}

/** Set the serialisation number for a persistent committed transaction.
@param[in,out]	trx	committed transaction with persistent changes */
static
void
trx_serialise(trx_t* trx)
{
	trx_rseg_t *rseg = trx->rsegs.m_redo.rseg;
	ut_ad(rseg);

	if (rseg->last_page_no == FIL_NULL) {
		mysql_mutex_lock(&purge_sys.pq_mutex);
	}

	trx_sys.assign_new_trx_no(trx);

	/* If the rollback segment is not empty then the
	new trx_t::no can't be less than any trx_t::no
	already in the rollback segment. User threads only
	produce events when a rollback segment is empty. */
	if (rseg->last_page_no == FIL_NULL) {
		purge_sys.purge_queue.push(TrxUndoRsegs(trx->rw_trx_hash_element->no,
							*rseg));
		mysql_mutex_unlock(&purge_sys.pq_mutex);
	}
}

/****************************************************************//**
Assign the transaction its history serialisation number and write the
update UNDO log record to the assigned rollback segment. */
static
void
trx_write_serialisation_history(
/*============================*/
	trx_t*		trx,	/*!< in/out: transaction */
	mtr_t*		mtr)	/*!< in/out: mini-transaction */
{
	/* Change the undo log segment states from TRX_UNDO_ACTIVE to some
	other state: these modifications to the file data structure define
	the transaction as committed in the file based domain, at the
	serialization point of the log sequence number lsn obtained below. */

	/* We have to hold the rseg mutex because update log headers have
	to be put to the history list in the (serialisation) order of the
	UNDO trx number. This is required for the purge in-memory data
	structures too. */

	if (trx_undo_t* undo = trx->rsegs.m_noredo.undo) {
		/* Undo log for temporary tables is discarded at transaction
		commit. There is no purge for temporary tables, and also no
		MVCC, because they are private to a session. */

		mtr_t	temp_mtr;
		temp_mtr.start();
		temp_mtr.set_log_mode(MTR_LOG_NO_REDO);
		trx_undo_set_state_at_finish(undo, &temp_mtr);
		temp_mtr.commit();
	}

	trx_rseg_t*	rseg = trx->rsegs.m_redo.rseg;
	if (!rseg) {
		ut_ad(!trx->rsegs.m_redo.undo);
		return;
	}

	trx_undo_t*& undo = trx->rsegs.m_redo.undo;

	if (!undo) {
		return;
	}

	ut_ad(!trx->read_only);
	ut_ad(!undo || undo->rseg == rseg);
	rseg->latch.wr_lock(SRW_LOCK_CALL);

	/* Assign the transaction serialisation number and add any
	undo log to the purge queue. */
	trx_serialise(trx);
	if (undo) {
		UT_LIST_REMOVE(rseg->undo_list, undo);
		trx_purge_add_undo_to_history(trx, undo, mtr);
	}

	rseg->latch.wr_unlock();

	MONITOR_INC(MONITOR_TRX_COMMIT_UNDO);
}

/********************************************************************
Finalize a transaction containing updates for a FTS table. */
static
void
trx_finalize_for_fts_table(
/*=======================*/
	fts_trx_table_t*	ftt)	    /* in: FTS trx table */
{
	fts_t*		  fts = ftt->table->fts;
	fts_doc_ids_t*	  doc_ids = ftt->added_doc_ids;

	ut_a(fts->add_wq);

	mem_heap_t* heap = static_cast<mem_heap_t*>(doc_ids->self_heap->arg);

	ib_wqueue_add(fts->add_wq, doc_ids, heap);

	/* fts_trx_table_t no longer owns the list. */
	ftt->added_doc_ids = NULL;
}

/******************************************************************//**
Finalize a transaction containing updates to FTS tables. */
static
void
trx_finalize_for_fts(
/*=================*/
	trx_t*	trx,		/*!< in/out: transaction */
	bool	is_commit)	/*!< in: true if the transaction was
				committed, false if it was rolled back. */
{
	if (is_commit) {
		const ib_rbt_node_t*	node;
		ib_rbt_t*		tables;
		fts_savepoint_t*	savepoint;

		savepoint = static_cast<fts_savepoint_t*>(
			ib_vector_last(trx->fts_trx->savepoints));

		tables = savepoint->tables;

		for (node = rbt_first(tables);
		     node;
		     node = rbt_next(tables, node)) {
			fts_trx_table_t**	ftt;

			ftt = rbt_value(fts_trx_table_t*, node);

			if ((*ftt)->added_doc_ids) {
				trx_finalize_for_fts_table(*ftt);
			}
		}
	}

	fts_trx_free(trx->fts_trx);
	trx->fts_trx = NULL;
}

extern "C" MYSQL_THD thd_increment_pending_ops(MYSQL_THD);
extern "C" void  thd_decrement_pending_ops(MYSQL_THD);


#include "../log/log0sync.h"

/*
  If required, initiates write and optionally flush of the log to
  disk
  @param lsn   LSN up to which logs are to be flushed.
  @param trx   transaction; if trx->state is PREPARED, the function will
  also wait for the flush to complete.
*/
static void trx_flush_log_if_needed_low(lsn_t lsn, const trx_t *trx)
{
  if (!srv_flush_log_at_trx_commit)
    return;

  if (log_sys.get_flushed_lsn(std::memory_order_relaxed) >= lsn)
    return;

  completion_callback cb, *callback= nullptr;

  if (trx->state != TRX_STATE_PREPARED && !log_sys.is_pmem() &&
      (cb.m_param= innodb_thd_increment_pending_ops(trx->mysql_thd)))
  {
    cb.m_callback= (void (*)(void *)) thd_decrement_pending_ops;
    callback= &cb;
  }

<<<<<<< HEAD
  log_write_up_to(lsn, srv_file_flush_method != SRV_NOSYNC &&
                  (srv_flush_log_at_trx_commit & 1), callback);
=======
  completion_callback cb;
  if ((cb.m_param = thd_increment_pending_ops(trx->mysql_thd)))
  {
    cb.m_callback = (void (*)(void *)) thd_decrement_pending_ops;
    log_write_up_to(lsn, flush, false, &cb);
  }
  else
    goto sync;
>>>>>>> 6449af6f
}

/**********************************************************************//**
If required, flushes the log to disk based on the value of
innodb_flush_log_at_trx_commit. */
static
void
trx_flush_log_if_needed(
/*====================*/
	lsn_t	lsn,	/*!< in: lsn up to which logs are to be
			flushed. */
	trx_t*	trx)	/*!< in/out: transaction */
{
	trx->op_info = "flushing log";
	trx_flush_log_if_needed_low(lsn, trx);
	trx->op_info = "";
}

/** Process tables that were modified by the committing transaction. */
inline void trx_t::commit_tables()
{
  if (undo_no && !mod_tables.empty())
  {
    const trx_id_t max_trx_id= trx_sys.get_max_trx_id();
    const auto now= start_time;

    for (const auto &p : mod_tables)
    {
      dict_table_t *table= p.first;
      table->update_time= now;
      table->query_cache_inv_trx_id= max_trx_id;
    }
  }
}

/** Evict a table definition due to the rollback of ALTER TABLE.
@param table_id   table identifier
@param reset_only whether to only reset dict_table_t::def_trx_id */
void trx_t::evict_table(table_id_t table_id, bool reset_only)
{
	ut_ad(in_rollback);

	dict_table_t* table = dict_sys.find_table(table_id);
	if (!table) {
		return;
	}

	table->def_trx_id = 0;

	if (auto ref_count = table->get_ref_count()) {
		/* This must be a DDL operation that is being rolled
		back in an active connection. */
		ut_a(ref_count == 1);
		ut_ad(!is_recovered);
		ut_ad(mysql_thd);
		return;
	}

	if (reset_only) {
		return;
	}

	/* This table should only be locked by this transaction, if at all. */
	ut_ad(UT_LIST_GET_LEN(table->locks) <= 1);
	const bool locked = UT_LIST_GET_LEN(table->locks);
	ut_ad(!locked || UT_LIST_GET_FIRST(table->locks)->trx == this);
	dict_sys.remove(table, true, locked);
	if (locked) {
		UT_LIST_ADD_FIRST(lock.evicted_tables, table);
	}
}

TRANSACTIONAL_INLINE inline void trx_t::commit_in_memory(const mtr_t *mtr)
{
  /* We already detached from rseg in trx_write_serialisation_history() */
  ut_ad(!rsegs.m_redo.undo);
  must_flush_log_later= false;
  read_view.close();

  if (is_autocommit_non_locking())
  {
    ut_ad(id == 0);
    ut_ad(read_only);
    ut_ad(!will_lock);
    ut_a(!is_recovered);
    ut_ad(!rsegs.m_redo.rseg);
    ut_ad(!rsegs.m_redo.undo);
    ut_ad(mysql_thd);
    ut_ad(state == TRX_STATE_ACTIVE);

    /* Note: We do not have to hold any lock_sys latch here, because
    this is a non-locking transaction. */
    ut_a(UT_LIST_GET_LEN(lock.trx_locks) == 0);
    ut_ad(UT_LIST_GET_LEN(lock.evicted_tables) == 0);

    /* This state change is not protected by any mutex, therefore
    there is an inherent race here around state transition during
    printouts. We ignore this race for the sake of efficiency.
    However, the freezing of trx_sys.trx_list will protect the trx_t
    instance and it cannot be removed from the trx_list and freed
    without first unfreezing trx_list. */
    state= TRX_STATE_NOT_STARTED;

    MONITOR_INC(MONITOR_TRX_NL_RO_COMMIT);

    DBUG_LOG("trx", "Autocommit in memory: " << this);
  }
  else
  {
#ifdef UNIV_DEBUG
    if (!UT_LIST_GET_LEN(lock.trx_locks))
      for (auto l : lock.table_locks)
        ut_ad(!l);
#endif /* UNIV_DEBUG */
    commit_state();

    if (id)
    {
      trx_sys.deregister_rw(this);

      /* Wait for any implicit-to-explicit lock conversions to cease,
      so that there will be no race condition in lock_release(). */
      while (UNIV_UNLIKELY(is_referenced()))
        LF_BACKOFF();
    }
    else
      ut_ad(read_only || !rsegs.m_redo.rseg);

    if (read_only || !rsegs.m_redo.rseg)
    {
      MONITOR_INC(MONITOR_TRX_RO_COMMIT);
    }
    else
    {
      commit_tables();
      MONITOR_INC(MONITOR_TRX_RW_COMMIT);
      is_recovered= false;
    }

    if (UNIV_LIKELY(!dict_operation))
      release_locks();
  }

  if (trx_rseg_t *rseg= rsegs.m_redo.rseg)
    /* This is safe due to us having detached the persistent undo log. */
    rseg->release();

  if (mtr)
  {
    if (trx_undo_t *&undo= rsegs.m_noredo.undo)
    {
      ut_ad(undo->rseg == rsegs.m_noredo.rseg);
      trx_undo_commit_cleanup(undo);
      undo= nullptr;
    }

    /* NOTE that we could possibly make a group commit more efficient
    here: call std::this_thread::yield() here to allow also other trxs to come
    to commit! */

    /*-------------------------------------*/

    /* Depending on the my.cnf options, we may now write the log
    buffer to the log files, making the transaction durable if the OS
    does not crash. We may also flush the log files to disk, making
    the transaction durable also at an OS crash or a power outage.

    The idea in InnoDB's group commit is that a group of transactions
    gather behind a trx doing a physical disk write to log files, and
    when that physical write has been completed, one of those
    transactions does a write which commits the whole group. Note that
    this group commit will only bring benefit if there are > 2 users
    in the database. Then at least 2 users can gather behind one doing
    the physical log write to disk.

    If we are calling trx_t::commit() under prepare_commit_mutex, we
    will delay possible log write and flush to a separate function
    trx_commit_complete_for_mysql(), which is only called when the
    thread has released the mutex. This is to make the group commit
    algorithm to work. Otherwise, the prepare_commit mutex would
    serialize all commits and prevent a group of transactions from
    gathering. */

    commit_lsn= undo_no || !xid.is_null() ? mtr->commit_lsn() : 0;
    if (!commit_lsn)
      /* Nothing to be done. */;
    else if (flush_log_later)
      /* Do nothing yet */
      must_flush_log_later= true;
    else if (srv_flush_log_at_trx_commit)
      trx_flush_log_if_needed(commit_lsn, this);
  }

  ut_ad(!rsegs.m_noredo.undo);

  savepoints_discard();

  if (fts_trx)
    trx_finalize_for_fts(this, undo_no != 0);

#ifdef WITH_WSREP
  /* Serialization history has been written and the transaction is
  committed in memory, which makes this commit ordered. Release commit
  order critical section. */
  if (wsrep)
  {
    wsrep= false;
    wsrep_commit_ordered(mysql_thd);
  }
#endif /* WITH_WSREP */
  lock.was_chosen_as_deadlock_victim= false;
}

void trx_t::commit_cleanup()
{
  ut_ad(!dict_operation);
  ut_ad(!was_dict_operation);

  if (is_bulk_insert())
    for (auto &t : mod_tables)
      delete t.second.bulk_store;

  mutex.wr_lock();
  state= TRX_STATE_NOT_STARTED;
  mod_tables.clear();

  assert_freed();
  trx_init(this);
  mutex.wr_unlock();

  ut_a(error_state == DB_SUCCESS);
}

/** Commit the transaction in a mini-transaction.
@param mtr  mini-transaction (if there are any persistent modifications) */
TRANSACTIONAL_TARGET void trx_t::commit_low(mtr_t *mtr)
{
  ut_ad(!mtr || mtr->is_active());
  ut_d(bool aborted= in_rollback && error_state == DB_DEADLOCK);
  ut_ad(!mtr == (aborted || !has_logged()));
  ut_ad(!mtr || !aborted);

  if (fts_trx && undo_no)
  {
    ut_a(!is_autocommit_non_locking());
    /* MDEV-24088 FIXME: Invoke fts_commit() earlier (before possible
    XA PREPARE), so that we will be able to return an error and rollback
    the transaction, instead of violating consistency!

    The original claim about DB_DUPLICATE KEY was:
    This is a possible scenario if there is a crash between
    insert to DELETED table committing and transaction committing. The
    fix would be able to return error from this function */
    if (ut_d(dberr_t error=) fts_commit(this))
      ut_ad(error == DB_DUPLICATE_KEY || error == DB_LOCK_WAIT_TIMEOUT);
  }

#ifdef ENABLED_DEBUG_SYNC
  const bool debug_sync= mysql_thd && has_logged_persistent();
#endif

  if (mtr)
  {
    if (UNIV_UNLIKELY(apply_online_log))
      apply_log();
    trx_write_serialisation_history(this, mtr);

    /* The following call commits the mini-transaction, making the
    whole transaction committed in the file-based world, at this log
    sequence number. The transaction becomes 'durable' when we write
    the log to disk, but in the logical sense the commit in the
    file-based data structures (undo logs etc.) happens here.

    NOTE that transaction numbers, which are assigned only to
    transactions with an update undo log, do not necessarily come in
    exactly the same order as commit lsn's, if the transactions have
    different rollback segments. To get exactly the same order we
    should hold the kernel mutex up to this point, adding to the
    contention of the kernel mutex. However, if a transaction T2 is
    able to see modifications made by a transaction T1, T2 will always
    get a bigger transaction number and a bigger commit lsn than T1. */

    mtr->commit();
  }
#ifdef ENABLED_DEBUG_SYNC
  if (debug_sync)
    DEBUG_SYNC_C("before_trx_state_committed_in_memory");
#endif

  commit_in_memory(mtr);
}


void trx_t::commit_persist()
{
  mtr_t *mtr= nullptr;
  mtr_t local_mtr;

  if (has_logged())
  {
    mtr= &local_mtr;
    local_mtr.start();
  }
  commit_low(mtr);
}


void trx_t::commit()
{
  ut_ad(!was_dict_operation);
  ut_d(was_dict_operation= dict_operation);
  dict_operation= false;
  commit_persist();
#ifdef UNIV_DEBUG
  if (!was_dict_operation)
    for (const auto &p : mod_tables) ut_ad(!p.second.is_dropped());
#endif /* UNIV_DEBUG */
  ut_d(was_dict_operation= false);
  commit_cleanup();
}


/****************************************************************//**
Prepares a transaction for commit/rollback. */
void
trx_commit_or_rollback_prepare(
/*===========================*/
	trx_t*	trx)		/*!< in/out: transaction */
{
	/* We are reading trx->state without holding trx->mutex
	here, because the commit or rollback should be invoked for a
	running (or recovered prepared) transaction that is associated
	with the current thread. */

	switch (trx->state) {
	case TRX_STATE_NOT_STARTED:
		trx_start_low(trx, true);
		/* fall through */

	case TRX_STATE_ACTIVE:
	case TRX_STATE_PREPARED:
	case TRX_STATE_PREPARED_RECOVERED:
		trx->lock.wait_thr = NULL;
		return;

	case TRX_STATE_COMMITTED_IN_MEMORY:
		break;
	}

	ut_error;
}

/*********************************************************************//**
Creates a commit command node struct.
@return own: commit node struct */
commit_node_t*
trx_commit_node_create(
/*===================*/
	mem_heap_t*	heap)	/*!< in: mem heap where created */
{
	commit_node_t*	node;

	node = static_cast<commit_node_t*>(mem_heap_alloc(heap, sizeof(*node)));
	node->common.type  = QUE_NODE_COMMIT;
	node->state = COMMIT_NODE_SEND;

	return(node);
}

/***********************************************************//**
Performs an execution step for a commit type node in a query graph.
@return query thread to run next, or NULL */
que_thr_t*
trx_commit_step(
/*============*/
	que_thr_t*	thr)	/*!< in: query thread */
{
	commit_node_t*	node;

	node = static_cast<commit_node_t*>(thr->run_node);

	ut_ad(que_node_get_type(node) == QUE_NODE_COMMIT);

	if (thr->prev_node == que_node_get_parent(node)) {
		node->state = COMMIT_NODE_SEND;
	}

	if (node->state == COMMIT_NODE_SEND) {
		trx_t*	trx;

		node->state = COMMIT_NODE_WAIT;

		trx = thr_get_trx(thr);

		ut_a(trx->lock.wait_thr == NULL);

		trx_commit_or_rollback_prepare(trx);

		trx->commit();
		ut_ad(trx->lock.wait_thr == NULL);

		thr = NULL;
	} else {
		ut_ad(node->state == COMMIT_NODE_WAIT);

		node->state = COMMIT_NODE_SEND;

		thr->run_node = que_node_get_parent(node);
	}

	return(thr);
}

/**********************************************************************//**
Does the transaction commit for MySQL.
@return DB_SUCCESS or error number */
dberr_t
trx_commit_for_mysql(
/*=================*/
	trx_t*	trx)	/*!< in/out: transaction */
{
	/* Because we do not do the commit by sending an Innobase
	sig to the transaction, we must here make sure that trx has been
	started. */

	switch (trx->state) {
	case TRX_STATE_NOT_STARTED:
		return DB_SUCCESS;
	case TRX_STATE_ACTIVE:
	case TRX_STATE_PREPARED:
	case TRX_STATE_PREPARED_RECOVERED:
		trx->op_info = "committing";
		trx->commit();
		trx->op_info = "";
		return(DB_SUCCESS);
	case TRX_STATE_COMMITTED_IN_MEMORY:
		break;
	}
	ut_error;
	return(DB_CORRUPTION);
}

/**********************************************************************//**
If required, flushes the log to disk if we called trx_commit_for_mysql()
with trx->flush_log_later == TRUE. */
void
trx_commit_complete_for_mysql(
/*==========================*/
	trx_t*	trx)	/*!< in/out: transaction */
{
	if (trx->id != 0
	    || !trx->must_flush_log_later
	    || (srv_flush_log_at_trx_commit == 1 && trx->active_commit_ordered)) {

		return;
	}

	trx_flush_log_if_needed(trx->commit_lsn, trx);

	trx->must_flush_log_later = false;
}

/**********************************************************************//**
Marks the latest SQL statement ended. */
void
trx_mark_sql_stat_end(
/*==================*/
	trx_t*	trx)	/*!< in: trx handle */
{
	ut_a(trx);

	switch (trx->state) {
	case TRX_STATE_PREPARED:
	case TRX_STATE_PREPARED_RECOVERED:
	case TRX_STATE_COMMITTED_IN_MEMORY:
		break;
	case TRX_STATE_NOT_STARTED:
		trx->undo_no = 0;
		/* fall through */
	case TRX_STATE_ACTIVE:
		if (trx->fts_trx != NULL) {
			fts_savepoint_laststmt_refresh(trx);
		}

		if (trx->is_bulk_insert()) {
			/* MDEV-25036 FIXME: we support buffered
			insert only for the first insert statement */
			trx->error_state = trx->bulk_insert_apply();
			/* Allow a subsequent INSERT into an empty table
			if !unique_checks && !foreign_key_checks. */
			return;
		}

		trx->last_sql_stat_start.least_undo_no = trx->undo_no;
		trx->end_bulk_insert();
		return;
	}

	ut_error;
}

/**********************************************************************//**
Prints info about a transaction. */
void
trx_print_low(
/*==========*/
	FILE*		f,
			/*!< in: output stream */
	const trx_t*	trx,
			/*!< in: transaction */
	ulint		max_query_len,
			/*!< in: max query length to print,
			or 0 to use the default max length */
	ulint		n_rec_locks,
			/*!< in: trx->lock.n_rec_locks */
	ulint		n_trx_locks,
			/*!< in: length of trx->lock.trx_locks */
	ulint		heap_size)
			/*!< in: mem_heap_get_size(trx->lock.lock_heap) */
{
	if (const trx_id_t id = trx->id) {
		fprintf(f, "TRANSACTION " TRX_ID_FMT, trx->id);
	} else {
		fprintf(f, "TRANSACTION (%p)", trx);
	}

	switch (trx->state) {
	case TRX_STATE_NOT_STARTED:
		fputs(", not started", f);
		goto state_ok;
	case TRX_STATE_ACTIVE:
		fprintf(f, ", ACTIVE %lu sec",
			(ulong) difftime(time(NULL), trx->start_time));
		goto state_ok;
	case TRX_STATE_PREPARED:
	case TRX_STATE_PREPARED_RECOVERED:
		fprintf(f, ", ACTIVE (PREPARED) %lu sec",
			(ulong) difftime(time(NULL), trx->start_time));
		goto state_ok;
	case TRX_STATE_COMMITTED_IN_MEMORY:
		fputs(", COMMITTED IN MEMORY", f);
		goto state_ok;
	}
	fprintf(f, ", state %lu", (ulong) trx->state);
	ut_ad(0);
state_ok:
	const char* op_info = trx->op_info;

	if (*op_info) {
		putc(' ', f);
		fputs(op_info, f);
	}

	if (trx->is_recovered) {
		fputs(" recovered trx", f);
	}

	putc('\n', f);

	if (trx->n_mysql_tables_in_use > 0 || trx->mysql_n_tables_locked > 0) {
		fprintf(f, "mysql tables in use %lu, locked %lu\n",
			(ulong) trx->n_mysql_tables_in_use,
			(ulong) trx->mysql_n_tables_locked);
	}

	bool newline = true;

	if (trx->in_rollback) { /* dirty read for performance reasons */
		fputs("ROLLING BACK ", f);
	} else if (trx->lock.wait_lock) {
		fputs("LOCK WAIT ", f);
	} else {
		newline = false;
	}

	if (n_trx_locks > 0 || heap_size > 400) {
		newline = true;

		fprintf(f, "%lu lock struct(s), heap size %lu,"
			" %lu row lock(s)",
			(ulong) n_trx_locks,
			(ulong) heap_size,
			(ulong) n_rec_locks);
	}

	if (trx->undo_no != 0) {
		newline = true;
		fprintf(f, ", undo log entries " TRX_ID_FMT, trx->undo_no);
	}

	if (newline) {
		putc('\n', f);
	}

	if (trx->state != TRX_STATE_NOT_STARTED && trx->mysql_thd != NULL) {
		innobase_mysql_print_thd(
			f, trx->mysql_thd, static_cast<uint>(max_query_len));
	}
}

/**********************************************************************//**
Prints info about a transaction.
The caller must hold lock_sys.latch.
When possible, use trx_print() instead. */
void
trx_print_latched(
/*==============*/
	FILE*		f,		/*!< in: output stream */
	const trx_t*	trx,		/*!< in: transaction */
	ulint		max_query_len)	/*!< in: max query length to print,
					or 0 to use the default max length */
{
	lock_sys.assert_locked();

	trx_print_low(f, trx, max_query_len,
		      trx->lock.n_rec_locks,
		      UT_LIST_GET_LEN(trx->lock.trx_locks),
		      mem_heap_get_size(trx->lock.lock_heap));
}

/**********************************************************************//**
Prints info about a transaction.
Acquires and releases lock_sys.latch. */
TRANSACTIONAL_TARGET
void
trx_print(
/*======*/
	FILE*		f,		/*!< in: output stream */
	const trx_t*	trx,		/*!< in: transaction */
	ulint		max_query_len)	/*!< in: max query length to print,
					or 0 to use the default max length */
{
  ulint n_rec_locks, n_trx_locks, heap_size;
  {
    TMLockMutexGuard g{SRW_LOCK_CALL};
    n_rec_locks= trx->lock.n_rec_locks;
    n_trx_locks= UT_LIST_GET_LEN(trx->lock.trx_locks);
    heap_size= mem_heap_get_size(trx->lock.lock_heap);
  }

  trx_print_low(f, trx, max_query_len, n_rec_locks, n_trx_locks, heap_size);
}

/** Prepare a transaction.
@return	log sequence number that makes the XA PREPARE durable
@retval	0	if no changes needed to be made durable */
static lsn_t trx_prepare_low(trx_t *trx)
{
	ut_ad(!trx->is_recovered);

	mtr_t	mtr;

	if (trx_undo_t* undo = trx->rsegs.m_noredo.undo) {
		ut_ad(undo->rseg == trx->rsegs.m_noredo.rseg);

		mtr.start();
		mtr.set_log_mode(MTR_LOG_NO_REDO);
		trx_undo_set_state_at_prepare(trx, undo, false, &mtr);
		mtr.commit();
	}

	trx_undo_t* undo = trx->rsegs.m_redo.undo;

	if (!undo) {
		/* There were no changes to persistent tables. */
		return(0);
	}

	ut_ad(undo->rseg == trx->rsegs.m_redo.rseg);

	mtr.start();

	/* Change the undo log segment states from TRX_UNDO_ACTIVE to
	TRX_UNDO_PREPARED: these modifications to the file data
	structure define the transaction as prepared in the file-based
	world, at the serialization point of lsn. */
	trx_undo_set_state_at_prepare(trx, undo, false, &mtr);

	/* Make the XA PREPARE durable. */
	mtr.commit();
	ut_ad(mtr.commit_lsn() > 0);
	return(mtr.commit_lsn());
}

/****************************************************************//**
Prepares a transaction. */
TRANSACTIONAL_TARGET
static
void
trx_prepare(
/*========*/
	trx_t*	trx)	/*!< in/out: transaction */
{
	/* Only fresh user transactions can be prepared.
	Recovered transactions cannot. */
	ut_a(!trx->is_recovered);

	lsn_t	lsn = trx_prepare_low(trx);

	ut_a(trx->state == TRX_STATE_ACTIVE);
	{
		TMTrxGuard tg{*trx};
		trx->state = TRX_STATE_PREPARED;
	}

	if (lsn) {
		/* Depending on the my.cnf options, we may now write the log
		buffer to the log files, making the prepared state of the
		transaction durable if the OS does not crash. We may also
		flush the log files to disk, making the prepared state of the
		transaction durable also at an OS crash or a power outage.

		The idea in InnoDB's group prepare is that a group of
		transactions gather behind a trx doing a physical disk write
		to log files, and when that physical write has been completed,
		one of those transactions does a write which prepares the whole
		group. Note that this group prepare will only bring benefit if
		there are > 2 users in the database. Then at least 2 users can
		gather behind one doing the physical log write to disk.

		We must not be holding any mutexes or latches here. */

		trx_flush_log_if_needed(lsn, trx);

		if (!UT_LIST_GET_LEN(trx->lock.trx_locks)
		    || trx->isolation_level == TRX_ISO_SERIALIZABLE) {
			/* Do not release any locks at the
			SERIALIZABLE isolation level. */
		} else if (!trx->mysql_thd
			   || thd_sql_command(trx->mysql_thd)
			   != SQLCOM_XA_PREPARE) {
			/* Do not release locks for XA COMMIT ONE PHASE
			or for internal distributed transactions
			(XID::get_my_xid() would be nonzero). */
		} else {
			lock_release_on_prepare(trx);
		}
	}
}

/** XA PREPARE a transaction.
@param[in,out]	trx	transaction to prepare */
void trx_prepare_for_mysql(trx_t* trx)
{
	trx_start_if_not_started_xa(trx, false);

	trx->op_info = "preparing";

	trx_prepare(trx);

	trx->op_info = "";
}


struct trx_recover_for_mysql_callback_arg
{
  XID *xid_list;
  uint len;
  uint count;
};


static my_bool trx_recover_for_mysql_callback(rw_trx_hash_element_t *element,
  trx_recover_for_mysql_callback_arg *arg)
{
  DBUG_ASSERT(arg->len > 0);
  element->mutex.wr_lock();
  if (trx_t *trx= element->trx)
  {
    /*
      The state of a read-write transaction can only change from ACTIVE to
      PREPARED while we are holding the element->mutex. But since it is
      executed at startup no state change should occur.
    */
    if (trx_state_eq(trx, TRX_STATE_PREPARED))
    {
      ut_ad(trx->is_recovered);
      ut_ad(trx->id);
      if (arg->count == 0)
        ib::info() << "Starting recovery for XA transactions...";
      XID& xid= arg->xid_list[arg->count];
      if (arg->count++ < arg->len)
      {
        trx->state= TRX_STATE_PREPARED_RECOVERED;
        ib::info() << "Transaction " << trx->id
                   << " in prepared state after recovery";
        ib::info() << "Transaction contains changes to " << trx->undo_no
                   << " rows";
        xid= trx->xid;
      }
    }
  }
  element->mutex.wr_unlock();
  /* Do not terminate upon reaching arg->len; count all transactions */
  return false;
}


static my_bool trx_recover_reset_callback(rw_trx_hash_element_t *element,
  void*)
{
  element->mutex.wr_lock();
  if (trx_t *trx= element->trx)
  {
    if (trx_state_eq(trx, TRX_STATE_PREPARED_RECOVERED))
      trx->state= TRX_STATE_PREPARED;
  }
  element->mutex.wr_unlock();
  return false;
}


/**
  Find prepared transaction objects for recovery.

  @param[out]  xid_list  prepared transactions
  @param[in]   len       number of slots in xid_list

  @return number of prepared transactions stored in xid_list
*/

int trx_recover_for_mysql(XID *xid_list, uint len)
{
  trx_recover_for_mysql_callback_arg arg= { xid_list, len, 0 };

  ut_ad(xid_list);
  ut_ad(len);

  /* Fill xid_list with PREPARED transactions. */
  trx_sys.rw_trx_hash.iterate_no_dups(trx_recover_for_mysql_callback, &arg);
  if (arg.count)
  {
    ib::info() << arg.count
        << " transactions in prepared state after recovery";
    /* After returning the full list, reset the state, because
    init_server_components() wants to recover the collection of
    transactions twice, by first calling tc_log->open() and then
    ha_recover() directly. */
    if (arg.count <= len)
      trx_sys.rw_trx_hash.iterate(trx_recover_reset_callback);
  }
  return int(std::min(arg.count, len));
}


struct trx_get_trx_by_xid_callback_arg
{
  const XID *xid;
  trx_t *trx;
};


static my_bool trx_get_trx_by_xid_callback(rw_trx_hash_element_t *element,
  trx_get_trx_by_xid_callback_arg *arg)
{
  my_bool found= 0;
  element->mutex.wr_lock();
  if (trx_t *trx= element->trx)
  {
    trx->mutex_lock();
    if (trx->is_recovered &&
	(trx_state_eq(trx, TRX_STATE_PREPARED) ||
	 trx_state_eq(trx, TRX_STATE_PREPARED_RECOVERED)) &&
        arg->xid->eq(&trx->xid))
    {
#ifdef WITH_WSREP
      /* The commit of a prepared recovered Galera
      transaction needs a valid trx->xid for
      invoking trx_sys_update_wsrep_checkpoint(). */
      if (!wsrep_is_wsrep_xid(&trx->xid))
#endif /* WITH_WSREP */
      /* Invalidate the XID, so that subsequent calls will not find it. */
      trx->xid.null();
      arg->trx= trx;
      found= 1;
    }
    trx->mutex_unlock();
  }
  element->mutex.wr_unlock();
  return found;
}

/** Look up an X/Open distributed transaction in XA PREPARE state.
@param[in]	xid	X/Open XA transaction identifier
@return	transaction on match (the trx_t::xid will be invalidated);
note that the trx may have been committed before the caller acquires
trx_t::mutex
@retval	NULL if no match */
trx_t* trx_get_trx_by_xid(const XID* xid)
{
  trx_get_trx_by_xid_callback_arg arg= { xid, 0 };

  if (xid)
    trx_sys.rw_trx_hash.iterate(trx_get_trx_by_xid_callback, &arg);
  return arg.trx;
}


/*************************************************************//**
Starts the transaction if it is not yet started. */
void
trx_start_if_not_started_xa_low(
/*============================*/
	trx_t*	trx,		/*!< in/out: transaction */
	bool	read_write)	/*!< in: true if read write transaction */
{
	switch (trx->state) {
	case TRX_STATE_NOT_STARTED:
		trx_start_low(trx, read_write);
		return;

	case TRX_STATE_ACTIVE:
		if (trx->id == 0 && read_write) {
			/* If the transaction is tagged as read-only then
			it can only write to temp tables and for such
			transactions we don't want to move them to the
			trx_sys_t::rw_trx_hash. */
			if (!trx->read_only) {
				trx_set_rw_mode(trx);
			}
		}
		return;
	case TRX_STATE_PREPARED:
	case TRX_STATE_PREPARED_RECOVERED:
	case TRX_STATE_COMMITTED_IN_MEMORY:
		break;
	}

	ut_error;
}

/*************************************************************//**
Starts the transaction if it is not yet started. */
void
trx_start_if_not_started_low(
/*==========================*/
	trx_t*	trx,		/*!< in: transaction */
	bool	read_write)	/*!< in: true if read write transaction */
{
	switch (trx->state) {
	case TRX_STATE_NOT_STARTED:
		trx_start_low(trx, read_write);
		return;

	case TRX_STATE_ACTIVE:
		if (read_write && trx->id == 0 && !trx->read_only) {
			trx_set_rw_mode(trx);
		}
		return;

	case TRX_STATE_PREPARED:
	case TRX_STATE_PREPARED_RECOVERED:
	case TRX_STATE_COMMITTED_IN_MEMORY:
		break;
	}

	ut_error;
}

/**
Start a transaction for internal processing.
@param trx          transaction
@param read_write   whether writes may be performed */
void trx_start_internal_low(trx_t *trx, bool read_write)
{
  trx->will_lock= true;
  trx_start_low(trx, read_write);
}

/** Start a transaction for a DDL operation.
@param trx   transaction */
void trx_start_for_ddl_low(trx_t *trx)
{
  /* Flag this transaction as a dictionary operation, so that
  the data dictionary will be locked in crash recovery. */
  trx->dict_operation= true;
  trx_start_internal_low(trx, true);
}

/*************************************************************//**
Set the transaction as a read-write transaction if it is not already
tagged as such. Read-only transactions that are writing to temporary
tables are assigned an ID and a rollback segment but are not added
to the trx read-write list because their updates should not be visible
to other transactions and therefore their changes can be ignored by
by MVCC. */
void
trx_set_rw_mode(
/*============*/
	trx_t*		trx)		/*!< in/out: transaction that is RW */
{
	ut_ad(trx->rsegs.m_redo.rseg == 0);
	ut_ad(!trx->is_autocommit_non_locking());
	ut_ad(!trx->read_only);
	ut_ad(trx->id == 0);

	if (high_level_read_only) {
		return;
	}

	trx->rsegs.m_redo.rseg = trx_assign_rseg_low();
	ut_ad(trx->rsegs.m_redo.rseg != 0);

	trx_sys.register_rw(trx);
	ut_ad(trx->id);

	/* So that we can see our own changes. */
	if (trx->read_view.is_open()) {
		trx->read_view.set_creator_trx_id(trx->id);
	}
}<|MERGE_RESOLUTION|>--- conflicted
+++ resolved
@@ -1158,25 +1158,14 @@
   completion_callback cb, *callback= nullptr;
 
   if (trx->state != TRX_STATE_PREPARED && !log_sys.is_pmem() &&
-      (cb.m_param= innodb_thd_increment_pending_ops(trx->mysql_thd)))
+      (cb.m_param= thd_increment_pending_ops(trx->mysql_thd)))
   {
     cb.m_callback= (void (*)(void *)) thd_decrement_pending_ops;
     callback= &cb;
   }
 
-<<<<<<< HEAD
   log_write_up_to(lsn, srv_file_flush_method != SRV_NOSYNC &&
                   (srv_flush_log_at_trx_commit & 1), callback);
-=======
-  completion_callback cb;
-  if ((cb.m_param = thd_increment_pending_ops(trx->mysql_thd)))
-  {
-    cb.m_callback = (void (*)(void *)) thd_decrement_pending_ops;
-    log_write_up_to(lsn, flush, false, &cb);
-  }
-  else
-    goto sync;
->>>>>>> 6449af6f
 }
 
 /**********************************************************************//**
