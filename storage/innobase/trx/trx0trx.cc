--- conflicted
+++ resolved
@@ -413,11 +413,7 @@
   read_view.mem_noaccess();
   MEM_NOACCESS(&lock, sizeof lock);
   MEM_NOACCESS(&op_info, sizeof op_info +
-<<<<<<< HEAD
-               sizeof(unsigned) /* isolation_level,
-=======
                sizeof(unsigned) /* isolation_level, snapshot_isolation,
->>>>>>> a79fb66a
                                    check_foreigns, check_unique_secondary,
                                    bulk_insert */);
   MEM_NOACCESS(&is_registered, sizeof is_registered);
