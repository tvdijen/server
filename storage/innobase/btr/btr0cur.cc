--- conflicted
+++ resolved
@@ -1145,76 +1145,7 @@
   {
     if (err == DB_DECRYPTION_FAILED)
       btr_decryption_failed(*index());
-<<<<<<< HEAD
-  func_exit:
-    if (UNIV_LIKELY_NULL(heap))
-      mem_heap_free(heap);
-    return err;
-=======
-      /* fall through */
-    default:
-      goto func_exit;
-    case DB_SUCCESS:
-      /* This must be a search to perform an insert, delete mark, or delete;
-      try using the change buffer */
-      ut_ad(height == 0);
-      ut_ad(thr);
-      break;
-    }
-
-    switch (btr_op) {
-    default:
-      MY_ASSERT_UNREACHABLE();
-      break;
-    case BTR_INSERT_OP:
-    case BTR_INSERT_IGNORE_UNIQUE_OP:
-      ut_ad(buf_mode == BUF_GET_IF_IN_POOL);
-
-      if (ibuf_insert(IBUF_OP_INSERT, tuple, index(), page_id, zip_size, thr))
-      {
-        flag= BTR_CUR_INSERT_TO_IBUF;
-        goto func_exit;
-      }
-      break;
-
-    case BTR_DELMARK_OP:
-      ut_ad(buf_mode == BUF_GET_IF_IN_POOL);
-
-      if (ibuf_insert(IBUF_OP_DELETE_MARK, tuple,
-                      index(), page_id, zip_size, thr))
-      {
-        flag = BTR_CUR_DEL_MARK_IBUF;
-        goto func_exit;
-      }
-
-      break;
-
-    case BTR_DELETE_OP:
-      ut_ad(buf_mode == BUF_GET_IF_IN_POOL_OR_WATCH);
-      auto& chain = buf_pool.page_hash.cell_get(page_id.fold());
-
-      if (!row_purge_poss_sec(purge_node, index(), tuple))
-        /* The record cannot be purged yet. */
-        flag= BTR_CUR_DELETE_REF;
-      else if (ibuf_insert(IBUF_OP_DELETE, tuple, index(),
-                           page_id, zip_size, thr))
-        /* The purge was buffered. */
-        flag= BTR_CUR_DELETE_IBUF;
-      else
-      {
-        /* The purge could not be buffered. */
-        buf_pool.watch_unset(page_id, chain);
-        break;
-      }
-
-      buf_pool.watch_unset(page_id, chain);
-      goto func_exit;
-    }
-
-    /* Change buffering did not succeed, we must read the page. */
-    buf_mode= BUF_GET;
-    goto search_loop;
->>>>>>> a48c1b89
+    goto func_exit;
   }
 
   if (!!page_is_comp(block->page.frame) != index()->table->not_redundant() ||
@@ -1739,6 +1670,18 @@
   ut_ad(mtr->memo_contains_flagged(&index->lock,
                                    MTR_MEMO_X_LOCK | MTR_MEMO_SX_LOCK));
 
+  dberr_t err;
+
+  if (!index->table->space)
+  {
+  corrupted:
+    err= DB_CORRUPTION;
+  func_exit:
+    if (UNIV_LIKELY_NULL(heap))
+      mem_heap_free(heap);
+    return err;
+  }
+
   const ulint zip_size= index->table->space->zip_size();
 
   /* Start with the root page. */
@@ -1746,7 +1689,7 @@
   ulint height= ULINT_UNDEFINED;
 
 search_loop:
-  dberr_t err= DB_SUCCESS;
+  err= DB_SUCCESS;
   if (buf_block_t *b=
       mtr->get_already_latched(page_id, mtr_memo_type_t(rw_latch)))
     block= b;
@@ -1767,14 +1710,7 @@
       btr_page_get_index_id(block->page.frame) != index->id ||
       fil_page_get_type(block->page.frame) == FIL_PAGE_RTREE ||
       !fil_page_index_page_check(block->page.frame))
-  {
-  corrupted:
-    err= DB_CORRUPTION;
-  func_exit:
-    if (UNIV_LIKELY_NULL(heap))
-      mem_heap_free(heap);
-    return err;
-  }
+    goto corrupted;
 
   const uint32_t page_level= btr_page_get_level(block->page.frame);
 
