--- conflicted
+++ resolved
@@ -1199,15 +1199,9 @@
 		space->is_in_unflushed_spaces = false;
 	}
 
-<<<<<<< HEAD
-	if (space->is_in_rotation_list) {
-		fil_system.rotation_list.remove(*space);
-		space->is_in_rotation_list = false;
-=======
 	if (space->is_in_default_encrypt) {
-		fil_system->default_encrypt_tables.remove(*space);
+		fil_system.default_encrypt_tables.remove(*space);
 		space->is_in_default_encrypt = false;
->>>>>>> 773a07b6
 	}
 
 	UT_LIST_REMOVE(fil_system.space_list, space);
@@ -1425,26 +1419,12 @@
 	if (rotate) {
 		/* Key rotation is not enabled, need to inform background
 		encryption threads. */
-<<<<<<< HEAD
-		fil_system.rotation_list.push_back(*space);
-		space->is_in_rotation_list = true;
+		fil_system.default_encrypt_tables.push_back(*space);
+		space->is_in_default_encrypt = true;
 		mutex_exit(&fil_system.mutex);
 		os_event_set(fil_crypt_threads_event);
 	} else {
 		mutex_exit(&fil_system.mutex);
-=======
-		fil_system->default_encrypt_tables.push_back(*space);
-		space->is_in_default_encrypt = true;
-		mutex_exit(&fil_system->mutex);
-	} else {
-		mutex_exit(&fil_system->mutex);
-	}
-
-	if (rotate && srv_n_fil_crypt_threads_started) {
-		mutex_enter(&fil_crypt_threads_mutex);
-		os_event_set(fil_crypt_threads_event);
-		mutex_exit(&fil_crypt_threads_mutex);
->>>>>>> 773a07b6
 	}
 
 	return(space);
