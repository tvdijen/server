--- conflicted
+++ resolved
@@ -1454,14 +1454,7 @@
     while (++it != end && (!UT_LIST_GET_LEN(it->chain) || it->is_stopping()));
   }
 
-<<<<<<< HEAD
   return NULL;
-=======
-  space= &*it;
-  space->n_pending_ops++;
-  ut_ad(!space->is_stopping());
-  return space;
->>>>>>> 773a07b6
 }
 
 /** Return the next tablespace.
@@ -1476,13 +1469,8 @@
 {
   mutex_enter(&fil_system.mutex);
 
-<<<<<<< HEAD
-  if (!srv_fil_crypt_rotate_key_age)
-    space= fil_system.keyrotate_next(space, recheck, encrypt);
-=======
   if (fil_crypt_must_default_encrypt())
-    space= fil_system->default_encrypt_next(space, recheck, encrypt);
->>>>>>> 773a07b6
+    space= fil_system.default_encrypt_next(space, recheck, encrypt);
   else if (!space)
   {
     space= UT_LIST_GET_FIRST(fil_system.space_list);
@@ -2379,15 +2367,9 @@
 	     space != NULL;
 	     space = UT_LIST_GET_NEXT(space_list, space)) {
 		if (space->purpose != FIL_TYPE_TABLESPACE
-<<<<<<< HEAD
-		    || space->is_in_rotation_list
+		    || space->is_in_default_encrypt
 		    || UT_LIST_GET_LEN(space->chain) == 0
 		    || !space->acquire()) {
-=======
-		    || space->is_in_default_encrypt
-		    || space->is_stopping()
-		    || UT_LIST_GET_LEN(space->chain) == 0) {
->>>>>>> 773a07b6
 			continue;
 		}
 
@@ -2425,15 +2407,10 @@
 			}
 		}
 
-<<<<<<< HEAD
-		fil_system.rotation_list.push_back(*space);
-		space->is_in_rotation_list = true;
+		fil_system.default_encrypt_tables.push_back(*space);
+		space->is_in_default_encrypt = true;
 next:
 		space->release();
-=======
-		fil_system->default_encrypt_tables.push_back(*space);
-		space->is_in_default_encrypt = true;
->>>>>>> 773a07b6
 	}
 }
 
