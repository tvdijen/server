--- conflicted
+++ resolved
@@ -2,11 +2,7 @@
 
 Copyright (c) 1994, 2016, Oracle and/or its affiliates. All Rights Reserved.
 Copyright (c) 2012, Facebook Inc.
-<<<<<<< HEAD
 Copyright (c) 2018, 2020, MariaDB Corporation.
-=======
-Copyright (c) 2020, MariaDB Corporation.
->>>>>>> 101ce10d
 
 This program is free software; you can redistribute it and/or modify it under
 the terms of the GNU General Public License as published by the Free Software
