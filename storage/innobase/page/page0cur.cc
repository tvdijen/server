--- conflicted
+++ resolved
@@ -360,15 +360,10 @@
 	const bool is_leaf = page_is_leaf(page);
 
 #ifdef BTR_CUR_HASH_ADAPT
-<<<<<<< HEAD
-	if (page_is_leaf(page)
+	if (is_leaf
 	    && page_get_direction(page) == PAGE_RIGHT
 	    && page_header_get_offs(page, PAGE_LAST_INSERT)
 	    && mode == PAGE_CUR_LE
-=======
-	if (is_leaf
-	    && (mode == PAGE_CUR_LE)
->>>>>>> e3d44f5d
 	    && !dict_index_is_spatial(index)
 	    && page_header_get_field(page, PAGE_N_DIRECTION) > 3
 	    && page_cur_try_search_shortcut(
