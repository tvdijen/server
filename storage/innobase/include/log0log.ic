--- conflicted
+++ resolved
@@ -416,7 +416,6 @@
 }
 
 /************************************************************//**
-<<<<<<< HEAD
 Gets the last lsn that is fully flushed to disk.
 @return	last flushed lsn */
 UNIV_INLINE
@@ -429,7 +428,13 @@
 	mutex_enter(&(log_sys->mutex));
 
 	lsn = log_sys->flushed_to_disk_lsn;
-=======
+
+	mutex_exit(&(log_sys->mutex));
+
+	return(lsn);
+}
+
+/************************************************************//**
 Gets the current lsn with a trylock
 @return	current lsn or 0 if false*/
 UNIV_INLINE
@@ -443,7 +448,6 @@
           return 0;
 
 	lsn = log_sys->lsn;
->>>>>>> 5569132f
 
 	mutex_exit(&(log_sys->mutex));
 
