/*****************************************************************************

Copyright (c) 1994, 2016, Oracle and/or its affiliates. All Rights Reserved.
Copyright (c) 2018, 2020, MariaDB Corporation.

This program is free software; you can redistribute it and/or modify it under
the terms of the GNU General Public License as published by the Free Software
Foundation; version 2 of the License.

This program is distributed in the hope that it will be useful, but WITHOUT
ANY WARRANTY; without even the implied warranty of MERCHANTABILITY or FITNESS
FOR A PARTICULAR PURPOSE. See the GNU General Public License for more details.

You should have received a copy of the GNU General Public License along with
this program; if not, write to the Free Software Foundation, Inc.,
51 Franklin Street, Fifth Floor, Boston, MA 02110-1335 USA

*****************************************************************************/

/********************************************************************//**
@file include/page0cur.h
The page cursor

Created 10/4/1994 Heikki Tuuri
*************************************************************************/

#ifndef page0cur_h
#define page0cur_h

#include "page0page.h"

#ifdef UNIV_DEBUG
/*********************************************************//**
Gets pointer to the page frame where the cursor is positioned.
@return page */
UNIV_INLINE
page_t*
page_cur_get_page(
/*==============*/
	page_cur_t*	cur);	/*!< in: page cursor */
/*********************************************************//**
Gets pointer to the buffer block where the cursor is positioned.
@return page */
UNIV_INLINE
buf_block_t*
page_cur_get_block(
/*===============*/
	page_cur_t*	cur);	/*!< in: page cursor */
/*********************************************************//**
Gets pointer to the page frame where the cursor is positioned.
@return page */
UNIV_INLINE
page_zip_des_t*
page_cur_get_page_zip(
/*==================*/
	page_cur_t*	cur);	/*!< in: page cursor */
/*********************************************************//**
Gets the record where the cursor is positioned.
@return record */
UNIV_INLINE
rec_t*
page_cur_get_rec(
/*=============*/
	page_cur_t*	cur);	/*!< in: page cursor */
#else /* UNIV_DEBUG */
# define page_cur_get_page(cur)		page_align((cur)->rec)
# define page_cur_get_block(cur)	(cur)->block
# define page_cur_get_page_zip(cur)	buf_block_get_page_zip((cur)->block)
# define page_cur_get_rec(cur)		(cur)->rec
#endif /* UNIV_DEBUG */
# define is_page_cur_get_page_zip(cur)	is_buf_block_get_page_zip((cur)->block)
/*********************************************************//**
Sets the cursor object to point before the first user record
on the page. */
UNIV_INLINE
void
page_cur_set_before_first(
/*======================*/
	const buf_block_t*	block,	/*!< in: index page */
	page_cur_t*		cur);	/*!< in: cursor */
/*********************************************************//**
Sets the cursor object to point after the last user record on
the page. */
UNIV_INLINE
void
page_cur_set_after_last(
/*====================*/
	const buf_block_t*	block,	/*!< in: index page */
	page_cur_t*		cur);	/*!< in: cursor */
/*********************************************************//**
Returns TRUE if the cursor is before first user record on page.
@return TRUE if at start */
UNIV_INLINE
ibool
page_cur_is_before_first(
/*=====================*/
	const page_cur_t*	cur);	/*!< in: cursor */
/*********************************************************//**
Returns TRUE if the cursor is after last user record.
@return TRUE if at end */
UNIV_INLINE
ibool
page_cur_is_after_last(
/*===================*/
	const page_cur_t*	cur);	/*!< in: cursor */
/**********************************************************//**
Positions the cursor on the given record. */
UNIV_INLINE
void
page_cur_position(
/*==============*/
	const rec_t*		rec,	/*!< in: record on a page */
	const buf_block_t*	block,	/*!< in: buffer block containing
					the record */
	page_cur_t*		cur);	/*!< out: page cursor */
/**********************************************************//**
Moves the cursor to the next record on page. */
UNIV_INLINE
void
page_cur_move_to_next(
/*==================*/
	page_cur_t*	cur);	/*!< in/out: cursor; must not be after last */
/**********************************************************//**
Moves the cursor to the previous record on page. */
UNIV_INLINE
void
page_cur_move_to_prev(
/*==================*/
	page_cur_t*	cur);	/*!< in/out: cursor; not before first */

/***********************************************************//**
Inserts a record next to page cursor. Returns pointer to inserted record if
succeed, i.e., enough space available, NULL otherwise. The cursor stays at
the same logical position, but the physical position may change if it is
pointing to a compressed page that was reorganized.

IMPORTANT: The caller will have to update IBUF_BITMAP_FREE
if this is a compressed leaf page in a secondary index.
This has to be done either within the same mini-transaction,
or by invoking ibuf_reset_free_bits() before mtr_commit().

@return pointer to record if succeed, NULL otherwise */
UNIV_INLINE
rec_t*
page_cur_tuple_insert(
/*==================*/
	page_cur_t*	cursor,	/*!< in/out: a page cursor */
	const dtuple_t*	tuple,	/*!< in: pointer to a data tuple */
	dict_index_t*	index,	/*!< in: record descriptor */
	rec_offs**	offsets,/*!< out: offsets on *rec */
	mem_heap_t**	heap,	/*!< in/out: pointer to memory heap, or NULL */
	ulint		n_ext,	/*!< in: number of externally stored columns */
<<<<<<< HEAD
	mtr_t*		mtr)	/*!< in/out: mini-transaction */
	MY_ATTRIBUTE((nonnull, warn_unused_result));
=======
	mtr_t*		mtr)	/*!< in: mini-transaction handle, or NULL */
	MY_ATTRIBUTE((nonnull(1,2,3,4,5), warn_unused_result));
/***********************************************************//**
Inserts a record next to page cursor. Returns pointer to inserted record if
succeed, i.e., enough space available, NULL otherwise. The cursor stays at
the same logical position, but the physical position may change if it is
pointing to a compressed page that was reorganized.

IMPORTANT: The caller will have to update IBUF_BITMAP_FREE
if this is a compressed leaf page in a secondary index.
This has to be done either within the same mini-transaction,
or by invoking ibuf_reset_free_bits() before mtr_commit().

@return pointer to record if succeed, NULL otherwise */
UNIV_INLINE
rec_t*
page_cur_rec_insert(
/*================*/
	page_cur_t*	cursor,	/*!< in/out: a page cursor */
	const rec_t*	rec,	/*!< in: record to insert */
	dict_index_t*	index,	/*!< in: record descriptor */
	rec_offs*	offsets,/*!< in/out: rec_get_offsets(rec, index) */
	mtr_t*		mtr);	/*!< in: mini-transaction handle, or NULL */
>>>>>>> 2c3c851d
/***********************************************************//**
Inserts a record next to page cursor on an uncompressed page.
Returns pointer to inserted record if succeed, i.e., enough
space available, NULL otherwise. The cursor stays at the same position.
@return pointer to record if succeed, NULL otherwise */
rec_t*
page_cur_insert_rec_low(
/*====================*/
	const page_cur_t*cur,	/*!< in: page cursor */
	dict_index_t*	index,	/*!< in: record descriptor */
<<<<<<< HEAD
	const rec_t*	rec,	/*!< in: record to insert after cur */
	offset_t*	offsets,/*!< in/out: rec_get_offsets(rec, index) */
	mtr_t*		mtr)	/*!< in/out: mini-transaction */
	MY_ATTRIBUTE((nonnull, warn_unused_result));
=======
	const rec_t*	rec,	/*!< in: pointer to a physical record */
	rec_offs*	offsets,/*!< in/out: rec_get_offsets(rec, index) */
	mtr_t*		mtr)	/*!< in: mini-transaction handle, or NULL */
	MY_ATTRIBUTE((nonnull(1,2,3,4), warn_unused_result));
>>>>>>> 2c3c851d

/***********************************************************//**
Inserts a record next to page cursor on a compressed and uncompressed
page. Returns pointer to inserted record if succeed, i.e.,
enough space available, NULL otherwise.
The cursor stays at the same position.

IMPORTANT: The caller will have to update IBUF_BITMAP_FREE
if this is a compressed leaf page in a secondary index.
This has to be done either within the same mini-transaction,
or by invoking ibuf_reset_free_bits() before mtr_commit().

@return pointer to record if succeed, NULL otherwise */
rec_t*
page_cur_insert_rec_zip(
/*====================*/
	page_cur_t*	cursor,	/*!< in/out: page cursor */
	dict_index_t*	index,	/*!< in: record descriptor */
	const rec_t*	rec,	/*!< in: pointer to a physical record */
<<<<<<< HEAD
	offset_t*	offsets,/*!< in/out: rec_get_offsets(rec, index) */
	mtr_t*		mtr)	/*!< in/out: mini-transaction */
	MY_ATTRIBUTE((nonnull, warn_unused_result));
=======
	rec_offs*	offsets,/*!< in/out: rec_get_offsets(rec, index) */
	mtr_t*		mtr)	/*!< in: mini-transaction handle, or NULL */
	MY_ATTRIBUTE((nonnull(1,2,3,4), warn_unused_result));
/*************************************************************//**
Copies records from page to a newly created page, from a given record onward,
including that record. Infimum and supremum records are not copied.

IMPORTANT: The caller will have to update IBUF_BITMAP_FREE
if this is a compressed leaf page in a secondary index.
This has to be done either within the same mini-transaction,
or by invoking ibuf_reset_free_bits() before mtr_commit(). */
void
page_copy_rec_list_end_to_created_page(
/*===================================*/
	page_t*		new_page,	/*!< in/out: index page to copy to */
	rec_t*		rec,		/*!< in: first record to copy */
	dict_index_t*	index,		/*!< in: record descriptor */
	mtr_t*		mtr);		/*!< in: mtr */
>>>>>>> 2c3c851d
/***********************************************************//**
Deletes a record at the page cursor. The cursor is moved to the
next record after the deleted one. */
void
page_cur_delete_rec(
/*================*/
	page_cur_t*		cursor,	/*!< in/out: a page cursor */
	const dict_index_t*	index,	/*!< in: record descriptor */
	const rec_offs*		offsets,/*!< in: rec_get_offsets(
					cursor->rec, index) */
	mtr_t*			mtr)	/*!< in/out: mini-transaction */
	MY_ATTRIBUTE((nonnull));

/** Apply a INSERT_HEAP_REDUNDANT or INSERT_REUSE_REDUNDANT record that was
written by page_cur_insert_rec_low() for a ROW_FORMAT=REDUNDANT page.
@param block      B-tree or R-tree page in ROW_FORMAT=COMPACT or DYNAMIC
@param reuse      false=allocate from PAGE_HEAP_TOP; true=reuse PAGE_FREE
@param prev       byte offset of the predecessor, relative to PAGE_NEW_INFIMUM
@param enc_hdr    encoded fixed-size header bits
@param hdr_c      number of common record header bytes with prev
@param data_c     number of common data bytes with prev
@param data       literal header and data bytes
@param data_len   length of the literal data, in bytes
@return whether the operation failed (inconcistency was noticed) */
bool page_apply_insert_redundant(const buf_block_t &block, bool reuse,
                                 ulint prev, ulint enc_hdr,
                                 size_t hdr_c, size_t data_c,
                                 const void *data, size_t data_len);

/** Apply a INSERT_HEAP_DYNAMIC or INSERT_REUSE_DYNAMIC record that was
written by page_cur_insert_rec_low() for a ROW_FORMAT=COMPACT or DYNAMIC page.
@param block      B-tree or R-tree page in ROW_FORMAT=COMPACT or DYNAMIC
@param reuse      false=allocate from PAGE_HEAP_TOP; true=reuse PAGE_FREE
@param prev       byte offset of the predecessor, relative to PAGE_NEW_INFIMUM
@param shift      unless !reuse: number of bytes the PAGE_FREE is moving
@param enc_hdr_l  number of copied record header bytes, plus record type bits
@param hdr_c      number of common record header bytes with prev
@param data_c     number of common data bytes with prev
@param data       literal header and data bytes
@param data_len   length of the literal data, in bytes
@return whether the operation failed (inconcistency was noticed) */
bool page_apply_insert_dynamic(const buf_block_t &block, bool reuse,
                               ulint prev, ulint shift, ulint enc_hdr_l,
                               size_t hdr_c, size_t data_c,
                               const void *data, size_t data_len);

/** Apply a DELETE_ROW_FORMAT_REDUNDANT record that was written by
page_cur_delete_rec() for a ROW_FORMAT=REDUNDANT page.
@param block    B-tree or R-tree page in ROW_FORMAT=REDUNDANT
@param prev     byte offset of the predecessor, relative to PAGE_OLD_INFIMUM
@return whether the operation failed (inconcistency was noticed) */
bool page_apply_delete_redundant(const buf_block_t &block, ulint prev);

/** Apply a DELETE_ROW_FORMAT_DYNAMIC record that was written by
page_cur_delete_rec() for a ROW_FORMAT=COMPACT or DYNAMIC page.
@param block      B-tree or R-tree page in ROW_FORMAT=COMPACT or DYNAMIC
@param prev       byte offset of the predecessor, relative to PAGE_NEW_INFIMUM
@param hdr_size   record header size, excluding REC_N_NEW_EXTRA_BYTES
@param data_size  data payload size, in bytes
@return whether the operation failed (inconcistency was noticed) */
bool page_apply_delete_dynamic(const buf_block_t &block, ulint prev,
                               size_t hdr_size, size_t data_size);

/** Search the right position for a page cursor.
@param[in] block buffer block
@param[in] index index tree
@param[in] tuple data tuple
@param[in] mode PAGE_CUR_L, PAGE_CUR_LE, PAGE_CUR_G, or PAGE_CUR_GE
@param[out] cursor page cursor
@return number of matched fields on the left */
UNIV_INLINE
ulint
page_cur_search(
	const buf_block_t*	block,
	const dict_index_t*	index,
	const dtuple_t*		tuple,
	page_cur_mode_t		mode,
	page_cur_t*		cursor);

/** Search the right position for a page cursor.
@param[in] block buffer block
@param[in] index index tree
@param[in] tuple data tuple
@param[out] cursor page cursor
@return number of matched fields on the left */
UNIV_INLINE
ulint
page_cur_search(
	const buf_block_t*	block,
	const dict_index_t*	index,
	const dtuple_t*		tuple,
	page_cur_t*		cursor);

/****************************************************************//**
Searches the right position for a page cursor. */
void
page_cur_search_with_match(
/*=======================*/
	const buf_block_t*	block,	/*!< in: buffer block */
	const dict_index_t*	index,	/*!< in: record descriptor */
	const dtuple_t*		tuple,	/*!< in: data tuple */
	page_cur_mode_t		mode,	/*!< in: PAGE_CUR_L,
					PAGE_CUR_LE, PAGE_CUR_G, or
					PAGE_CUR_GE */
	ulint*			iup_matched_fields,
					/*!< in/out: already matched
					fields in upper limit record */
	ulint*			ilow_matched_fields,
					/*!< in/out: already matched
					fields in lower limit record */
	page_cur_t*		cursor,	/*!< out: page cursor */
	rtr_info_t*		rtr_info);/*!< in/out: rtree search stack */
#ifdef BTR_CUR_HASH_ADAPT
/** Search the right position for a page cursor.
@param[in]	block			buffer block
@param[in]	index			index tree
@param[in]	tuple			key to be searched for
@param[in]	mode			search mode
@param[in,out]	iup_matched_fields	already matched fields in the
upper limit record
@param[in,out]	iup_matched_bytes	already matched bytes in the
first partially matched field in the upper limit record
@param[in,out]	ilow_matched_fields	already matched fields in the
lower limit record
@param[in,out]	ilow_matched_bytes	already matched bytes in the
first partially matched field in the lower limit record
@param[out]	cursor			page cursor */
void
page_cur_search_with_match_bytes(
	const buf_block_t*	block,
	const dict_index_t*	index,
	const dtuple_t*		tuple,
	page_cur_mode_t		mode,
	ulint*			iup_matched_fields,
	ulint*			iup_matched_bytes,
	ulint*			ilow_matched_fields,
	ulint*			ilow_matched_bytes,
	page_cur_t*		cursor);
#endif /* BTR_CUR_HASH_ADAPT */
/***********************************************************//**
Positions a page cursor on a randomly chosen user record on a page. If there
are no user records, sets the cursor on the infimum record. */
void
page_cur_open_on_rnd_user_rec(
/*==========================*/
	buf_block_t*	block,	/*!< in: page */
	page_cur_t*	cursor);/*!< out: page cursor */
<<<<<<< HEAD
=======
/** Write a redo log record of inserting a record into an index page.
@param[in]	insert_rec	inserted record
@param[in]	rec_size	rec_get_size(insert_rec)
@param[in]	cursor_rec	predecessor of insert_rec
@param[in,out]	index		index tree
@param[in,out]	mtr		mini-transaction */
void
page_cur_insert_rec_write_log(
	const rec_t*	insert_rec,
	ulint		rec_size,
	const rec_t*	cursor_rec,
	dict_index_t*	index,
	mtr_t*		mtr)
	MY_ATTRIBUTE((nonnull));
/***********************************************************//**
Parses a log record of a record insert on a page.
@return end of log record or NULL */
byte*
page_cur_parse_insert_rec(
/*======================*/
	ibool		is_short,/*!< in: TRUE if short inserts */
	const byte*	ptr,	/*!< in: buffer */
	const byte*	end_ptr,/*!< in: buffer end */
	buf_block_t*	block,	/*!< in: page or NULL */
	dict_index_t*	index,	/*!< in: record descriptor */
	mtr_t*		mtr);	/*!< in: mtr or NULL */
/**********************************************************//**
Parses a log record of copying a record list end to a new created page.
@return end of log record or NULL */
byte*
page_parse_copy_rec_list_to_created_page(
/*=====================================*/
	byte*		ptr,	/*!< in: buffer */
	byte*		end_ptr,/*!< in: buffer end */
	buf_block_t*	block,	/*!< in: page or NULL */
	dict_index_t*	index,	/*!< in: record descriptor */
	mtr_t*		mtr);	/*!< in: mtr or NULL */
/***********************************************************//**
Parses log record of a record delete on a page.
@return pointer to record end or NULL */
byte*
page_cur_parse_delete_rec(
/*======================*/
	byte*		ptr,	/*!< in: buffer */
	byte*		end_ptr,/*!< in: buffer end */
	buf_block_t*	block,	/*!< in: page or NULL */
	dict_index_t*	index,	/*!< in: record descriptor */
	mtr_t*		mtr);	/*!< in: mtr or NULL */
/*******************************************************//**
Removes the record from a leaf page. This function does not log
any changes. It is used by the IMPORT tablespace functions.
@return true if success, i.e., the page did not become too empty */
bool
page_delete_rec(
/*============*/
	const dict_index_t*	index,	/*!< in: The index that the record
					belongs to */
	page_cur_t*		pcur,	/*!< in/out: page cursor on record
					to delete */
	page_zip_des_t*		page_zip,/*!< in: compressed page descriptor */
	const rec_offs*		offsets);/*!< in: offsets for record */
>>>>>>> 2c3c851d

/** Index page cursor */

struct page_cur_t{
	const dict_index_t*	index;
	rec_t*		rec;	/*!< pointer to a record on page */
	rec_offs*	offsets;
	buf_block_t*	block;	/*!< pointer to the block containing rec */
};

#include "page0cur.ic"

#endif<|MERGE_RESOLUTION|>--- conflicted
+++ resolved
@@ -150,34 +150,8 @@
 	rec_offs**	offsets,/*!< out: offsets on *rec */
 	mem_heap_t**	heap,	/*!< in/out: pointer to memory heap, or NULL */
 	ulint		n_ext,	/*!< in: number of externally stored columns */
-<<<<<<< HEAD
 	mtr_t*		mtr)	/*!< in/out: mini-transaction */
 	MY_ATTRIBUTE((nonnull, warn_unused_result));
-=======
-	mtr_t*		mtr)	/*!< in: mini-transaction handle, or NULL */
-	MY_ATTRIBUTE((nonnull(1,2,3,4,5), warn_unused_result));
-/***********************************************************//**
-Inserts a record next to page cursor. Returns pointer to inserted record if
-succeed, i.e., enough space available, NULL otherwise. The cursor stays at
-the same logical position, but the physical position may change if it is
-pointing to a compressed page that was reorganized.
-
-IMPORTANT: The caller will have to update IBUF_BITMAP_FREE
-if this is a compressed leaf page in a secondary index.
-This has to be done either within the same mini-transaction,
-or by invoking ibuf_reset_free_bits() before mtr_commit().
-
-@return pointer to record if succeed, NULL otherwise */
-UNIV_INLINE
-rec_t*
-page_cur_rec_insert(
-/*================*/
-	page_cur_t*	cursor,	/*!< in/out: a page cursor */
-	const rec_t*	rec,	/*!< in: record to insert */
-	dict_index_t*	index,	/*!< in: record descriptor */
-	rec_offs*	offsets,/*!< in/out: rec_get_offsets(rec, index) */
-	mtr_t*		mtr);	/*!< in: mini-transaction handle, or NULL */
->>>>>>> 2c3c851d
 /***********************************************************//**
 Inserts a record next to page cursor on an uncompressed page.
 Returns pointer to inserted record if succeed, i.e., enough
@@ -188,17 +162,10 @@
 /*====================*/
 	const page_cur_t*cur,	/*!< in: page cursor */
 	dict_index_t*	index,	/*!< in: record descriptor */
-<<<<<<< HEAD
 	const rec_t*	rec,	/*!< in: record to insert after cur */
-	offset_t*	offsets,/*!< in/out: rec_get_offsets(rec, index) */
+	rec_offs*	offsets,/*!< in/out: rec_get_offsets(rec, index) */
 	mtr_t*		mtr)	/*!< in/out: mini-transaction */
 	MY_ATTRIBUTE((nonnull, warn_unused_result));
-=======
-	const rec_t*	rec,	/*!< in: pointer to a physical record */
-	rec_offs*	offsets,/*!< in/out: rec_get_offsets(rec, index) */
-	mtr_t*		mtr)	/*!< in: mini-transaction handle, or NULL */
-	MY_ATTRIBUTE((nonnull(1,2,3,4), warn_unused_result));
->>>>>>> 2c3c851d
 
 /***********************************************************//**
 Inserts a record next to page cursor on a compressed and uncompressed
@@ -218,30 +185,9 @@
 	page_cur_t*	cursor,	/*!< in/out: page cursor */
 	dict_index_t*	index,	/*!< in: record descriptor */
 	const rec_t*	rec,	/*!< in: pointer to a physical record */
-<<<<<<< HEAD
-	offset_t*	offsets,/*!< in/out: rec_get_offsets(rec, index) */
+	rec_offs*	offsets,/*!< in/out: rec_get_offsets(rec, index) */
 	mtr_t*		mtr)	/*!< in/out: mini-transaction */
 	MY_ATTRIBUTE((nonnull, warn_unused_result));
-=======
-	rec_offs*	offsets,/*!< in/out: rec_get_offsets(rec, index) */
-	mtr_t*		mtr)	/*!< in: mini-transaction handle, or NULL */
-	MY_ATTRIBUTE((nonnull(1,2,3,4), warn_unused_result));
-/*************************************************************//**
-Copies records from page to a newly created page, from a given record onward,
-including that record. Infimum and supremum records are not copied.
-
-IMPORTANT: The caller will have to update IBUF_BITMAP_FREE
-if this is a compressed leaf page in a secondary index.
-This has to be done either within the same mini-transaction,
-or by invoking ibuf_reset_free_bits() before mtr_commit(). */
-void
-page_copy_rec_list_end_to_created_page(
-/*===================================*/
-	page_t*		new_page,	/*!< in/out: index page to copy to */
-	rec_t*		rec,		/*!< in: first record to copy */
-	dict_index_t*	index,		/*!< in: record descriptor */
-	mtr_t*		mtr);		/*!< in: mtr */
->>>>>>> 2c3c851d
 /***********************************************************//**
 Deletes a record at the page cursor. The cursor is moved to the
 next record after the deleted one. */
@@ -389,70 +335,6 @@
 /*==========================*/
 	buf_block_t*	block,	/*!< in: page */
 	page_cur_t*	cursor);/*!< out: page cursor */
-<<<<<<< HEAD
-=======
-/** Write a redo log record of inserting a record into an index page.
-@param[in]	insert_rec	inserted record
-@param[in]	rec_size	rec_get_size(insert_rec)
-@param[in]	cursor_rec	predecessor of insert_rec
-@param[in,out]	index		index tree
-@param[in,out]	mtr		mini-transaction */
-void
-page_cur_insert_rec_write_log(
-	const rec_t*	insert_rec,
-	ulint		rec_size,
-	const rec_t*	cursor_rec,
-	dict_index_t*	index,
-	mtr_t*		mtr)
-	MY_ATTRIBUTE((nonnull));
-/***********************************************************//**
-Parses a log record of a record insert on a page.
-@return end of log record or NULL */
-byte*
-page_cur_parse_insert_rec(
-/*======================*/
-	ibool		is_short,/*!< in: TRUE if short inserts */
-	const byte*	ptr,	/*!< in: buffer */
-	const byte*	end_ptr,/*!< in: buffer end */
-	buf_block_t*	block,	/*!< in: page or NULL */
-	dict_index_t*	index,	/*!< in: record descriptor */
-	mtr_t*		mtr);	/*!< in: mtr or NULL */
-/**********************************************************//**
-Parses a log record of copying a record list end to a new created page.
-@return end of log record or NULL */
-byte*
-page_parse_copy_rec_list_to_created_page(
-/*=====================================*/
-	byte*		ptr,	/*!< in: buffer */
-	byte*		end_ptr,/*!< in: buffer end */
-	buf_block_t*	block,	/*!< in: page or NULL */
-	dict_index_t*	index,	/*!< in: record descriptor */
-	mtr_t*		mtr);	/*!< in: mtr or NULL */
-/***********************************************************//**
-Parses log record of a record delete on a page.
-@return pointer to record end or NULL */
-byte*
-page_cur_parse_delete_rec(
-/*======================*/
-	byte*		ptr,	/*!< in: buffer */
-	byte*		end_ptr,/*!< in: buffer end */
-	buf_block_t*	block,	/*!< in: page or NULL */
-	dict_index_t*	index,	/*!< in: record descriptor */
-	mtr_t*		mtr);	/*!< in: mtr or NULL */
-/*******************************************************//**
-Removes the record from a leaf page. This function does not log
-any changes. It is used by the IMPORT tablespace functions.
-@return true if success, i.e., the page did not become too empty */
-bool
-page_delete_rec(
-/*============*/
-	const dict_index_t*	index,	/*!< in: The index that the record
-					belongs to */
-	page_cur_t*		pcur,	/*!< in/out: page cursor on record
-					to delete */
-	page_zip_des_t*		page_zip,/*!< in: compressed page descriptor */
-	const rec_offs*		offsets);/*!< in: offsets for record */
->>>>>>> 2c3c851d
 
 /** Index page cursor */
 
