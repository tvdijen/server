--- conflicted
+++ resolved
@@ -451,22 +451,10 @@
 typedef uint64_t ib_uint64_t;
 typedef uint32_t ib_uint32_t;
 
-<<<<<<< HEAD
 #define UINT64PF	"%" UINT64scan
 #define IB_ID_FMT	UINT64PF
-=======
+
 typedef ib_uint64_t		ullong;
-
-#ifdef _WIN64
-typedef unsigned __int64	ulint;
-typedef __int64			lint;
-# define ULINTPF		UINT64PF
-#else
-typedef unsigned long int	ulint;
-typedef long int		lint;
-# define ULINTPF		"%lu"
-#endif /* _WIN64 */
->>>>>>> ce66d5b2
 
 /** Log sequence number (also used for redo log byte arithmetics) */
 typedef	ib_uint64_t		lsn_t;
