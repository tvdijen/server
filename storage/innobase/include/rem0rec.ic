/*****************************************************************************

Copyright (c) 1994, 2015, Oracle and/or its affiliates. All Rights Reserved.
Copyright (c) 2017, 2019, MariaDB Corporation.

This program is free software; you can redistribute it and/or modify it under
the terms of the GNU General Public License as published by the Free Software
Foundation; version 2 of the License.

This program is distributed in the hope that it will be useful, but WITHOUT
ANY WARRANTY; without even the implied warranty of MERCHANTABILITY or FITNESS
FOR A PARTICULAR PURPOSE. See the GNU General Public License for more details.

You should have received a copy of the GNU General Public License along with
this program; if not, write to the Free Software Foundation, Inc.,
51 Franklin Street, Fifth Floor, Boston, MA 02110-1335 USA

*****************************************************************************/

/********************************************************************//**
@file include/rem0rec.ic
Record manager

Created 5/30/1994 Heikki Tuuri
*************************************************************************/

#include "mach0data.h"
#include "ut0byte.h"
#include "dict0boot.h"
#include "btr0types.h"

/* Offsets of the bit-fields in an old-style record. NOTE! In the table the
most significant bytes and bits are written below less significant.

	(1) byte offset		(2) bit usage within byte
	downward from
	origin ->	1	8 bits pointer to next record
			2	8 bits pointer to next record
			3	1 bit short flag
				7 bits number of fields
			4	3 bits number of fields
				5 bits heap number
			5	8 bits heap number
			6	4 bits n_owned
				4 bits info bits
*/

/* Offsets of the bit-fields in a new-style record. NOTE! In the table the
most significant bytes and bits are written below less significant.

	(1) byte offset		(2) bit usage within byte
	downward from
	origin ->	1	8 bits relative offset of next record
			2	8 bits relative offset of next record
				  the relative offset is an unsigned 16-bit
				  integer:
				  (offset_of_next_record
				   - offset_of_this_record) mod 64Ki,
				  where mod is the modulo as a non-negative
				  number;
				  we can calculate the offset of the next
				  record with the formula:
				  relative_offset + offset_of_this_record
				  mod srv_page_size
			3	3 bits status:
					000=REC_STATUS_ORDINARY
					001=REC_STATUS_NODE_PTR
					010=REC_STATUS_INFIMUM
					011=REC_STATUS_SUPREMUM
					100=REC_STATUS_COLUMNS_ADDED
					1xx=reserved
				5 bits heap number
			4	8 bits heap number
			5	4 bits n_owned
				4 bits info bits
*/

/* We list the byte offsets from the origin of the record, the mask,
and the shift needed to obtain each bit-field of the record. */

#define REC_NEXT		2
#define REC_NEXT_MASK		0xFFFFUL
#define REC_NEXT_SHIFT		0

#define REC_OLD_SHORT		3	/* This is single byte bit-field */
#define REC_OLD_SHORT_MASK	0x1UL
#define REC_OLD_SHORT_SHIFT	0

#define REC_OLD_N_FIELDS	4
#define REC_OLD_N_FIELDS_MASK	0x7FEUL
#define REC_OLD_N_FIELDS_SHIFT	1

#define REC_OLD_HEAP_NO		5
#define REC_HEAP_NO_MASK	0xFFF8UL
#if 0 /* defined in rem0rec.h for use of page0zip.cc */
#define REC_NEW_HEAP_NO		4
#define	REC_HEAP_NO_SHIFT	3
#endif

#define REC_OLD_N_OWNED		6	/* This is single byte bit-field */
#define REC_NEW_N_OWNED		5	/* This is single byte bit-field */
#define	REC_N_OWNED_MASK	0xFUL
#define REC_N_OWNED_SHIFT	0

#define REC_OLD_INFO_BITS	6	/* This is single byte bit-field */
#define REC_NEW_INFO_BITS	5	/* This is single byte bit-field */
#define	REC_INFO_BITS_MASK	0xF0UL
#define REC_INFO_BITS_SHIFT	0

#if REC_OLD_SHORT_MASK << (8 * (REC_OLD_SHORT - 3)) \
		^ REC_OLD_N_FIELDS_MASK << (8 * (REC_OLD_N_FIELDS - 4)) \
		^ REC_HEAP_NO_MASK << (8 * (REC_OLD_HEAP_NO - 4)) \
		^ REC_N_OWNED_MASK << (8 * (REC_OLD_N_OWNED - 3)) \
		^ REC_INFO_BITS_MASK << (8 * (REC_OLD_INFO_BITS - 3)) \
		^ 0xFFFFFFFFUL
# error "sum of old-style masks != 0xFFFFFFFFUL"
#endif
#if REC_NEW_STATUS_MASK << (8 * (REC_NEW_STATUS - 3)) \
		^ REC_HEAP_NO_MASK << (8 * (REC_NEW_HEAP_NO - 4)) \
		^ REC_N_OWNED_MASK << (8 * (REC_NEW_N_OWNED - 3)) \
		^ REC_INFO_BITS_MASK << (8 * (REC_NEW_INFO_BITS - 3)) \
		^ 0xFFFFFFUL
# error "sum of new-style masks != 0xFFFFFFUL"
#endif

/***********************************************************//**
Sets the value of the ith field SQL null bit of an old-style record. */
void
rec_set_nth_field_null_bit(
/*=======================*/
	rec_t*	rec,	/*!< in: record */
	ulint	i,	/*!< in: ith field */
	ibool	val);	/*!< in: value to set */
/***********************************************************//**
Sets an old-style record field to SQL null.
The physical size of the field is not changed. */
void
rec_set_nth_field_sql_null(
/*=======================*/
	rec_t*	rec,	/*!< in: record */
	ulint	n);	/*!< in: index of the field */

/******************************************************//**
Gets a bit field from within 1 byte. */
UNIV_INLINE
ulint
rec_get_bit_field_1(
/*================*/
	const rec_t*	rec,	/*!< in: pointer to record origin */
	ulint		offs,	/*!< in: offset from the origin down */
	ulint		mask,	/*!< in: mask used to filter bits */
	ulint		shift)	/*!< in: shift right applied after masking */
{
	ut_ad(rec);

	return((mach_read_from_1(rec - offs) & mask) >> shift);
}

/******************************************************//**
Sets a bit field within 1 byte. */
UNIV_INLINE
void
rec_set_bit_field_1(
/*================*/
	rec_t*	rec,	/*!< in: pointer to record origin */
	ulint	val,	/*!< in: value to set */
	ulint	offs,	/*!< in: offset from the origin down */
	ulint	mask,	/*!< in: mask used to filter bits */
	ulint	shift)	/*!< in: shift right applied after masking */
{
	ut_ad(rec);
	ut_ad(offs <= REC_N_OLD_EXTRA_BYTES);
	ut_ad(mask);
	ut_ad(mask <= 0xFFUL);
	ut_ad(((mask >> shift) << shift) == mask);
	ut_ad(((val << shift) & mask) == (val << shift));

	mach_write_to_1(rec - offs,
			(mach_read_from_1(rec - offs) & ~mask)
			| (val << shift));
}

/******************************************************//**
Gets a bit field from within 2 bytes. */
UNIV_INLINE
ulint
rec_get_bit_field_2(
/*================*/
	const rec_t*	rec,	/*!< in: pointer to record origin */
	ulint		offs,	/*!< in: offset from the origin down */
	ulint		mask,	/*!< in: mask used to filter bits */
	ulint		shift)	/*!< in: shift right applied after masking */
{
	ut_ad(rec);

	return((mach_read_from_2(rec - offs) & mask) >> shift);
}

/******************************************************//**
Sets a bit field within 2 bytes. */
UNIV_INLINE
void
rec_set_bit_field_2(
/*================*/
	rec_t*	rec,	/*!< in: pointer to record origin */
	ulint	val,	/*!< in: value to set */
	ulint	offs,	/*!< in: offset from the origin down */
	ulint	mask,	/*!< in: mask used to filter bits */
	ulint	shift)	/*!< in: shift right applied after masking */
{
	ut_ad(rec);
	ut_ad(offs <= REC_N_OLD_EXTRA_BYTES);
	ut_ad(mask > 0xFFUL);
	ut_ad(mask <= 0xFFFFUL);
	ut_ad((mask >> shift) & 1);
	ut_ad(0 == ((mask >> shift) & ((mask >> shift) + 1)));
	ut_ad(((mask >> shift) << shift) == mask);
	ut_ad(((val << shift) & mask) == (val << shift));

	mach_write_to_2(rec - offs,
			(mach_read_from_2(rec - offs) & ~mask)
			| (val << shift));
}

/******************************************************//**
The following function is used to get the pointer of the next chained record
on the same page.
@return pointer to the next chained record, or NULL if none */
UNIV_INLINE
const rec_t*
rec_get_next_ptr_const(
/*===================*/
	const rec_t*	rec,	/*!< in: physical record */
	ulint		comp)	/*!< in: nonzero=compact page format */
{
	ulint	field_value;

	compile_time_assert(REC_NEXT_MASK == 0xFFFFUL);
	compile_time_assert(REC_NEXT_SHIFT == 0);

	field_value = mach_read_from_2(rec - REC_NEXT);

	if (field_value == 0) {

		return(NULL);
	}

	if (comp) {
#if UNIV_PAGE_SIZE_MAX <= 32768
		/* Note that for 64 KiB pages, field_value can 'wrap around'
		and the debug assertion is not valid */

		/* In the following assertion, field_value is interpreted
		as signed 16-bit integer in 2's complement arithmetics.
		If all platforms defined int16_t in the standard headers,
		the expression could be written simpler as
		(int16_t) field_value + ut_align_offset(...) < srv_page_size
		*/
		ut_ad((field_value >= 32768
		       ? field_value - 65536
		       : field_value)
		      + ut_align_offset(rec, srv_page_size)
		      < srv_page_size);
#endif
		/* There must be at least REC_N_NEW_EXTRA_BYTES + 1
		between each record. */
		ut_ad((field_value > REC_N_NEW_EXTRA_BYTES
		       && field_value < 32768)
		      || field_value < (uint16) -REC_N_NEW_EXTRA_BYTES);

		return((byte*) ut_align_down(rec, srv_page_size)
		       + ut_align_offset(rec + field_value, srv_page_size));
	} else {
		ut_ad(field_value < srv_page_size);

		return((byte*) ut_align_down(rec, srv_page_size)
		       + field_value);
	}
}

/******************************************************//**
The following function is used to get the pointer of the next chained record
on the same page.
@return pointer to the next chained record, or NULL if none */
UNIV_INLINE
rec_t*
rec_get_next_ptr(
/*=============*/
	rec_t*	rec,	/*!< in: physical record */
	ulint	comp)	/*!< in: nonzero=compact page format */
{
	return(const_cast<rec_t*>(rec_get_next_ptr_const(rec, comp)));
}

/******************************************************//**
The following function is used to get the offset of the next chained record
on the same page.
@return the page offset of the next chained record, or 0 if none */
UNIV_INLINE
ulint
rec_get_next_offs(
/*==============*/
	const rec_t*	rec,	/*!< in: physical record */
	ulint		comp)	/*!< in: nonzero=compact page format */
{
	ulint	field_value;
	compile_time_assert(REC_NEXT_MASK == 0xFFFFUL);
	compile_time_assert(REC_NEXT_SHIFT == 0);

	field_value = mach_read_from_2(rec - REC_NEXT);

	if (comp) {
#if UNIV_PAGE_SIZE_MAX <= 32768
		/* Note that for 64 KiB pages, field_value can 'wrap around'
		and the debug assertion is not valid */

		/* In the following assertion, field_value is interpreted
		as signed 16-bit integer in 2's complement arithmetics.
		If all platforms defined int16_t in the standard headers,
		the expression could be written simpler as
		(int16_t) field_value + ut_align_offset(...) < srv_page_size
		*/
		ut_ad((field_value >= 32768
		       ? field_value - 65536
		       : field_value)
		      + ut_align_offset(rec, srv_page_size)
		      < srv_page_size);
#endif
		if (field_value == 0) {

			return(0);
		}

		/* There must be at least REC_N_NEW_EXTRA_BYTES + 1
		between each record. */
		ut_ad((field_value > REC_N_NEW_EXTRA_BYTES
		       && field_value < 32768)
		      || field_value < (uint16) -REC_N_NEW_EXTRA_BYTES);

		return(ut_align_offset(rec + field_value, srv_page_size));
	} else {
		ut_ad(field_value < srv_page_size);

		return(field_value);
	}
}

/******************************************************//**
The following function is used to set the next record offset field
of an old-style record. */
UNIV_INLINE
void
rec_set_next_offs_old(
/*==================*/
	rec_t*	rec,	/*!< in: old-style physical record */
	ulint	next)	/*!< in: offset of the next record */
{
	ut_ad(srv_page_size > next);
	compile_time_assert(REC_NEXT_MASK == 0xFFFFUL);
	compile_time_assert(REC_NEXT_SHIFT == 0);
	mach_write_to_2(rec - REC_NEXT, next);
}

/******************************************************//**
The following function is used to set the next record offset field
of a new-style record. */
UNIV_INLINE
void
rec_set_next_offs_new(
/*==================*/
	rec_t*	rec,	/*!< in/out: new-style physical record */
	ulint	next)	/*!< in: offset of the next record */
{
	ulint	field_value;

	ut_ad(srv_page_size > next);

	if (!next) {
		field_value = 0;
	} else {
		/* The following two statements calculate
		next - offset_of_rec mod 64Ki, where mod is the modulo
		as a non-negative number */

		field_value = (ulint)
			((lint) next
			 - (lint) ut_align_offset(rec, srv_page_size));
		field_value &= REC_NEXT_MASK;
	}

	mach_write_to_2(rec - REC_NEXT, field_value);
}

/******************************************************//**
The following function is used to get the number of fields
in an old-style record.
@return number of data fields */
UNIV_INLINE
ulint
rec_get_n_fields_old(
/*=================*/
	const rec_t*	rec)	/*!< in: physical record */
{
	ulint	ret;

	ut_ad(rec);

	ret = rec_get_bit_field_2(rec, REC_OLD_N_FIELDS,
				  REC_OLD_N_FIELDS_MASK,
				  REC_OLD_N_FIELDS_SHIFT);
	ut_ad(ret <= REC_MAX_N_FIELDS);
	ut_ad(ret > 0);

	return(ret);
}

/******************************************************//**
The following function is used to set the number of fields
in an old-style record. */
UNIV_INLINE
void
rec_set_n_fields_old(
/*=================*/
	rec_t*	rec,		/*!< in: physical record */
	ulint	n_fields)	/*!< in: the number of fields */
{
	ut_ad(rec);
	ut_ad(n_fields <= REC_MAX_N_FIELDS);
	ut_ad(n_fields > 0);

	rec_set_bit_field_2(rec, n_fields, REC_OLD_N_FIELDS,
			    REC_OLD_N_FIELDS_MASK, REC_OLD_N_FIELDS_SHIFT);
}

/******************************************************//**
The following function is used to get the number of fields
in a record.
@return number of data fields */
UNIV_INLINE
ulint
rec_get_n_fields(
/*=============*/
	const rec_t*		rec,	/*!< in: physical record */
	const dict_index_t*	index)	/*!< in: record descriptor */
{
	ut_ad(rec);
	ut_ad(index);

	if (!dict_table_is_comp(index->table)) {
		return(rec_get_n_fields_old(rec));
	}

	switch (rec_get_status(rec)) {
	case REC_STATUS_COLUMNS_ADDED:
	case REC_STATUS_ORDINARY:
		return(dict_index_get_n_fields(index));
	case REC_STATUS_NODE_PTR:
		return(dict_index_get_n_unique_in_tree(index) + 1);
	case REC_STATUS_INFIMUM:
	case REC_STATUS_SUPREMUM:
		return(1);
	}

	ut_error;
	return(ULINT_UNDEFINED);
}

/** Confirms the n_fields of the entry is sane with comparing the other
record in the same page specified
@param[in]	index	index
@param[in]	rec	record of the same page
@param[in]	entry	index entry
@return	true if n_fields is sane */
UNIV_INLINE
bool
rec_n_fields_is_sane(
	dict_index_t*	index,
	const rec_t*	rec,
	const dtuple_t*	entry)
{
	const ulint n_fields = rec_get_n_fields(rec, index);

	return(n_fields == dtuple_get_n_fields(entry)
	       || (index->is_instant()
		   && n_fields >= index->n_core_fields)
	       /* a record for older SYS_INDEXES table
	       (missing merge_threshold column) is acceptable. */
	       || (index->table->id == DICT_INDEXES_ID
		   && n_fields == dtuple_get_n_fields(entry) - 1));
}

/******************************************************//**
The following function is used to get the number of records owned by the
previous directory record.
@return number of owned records */
UNIV_INLINE
ulint
rec_get_n_owned_old(
/*================*/
	const rec_t*	rec)	/*!< in: old-style physical record */
{
	return(rec_get_bit_field_1(rec, REC_OLD_N_OWNED,
				   REC_N_OWNED_MASK, REC_N_OWNED_SHIFT));
}

/******************************************************//**
The following function is used to set the number of owned records. */
UNIV_INLINE
void
rec_set_n_owned_old(
/*================*/
	rec_t*	rec,		/*!< in: old-style physical record */
	ulint	n_owned)	/*!< in: the number of owned */
{
	rec_set_bit_field_1(rec, n_owned, REC_OLD_N_OWNED,
			    REC_N_OWNED_MASK, REC_N_OWNED_SHIFT);
}

/******************************************************//**
The following function is used to get the number of records owned by the
previous directory record.
@return number of owned records */
UNIV_INLINE
ulint
rec_get_n_owned_new(
/*================*/
	const rec_t*	rec)	/*!< in: new-style physical record */
{
	return(rec_get_bit_field_1(rec, REC_NEW_N_OWNED,
				   REC_N_OWNED_MASK, REC_N_OWNED_SHIFT));
}

/******************************************************//**
The following function is used to set the number of owned records. */
UNIV_INLINE
void
rec_set_n_owned_new(
/*================*/
	rec_t*		rec,	/*!< in/out: new-style physical record */
	page_zip_des_t*	page_zip,/*!< in/out: compressed page, or NULL */
	ulint		n_owned)/*!< in: the number of owned */
{
	rec_set_bit_field_1(rec, n_owned, REC_NEW_N_OWNED,
			    REC_N_OWNED_MASK, REC_N_OWNED_SHIFT);
	if (page_zip && rec_get_status(rec) != REC_STATUS_SUPREMUM) {
		page_zip_rec_set_owned(page_zip, rec, n_owned);
	}
}

#ifdef UNIV_DEBUG
/** Check if the info bits are valid.
@param[in]	bits	info bits to check
@return true if valid */
inline
bool
rec_info_bits_valid(
	ulint	bits)
{
	return(0 == (bits & ~(REC_INFO_DELETED_FLAG | REC_INFO_MIN_REC_FLAG)));
}
#endif /* UNIV_DEBUG */

/******************************************************//**
The following function is used to retrieve the info bits of a record.
@return info bits */
UNIV_INLINE
ulint
rec_get_info_bits(
/*==============*/
	const rec_t*	rec,	/*!< in: physical record */
	ulint		comp)	/*!< in: nonzero=compact page format */
{
	const ulint	val = rec_get_bit_field_1(
		rec, comp ? REC_NEW_INFO_BITS : REC_OLD_INFO_BITS,
		REC_INFO_BITS_MASK, REC_INFO_BITS_SHIFT);
	ut_ad(rec_info_bits_valid(val));
	return(val);
}

/******************************************************//**
The following function is used to set the info bits of a record. */
UNIV_INLINE
void
rec_set_info_bits_old(
/*==================*/
	rec_t*	rec,	/*!< in: old-style physical record */
	ulint	bits)	/*!< in: info bits */
{
	ut_ad(rec_info_bits_valid(bits));
	rec_set_bit_field_1(rec, bits, REC_OLD_INFO_BITS,
			    REC_INFO_BITS_MASK, REC_INFO_BITS_SHIFT);
}
/******************************************************//**
The following function is used to set the info bits of a record. */
UNIV_INLINE
void
rec_set_info_bits_new(
/*==================*/
	rec_t*	rec,	/*!< in/out: new-style physical record */
	ulint	bits)	/*!< in: info bits */
{
	ut_ad(rec_info_bits_valid(bits));
	rec_set_bit_field_1(rec, bits, REC_NEW_INFO_BITS,
			    REC_INFO_BITS_MASK, REC_INFO_BITS_SHIFT);
}

/******************************************************//**
The following function is used to retrieve the info and status
bits of a record.  (Only compact records have status bits.)
@return info bits */
UNIV_INLINE
ulint
rec_get_info_and_status_bits(
/*=========================*/
	const rec_t*	rec,	/*!< in: physical record */
	ulint		comp)	/*!< in: nonzero=compact page format */
{
	ulint	bits;
	compile_time_assert(!((REC_NEW_STATUS_MASK >> REC_NEW_STATUS_SHIFT)
			      & (REC_INFO_BITS_MASK >> REC_INFO_BITS_SHIFT)));
	if (comp) {
		bits = rec_get_info_bits(rec, TRUE)
			| ulint(rec_get_status(rec));
	} else {
		bits = rec_get_info_bits(rec, FALSE);
		ut_ad(!(bits & ~(REC_INFO_BITS_MASK >> REC_INFO_BITS_SHIFT)));
	}
	return(bits);
}
/******************************************************//**
The following function is used to set the info and status
bits of a record.  (Only compact records have status bits.) */
UNIV_INLINE
void
rec_set_info_and_status_bits(
/*=========================*/
	rec_t*	rec,	/*!< in/out: physical record */
	ulint	bits)	/*!< in: info bits */
{
	compile_time_assert(!((REC_NEW_STATUS_MASK >> REC_NEW_STATUS_SHIFT)
			      & (REC_INFO_BITS_MASK >> REC_INFO_BITS_SHIFT)));
	rec_set_status(rec, bits & REC_NEW_STATUS_MASK);
	rec_set_info_bits_new(rec, bits & ~REC_NEW_STATUS_MASK);
}

/******************************************************//**
The following function tells if record is delete marked.
@return nonzero if delete marked */
UNIV_INLINE
ulint
rec_get_deleted_flag(
/*=================*/
	const rec_t*	rec,	/*!< in: physical record */
	ulint		comp)	/*!< in: nonzero=compact page format */
{
	if (comp) {
		return(rec_get_bit_field_1(rec, REC_NEW_INFO_BITS,
					   REC_INFO_DELETED_FLAG,
					   REC_INFO_BITS_SHIFT));
	} else {
		return(rec_get_bit_field_1(rec, REC_OLD_INFO_BITS,
					   REC_INFO_DELETED_FLAG,
					   REC_INFO_BITS_SHIFT));
	}
}

/******************************************************//**
The following function is used to set the deleted bit. */
UNIV_INLINE
void
rec_set_deleted_flag_old(
/*=====================*/
	rec_t*	rec,	/*!< in: old-style physical record */
	ulint	flag)	/*!< in: nonzero if delete marked */
{
	ulint	val;

	val = rec_get_info_bits(rec, FALSE);

	if (flag) {
		val |= REC_INFO_DELETED_FLAG;
	} else {
		val &= ~REC_INFO_DELETED_FLAG;
	}

	rec_set_info_bits_old(rec, val);
}

/******************************************************//**
The following function is used to set the deleted bit. */
UNIV_INLINE
void
rec_set_deleted_flag_new(
/*=====================*/
	rec_t*		rec,	/*!< in/out: new-style physical record */
	page_zip_des_t*	page_zip,/*!< in/out: compressed page, or NULL */
	ulint		flag)	/*!< in: nonzero if delete marked */
{
	ulint	val;

	val = rec_get_info_bits(rec, TRUE);

	if (flag) {
		val |= REC_INFO_DELETED_FLAG;
	} else {
		val &= ~REC_INFO_DELETED_FLAG;
	}

	rec_set_info_bits_new(rec, val);

	if (page_zip) {
		page_zip_rec_set_deleted(page_zip, rec, flag);
	}
}

/******************************************************//**
The following function tells if a new-style record is a node pointer.
@return TRUE if node pointer */
UNIV_INLINE
bool
rec_get_node_ptr_flag(
/*==================*/
	const rec_t*	rec)	/*!< in: physical record */
{
	return(REC_STATUS_NODE_PTR == rec_get_status(rec));
}

/******************************************************//**
The following function is used to get the order number
of an old-style record in the heap of the index page.
@return heap order number */
UNIV_INLINE
ulint
rec_get_heap_no_old(
/*================*/
	const rec_t*	rec)	/*!< in: physical record */
{
	return(rec_get_bit_field_2(rec, REC_OLD_HEAP_NO,
				   REC_HEAP_NO_MASK, REC_HEAP_NO_SHIFT));
}

/******************************************************//**
The following function is used to set the heap number
field in an old-style record. */
UNIV_INLINE
void
rec_set_heap_no_old(
/*================*/
	rec_t*	rec,	/*!< in: physical record */
	ulint	heap_no)/*!< in: the heap number */
{
	rec_set_bit_field_2(rec, heap_no, REC_OLD_HEAP_NO,
			    REC_HEAP_NO_MASK, REC_HEAP_NO_SHIFT);
}

/******************************************************//**
The following function is used to get the order number
of a new-style record in the heap of the index page.
@return heap order number */
UNIV_INLINE
ulint
rec_get_heap_no_new(
/*================*/
	const rec_t*	rec)	/*!< in: physical record */
{
	return(rec_get_bit_field_2(rec, REC_NEW_HEAP_NO,
				   REC_HEAP_NO_MASK, REC_HEAP_NO_SHIFT));
}

/******************************************************//**
The following function is used to set the heap number
field in a new-style record. */
UNIV_INLINE
void
rec_set_heap_no_new(
/*================*/
	rec_t*	rec,	/*!< in/out: physical record */
	ulint	heap_no)/*!< in: the heap number */
{
	rec_set_bit_field_2(rec, heap_no, REC_NEW_HEAP_NO,
			    REC_HEAP_NO_MASK, REC_HEAP_NO_SHIFT);
}

/******************************************************//**
The following function is used to test whether the data offsets in the record
are stored in one-byte or two-byte format.
@return TRUE if 1-byte form */
UNIV_INLINE
ibool
rec_get_1byte_offs_flag(
/*====================*/
	const rec_t*	rec)	/*!< in: physical record */
{
	return(rec_get_bit_field_1(rec, REC_OLD_SHORT, REC_OLD_SHORT_MASK,
				   REC_OLD_SHORT_SHIFT));
}

/******************************************************//**
The following function is used to set the 1-byte offsets flag. */
UNIV_INLINE
void
rec_set_1byte_offs_flag(
/*====================*/
	rec_t*	rec,	/*!< in: physical record */
	ibool	flag)	/*!< in: TRUE if 1byte form */
{
	ut_ad(flag <= 1);

	rec_set_bit_field_1(rec, flag, REC_OLD_SHORT, REC_OLD_SHORT_MASK,
			    REC_OLD_SHORT_SHIFT);
}

/******************************************************//**
Returns the offset of nth field end if the record is stored in the 1-byte
offsets form. If the field is SQL null, the flag is ORed in the returned
value.
@return offset of the start of the field, SQL null flag ORed */
UNIV_INLINE
uint8_t
rec_1_get_field_end_info(
/*=====================*/
	const rec_t*	rec,	/*!< in: record */
	ulint		n)	/*!< in: field index */
{
	ut_ad(rec_get_1byte_offs_flag(rec));
	ut_ad(n < rec_get_n_fields_old(rec));

	return(mach_read_from_1(rec - (REC_N_OLD_EXTRA_BYTES + n + 1)));
}

/******************************************************//**
Returns the offset of nth field end if the record is stored in the 2-byte
offsets form. If the field is SQL null, the flag is ORed in the returned
value.
@return offset of the start of the field, SQL null flag and extern
storage flag ORed */
UNIV_INLINE
ulint
rec_2_get_field_end_info(
/*=====================*/
	const rec_t*	rec,	/*!< in: record */
	ulint		n)	/*!< in: field index */
{
	ut_ad(!rec_get_1byte_offs_flag(rec));
	ut_ad(n < rec_get_n_fields_old(rec));

	return(mach_read_from_2(rec - (REC_N_OLD_EXTRA_BYTES + 2 * n + 2)));
}

/******************************************************//**
Returns nonzero if the field is stored off-page.
@retval 0 if the field is stored in-page
@retval REC_2BYTE_EXTERN_MASK if the field is stored externally */
UNIV_INLINE
ulint
rec_2_is_field_extern(
/*==================*/
	const rec_t*	rec,	/*!< in: record */
	ulint		n)	/*!< in: field index */
{
	return(rec_2_get_field_end_info(rec, n) & REC_2BYTE_EXTERN_MASK);
}

<<<<<<< HEAD
=======
/* Get the base address of offsets.  The extra_size is stored at
this position, and following positions hold the end offsets of
the fields. */
#define rec_offs_base(offsets) (offsets + REC_OFFS_HEADER_SIZE)

/**********************************************************//**
The following function returns the number of allocated elements
for an array of offsets.
@return number of elements */
UNIV_INLINE
ulint
rec_offs_get_n_alloc(
/*=================*/
	const offset_t*	offsets)/*!< in: array for rec_get_offsets() */
{
	ulint	n_alloc;
	ut_ad(offsets);
	n_alloc = offsets[0];
	ut_ad(n_alloc > REC_OFFS_HEADER_SIZE);
	UNIV_MEM_ASSERT_W(offsets, n_alloc * sizeof *offsets);
	return(n_alloc);
}

>>>>>>> f0aa073f
/**********************************************************//**
The following function sets the number of allocated elements
for an array of offsets. */
UNIV_INLINE
void
rec_offs_set_n_alloc(
/*=================*/
	offset_t*offsets,	/*!< out: array for rec_get_offsets(),
				must be allocated */
	ulint	n_alloc)	/*!< in: number of elements */
{
	ut_ad(n_alloc > REC_OFFS_HEADER_SIZE);
	UNIV_MEM_ALLOC(offsets, n_alloc * sizeof *offsets);
	offsets[0] = static_cast<offset_t>(n_alloc);
}

<<<<<<< HEAD
=======
/**********************************************************//**
The following function returns the number of fields in a record.
@return number of fields */
UNIV_INLINE
ulint
rec_offs_n_fields(
/*==============*/
	const offset_t*	offsets)/*!< in: array returned by rec_get_offsets() */
{
	ulint	n_fields;
	ut_ad(offsets);
	n_fields = offsets[1];
	ut_ad(n_fields > 0);
	ut_ad(n_fields <= REC_MAX_N_FIELDS);
	ut_ad(n_fields + REC_OFFS_HEADER_SIZE
	      <= rec_offs_get_n_alloc(offsets));
	return(n_fields);
}

/************************************************************//**
Validates offsets returned by rec_get_offsets().
@return TRUE if valid */
UNIV_INLINE
ibool
rec_offs_validate(
/*==============*/
	const rec_t*		rec,	/*!< in: record or NULL */
	const dict_index_t*	index,	/*!< in: record descriptor or NULL */
	const offset_t*		offsets)/*!< in: array returned by
					rec_get_offsets() */
{
	ulint	i	= rec_offs_n_fields(offsets);
	ulint	last	= ULINT_MAX;
	bool	comp	= rec_offs_base(offsets)[0] & REC_OFFS_COMPACT;

	if (rec) {
		ut_ad(!memcmp(&rec, &offsets[RECORD_OFFSET], sizeof(rec)));
		if (!comp) {
			ut_a(rec_get_n_fields_old(rec) >= i);
		}
	}
	if (index) {
		ulint max_n_fields;
		ut_ad(!memcmp(&index, &offsets[INDEX_OFFSET], sizeof(index)));
		max_n_fields = ut_max(
			dict_index_get_n_fields(index),
			dict_index_get_n_unique_in_tree(index) + 1);
		if (comp && rec) {
			switch (rec_get_status(rec)) {
			case REC_STATUS_ORDINARY:
				break;
			case REC_STATUS_NODE_PTR:
				max_n_fields = dict_index_get_n_unique_in_tree(
					index) + 1;
				break;
			case REC_STATUS_INFIMUM:
			case REC_STATUS_SUPREMUM:
				max_n_fields = 1;
				break;
			default:
				ut_error;
			}
		}
		/* index->n_def == 0 for dummy indexes if !comp */
		ut_a(!comp || index->n_def);
		ut_a(!index->n_def || i <= max_n_fields);
	}
	while (i--) {
		offset_t curr = get_value(rec_offs_base(offsets)[1 + i]);
		ut_a(curr <= last);
		last = curr;
	}
	return(TRUE);
}
#ifdef UNIV_DEBUG
/************************************************************//**
Updates debug data in offsets, in order to avoid bogus
rec_offs_validate() failures. */
UNIV_INLINE
void
rec_offs_make_valid(
/*================*/
	const rec_t*		rec,	/*!< in: record */
	const dict_index_t*	index,	/*!< in: record descriptor */
	offset_t*		offsets)/*!< in: array returned by
					rec_get_offsets() */
{
	ut_ad(rec);
	ut_ad(index);
	ut_ad(offsets);
	ut_ad(rec_get_n_fields(rec, index) >= rec_offs_n_fields(offsets));
	memcpy(&offsets[RECORD_OFFSET], &rec, sizeof(rec));
	memcpy(&offsets[INDEX_OFFSET], &index, sizeof(index));
}
#endif /* UNIV_DEBUG */

>>>>>>> f0aa073f
/************************************************************//**
The following function is used to get an offset to the nth
data field in a record.
@return offset from the origin of rec */
UNIV_INLINE
offset_t
rec_get_nth_field_offs(
/*===================*/
	const offset_t*	offsets,/*!< in: array returned by rec_get_offsets() */
	ulint		n,	/*!< in: index of the field */
	ulint*		len)	/*!< out: length of the field; UNIV_SQL_NULL
				if SQL null; UNIV_SQL_DEFAULT is default value */
{
	ut_ad(n < rec_offs_n_fields(offsets));

	offset_t offs = n == 0 ? 0 : get_value(rec_offs_base(offsets)[n]);
	offset_t next_offs = rec_offs_base(offsets)[1 + n];

<<<<<<< HEAD
	if (length & REC_OFFS_SQL_NULL) {
		length = UNIV_SQL_NULL;
	} else if (length & REC_OFFS_DEFAULT) {
		length = UNIV_SQL_DEFAULT;
=======
	if (get_type(next_offs) == SQL_NULL) {
		*len = UNIV_SQL_NULL;
>>>>>>> f0aa073f
	} else {

		*len = get_value(next_offs) - offs;
	}

	return(offs);
}

/******************************************************//**
<<<<<<< HEAD
=======
Determine if the offsets are for a record in the new
compact format.
@return nonzero if compact format */
UNIV_INLINE
ulint
rec_offs_comp(
/*==========*/
	const offset_t*	offsets)/*!< in: array returned by rec_get_offsets() */
{
	ut_ad(rec_offs_validate(NULL, NULL, offsets));
	return(*rec_offs_base(offsets) & REC_OFFS_COMPACT);
}

/******************************************************//**
Determine if the offsets are for a record containing
externally stored columns.
@return nonzero if externally stored */
UNIV_INLINE
ulint
rec_offs_any_extern(
/*================*/
	const offset_t*	offsets)/*!< in: array returned by rec_get_offsets() */
{
	ut_ad(rec_offs_validate(NULL, NULL, offsets));
	return(*rec_offs_base(offsets) & REC_OFFS_EXTERNAL);
}

/******************************************************//**
>>>>>>> f0aa073f
Determine if the offsets are for a record containing null BLOB pointers.
@return first field containing a null BLOB pointer, or NULL if none found */
UNIV_INLINE
const byte*
rec_offs_any_null_extern(
/*=====================*/
	const rec_t*	rec,		/*!< in: record */
	const offset_t*	offsets)	/*!< in: rec_get_offsets(rec) */
{
	ulint	i;
	ut_ad(rec_offs_validate(rec, NULL, offsets));

	if (!rec_offs_any_extern(offsets)) {
		return(NULL);
	}

	for (i = 0; i < rec_offs_n_fields(offsets); i++) {
		if (rec_offs_nth_extern(offsets, i)) {
			ulint		len;
			const byte*	field
				= rec_get_nth_field(rec, offsets, i, &len);

			ut_a(len >= BTR_EXTERN_FIELD_REF_SIZE);
			if (!memcmp(field + len
				    - BTR_EXTERN_FIELD_REF_SIZE,
				    field_ref_zero,
				    BTR_EXTERN_FIELD_REF_SIZE)) {
				return(field);
			}
		}
	}

	return(NULL);
}

/******************************************************//**
<<<<<<< HEAD
=======
Returns nonzero if the extern bit is set in nth field of rec.
@return nonzero if externally stored */
UNIV_INLINE
ulint
rec_offs_nth_extern(
/*================*/
	const offset_t*	offsets,/*!< in: array returned by rec_get_offsets() */
	ulint		n)	/*!< in: nth field */
{
	ut_ad(rec_offs_validate(NULL, NULL, offsets));
	ut_ad(n < rec_offs_n_fields(offsets));
	return get_type(rec_offs_base(offsets)[1 + n]) == STORED_OFFPAGE;
}

/******************************************************//**
Returns nonzero if the SQL NULL bit is set in nth field of rec.
@return nonzero if SQL NULL */
UNIV_INLINE
ulint
rec_offs_nth_sql_null(
/*==================*/
	const offset_t*	offsets,/*!< in: array returned by rec_get_offsets() */
	ulint		n)	/*!< in: nth field */
{
	ut_ad(rec_offs_validate(NULL, NULL, offsets));
	ut_ad(n < rec_offs_n_fields(offsets));
	return get_type(rec_offs_base(offsets)[1 + n]) == SQL_NULL;
}

/******************************************************//**
>>>>>>> f0aa073f
Gets the physical size of a field.
@return length of field */
UNIV_INLINE
ulint
rec_offs_nth_size(
/*==============*/
	const offset_t*	offsets,/*!< in: array returned by rec_get_offsets() */
	ulint		n)	/*!< in: nth field */
{
	ut_ad(rec_offs_validate(NULL, NULL, offsets));
	ut_ad(n < rec_offs_n_fields(offsets));
	if (!n) {
		return get_value(rec_offs_base(offsets)[1 + n]);
	}
	return get_value((rec_offs_base(offsets)[1 + n]))
	       - get_value(rec_offs_base(offsets)[n]);
}

/******************************************************//**
Returns the number of extern bits set in a record.
@return number of externally stored fields */
UNIV_INLINE
ulint
rec_offs_n_extern(
/*==============*/
	const offset_t*	offsets)/*!< in: array returned by rec_get_offsets() */
{
	ulint	n = 0;

	if (rec_offs_any_extern(offsets)) {
		ulint	i;

		for (i = rec_offs_n_fields(offsets); i--; ) {
			if (rec_offs_nth_extern(offsets, i)) {
				n++;
			}
		}
	}

	return(n);
}

/******************************************************//**
Returns the offset of n - 1th field end if the record is stored in the 1-byte
offsets form. If the field is SQL null, the flag is ORed in the returned
value. This function and the 2-byte counterpart are defined here because the
C-compiler was not able to sum negative and positive constant offsets, and
warned of constant arithmetic overflow within the compiler.
@return offset of the start of the PREVIOUS field, SQL null flag ORed */
UNIV_INLINE
ulint
rec_1_get_prev_field_end_info(
/*==========================*/
	const rec_t*	rec,	/*!< in: record */
	ulint		n)	/*!< in: field index */
{
	ut_ad(rec_get_1byte_offs_flag(rec));
	ut_ad(n <= rec_get_n_fields_old(rec));

	return(mach_read_from_1(rec - (REC_N_OLD_EXTRA_BYTES + n)));
}

/******************************************************//**
Returns the offset of n - 1th field end if the record is stored in the 2-byte
offsets form. If the field is SQL null, the flag is ORed in the returned
value.
@return offset of the start of the PREVIOUS field, SQL null flag ORed */
UNIV_INLINE
ulint
rec_2_get_prev_field_end_info(
/*==========================*/
	const rec_t*	rec,	/*!< in: record */
	ulint		n)	/*!< in: field index */
{
	ut_ad(!rec_get_1byte_offs_flag(rec));
	ut_ad(n <= rec_get_n_fields_old(rec));

	return(mach_read_from_2(rec - (REC_N_OLD_EXTRA_BYTES + 2 * n)));
}

/******************************************************//**
Sets the field end info for the nth field if the record is stored in the
1-byte format. */
UNIV_INLINE
void
rec_1_set_field_end_info(
/*=====================*/
	rec_t*	rec,	/*!< in: record */
	ulint	n,	/*!< in: field index */
	ulint	info)	/*!< in: value to set */
{
	ut_ad(rec_get_1byte_offs_flag(rec));
	ut_ad(n < rec_get_n_fields_old(rec));

	mach_write_to_1(rec - (REC_N_OLD_EXTRA_BYTES + n + 1), info);
}

/******************************************************//**
Sets the field end info for the nth field if the record is stored in the
2-byte format. */
UNIV_INLINE
void
rec_2_set_field_end_info(
/*=====================*/
	rec_t*	rec,	/*!< in: record */
	ulint	n,	/*!< in: field index */
	ulint	info)	/*!< in: value to set */
{
	ut_ad(!rec_get_1byte_offs_flag(rec));
	ut_ad(n < rec_get_n_fields_old(rec));

	mach_write_to_2(rec - (REC_N_OLD_EXTRA_BYTES + 2 * n + 2), info);
}

/******************************************************//**
Returns the offset of nth field start if the record is stored in the 1-byte
offsets form.
@return offset of the start of the field */
UNIV_INLINE
ulint
rec_1_get_field_start_offs(
/*=======================*/
	const rec_t*	rec,	/*!< in: record */
	ulint		n)	/*!< in: field index */
{
	ut_ad(rec_get_1byte_offs_flag(rec));
	ut_ad(n <= rec_get_n_fields_old(rec));

	if (n == 0) {

		return(0);
	}

	return(rec_1_get_prev_field_end_info(rec, n)
	       & ~REC_1BYTE_SQL_NULL_MASK);
}

/******************************************************//**
Returns the offset of nth field start if the record is stored in the 2-byte
offsets form.
@return offset of the start of the field */
UNIV_INLINE
ulint
rec_2_get_field_start_offs(
/*=======================*/
	const rec_t*	rec,	/*!< in: record */
	ulint		n)	/*!< in: field index */
{
	ut_ad(!rec_get_1byte_offs_flag(rec));
	ut_ad(n <= rec_get_n_fields_old(rec));

	if (n == 0) {

		return(0);
	}

	return(rec_2_get_prev_field_end_info(rec, n)
	       & ~(REC_2BYTE_SQL_NULL_MASK | REC_2BYTE_EXTERN_MASK));
}

/******************************************************//**
The following function is used to read the offset of the start of a data field
in the record. The start of an SQL null field is the end offset of the
previous non-null field, or 0, if none exists. If n is the number of the last
field + 1, then the end offset of the last field is returned.
@return offset of the start of the field */
UNIV_INLINE
ulint
rec_get_field_start_offs(
/*=====================*/
	const rec_t*	rec,	/*!< in: record */
	ulint		n)	/*!< in: field index */
{
	ut_ad(rec);
	ut_ad(n <= rec_get_n_fields_old(rec));

	if (n == 0) {

		return(0);
	}

	if (rec_get_1byte_offs_flag(rec)) {

		return(rec_1_get_field_start_offs(rec, n));
	}

	return(rec_2_get_field_start_offs(rec, n));
}

/************************************************************//**
Gets the physical size of an old-style field.
Also an SQL null may have a field of size > 0,
if the data type is of a fixed size.
@return field size in bytes */
UNIV_INLINE
ulint
rec_get_nth_field_size(
/*===================*/
	const rec_t*	rec,	/*!< in: record */
	ulint		n)	/*!< in: index of the field */
{
	ulint	os;
	ulint	next_os;

	os = rec_get_field_start_offs(rec, n);
	next_os = rec_get_field_start_offs(rec, n + 1);

	ut_ad(next_os - os < srv_page_size);

	return(next_os - os);
}

/***********************************************************//**
This is used to modify the value of an already existing field in a record.
The previous value must have exactly the same size as the new value. If len
is UNIV_SQL_NULL then the field is treated as an SQL null.
For records in ROW_FORMAT=COMPACT (new-style records), len must not be
UNIV_SQL_NULL unless the field already is SQL null. */
UNIV_INLINE
void
rec_set_nth_field(
/*==============*/
	rec_t*		rec,	/*!< in: record */
	const offset_t*	offsets,/*!< in: array returned by rec_get_offsets() */
	ulint		n,	/*!< in: index number of the field */
	const void*	data,	/*!< in: pointer to the data
				if not SQL null */
	ulint		len)	/*!< in: length of the data or UNIV_SQL_NULL */
{
	byte*	data2;
	ulint	len2;

	ut_ad(rec_offs_validate(rec, NULL, offsets));
	ut_ad(!rec_offs_nth_default(offsets, n));

	if (len == UNIV_SQL_NULL) {
		if (!rec_offs_nth_sql_null(offsets, n)) {
			ut_a(!rec_offs_comp(offsets));
			rec_set_nth_field_sql_null(rec, n);
		}

		return;
	}

	data2 = (byte*)rec_get_nth_field(rec, offsets, n, &len2);
	if (len2 == UNIV_SQL_NULL) {
		ut_ad(!rec_offs_comp(offsets));
		rec_set_nth_field_null_bit(rec, n, FALSE);
		ut_ad(len == rec_get_nth_field_size(rec, n));
	} else {
		ut_ad(len2 == len);
	}

	ut_memcpy(data2, data, len);
}

/**********************************************************//**
The following function returns the data size of an old-style physical
record, that is the sum of field lengths. SQL null fields
are counted as length 0 fields. The value returned by the function
is the distance from record origin to record end in bytes.
@return size */
UNIV_INLINE
ulint
rec_get_data_size_old(
/*==================*/
	const rec_t*	rec)	/*!< in: physical record */
{
	ut_ad(rec);

	return(rec_get_field_start_offs(rec, rec_get_n_fields_old(rec)));
}

/**********************************************************//**
The following function sets the number of fields in offsets. */
UNIV_INLINE
void
rec_offs_set_n_fields(
/*==================*/
	offset_t*	offsets,	/*!< in/out: array returned by
				rec_get_offsets() */
	ulint		n_fields)	/*!< in: number of fields */
{
	ut_ad(offsets);
	ut_ad(n_fields > 0);
	ut_ad(n_fields <= REC_MAX_N_FIELDS);
	ut_ad(n_fields + REC_OFFS_HEADER_SIZE
	      <= rec_offs_get_n_alloc(offsets));
	offsets[1] = static_cast<offset_t>(n_fields);
}

/**********************************************************//**
The following function returns the data size of a physical
record, that is the sum of field lengths. SQL null fields
are counted as length 0 fields. The value returned by the function
is the distance from record origin to record end in bytes.
@return size */
UNIV_INLINE
ulint
rec_offs_data_size(
/*===============*/
	const offset_t*	offsets)/*!< in: array returned by rec_get_offsets() */
{
	ulint	size;

	ut_ad(rec_offs_validate(NULL, NULL, offsets));
<<<<<<< HEAD
	size = rec_offs_base(offsets)[rec_offs_n_fields(offsets)]
		& REC_OFFS_MASK;
	ut_ad(size < srv_page_size);
=======
	size = get_value(rec_offs_base(offsets)[rec_offs_n_fields(offsets)]);
	ut_ad(size < UNIV_PAGE_SIZE);
>>>>>>> f0aa073f
	return(size);
}

/**********************************************************//**
Returns the total size of record minus data size of record. The value
returned by the function is the distance from record start to record origin
in bytes.
@return size */
UNIV_INLINE
ulint
rec_offs_extra_size(
/*================*/
	const offset_t*	offsets)/*!< in: array returned by rec_get_offsets() */
{
	ulint	size;
	ut_ad(rec_offs_validate(NULL, NULL, offsets));
	size = *rec_offs_base(offsets) & REC_OFFS_MASK;
	ut_ad(size < srv_page_size);
	return(size);
}

/**********************************************************//**
Returns the total size of a physical record.
@return size */
UNIV_INLINE
ulint
rec_offs_size(
/*==========*/
	const offset_t*	offsets)/*!< in: array returned by rec_get_offsets() */
{
	return(rec_offs_data_size(offsets) + rec_offs_extra_size(offsets));
}

#ifdef UNIV_DEBUG
/**********************************************************//**
Returns a pointer to the end of the record.
@return pointer to end */
UNIV_INLINE
byte*
rec_get_end(
/*========*/
	const rec_t*	rec,	/*!< in: pointer to record */
	const offset_t*	offsets)/*!< in: array returned by rec_get_offsets() */
{
	ut_ad(rec_offs_validate(rec, NULL, offsets));
	return(const_cast<rec_t*>(rec + rec_offs_data_size(offsets)));
}

/**********************************************************//**
Returns a pointer to the start of the record.
@return pointer to start */
UNIV_INLINE
byte*
rec_get_start(
/*==========*/
	const rec_t*	rec,	/*!< in: pointer to record */
	const offset_t*	offsets)/*!< in: array returned by rec_get_offsets() */
{
	ut_ad(rec_offs_validate(rec, NULL, offsets));
	return(const_cast<rec_t*>(rec - rec_offs_extra_size(offsets)));
}
#endif /* UNIV_DEBUG */

/** Copy a physical record to a buffer.
@param[in]	buf	buffer
@param[in]	rec	physical record
@param[in]	offsets	array returned by rec_get_offsets()
@return pointer to the origin of the copy */
UNIV_INLINE
rec_t*
rec_copy(
	void*		buf,
	const rec_t*	rec,
	const offset_t*	offsets)
{
	ulint	extra_len;
	ulint	data_len;

	ut_ad(rec != NULL);
	ut_ad(buf != NULL);
	ut_ad(rec_offs_validate(rec, NULL, offsets));
	ut_ad(rec_validate(rec, offsets));

	extra_len = rec_offs_extra_size(offsets);
	data_len = rec_offs_data_size(offsets);

	ut_memcpy(buf, rec - extra_len, extra_len + data_len);

	return((byte*) buf + extra_len);
}

/**********************************************************//**
Returns the extra size of an old-style physical record if we know its
data size and number of fields.
@return extra size */
UNIV_INLINE
ulint
rec_get_converted_extra_size(
/*=========================*/
	ulint	data_size,	/*!< in: data size */
	ulint	n_fields,	/*!< in: number of fields */
	ulint	n_ext)		/*!< in: number of externally stored columns */
{
	if (!n_ext && data_size <= REC_1BYTE_OFFS_LIMIT) {

		return(REC_N_OLD_EXTRA_BYTES + n_fields);
	}

	return(REC_N_OLD_EXTRA_BYTES + 2 * n_fields);
}

/**********************************************************//**
The following function returns the size of a data tuple when converted to
a physical record.
@return size */
UNIV_INLINE
ulint
rec_get_converted_size(
/*===================*/
	dict_index_t*	index,	/*!< in: record descriptor */
	const dtuple_t*	dtuple,	/*!< in: data tuple */
	ulint		n_ext)	/*!< in: number of externally stored columns */
{
	ulint	data_size;
	ulint	extra_size;

	ut_ad(dtuple_check_typed(dtuple));
#ifdef UNIV_DEBUG
	if (dict_index_is_ibuf(index)) {
		ut_ad(dtuple->n_fields > 1);
	} else if ((dtuple_get_info_bits(dtuple) & REC_NEW_STATUS_MASK)
		   == REC_STATUS_NODE_PTR) {
		ut_ad(dtuple->n_fields
		      == dict_index_get_n_unique_in_tree_nonleaf(index) + 1);
	} else if (index->table->id == DICT_INDEXES_ID) {
		/* The column SYS_INDEXES.MERGE_THRESHOLD was
		instantly added in MariaDB 10.2.2 (MySQL 5.7). */
		ut_ad(index->n_fields == DICT_NUM_FIELDS__SYS_INDEXES);
		ut_ad(dtuple->n_fields == DICT_NUM_FIELDS__SYS_INDEXES
		      || dtuple->n_fields
		      == DICT_FLD__SYS_INDEXES__MERGE_THRESHOLD);
	} else {
		ut_ad(dtuple->n_fields >= index->n_core_fields);
		ut_ad(dtuple->n_fields <= index->n_fields);
	}
#endif

	if (dict_table_is_comp(index->table)) {
		return(rec_get_converted_size_comp(
			       index,
			       static_cast<rec_comp_status_t>(
				       dtuple->info_bits
				       & REC_NEW_STATUS_MASK),
			       dtuple->fields,
			       dtuple->n_fields, NULL));
	}

	data_size = dtuple_get_data_size(dtuple, 0);

	extra_size = rec_get_converted_extra_size(
		data_size, dtuple_get_n_fields(dtuple), n_ext);

	return(data_size + extra_size);
<<<<<<< HEAD
=======
}

/** Fold a prefix of a physical record.
@param[in]	rec		index record
@param[in]	offsets		return value of rec_get_offsets()
@param[in]	n_fields	number of complete fields to fold
@param[in]	n_bytes		number of bytes to fold in the last field
@param[in]	index_id	index tree ID
@return the folded value */
UNIV_INLINE
ulint
rec_fold(
	const rec_t*	rec,
	const offset_t*	offsets,
	ulint		n_fields,
	ulint		n_bytes,
	index_id_t	tree_id)
{
	ulint		i;
	const byte*	data;
	ulint		len;
	ulint		fold;
	ulint		n_fields_rec;

	ut_ad(rec_offs_validate(rec, NULL, offsets));
	ut_ad(rec_validate(rec, offsets));
	ut_ad(n_fields > 0 || n_bytes > 0);

	n_fields_rec = rec_offs_n_fields(offsets);
	ut_ad(n_fields <= n_fields_rec);
	ut_ad(n_fields < n_fields_rec || n_bytes == 0);

	if (n_fields > n_fields_rec) {
		n_fields = n_fields_rec;
	}

	if (n_fields == n_fields_rec) {
		n_bytes = 0;
	}

	fold = ut_fold_ull(tree_id);

	for (i = 0; i < n_fields; i++) {
		data = rec_get_nth_field(rec, offsets, i, &len);

		if (len != UNIV_SQL_NULL) {
			fold = ut_fold_ulint_pair(fold,
						  ut_fold_binary(data, len));
		}
	}

	if (n_bytes > 0) {
		data = rec_get_nth_field(rec, offsets, i, &len);

		if (len != UNIV_SQL_NULL) {
			if (len > n_bytes) {
				len = n_bytes;
			}

			fold = ut_fold_ulint_pair(fold,
						  ut_fold_binary(data, len));
		}
	}

	return(fold);
>>>>>>> f0aa073f
}<|MERGE_RESOLUTION|>--- conflicted
+++ resolved
@@ -835,7 +835,7 @@
 @return offset of the start of the field, SQL null flag and extern
 storage flag ORed */
 UNIV_INLINE
-ulint
+uint16_t
 rec_2_get_field_end_info(
 /*=====================*/
 	const rec_t*	rec,	/*!< in: record */
@@ -861,32 +861,6 @@
 	return(rec_2_get_field_end_info(rec, n) & REC_2BYTE_EXTERN_MASK);
 }
 
-<<<<<<< HEAD
-=======
-/* Get the base address of offsets.  The extra_size is stored at
-this position, and following positions hold the end offsets of
-the fields. */
-#define rec_offs_base(offsets) (offsets + REC_OFFS_HEADER_SIZE)
-
-/**********************************************************//**
-The following function returns the number of allocated elements
-for an array of offsets.
-@return number of elements */
-UNIV_INLINE
-ulint
-rec_offs_get_n_alloc(
-/*=================*/
-	const offset_t*	offsets)/*!< in: array for rec_get_offsets() */
-{
-	ulint	n_alloc;
-	ut_ad(offsets);
-	n_alloc = offsets[0];
-	ut_ad(n_alloc > REC_OFFS_HEADER_SIZE);
-	UNIV_MEM_ASSERT_W(offsets, n_alloc * sizeof *offsets);
-	return(n_alloc);
-}
-
->>>>>>> f0aa073f
 /**********************************************************//**
 The following function sets the number of allocated elements
 for an array of offsets. */
@@ -903,105 +877,6 @@
 	offsets[0] = static_cast<offset_t>(n_alloc);
 }
 
-<<<<<<< HEAD
-=======
-/**********************************************************//**
-The following function returns the number of fields in a record.
-@return number of fields */
-UNIV_INLINE
-ulint
-rec_offs_n_fields(
-/*==============*/
-	const offset_t*	offsets)/*!< in: array returned by rec_get_offsets() */
-{
-	ulint	n_fields;
-	ut_ad(offsets);
-	n_fields = offsets[1];
-	ut_ad(n_fields > 0);
-	ut_ad(n_fields <= REC_MAX_N_FIELDS);
-	ut_ad(n_fields + REC_OFFS_HEADER_SIZE
-	      <= rec_offs_get_n_alloc(offsets));
-	return(n_fields);
-}
-
-/************************************************************//**
-Validates offsets returned by rec_get_offsets().
-@return TRUE if valid */
-UNIV_INLINE
-ibool
-rec_offs_validate(
-/*==============*/
-	const rec_t*		rec,	/*!< in: record or NULL */
-	const dict_index_t*	index,	/*!< in: record descriptor or NULL */
-	const offset_t*		offsets)/*!< in: array returned by
-					rec_get_offsets() */
-{
-	ulint	i	= rec_offs_n_fields(offsets);
-	ulint	last	= ULINT_MAX;
-	bool	comp	= rec_offs_base(offsets)[0] & REC_OFFS_COMPACT;
-
-	if (rec) {
-		ut_ad(!memcmp(&rec, &offsets[RECORD_OFFSET], sizeof(rec)));
-		if (!comp) {
-			ut_a(rec_get_n_fields_old(rec) >= i);
-		}
-	}
-	if (index) {
-		ulint max_n_fields;
-		ut_ad(!memcmp(&index, &offsets[INDEX_OFFSET], sizeof(index)));
-		max_n_fields = ut_max(
-			dict_index_get_n_fields(index),
-			dict_index_get_n_unique_in_tree(index) + 1);
-		if (comp && rec) {
-			switch (rec_get_status(rec)) {
-			case REC_STATUS_ORDINARY:
-				break;
-			case REC_STATUS_NODE_PTR:
-				max_n_fields = dict_index_get_n_unique_in_tree(
-					index) + 1;
-				break;
-			case REC_STATUS_INFIMUM:
-			case REC_STATUS_SUPREMUM:
-				max_n_fields = 1;
-				break;
-			default:
-				ut_error;
-			}
-		}
-		/* index->n_def == 0 for dummy indexes if !comp */
-		ut_a(!comp || index->n_def);
-		ut_a(!index->n_def || i <= max_n_fields);
-	}
-	while (i--) {
-		offset_t curr = get_value(rec_offs_base(offsets)[1 + i]);
-		ut_a(curr <= last);
-		last = curr;
-	}
-	return(TRUE);
-}
-#ifdef UNIV_DEBUG
-/************************************************************//**
-Updates debug data in offsets, in order to avoid bogus
-rec_offs_validate() failures. */
-UNIV_INLINE
-void
-rec_offs_make_valid(
-/*================*/
-	const rec_t*		rec,	/*!< in: record */
-	const dict_index_t*	index,	/*!< in: record descriptor */
-	offset_t*		offsets)/*!< in: array returned by
-					rec_get_offsets() */
-{
-	ut_ad(rec);
-	ut_ad(index);
-	ut_ad(offsets);
-	ut_ad(rec_get_n_fields(rec, index) >= rec_offs_n_fields(offsets));
-	memcpy(&offsets[RECORD_OFFSET], &rec, sizeof(rec));
-	memcpy(&offsets[INDEX_OFFSET], &index, sizeof(index));
-}
-#endif /* UNIV_DEBUG */
-
->>>>>>> f0aa073f
 /************************************************************//**
 The following function is used to get an offset to the nth
 data field in a record.
@@ -1020,17 +895,11 @@
 	offset_t offs = n == 0 ? 0 : get_value(rec_offs_base(offsets)[n]);
 	offset_t next_offs = rec_offs_base(offsets)[1 + n];
 
-<<<<<<< HEAD
-	if (length & REC_OFFS_SQL_NULL) {
-		length = UNIV_SQL_NULL;
-	} else if (length & REC_OFFS_DEFAULT) {
-		length = UNIV_SQL_DEFAULT;
-=======
 	if (get_type(next_offs) == SQL_NULL) {
 		*len = UNIV_SQL_NULL;
->>>>>>> f0aa073f
+	} else if (get_type(next_offs) == DEFAULT) {
+		*len = UNIV_SQL_DEFAULT;
 	} else {
-
 		*len = get_value(next_offs) - offs;
 	}
 
@@ -1038,37 +907,6 @@
 }
 
 /******************************************************//**
-<<<<<<< HEAD
-=======
-Determine if the offsets are for a record in the new
-compact format.
-@return nonzero if compact format */
-UNIV_INLINE
-ulint
-rec_offs_comp(
-/*==========*/
-	const offset_t*	offsets)/*!< in: array returned by rec_get_offsets() */
-{
-	ut_ad(rec_offs_validate(NULL, NULL, offsets));
-	return(*rec_offs_base(offsets) & REC_OFFS_COMPACT);
-}
-
-/******************************************************//**
-Determine if the offsets are for a record containing
-externally stored columns.
-@return nonzero if externally stored */
-UNIV_INLINE
-ulint
-rec_offs_any_extern(
-/*================*/
-	const offset_t*	offsets)/*!< in: array returned by rec_get_offsets() */
-{
-	ut_ad(rec_offs_validate(NULL, NULL, offsets));
-	return(*rec_offs_base(offsets) & REC_OFFS_EXTERNAL);
-}
-
-/******************************************************//**
->>>>>>> f0aa073f
 Determine if the offsets are for a record containing null BLOB pointers.
 @return first field containing a null BLOB pointer, or NULL if none found */
 UNIV_INLINE
@@ -1105,39 +943,6 @@
 }
 
 /******************************************************//**
-<<<<<<< HEAD
-=======
-Returns nonzero if the extern bit is set in nth field of rec.
-@return nonzero if externally stored */
-UNIV_INLINE
-ulint
-rec_offs_nth_extern(
-/*================*/
-	const offset_t*	offsets,/*!< in: array returned by rec_get_offsets() */
-	ulint		n)	/*!< in: nth field */
-{
-	ut_ad(rec_offs_validate(NULL, NULL, offsets));
-	ut_ad(n < rec_offs_n_fields(offsets));
-	return get_type(rec_offs_base(offsets)[1 + n]) == STORED_OFFPAGE;
-}
-
-/******************************************************//**
-Returns nonzero if the SQL NULL bit is set in nth field of rec.
-@return nonzero if SQL NULL */
-UNIV_INLINE
-ulint
-rec_offs_nth_sql_null(
-/*==================*/
-	const offset_t*	offsets,/*!< in: array returned by rec_get_offsets() */
-	ulint		n)	/*!< in: nth field */
-{
-	ut_ad(rec_offs_validate(NULL, NULL, offsets));
-	ut_ad(n < rec_offs_n_fields(offsets));
-	return get_type(rec_offs_base(offsets)[1 + n]) == SQL_NULL;
-}
-
-/******************************************************//**
->>>>>>> f0aa073f
 Gets the physical size of a field.
 @return length of field */
 UNIV_INLINE
@@ -1444,14 +1249,8 @@
 	ulint	size;
 
 	ut_ad(rec_offs_validate(NULL, NULL, offsets));
-<<<<<<< HEAD
-	size = rec_offs_base(offsets)[rec_offs_n_fields(offsets)]
-		& REC_OFFS_MASK;
+	size = get_value(rec_offs_base(offsets)[rec_offs_n_fields(offsets)]);
 	ut_ad(size < srv_page_size);
-=======
-	size = get_value(rec_offs_base(offsets)[rec_offs_n_fields(offsets)]);
-	ut_ad(size < UNIV_PAGE_SIZE);
->>>>>>> f0aa073f
 	return(size);
 }
 
@@ -1615,72 +1414,4 @@
 		data_size, dtuple_get_n_fields(dtuple), n_ext);
 
 	return(data_size + extra_size);
-<<<<<<< HEAD
-=======
-}
-
-/** Fold a prefix of a physical record.
-@param[in]	rec		index record
-@param[in]	offsets		return value of rec_get_offsets()
-@param[in]	n_fields	number of complete fields to fold
-@param[in]	n_bytes		number of bytes to fold in the last field
-@param[in]	index_id	index tree ID
-@return the folded value */
-UNIV_INLINE
-ulint
-rec_fold(
-	const rec_t*	rec,
-	const offset_t*	offsets,
-	ulint		n_fields,
-	ulint		n_bytes,
-	index_id_t	tree_id)
-{
-	ulint		i;
-	const byte*	data;
-	ulint		len;
-	ulint		fold;
-	ulint		n_fields_rec;
-
-	ut_ad(rec_offs_validate(rec, NULL, offsets));
-	ut_ad(rec_validate(rec, offsets));
-	ut_ad(n_fields > 0 || n_bytes > 0);
-
-	n_fields_rec = rec_offs_n_fields(offsets);
-	ut_ad(n_fields <= n_fields_rec);
-	ut_ad(n_fields < n_fields_rec || n_bytes == 0);
-
-	if (n_fields > n_fields_rec) {
-		n_fields = n_fields_rec;
-	}
-
-	if (n_fields == n_fields_rec) {
-		n_bytes = 0;
-	}
-
-	fold = ut_fold_ull(tree_id);
-
-	for (i = 0; i < n_fields; i++) {
-		data = rec_get_nth_field(rec, offsets, i, &len);
-
-		if (len != UNIV_SQL_NULL) {
-			fold = ut_fold_ulint_pair(fold,
-						  ut_fold_binary(data, len));
-		}
-	}
-
-	if (n_bytes > 0) {
-		data = rec_get_nth_field(rec, offsets, i, &len);
-
-		if (len != UNIV_SQL_NULL) {
-			if (len > n_bytes) {
-				len = n_bytes;
-			}
-
-			fold = ut_fold_ulint_pair(fold,
-						  ut_fold_binary(data, len));
-		}
-	}
-
-	return(fold);
->>>>>>> f0aa073f
 }