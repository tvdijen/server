/*****************************************************************************

Copyright (c) 2012, 2017, Oracle and/or its affiliates. All Rights Reserved.
Copyright (c) 2017, 2022, MariaDB Corporation.

This program is free software; you can redistribute it and/or modify it under
the terms of the GNU General Public License as published by the Free Software
Foundation; version 2 of the License.

This program is distributed in the hope that it will be useful, but WITHOUT
ANY WARRANTY; without even the implied warranty of MERCHANTABILITY or FITNESS
FOR A PARTICULAR PURPOSE. See the GNU General Public License for more details.

You should have received a copy of the GNU General Public License along with
this program; if not, write to the Free Software Foundation, Inc.,
51 Franklin Street, Fifth Floor, Boston, MA 02110-1335 USA

*****************************************************************************/

/**************************************************//**
@file include/dict0stats_bg.h
Code used for background table and index stats gathering.

Created Apr 26, 2012 Vasil Dimov
*******************************************************/

#ifndef dict0stats_bg_h
#define dict0stats_bg_h

#include "dict0types.h"

#ifdef HAVE_PSI_INTERFACE
extern mysql_pfs_key_t	recalc_pool_mutex_key;
#endif /* HAVE_PSI_INTERFACE */

<<<<<<< HEAD
#ifdef UNIV_DEBUG
/** Value of MySQL global used to disable dict_stats thread. */
extern my_bool		innodb_dict_stats_disabled_debug;
#endif /* UNIV_DEBUG */

/** Delete a table from the auto recalc pool, and ensure that
no statistics are being updated on it. */
void dict_stats_recalc_pool_del(table_id_t id, bool have_mdl_exclusive);
=======
/*****************************************************************//**
Delete a given table from the auto recalc pool.
dict_stats_recalc_pool_del() */
void
dict_stats_recalc_pool_del(
/*=======================*/
	const dict_table_t*	table);	/*!< in: table to remove */

/** Yield the data dictionary latch when waiting
for the background thread to stop accessing a table.
@param trx	transaction holding the data dictionary locks */
#define DICT_BG_YIELD(trx)	do {	\
	row_mysql_unlock_data_dictionary(trx);	\
	os_thread_sleep(250000);		\
	row_mysql_lock_data_dictionary(trx);	\
} while (0)

/*****************************************************************//**
Request the background collection of statistics to stop for a table.
@retval true when no background process is active
@retval false when it is not safe to modify the table definition */
UNIV_INLINE
bool
dict_stats_stop_bg(
/*===============*/
	dict_table_t*	table)	/*!< in/out: table */
{
	ut_ad(!srv_read_only_mode);
	ut_ad(mutex_own(&dict_sys.mutex));

	if (!(table->stats_bg_flag & BG_STAT_IN_PROGRESS)) {
		return(true);
	}

	table->stats_bg_flag |= BG_STAT_SHOULD_QUIT;
	return(false);
}
>>>>>>> 1a66e3f8

/*****************************************************************//**
Initialize global variables needed for the operation of dict_stats_thread().
Must be called before dict_stats task is started. */
void dict_stats_init();

/*****************************************************************//**
Free resources allocated by dict_stats_thread_init(), must be called
after dict_stats task has exited. */
void dict_stats_deinit();

/** Start the dict stats timer. */
void dict_stats_start();

/** Shut down the dict_stats timer. */
void dict_stats_shutdown();

/** Reschedule dict stats timer to run now. */
void dict_stats_schedule_now();

#endif /* dict0stats_bg_h */<|MERGE_RESOLUTION|>--- conflicted
+++ resolved
@@ -33,54 +33,9 @@
 extern mysql_pfs_key_t	recalc_pool_mutex_key;
 #endif /* HAVE_PSI_INTERFACE */
 
-<<<<<<< HEAD
-#ifdef UNIV_DEBUG
-/** Value of MySQL global used to disable dict_stats thread. */
-extern my_bool		innodb_dict_stats_disabled_debug;
-#endif /* UNIV_DEBUG */
-
 /** Delete a table from the auto recalc pool, and ensure that
 no statistics are being updated on it. */
 void dict_stats_recalc_pool_del(table_id_t id, bool have_mdl_exclusive);
-=======
-/*****************************************************************//**
-Delete a given table from the auto recalc pool.
-dict_stats_recalc_pool_del() */
-void
-dict_stats_recalc_pool_del(
-/*=======================*/
-	const dict_table_t*	table);	/*!< in: table to remove */
-
-/** Yield the data dictionary latch when waiting
-for the background thread to stop accessing a table.
-@param trx	transaction holding the data dictionary locks */
-#define DICT_BG_YIELD(trx)	do {	\
-	row_mysql_unlock_data_dictionary(trx);	\
-	os_thread_sleep(250000);		\
-	row_mysql_lock_data_dictionary(trx);	\
-} while (0)
-
-/*****************************************************************//**
-Request the background collection of statistics to stop for a table.
-@retval true when no background process is active
-@retval false when it is not safe to modify the table definition */
-UNIV_INLINE
-bool
-dict_stats_stop_bg(
-/*===============*/
-	dict_table_t*	table)	/*!< in/out: table */
-{
-	ut_ad(!srv_read_only_mode);
-	ut_ad(mutex_own(&dict_sys.mutex));
-
-	if (!(table->stats_bg_flag & BG_STAT_IN_PROGRESS)) {
-		return(true);
-	}
-
-	table->stats_bg_flag |= BG_STAT_SHOULD_QUIT;
-	return(false);
-}
->>>>>>> 1a66e3f8
 
 /*****************************************************************//**
 Initialize global variables needed for the operation of dict_stats_thread().
