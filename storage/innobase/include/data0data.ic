--- conflicted
+++ resolved
@@ -104,11 +104,7 @@
 	dfield_t*	field,	/*!< in: field */
 	ulint		len)	/*!< in: length or UNIV_SQL_NULL */
 {
-<<<<<<< HEAD
-	ut_ad(field);
 	ut_ad(len != UNIV_SQL_DEFAULT);
-=======
->>>>>>> 03672a05
 #ifdef UNIV_VALGRIND_DEBUG
 	if (len != UNIV_SQL_NULL) UNIV_MEM_ASSERT_RW(field->data, len);
 #endif /* UNIV_VALGRIND_DEBUG */
