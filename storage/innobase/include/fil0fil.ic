/*****************************************************************************

Copyright (c) 2015, 2018, MariaDB Corporation.

This program is free software; you can redistribute it and/or modify it under
the terms of the GNU General Public License as published by the Free Software
Foundation; version 2 of the License.

This program is distributed in the hope that it will be useful, but WITHOUT
ANY WARRANTY; without even the implied warranty of MERCHANTABILITY or FITNESS
FOR A PARTICULAR PURPOSE. See the GNU General Public License for more details.

You should have received a copy of the GNU General Public License along with
this program; if not, write to the Free Software Foundation, Inc.,
51 Franklin Street, Suite 500, Boston, MA 02110-1335 USA

*****************************************************************************/

/**************************************************//**
@file include/fil0fil.ic
The low-level file system support functions

Created 31/03/2015 Jan Lindström
*******************************************************/

#ifndef fil0fil_ic
#define fil0fil_ic

/*******************************************************************//**
Return page type name */
UNIV_INLINE
const char*
fil_get_page_type_name(
/*===================*/
	ulint	page_type)	/*!< in: FIL_PAGE_TYPE */
{
	switch(page_type) {
	case FIL_PAGE_PAGE_COMPRESSED_ENCRYPTED:
		return "PAGE_COMPRESSED_ENRYPTED";
	case FIL_PAGE_PAGE_COMPRESSED:
		return "PAGE_COMPRESSED";
	case FIL_PAGE_INDEX:
		return "INDEX";
	case FIL_PAGE_RTREE:
		return "RTREE";
	case FIL_PAGE_UNDO_LOG:
		return "UNDO LOG";
	case FIL_PAGE_INODE:
		return "INODE";
	case FIL_PAGE_IBUF_FREE_LIST:
		return "IBUF_FREE_LIST";
	case FIL_PAGE_TYPE_ALLOCATED:
		return "ALLOCATED";
	case FIL_PAGE_IBUF_BITMAP:
		return "IBUF_BITMAP";
	case FIL_PAGE_TYPE_SYS:
		return "SYS";
	case FIL_PAGE_TYPE_TRX_SYS:
		return "TRX_SYS";
	case FIL_PAGE_TYPE_FSP_HDR:
		return "FSP_HDR";
	case FIL_PAGE_TYPE_XDES:
		return "XDES";
	case FIL_PAGE_TYPE_BLOB:
		return "BLOB";
	case FIL_PAGE_TYPE_ZBLOB:
		return "ZBLOB";
	case FIL_PAGE_TYPE_ZBLOB2:
		return "ZBLOB2";
<<<<<<< HEAD
	case FIL_PAGE_TYPE_UNKNOWN:
		return "OLD UNKOWN PAGE TYPE";
	default:
		return "PAGE TYPE CORRUPTED";
	}
=======
	}

	return "PAGE TYPE CORRUPTED";
}

/****************************************************************//**
Get block size from fil node
@return block size*/
UNIV_INLINE
ulint
fil_node_get_block_size(
/*====================*/
	fil_node_t*     node)		/*!< in: Node where to get block
					size */
{
	return (node->file_block_size);
>>>>>>> c09a8b5b
}

/****************************************************************//**
Validate page type.
@return true if valid, false if not */
UNIV_INLINE
bool
fil_page_type_validate(
	const byte*	page)	/*!< in: page */
{
#ifdef UNIV_DEBUG
	ulint page_type = mach_read_from_2(page + FIL_PAGE_TYPE);

	/* Validate page type */
	if (!((page_type == FIL_PAGE_PAGE_COMPRESSED ||
		page_type == FIL_PAGE_PAGE_COMPRESSED_ENCRYPTED ||
		page_type == FIL_PAGE_INDEX ||
		page_type == FIL_PAGE_RTREE ||
		page_type == FIL_PAGE_UNDO_LOG ||
		page_type == FIL_PAGE_INODE ||
		page_type == FIL_PAGE_IBUF_FREE_LIST ||
		page_type == FIL_PAGE_TYPE_ALLOCATED ||
		page_type == FIL_PAGE_IBUF_BITMAP ||
		page_type == FIL_PAGE_TYPE_SYS ||
		page_type == FIL_PAGE_TYPE_TRX_SYS ||
		page_type == FIL_PAGE_TYPE_FSP_HDR ||
		page_type == FIL_PAGE_TYPE_XDES ||
		page_type == FIL_PAGE_TYPE_BLOB ||
		page_type == FIL_PAGE_TYPE_ZBLOB ||
<<<<<<< HEAD
		page_type == FIL_PAGE_TYPE_ZBLOB2 ||
		page_type == FIL_PAGE_TYPE_UNKNOWN))) {
=======
		page_type == FIL_PAGE_TYPE_ZBLOB2))) {
>>>>>>> c09a8b5b

		ulint space = mach_read_from_4(page + FIL_PAGE_ARCH_LOG_NO_OR_SPACE_ID);
		ulint offset = mach_read_from_4(page + FIL_PAGE_OFFSET);
		fil_system_enter();
		fil_space_t* rspace = fil_space_get_by_id(space);
		fil_system_exit();

		/* Dump out the page info */
		ib::fatal() << "Page " << space << ":" << offset
			<< " name " << (rspace ? rspace->name : "???")
			<< " page_type " << page_type
			<< " key_version "
			<< mach_read_from_4(page + FIL_PAGE_FILE_FLUSH_LSN_OR_KEY_VERSION)
			<< " lsn " << mach_read_from_8(page + FIL_PAGE_LSN)
			<< " compressed_len " << mach_read_from_2(page + FIL_PAGE_DATA);
		return false;
	}

#endif /* UNIV_DEBUG */
	return true;
}

#endif /* fil0fil_ic */<|MERGE_RESOLUTION|>--- conflicted
+++ resolved
@@ -67,30 +67,11 @@
 		return "ZBLOB";
 	case FIL_PAGE_TYPE_ZBLOB2:
 		return "ZBLOB2";
-<<<<<<< HEAD
 	case FIL_PAGE_TYPE_UNKNOWN:
 		return "OLD UNKOWN PAGE TYPE";
 	default:
 		return "PAGE TYPE CORRUPTED";
 	}
-=======
-	}
-
-	return "PAGE TYPE CORRUPTED";
-}
-
-/****************************************************************//**
-Get block size from fil node
-@return block size*/
-UNIV_INLINE
-ulint
-fil_node_get_block_size(
-/*====================*/
-	fil_node_t*     node)		/*!< in: Node where to get block
-					size */
-{
-	return (node->file_block_size);
->>>>>>> c09a8b5b
 }
 
 /****************************************************************//**
@@ -120,12 +101,8 @@
 		page_type == FIL_PAGE_TYPE_XDES ||
 		page_type == FIL_PAGE_TYPE_BLOB ||
 		page_type == FIL_PAGE_TYPE_ZBLOB ||
-<<<<<<< HEAD
 		page_type == FIL_PAGE_TYPE_ZBLOB2 ||
 		page_type == FIL_PAGE_TYPE_UNKNOWN))) {
-=======
-		page_type == FIL_PAGE_TYPE_ZBLOB2))) {
->>>>>>> c09a8b5b
 
 		ulint space = mach_read_from_4(page + FIL_PAGE_ARCH_LOG_NO_OR_SPACE_ID);
 		ulint offset = mach_read_from_4(page + FIL_PAGE_OFFSET);
