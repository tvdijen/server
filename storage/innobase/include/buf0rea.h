--- conflicted
+++ resolved
@@ -32,19 +32,12 @@
 buffer buf_pool if it is not already there. Sets the io_fix flag and sets
 an exclusive lock on the buffer frame. The flag is cleared and the x-lock
 released by the i/o-handler thread.
-<<<<<<< HEAD
 @param page_id    page id
 @param zip_size   ROW_FORMAT=COMPRESSED page size, or 0
 @param chain      buf_pool.page_hash cell for page_id
 @retval DB_SUCCESS if the page was read and is not corrupted,
+@retval DB_SUCCESS_LOCKED_REC if the page was not read
 @retval DB_PAGE_CORRUPTED if page based on checksum check is corrupted,
-=======
-@param page_id   page id
-@param zip_size  ROW_FORMAT=COMPRESSED page size, or 0
-@retval DB_SUCCESS if the page was read and is not corrupted
-@retval DB_SUCCESS_LOCKED_REC if the page was not read
-@retval DB_PAGE_CORRUPTED if page based on checksum check is corrupted
->>>>>>> 7343a2ce
 @retval DB_DECRYPTION_FAILED if page post encryption checksum matches but
 after decryption normal page checksum does not match.
 @retval DB_TABLESPACE_DELETED if tablespace .ibd file is missing */
