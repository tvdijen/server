/*****************************************************************************

Copyright (c) 1995, 2009, Innobase Oy. All Rights Reserved.

This program is free software; you can redistribute it and/or modify it under
the terms of the GNU General Public License as published by the Free Software
Foundation; version 2 of the License.

This program is distributed in the hope that it will be useful, but WITHOUT
ANY WARRANTY; without even the implied warranty of MERCHANTABILITY or FITNESS
FOR A PARTICULAR PURPOSE. See the GNU General Public License for more details.

You should have received a copy of the GNU General Public License along with
this program; if not, write to the Free Software Foundation, Inc., 59 Temple
Place, Suite 330, Boston, MA 02111-1307 USA

*****************************************************************************/

/**************************************************//**
@file include/fsp0fsp.h
File space management

Created 12/18/1995 Heikki Tuuri
*******************************************************/

#ifndef fsp0fsp_h
#define fsp0fsp_h

#include "univ.i"

#include "mtr0mtr.h"
#include "fut0lst.h"
#include "ut0byte.h"
#include "page0types.h"
#include "fsp0types.h"

/**********************************************************************//**
Initializes the file space system. */
UNIV_INTERN
void
fsp_init(void);
/*==========*/
/**********************************************************************//**
Gets the current free limit of the system tablespace.  The free limit
means the place of the first page which has never been put to the
free list for allocation.  The space above that address is initialized
to zero.  Sets also the global variable log_fsp_current_free_limit.
@return	free limit in megabytes */
UNIV_INTERN
ulint
fsp_header_get_free_limit(void);
/*===========================*/
/**********************************************************************//**
Gets the size of the system tablespace from the tablespace header.  If
we do not have an auto-extending data file, this should be equal to
the size of the data files.  If there is an auto-extending data file,
this can be smaller.
@return	size in pages */
UNIV_INTERN
ulint
fsp_header_get_tablespace_size(void);
/*================================*/
/**********************************************************************//**
Reads the file space size stored in the header page.
@return	tablespace size stored in the space header */
UNIV_INTERN
ulint
fsp_get_size_low(
/*=============*/
	page_t*	page);	/*!< in: header page (page 0 in the tablespace) */
/**********************************************************************//**
Reads the space id from the first page of a tablespace.
@return	space id, ULINT UNDEFINED if error */
UNIV_INTERN
ulint
fsp_header_get_space_id(
/*====================*/
	const page_t*	page);	/*!< in: first page of a tablespace */
/**********************************************************************//**
Reads the space flags from the first page of a tablespace.
@return	flags */
UNIV_INTERN
ulint
fsp_header_get_flags(
/*=================*/
	const page_t*	page);	/*!< in: first page of a tablespace */
/**********************************************************************//**
Reads the compressed page size from the first page of a tablespace.
@return	compressed page size in bytes, or 0 if uncompressed */
UNIV_INTERN
ulint
fsp_header_get_zip_size(
/*====================*/
	const page_t*	page);	/*!< in: first page of a tablespace */
/**********************************************************************//**
Writes the space id and compressed page size to a tablespace header.
This function is used past the buffer pool when we in fil0fil.c create
a new single-table tablespace. */
UNIV_INTERN
void
fsp_header_init_fields(
/*===================*/
	page_t*	page,		/*!< in/out: first page in the space */
	ulint	space_id,	/*!< in: space id */
	ulint	flags);		/*!< in: tablespace flags (FSP_SPACE_FLAGS):
				0, or table->flags if newer than COMPACT */
/**********************************************************************//**
Initializes the space header of a new created space and creates also the
insert buffer tree root if space == 0. */
UNIV_INTERN
void
fsp_header_init(
/*============*/
	ulint	space,		/*!< in: space id */
	ulint	size,		/*!< in: current size in blocks */
	mtr_t*	mtr);		/*!< in: mini-transaction handle */
/**********************************************************************//**
Increases the space size field of a space. */
UNIV_INTERN
void
fsp_header_inc_size(
/*================*/
	ulint	space,	/*!< in: space id */
	ulint	size_inc,/*!< in: size increment in pages */
	mtr_t*	mtr);	/*!< in: mini-transaction handle */
/**********************************************************************//**
Creates a new segment.
@return the block where the segment header is placed, x-latched, NULL
if could not create segment because of lack of space */
UNIV_INTERN
buf_block_t*
fseg_create(
/*========*/
	ulint	space,	/*!< in: space id */
	ulint	page,	/*!< in: page where the segment header is placed: if
			this is != 0, the page must belong to another segment,
			if this is 0, a new page will be allocated and it
			will belong to the created segment */
	ulint	byte_offset, /*!< in: byte offset of the created segment header
			on the page */
	mtr_t*	mtr);	/*!< in: mtr */
/**********************************************************************//**
Creates a new segment.
@return the block where the segment header is placed, x-latched, NULL
if could not create segment because of lack of space */
UNIV_INTERN
buf_block_t*
fseg_create_general(
/*================*/
	ulint	space,	/*!< in: space id */
	ulint	page,	/*!< in: page where the segment header is placed: if
			this is != 0, the page must belong to another segment,
			if this is 0, a new page will be allocated and it
			will belong to the created segment */
	ulint	byte_offset, /*!< in: byte offset of the created segment header
			on the page */
	ibool	has_done_reservation, /*!< in: TRUE if the caller has already
			done the reservation for the pages with
			fsp_reserve_free_extents (at least 2 extents: one for
			the inode and the other for the segment) then there is
			no need to do the check for this individual
			operation */
	mtr_t*	mtr);	/*!< in: mtr */
/**********************************************************************//**
Calculates the number of pages reserved by a segment, and how many pages are
currently used.
@return	number of reserved pages */
UNIV_INTERN
ulint
fseg_n_reserved_pages(
/*==================*/
	fseg_header_t*	header,	/*!< in: segment header */
	ulint*		used,	/*!< out: number of pages used (<= reserved) */
	mtr_t*		mtr);	/*!< in: mtr handle */
/**********************************************************************//**
Allocates a single free page from a segment. This function implements
the intelligent allocation strategy which tries to minimize
file space fragmentation.
@return	the allocated page offset FIL_NULL if no page could be allocated */
UNIV_INTERN
ulint
fseg_alloc_free_page(
/*=================*/
	fseg_header_t*	seg_header, /*!< in: segment header */
	ulint		hint,	/*!< in: hint of which page would be desirable */
	byte		direction, /*!< in: if the new page is needed because
				of an index page split, and records are
				inserted there in order, into which
				direction they go alphabetically: FSP_DOWN,
				FSP_UP, FSP_NO_DIR */
	mtr_t*		mtr);	/*!< in: mtr handle */
/**********************************************************************//**
Allocates a single free page from a segment. This function implements
the intelligent allocation strategy which tries to minimize file space
fragmentation.
@return	allocated page offset, FIL_NULL if no page could be allocated */
UNIV_INTERN
ulint
fseg_alloc_free_page_general(
/*=========================*/
<<<<<<< HEAD
	fseg_header_t*	seg_header,/*!< in: segment header */
	ulint		hint,	/*!< in: hint of which page would be desirable */
	byte		direction,/*!< in: if the new page is needed because
=======
				/* out: allocated page offset, FIL_NULL if no
				page could be allocated */
	fseg_header_t*	seg_header,/* in/out: segment header */
	ulint		hint,	/* in: hint of which page would be desirable */
	byte		direction,/* in: if the new page is needed because
>>>>>>> 41bb3537
				of an index page split, and records are
				inserted there in order, into which
				direction they go alphabetically: FSP_DOWN,
				FSP_UP, FSP_NO_DIR */
	ibool		has_done_reservation, /*!< in: TRUE if the caller has
				already done the reservation for the page
				with fsp_reserve_free_extents, then there
				is no need to do the check for this individual
				page */
<<<<<<< HEAD
	mtr_t*		mtr);	/*!< in: mtr handle */
/**********************************************************************//**
=======
	mtr_t*		mtr,	/* in/out: mini-transaction */
	mtr_t*		init_mtr);/* in/out: mtr or another mini-transaction
				in which the page should be initialized,
				or NULL if this is a "fake allocation" of
				a page that was previously freed in mtr */
/**************************************************************************
>>>>>>> 41bb3537
Reserves free pages from a tablespace. All mini-transactions which may
use several pages from the tablespace should call this function beforehand
and reserve enough free extents so that they certainly will be able
to do their operation, like a B-tree page split, fully. Reservations
must be released with function fil_space_release_free_extents!

The alloc_type below has the following meaning: FSP_NORMAL means an
operation which will probably result in more space usage, like an
insert in a B-tree; FSP_UNDO means allocation to undo logs: if we are
deleting rows, then this allocation will in the long run result in
less space usage (after a purge); FSP_CLEANING means allocation done
in a physical record delete (like in a purge) or other cleaning operation
which will result in less space usage in the long run. We prefer the latter
two types of allocation: when space is scarce, FSP_NORMAL allocations
will not succeed, but the latter two allocations will succeed, if possible.
The purpose is to avoid dead end where the database is full but the
user cannot free any space because these freeing operations temporarily
reserve some space.

Single-table tablespaces whose size is < 32 pages are a special case. In this
function we would liberally reserve several 64 page extents for every page
split or merge in a B-tree. But we do not want to waste disk space if the table
only occupies < 32 pages. That is why we apply different rules in that special
case, just ensuring that there are 3 free pages available.
@return	TRUE if we were able to make the reservation */
UNIV_INTERN
ibool
fsp_reserve_free_extents(
/*=====================*/
	ulint*	n_reserved,/*!< out: number of extents actually reserved; if we
			return TRUE and the tablespace size is < 64 pages,
			then this can be 0, otherwise it is n_ext */
	ulint	space,	/*!< in: space id */
	ulint	n_ext,	/*!< in: number of extents to reserve */
	ulint	alloc_type,/*!< in: FSP_NORMAL, FSP_UNDO, or FSP_CLEANING */
	mtr_t*	mtr);	/*!< in: mtr */
/**********************************************************************//**
This function should be used to get information on how much we still
will be able to insert new data to the database without running out the
tablespace. Only free extents are taken into account and we also subtract
the safety margin required by the above function fsp_reserve_free_extents.
@return	available space in kB */
UNIV_INTERN
ullint
fsp_get_available_space_in_free_extents(
/*====================================*/
	ulint	space);	/*!< in: space id */
/**********************************************************************//**
Frees a single page of a segment. */
UNIV_INTERN
void
fseg_free_page(
/*===========*/
	fseg_header_t*	seg_header, /*!< in: segment header */
	ulint		space,	/*!< in: space id */
	ulint		page,	/*!< in: page offset */
	mtr_t*		mtr);	/*!< in: mtr handle */
/**********************************************************************//**
Frees part of a segment. This function can be used to free a segment
by repeatedly calling this function in different mini-transactions.
Doing the freeing in a single mini-transaction might result in
too big a mini-transaction.
@return	TRUE if freeing completed */
UNIV_INTERN
ibool
fseg_free_step(
/*===========*/
	fseg_header_t*	header,	/*!< in, own: segment header; NOTE: if the header
				resides on the first page of the frag list
				of the segment, this pointer becomes obsolete
				after the last freeing step */
	mtr_t*		mtr);	/*!< in: mtr */
/**********************************************************************//**
Frees part of a segment. Differs from fseg_free_step because this function
leaves the header page unfreed.
@return	TRUE if freeing completed, except the header page */
UNIV_INTERN
ibool
fseg_free_step_not_header(
/*======================*/
	fseg_header_t*	header,	/*!< in: segment header which must reside on
				the first fragment page of the segment */
	mtr_t*		mtr);	/*!< in: mtr */
/***********************************************************************//**
Checks if a page address is an extent descriptor page address.
@return	TRUE if a descriptor page */
UNIV_INLINE
ibool
fsp_descr_page(
/*===========*/
	ulint	zip_size,/*!< in: compressed page size in bytes;
			0 for uncompressed pages */
	ulint	page_no);/*!< in: page number */
/***********************************************************//**
Parses a redo log record of a file page init.
@return	end of log record or NULL */
UNIV_INTERN
byte*
fsp_parse_init_file_page(
/*=====================*/
	byte*		ptr,	/*!< in: buffer */
	byte*		end_ptr, /*!< in: buffer end */
	buf_block_t*	block);	/*!< in: block or NULL */
/*******************************************************************//**
Validates the file space system and its segments.
@return	TRUE if ok */
UNIV_INTERN
ibool
fsp_validate(
/*=========*/
	ulint	space);	/*!< in: space id */
/*******************************************************************//**
Prints info of a file space. */
UNIV_INTERN
void
fsp_print(
/*======*/
	ulint	space);	/*!< in: space id */
#ifdef UNIV_DEBUG
/*******************************************************************//**
Validates a segment.
@return	TRUE if ok */
UNIV_INTERN
ibool
fseg_validate(
/*==========*/
	fseg_header_t*	header, /*!< in: segment header */
	mtr_t*		mtr);	/*!< in: mtr */
#endif /* UNIV_DEBUG */
#ifdef UNIV_BTR_PRINT
/*******************************************************************//**
Writes info of a segment. */
UNIV_INTERN
void
fseg_print(
/*=======*/
	fseg_header_t*	header, /*!< in: segment header */
	mtr_t*		mtr);	/*!< in: mtr */
#endif /* UNIV_BTR_PRINT */

#ifndef UNIV_NONINL
#include "fsp0fsp.ic"
#endif

#endif<|MERGE_RESOLUTION|>--- conflicted
+++ resolved
@@ -1,6 +1,6 @@
 /*****************************************************************************
 
-Copyright (c) 1995, 2009, Innobase Oy. All Rights Reserved.
+Copyright (c) 1995, 2011, Oracle and/or its affiliates. All Rights Reserved.
 
 This program is free software; you can redistribute it and/or modify it under
 the terms of the GNU General Public License as published by the Free Software
@@ -176,19 +176,18 @@
 Allocates a single free page from a segment. This function implements
 the intelligent allocation strategy which tries to minimize
 file space fragmentation.
-@return	the allocated page offset FIL_NULL if no page could be allocated */
-UNIV_INTERN
-ulint
-fseg_alloc_free_page(
-/*=================*/
-	fseg_header_t*	seg_header, /*!< in: segment header */
-	ulint		hint,	/*!< in: hint of which page would be desirable */
-	byte		direction, /*!< in: if the new page is needed because
+@param[in/out] seg_header	segment header
+@param[in] hint			hint of which page would be desirable
+@param[in] direction		if the new page is needed because
 				of an index page split, and records are
 				inserted there in order, into which
 				direction they go alphabetically: FSP_DOWN,
-				FSP_UP, FSP_NO_DIR */
-	mtr_t*		mtr);	/*!< in: mtr handle */
+				FSP_UP, FSP_NO_DIR
+@param[in/out] mtr		mini-transaction
+@return	the allocated page offset FIL_NULL if no page could be allocated */
+#define fseg_alloc_free_page(seg_header, hint, direction, mtr)		\
+	fseg_alloc_free_page_general(seg_header, hint, direction,	\
+				     FALSE, mtr, mtr)
 /**********************************************************************//**
 Allocates a single free page from a segment. This function implements
 the intelligent allocation strategy which tries to minimize file space
@@ -198,17 +197,9 @@
 ulint
 fseg_alloc_free_page_general(
 /*=========================*/
-<<<<<<< HEAD
-	fseg_header_t*	seg_header,/*!< in: segment header */
+	fseg_header_t*	seg_header,/*!< in/out: segment header */
 	ulint		hint,	/*!< in: hint of which page would be desirable */
 	byte		direction,/*!< in: if the new page is needed because
-=======
-				/* out: allocated page offset, FIL_NULL if no
-				page could be allocated */
-	fseg_header_t*	seg_header,/* in/out: segment header */
-	ulint		hint,	/* in: hint of which page would be desirable */
-	byte		direction,/* in: if the new page is needed because
->>>>>>> 41bb3537
 				of an index page split, and records are
 				inserted there in order, into which
 				direction they go alphabetically: FSP_DOWN,
@@ -218,17 +209,13 @@
 				with fsp_reserve_free_extents, then there
 				is no need to do the check for this individual
 				page */
-<<<<<<< HEAD
-	mtr_t*		mtr);	/*!< in: mtr handle */
-/**********************************************************************//**
-=======
-	mtr_t*		mtr,	/* in/out: mini-transaction */
-	mtr_t*		init_mtr);/* in/out: mtr or another mini-transaction
+	mtr_t*		mtr,	/*!< in/out: mini-transaction */
+	mtr_t*		init_mtr)/*!< in/out: mtr or another mini-transaction
 				in which the page should be initialized,
 				or NULL if this is a "fake allocation" of
 				a page that was previously freed in mtr */
-/**************************************************************************
->>>>>>> 41bb3537
+	__attribute__((warn_unused_result, nonnull(1,5)));
+/**********************************************************************//**
 Reserves free pages from a tablespace. All mini-transactions which may
 use several pages from the tablespace should call this function beforehand
 and reserve enough free extents so that they certainly will be able
