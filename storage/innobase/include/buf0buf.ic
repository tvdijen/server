/*****************************************************************************

Copyright (c) 1995, 2016, Oracle and/or its affiliates. All Rights Reserved.
Copyright (c) 2008, Google Inc.
Copyright (c) 2014, 2020, MariaDB Corporation.

Portions of this file contain modifications contributed and copyrighted by
Google, Inc. Those modifications are gratefully acknowledged and are described
briefly in the InnoDB documentation. The contributions by Google are
incorporated with their permission, and subject to the conditions contained in
the file COPYING.Google.

This program is free software; you can redistribute it and/or modify it under
the terms of the GNU General Public License as published by the Free Software
Foundation; version 2 of the License.

This program is distributed in the hope that it will be useful, but WITHOUT
ANY WARRANTY; without even the implied warranty of MERCHANTABILITY or FITNESS
FOR A PARTICULAR PURPOSE. See the GNU General Public License for more details.

You should have received a copy of the GNU General Public License along with
this program; if not, write to the Free Software Foundation, Inc.,
51 Franklin Street, Fifth Floor, Boston, MA 02110-1335 USA

*****************************************************************************/

/**************************************************//**
@file include/buf0buf.ic
The database buffer buf_pool

Created 11/5/1995 Heikki Tuuri
*******************************************************/

#include "mtr0mtr.h"
#include "buf0flu.h"
#include "buf0lru.h"
#include "buf0rea.h"
#include "fsp0types.h"

<<<<<<< HEAD
=======
/** A chunk of buffers. The buffer pool is allocated in chunks. */
struct buf_chunk_t{
	ulint		size;		/*!< size of frames[] and blocks[] */
	unsigned char*	mem;		/*!< pointer to the memory area which
					was allocated for the frames */
	ut_new_pfx_t	mem_pfx;	/*!< Auxiliary structure, describing
					"mem". It is filled by the allocator's
					alloc method and later passed to the
					deallocate method. */
	buf_block_t*	blocks;		/*!< array of buffer control blocks */

	/** Get the size of 'mem' in bytes. */
	size_t	mem_size() const {
		return(mem_pfx.m_size);
	}
};

bool buf_pool_t::is_block_field(const void *ptr) const
{
  const buf_chunk_t* chunk= chunks;
  const buf_chunk_t *const echunk= chunk + ut_min(n_chunks,
                                                  n_chunks_new);
  /* TODO: protect chunks with a mutex (the older pointer will
  currently remain during resize()) */
  while (chunk < echunk)
  {
    if (ptr >= reinterpret_cast<const void*>(chunk->blocks) &&
        ptr < reinterpret_cast<const void*>(
		chunk->blocks + chunk->size))
      return true;
    chunk++;
  }

  return false;
}

>>>>>>> 199863d7
/*********************************************************************//**
Gets the current size of buffer buf_pool in bytes.
@return size in bytes */
UNIV_INLINE
ulint
buf_pool_get_curr_size(void)
/*========================*/
{
	return(srv_buf_pool_curr_size);
}

/********************************************************************//**
Reads the freed_page_clock of a buffer block.
@return freed_page_clock */
UNIV_INLINE
unsigned
buf_page_get_freed_page_clock(
/*==========================*/
	const buf_page_t*	bpage)	/*!< in: block */
{
	/* This is sometimes read without holding buf_pool.mutex. */
	return(bpage->freed_page_clock);
}

/********************************************************************//**
Reads the freed_page_clock of a buffer block.
@return freed_page_clock */
UNIV_INLINE
unsigned
buf_block_get_freed_page_clock(
/*===========================*/
	const buf_block_t*	block)	/*!< in: block */
{
	return(buf_page_get_freed_page_clock(&block->page));
}

/** Determine if a block is still close enough to the MRU end of the LRU list
meaning that it is not in danger of getting evicted and also implying
that it has been accessed recently.
The page must be either buffer-fixed, or its page hash must be locked.
@param[in]	bpage		buffer pool page
@return whether bpage is close to MRU end of LRU */
inline bool buf_page_peek_if_young(const buf_page_t *bpage)
{
	/* FIXME: bpage->freed_page_clock is 31 bits */
	return((buf_pool.freed_page_clock & ((1UL << 31) - 1))
	       < (bpage->freed_page_clock
		  + (buf_pool.curr_size
		     * (BUF_LRU_OLD_RATIO_DIV - buf_pool.LRU_old_ratio)
		     / (BUF_LRU_OLD_RATIO_DIV * 4))));
}

/** Determine if a block should be moved to the start of the LRU list if
there is danger of dropping from the buffer pool.
@param[in]	bpage		buffer pool page
@return true if bpage should be made younger */
inline bool buf_page_peek_if_too_old(const buf_page_t *bpage)
{
	if (buf_pool.freed_page_clock == 0) {
		/* If eviction has not started yet, do not update the
		statistics or move blocks in the LRU list.  This is
		either the warm-up phase or an in-memory workload. */
		return(FALSE);
	} else if (buf_LRU_old_threshold_ms && bpage->old) {
		uint32_t access_time = bpage->is_accessed();

		/* It is possible that the below comparison returns an
		unexpected result. 2^32 milliseconds pass in about 50 days,
		so if the difference between ut_time_ms() and access_time
		is e.g. 50 days + 15 ms, then the below will behave as if
		it is 15 ms. This is known and fixing it would require to
		increase buf_page_t::access_time from 32 to 64 bits. */
		if (access_time
		    && ((ib_uint32_t) (ut_time_ms() - access_time))
		    >= buf_LRU_old_threshold_ms) {
			return(TRUE);
		}

		buf_pool.stat.n_pages_not_made_young++;
		return false;
	} else {
		return !buf_page_peek_if_young(bpage);
	}
}

#ifdef UNIV_DEBUG
/*********************************************************************//**
Gets a pointer to the memory frame of a block.
@return pointer to the frame */
UNIV_INLINE
buf_frame_t*
buf_block_get_frame(
/*================*/
	const buf_block_t*	block)	/*!< in: pointer to the control block */
{
	if (!block) {
		return NULL;
	}

	switch (block->page.state()) {
	case BUF_BLOCK_ZIP_PAGE:
	case BUF_BLOCK_NOT_USED:
		ut_error;
		break;
	case BUF_BLOCK_FILE_PAGE:
		ut_a(block->page.buf_fix_count());
		/* fall through */
	case BUF_BLOCK_MEMORY:
	case BUF_BLOCK_REMOVE_HASH:
		goto ok;
	}
	ut_error;
ok:
	return((buf_frame_t*) block->frame);
}
#endif /* UNIV_DEBUG */

/********************************************************************//**
Allocates a buf_page_t descriptor. This function must succeed. In case
of failure we assert in this function.
@return: the allocated descriptor. */
UNIV_INLINE
buf_page_t*
buf_page_alloc_descriptor(void)
/*===========================*/
{
	buf_page_t*	bpage;

	bpage = (buf_page_t*) ut_zalloc_nokey(sizeof *bpage);
	ut_ad(bpage);
	MEM_UNDEFINED(bpage, sizeof *bpage);

	return(bpage);
}

/********************************************************************//**
Free a buf_page_t descriptor. */
UNIV_INLINE
void
buf_page_free_descriptor(
/*=====================*/
	buf_page_t*	bpage)	/*!< in: bpage descriptor to free. */
{
	ut_free(bpage);
}

/** Allocate a buffer block.
@return own: the allocated block, in state BUF_BLOCK_MEMORY */
inline buf_block_t *buf_block_alloc()
{
  return buf_LRU_get_free_block(false);
}

/********************************************************************//**
Frees a buffer block which does not contain a file page. */
UNIV_INLINE
void
buf_block_free(
/*===========*/
	buf_block_t*	block)	/*!< in, own: block to be freed */
{
	mysql_mutex_lock(&buf_pool.mutex);
	buf_LRU_block_free_non_file_page(block);
	mysql_mutex_unlock(&buf_pool.mutex);
}

/********************************************************************//**
Increments the modify clock of a frame by 1. The caller must (1) own the
buf_pool mutex and block bufferfix count has to be zero, (2) or own an x-lock
on the block. */
UNIV_INLINE
void
buf_block_modify_clock_inc(
/*=======================*/
	buf_block_t*	block)	/*!< in: block */
{
#ifdef SAFE_MUTEX
	/* No latch is acquired for the shared temporary tablespace. */
	ut_ad(fsp_is_system_temporary(block->page.id().space())
	      || (mysql_mutex_is_owner(&buf_pool.mutex)
		  && !block->page.buf_fix_count())
	      || rw_lock_own_flagged(&block->lock,
				     RW_LOCK_FLAG_X | RW_LOCK_FLAG_SX));
#else /* SAFE_MUTEX */
	/* No latch is acquired for the shared temporary tablespace. */
	ut_ad(fsp_is_system_temporary(block->page.id().space())
	      || !block->page.buf_fix_count()
	      || rw_lock_own_flagged(&block->lock,
				     RW_LOCK_FLAG_X | RW_LOCK_FLAG_SX));
#endif /* SAFE_MUTEX */
	assert_block_ahi_valid(block);

	block->modify_clock++;
}

/********************************************************************//**
Returns the value of the modify clock. The caller must have an s-lock
or x-lock on the block.
@return value */
UNIV_INLINE
ib_uint64_t
buf_block_get_modify_clock(
/*=======================*/
	buf_block_t*	block)	/*!< in: block */
{
#ifdef UNIV_DEBUG
	/* No latch is acquired for the shared temporary tablespace. */
	if (!fsp_is_system_temporary(block->page.id().space())) {
		ut_ad(rw_lock_own(&(block->lock), RW_LOCK_S)
		      || rw_lock_own(&(block->lock), RW_LOCK_X)
		      || rw_lock_own(&(block->lock), RW_LOCK_SX));
	}
#endif /* UNIV_DEBUG */

	return(block->modify_clock);
}

/*******************************************************************//**
Increments the bufferfix count. */
UNIV_INLINE
void
buf_block_buf_fix_inc_func(
/*=======================*/
#ifdef UNIV_DEBUG
	const char*	file,	/*!< in: file name */
	unsigned	line,	/*!< in: line */
#endif /* UNIV_DEBUG */
	buf_block_t*	block)	/*!< in/out: block to bufferfix */
{
#ifdef UNIV_DEBUG
	/* No debug latch is acquired if block belongs to system temporary.
	Debug latch is not of much help if access to block is single
	threaded. */
	if (!fsp_is_system_temporary(block->page.id().space())) {
		ibool   ret;
		ret = rw_lock_s_lock_nowait(block->debug_latch, file, line);
		ut_a(ret);
	}
#endif /* UNIV_DEBUG */

	block->fix();
}

/*******************************************************************//**
Decrements the bufferfix count. */
UNIV_INLINE
void
buf_block_buf_fix_dec(
/*==================*/
	buf_block_t*	block)	/*!< in/out: block to bufferunfix */
{
#ifdef UNIV_DEBUG
	/* No debug latch is acquired if block belongs to system temporary.
	Debug latch is not of much help if access to block is single
	threaded. */
	if (!fsp_is_system_temporary(block->page.id().space())) {
		rw_lock_s_unlock(block->debug_latch);
	}
#endif /* UNIV_DEBUG */

	block->unfix();
}

/********************************************************************//**
Releases a compressed-only page acquired with buf_page_get_zip(). */
UNIV_INLINE
void
buf_page_release_zip(
/*=================*/
	buf_page_t*	bpage)		/*!< in: buffer block */
{
	ut_ad(bpage);
	ut_a(bpage->buf_fix_count());

	switch (bpage->state()) {
	case BUF_BLOCK_FILE_PAGE:
#ifdef UNIV_DEBUG
	{
		/* No debug latch is acquired if block belongs to system
		temporary. Debug latch is not of much help if access to block
		is single threaded. */
		buf_block_t*	block = reinterpret_cast<buf_block_t*>(bpage);
		if (!fsp_is_system_temporary(block->page.id().space())) {
			rw_lock_s_unlock(block->debug_latch);
		}
	}
#endif /* UNIV_DEBUG */
		/* Fall through */
	case BUF_BLOCK_ZIP_PAGE:
		reinterpret_cast<buf_block_t*>(bpage)->unfix();
		return;

	case BUF_BLOCK_NOT_USED:
	case BUF_BLOCK_MEMORY:
	case BUF_BLOCK_REMOVE_HASH:
		break;
	}

	ut_error;
}

/********************************************************************//**
Releases a latch, if specified. */
UNIV_INLINE
void
buf_page_release_latch(
/*===================*/
	buf_block_t*	block,		/*!< in: buffer block */
	ulint		rw_latch)	/*!< in: RW_S_LATCH, RW_X_LATCH,
					RW_NO_LATCH */
{
#ifdef UNIV_DEBUG
	/* No debug latch is acquired if block belongs to system
	temporary. Debug latch is not of much help if access to block
	is single threaded. */
	if (!fsp_is_system_temporary(block->page.id().space())) {
		rw_lock_s_unlock(block->debug_latch);
	}
#endif /* UNIV_DEBUG */

	if (rw_latch == RW_S_LATCH) {
		rw_lock_s_unlock(&block->lock);
	} else if (rw_latch == RW_SX_LATCH) {
		rw_lock_sx_unlock(&block->lock);
	} else if (rw_latch == RW_X_LATCH) {
		rw_lock_x_unlock(&block->lock);
	}
}

#ifdef UNIV_DEBUG
/*********************************************************************//**
Adds latch level info for the rw-lock protecting the buffer frame. This
should be called in the debug version after a successful latching of a
page if we know the latching order level of the acquired latch. */
UNIV_INLINE
void
buf_block_dbg_add_level(
/*====================*/
	buf_block_t*	block,	/*!< in: buffer page
				where we have acquired latch */
	latch_level_t	level)	/*!< in: latching order level */
{
	sync_check_lock(&block->lock, level);
}
#endif /* UNIV_DEBUG */

/********************************************************************//**
Get buf frame. */
UNIV_INLINE
void *
buf_page_get_frame(
/*===============*/
	const buf_page_t*	bpage) /*!< in: buffer pool page */
{
	/* In encryption/compression buffer pool page may contain extra
	buffer where result is stored. */
	if (bpage->slot && bpage->slot->out_buf) {
		return bpage->slot->out_buf;
	} else if (bpage->zip.data) {
		return bpage->zip.data;
	} else {
		return ((buf_block_t*) bpage)->frame;
	}
}

/** Calculate aligned buffer pool size based on srv_buf_pool_chunk_unit,
if needed.
@param[in]	size	size in bytes
@return	aligned size */
UNIV_INLINE
ulint
buf_pool_size_align(
	ulint	size)
{
	const ulong	m = srv_buf_pool_chunk_unit;
	size = ut_max(size, srv_buf_pool_min_size);

	if (size % m == 0) {
		return(size);
	} else {
		return (ulint)((size / m + 1) * m);
	}
}<|MERGE_RESOLUTION|>--- conflicted
+++ resolved
@@ -37,45 +37,6 @@
 #include "buf0rea.h"
 #include "fsp0types.h"
 
-<<<<<<< HEAD
-=======
-/** A chunk of buffers. The buffer pool is allocated in chunks. */
-struct buf_chunk_t{
-	ulint		size;		/*!< size of frames[] and blocks[] */
-	unsigned char*	mem;		/*!< pointer to the memory area which
-					was allocated for the frames */
-	ut_new_pfx_t	mem_pfx;	/*!< Auxiliary structure, describing
-					"mem". It is filled by the allocator's
-					alloc method and later passed to the
-					deallocate method. */
-	buf_block_t*	blocks;		/*!< array of buffer control blocks */
-
-	/** Get the size of 'mem' in bytes. */
-	size_t	mem_size() const {
-		return(mem_pfx.m_size);
-	}
-};
-
-bool buf_pool_t::is_block_field(const void *ptr) const
-{
-  const buf_chunk_t* chunk= chunks;
-  const buf_chunk_t *const echunk= chunk + ut_min(n_chunks,
-                                                  n_chunks_new);
-  /* TODO: protect chunks with a mutex (the older pointer will
-  currently remain during resize()) */
-  while (chunk < echunk)
-  {
-    if (ptr >= reinterpret_cast<const void*>(chunk->blocks) &&
-        ptr < reinterpret_cast<const void*>(
-		chunk->blocks + chunk->size))
-      return true;
-    chunk++;
-  }
-
-  return false;
-}
-
->>>>>>> 199863d7
 /*********************************************************************//**
 Gets the current size of buffer buf_pool in bytes.
 @return size in bytes */
