/*****************************************************************************

Copyright (c) 1995, 2017, Oracle and/or its affiliates. All rights reserved.
Copyright (c) 2008, 2009, Google Inc.
Copyright (c) 2009, Percona Inc.
Copyright (c) 2013, 2022, MariaDB Corporation.

Portions of this file contain modifications contributed and copyrighted by
Google, Inc. Those modifications are gratefully acknowledged and are described
briefly in the InnoDB documentation. The contributions by Google are
incorporated with their permission, and subject to the conditions contained in
the file COPYING.Google.

Portions of this file contain modifications contributed and copyrighted
by Percona Inc.. Those modifications are
gratefully acknowledged and are described briefly in the InnoDB
documentation. The contributions by Percona Inc. are incorporated with
their permission, and subject to the conditions contained in the file
COPYING.Percona.

This program is free software; you can redistribute it and/or modify it under
the terms of the GNU General Public License as published by the Free Software
Foundation; version 2 of the License.

This program is distributed in the hope that it will be useful, but WITHOUT
ANY WARRANTY; without even the implied warranty of MERCHANTABILITY or FITNESS
FOR A PARTICULAR PURPOSE. See the GNU General Public License for more details.

You should have received a copy of the GNU General Public License along with
this program; if not, write to the Free Software Foundation, Inc.,
51 Franklin Street, Fifth Floor, Boston, MA 02110-1335 USA

*****************************************************************************/

/**************************************************//**
@file include/srv0srv.h
The server main program

Created 10/10/1995 Heikki Tuuri
*******************************************************/

#pragma once

#include "log0log.h"
#include "que0types.h"
#include "trx0types.h"
#include "fil0fil.h"
#include "ut0counter.h"

#include "mysql/psi/mysql_stage.h"
#include "mysql/psi/psi.h"
#include <tpool.h>
#include <memory>

/** Simple non-atomic counter
@tparam	Type  the integer type of the counter */
template <typename Type>
struct MY_ALIGNED(CPU_LEVEL1_DCACHE_LINESIZE) simple_counter
{
  /** Increment the counter */
  Type inc() { return add(1); }
  /** Decrement the counter */
  Type dec() { return add(Type(~0)); }

  /** Add to the counter
  @param i  amount to be added
  @return the value of the counter after adding */
  Type add(Type i) { return m_counter += i; }

  /** @return the value of the counter */
  operator Type() const { return m_counter; }

private:
  /** The counter */
  Type m_counter;
};

/** Global counters used inside InnoDB. */
struct srv_stats_t
{
	typedef ib_counter_t<ulint> ulint_ctr_n_t;
	typedef simple_counter<lsn_t> lsn_ctr_1_t;
	typedef simple_counter<ulint> ulint_ctr_1_t;
	typedef simple_counter<int64_t> int64_ctr_1_t;

	/** Count the amount of data written in total (in bytes) */
	ulint_ctr_1_t		data_written;

	/** Store the number of write requests issued */
	ulint_ctr_1_t		buf_pool_write_requests;

	/** Number of buffer pool reads that led to the reading of
	a disk page */
	ulint_ctr_1_t		buf_pool_reads;

	/** Number of bytes saved by page compression */
	ulint_ctr_n_t          page_compression_saved;
	/* Number of index pages written */
	ulint_ctr_n_t          index_pages_written;
	/* Number of non index pages written */
	ulint_ctr_n_t          non_index_pages_written;
	/* Number of pages compressed with page compression */
        ulint_ctr_n_t          pages_page_compressed;
	/* Number of TRIM operations induced by page compression */
        ulint_ctr_n_t          page_compressed_trim_op;
	/* Number of pages decompressed with page compression */
        ulint_ctr_n_t          pages_page_decompressed;
	/* Number of page compression errors */
	ulint_ctr_n_t          pages_page_compression_error;
	/* Number of pages encrypted */
	ulint_ctr_n_t          pages_encrypted;
   	/* Number of pages decrypted */
	ulint_ctr_n_t          pages_decrypted;
	/* Number of merge blocks encrypted */
	ulint_ctr_n_t          n_merge_blocks_encrypted;
	/* Number of merge blocks decrypted */
	ulint_ctr_n_t          n_merge_blocks_decrypted;
	/* Number of row log blocks encrypted */
	ulint_ctr_n_t          n_rowlog_blocks_encrypted;
	/* Number of row log blocks decrypted */
	ulint_ctr_n_t          n_rowlog_blocks_decrypted;

	/** Number of data read in total (in bytes) */
	ulint_ctr_1_t		data_read;

	/** Number of rows read. */
	ulint_ctr_n_t		n_rows_read;

	/** Number of rows updated */
	ulint_ctr_n_t		n_rows_updated;

	/** Number of rows deleted */
	ulint_ctr_n_t		n_rows_deleted;

	/** Number of rows inserted */
	ulint_ctr_n_t		n_rows_inserted;

	/** Number of system rows read. */
	ulint_ctr_n_t		n_system_rows_read;

	/** Number of system rows updated */
	ulint_ctr_n_t		n_system_rows_updated;

	/** Number of system rows deleted */
	ulint_ctr_n_t		n_system_rows_deleted;

	/** Number of system rows inserted */
	ulint_ctr_n_t		n_system_rows_inserted;

	/** Number of times secondary index lookup triggered cluster lookup */
	ulint_ctr_n_t		n_sec_rec_cluster_reads;

	/** Number of times prefix optimization avoided triggering cluster lookup */
	ulint_ctr_n_t		n_sec_rec_cluster_reads_avoided;

	/** Number of encryption_get_latest_key_version calls */
	ulint_ctr_n_t		n_key_requests;

	/** Number of spaces in keyrotation list */
	ulint_ctr_n_t		key_rotation_list_length;

	/** Number of temporary tablespace blocks encrypted */
	ulint_ctr_n_t		n_temp_blocks_encrypted;

	/** Number of temporary tablespace blocks decrypted */
	ulint_ctr_n_t		n_temp_blocks_decrypted;
};

/** We are prepared for a situation that we have this many threads waiting for
a transactional lock inside InnoDB. srv_start() sets the value. */
extern ulint srv_max_n_threads;

extern const char*	srv_main_thread_op_info;

/** Prefix used by MySQL to indicate pre-5.1 table name encoding */
extern const char	srv_mysql50_table_name_prefix[10];

/** The buffer pool dump/load file name */
#define SRV_BUF_DUMP_FILENAME_DEFAULT	"ib_buffer_pool"
extern char*		srv_buf_dump_filename;

/** Boolean config knobs that tell InnoDB to dump the buffer pool at shutdown
and/or load it during startup. */
extern char		srv_buffer_pool_dump_at_shutdown;
extern char		srv_buffer_pool_load_at_startup;

/* Whether to disable file system cache if it is defined */
extern char		srv_disable_sort_file_cache;

/* If the last data file is auto-extended, we add this many pages to it
at a time */
#define SRV_AUTO_EXTEND_INCREMENT (srv_sys_space.get_autoextend_increment())

/** Mutex protecting page_zip_stat_per_index */
extern mysql_mutex_t page_zip_stat_per_index_mutex;
/** Mutex for locking srv_monitor_file */
extern mysql_mutex_t srv_monitor_file_mutex;
/* Temporary file for innodb monitor output */
extern FILE*	srv_monitor_file;
/** Mutex for locking srv_misc_tmpfile */
extern mysql_mutex_t srv_misc_tmpfile_mutex;
/* Temporary file for miscellanous diagnostic output */
extern FILE*	srv_misc_tmpfile;

/* Server parameters which are read from the initfile */

extern char*	srv_data_home;

/** Set if InnoDB must operate in read-only mode. We don't do any
recovery and open all tables in RO mode instead of RW mode. We don't
sync the max trx id to disk either. */
extern my_bool	srv_read_only_mode;
/** Set if InnoDB operates in read-only mode or innodb-force-recovery
is greater than SRV_FORCE_NO_IBUF_MERGE. */
extern my_bool	high_level_read_only;
/** store to its own file each table created by an user; data
dictionary tables are in the system tablespace 0 */
extern my_bool	srv_file_per_table;

/** Sort buffer size in index creation */
extern ulong	srv_sort_buf_size;
/** Maximum modification log file size for online index creation */
extern unsigned long long	srv_online_max_size;

/* If this flag is TRUE, then we will use the native aio of the
OS (provided we compiled Innobase with it in), otherwise we will
use simulated aio.
Currently we support native aio on windows and linux */
extern my_bool	srv_use_native_aio;
extern my_bool	srv_numa_interleave;

/* Use atomic writes i.e disable doublewrite buffer */
extern my_bool srv_use_atomic_writes;

/* Compression algorithm*/
extern ulong innodb_compression_algorithm;

/** TRUE if the server was successfully started */
extern bool	srv_was_started;

/** Server undo tablespaces directory, can be absolute path. */
extern char*	srv_undo_dir;

/** Number of undo tablespaces to use. */
extern uint	srv_undo_tablespaces;

/** The number of UNDO tablespaces that are active (hosting some rollback
segment). It is quite possible that some of the tablespaces doesn't host
any of the rollback-segment based on configuration used. */
extern uint32_t srv_undo_tablespaces_active;

/** Maximum size of undo tablespace. */
extern unsigned long long	srv_max_undo_log_size;

extern uint	srv_n_fil_crypt_threads;
extern uint	srv_n_fil_crypt_threads_started;

/** Rate at which UNDO records should be purged. */
extern ulong	srv_purge_rseg_truncate_frequency;

/** Enable or Disable Truncate of UNDO tablespace. */
extern my_bool	srv_undo_log_truncate;

/* Optimize prefix index queries to skip cluster index lookup when possible */
/* Enables or disables this prefix optimization.  Disabled by default. */
extern my_bool	srv_prefix_index_cluster_optimization;

/** Default size of UNDO tablespace (10MiB for innodb_page_size=16k) */
constexpr ulint SRV_UNDO_TABLESPACE_SIZE_IN_PAGES= (10U << 20) /
  UNIV_PAGE_SIZE_DEF;

extern char*	srv_log_group_home_dir;

/** The InnoDB redo log file size, or 0 when changing the redo log format
at startup (while disallowing writes to the redo log). */
extern ulonglong	srv_log_file_size;
extern ulong	srv_flush_log_at_trx_commit;
extern uint	srv_flush_log_at_timeout;
extern my_bool	srv_adaptive_flushing;
extern my_bool	srv_flush_sync;

#ifdef WITH_INNODB_DISALLOW_WRITES
extern my_bool innodb_disallow_writes;
void innodb_wait_allow_writes();
#else
# define innodb_wait_allow_writes() do {} while (0)
#endif /* WITH_INNODB_DISALLOW_WRITES */

/** Requested size in bytes */
extern ulint		srv_buf_pool_size;
<<<<<<< HEAD
/** Minimum pool size in bytes */
extern const ulint	srv_buf_pool_min_size;
/** Default pool size in bytes */
extern const ulint	srv_buf_pool_def_size;
/** Requested buffer pool chunk size */
extern size_t		srv_buf_pool_chunk_unit;
=======
/** Requested buffer pool chunk size. Each buffer pool instance consists
of one or more chunks. */
extern ulong		srv_buf_pool_chunk_unit;
>>>>>>> 9ed8deb6
/** Scan depth for LRU flush batch i.e.: number of blocks scanned*/
extern ulong	srv_LRU_scan_depth;
/** Whether or not to flush neighbors of a block */
extern ulong	srv_flush_neighbors;
/** Previously requested size */
extern ulint	srv_buf_pool_old_size;
/** Current size as scaling factor for the other components */
extern ulint	srv_buf_pool_base_size;
/** Current size in bytes */
extern ulint	srv_buf_pool_curr_size;
/** Dump this % of each buffer pool during BP dump */
extern ulong	srv_buf_pool_dump_pct;
#ifdef UNIV_DEBUG
/** Abort load after this amount of pages */
extern ulong srv_buf_pool_load_pages_abort;
#endif
/** Lock table size in bytes */
extern ulint	srv_lock_table_size;

/** the value of innodb_checksum_algorithm */
extern ulong	srv_checksum_algorithm;

extern uint	srv_n_file_io_threads;
extern my_bool	srv_random_read_ahead;
extern ulong	srv_read_ahead_threshold;
extern uint	srv_n_read_io_threads;
extern uint	srv_n_write_io_threads;

/* Defragmentation, Origianlly facebook default value is 100, but it's too high */
#define SRV_DEFRAGMENT_FREQUENCY_DEFAULT 40
extern my_bool	srv_defragment;
extern uint	srv_defragment_n_pages;
extern uint	srv_defragment_stats_accuracy;
extern uint	srv_defragment_fill_factor_n_recs;
extern double	srv_defragment_fill_factor;
extern uint	srv_defragment_frequency;
extern ulonglong	srv_defragment_interval;

extern uint	srv_change_buffer_max_size;

/* Number of IO operations per second the server can do */
extern ulong    srv_io_capacity;

/* We use this dummy default value at startup for max_io_capacity.
The real value is set based on the value of io_capacity. */
#define SRV_MAX_IO_CAPACITY_DUMMY_DEFAULT	(~0UL)
#define SRV_MAX_IO_CAPACITY_LIMIT		(~0UL)
extern ulong    srv_max_io_capacity;

/* The "innodb_stats_method" setting, decides how InnoDB is going
to treat NULL value when collecting statistics. It is not defined
as enum type because the configure option takes unsigned integer type. */
extern ulong	srv_innodb_stats_method;

extern ulint	srv_max_n_open_files;

extern double	srv_max_buf_pool_modified_pct;
extern double	srv_max_dirty_pages_pct_lwm;

extern double	srv_adaptive_flushing_lwm;
extern ulong	srv_flushing_avg_loops;

extern ulong	srv_force_recovery;

/** innodb_fast_shutdown=1 skips purge and change buffer merge.
innodb_fast_shutdown=2 effectively crashes the server (no log checkpoint).
innodb_fast_shutdown=3 is a clean shutdown that skips the rollback
of active transaction (to be done on restart). */
extern uint	srv_fast_shutdown;

extern ibool	srv_innodb_status;

extern unsigned long long	srv_stats_transient_sample_pages;
extern my_bool			srv_stats_persistent;
extern unsigned long long	srv_stats_persistent_sample_pages;
extern my_bool			srv_stats_auto_recalc;
extern my_bool			srv_stats_include_delete_marked;
extern unsigned long long	srv_stats_modified_counter;
extern my_bool			srv_stats_sample_traditional;

extern my_bool	srv_use_doublewrite_buf;
extern ulong	srv_checksum_algorithm;

extern my_bool	srv_force_primary_key;

extern ulong	srv_max_purge_lag;
extern ulong	srv_max_purge_lag_delay;

extern my_bool	innodb_encrypt_temporary_tables;

extern my_bool  srv_immediate_scrub_data_uncompressed;
/*-------------------------------------------*/

/** Modes of operation */
enum srv_operation_mode {
	/** Normal mode (MariaDB Server) */
	SRV_OPERATION_NORMAL,
	/** Mariabackup taking a backup */
	SRV_OPERATION_BACKUP,
	/** Mariabackup restoring a backup for subsequent --copy-back */
	SRV_OPERATION_RESTORE,
	/** Mariabackup restoring the incremental part of a backup */
	SRV_OPERATION_RESTORE_DELTA,
	/** Mariabackup restoring a backup for subsequent --export */
	SRV_OPERATION_RESTORE_EXPORT,
	/** Mariabackup taking a backup and avoid deferring
	any tablespace */
	SRV_OPERATION_BACKUP_NO_DEFER
};

/** Current mode of operation */
extern enum srv_operation_mode srv_operation;

/** whether this is the server's first start after mariabackup --prepare */
extern bool srv_start_after_restore;

extern my_bool	srv_print_innodb_monitor;
extern my_bool	srv_print_innodb_lock_monitor;
extern ibool	srv_print_verbose_log;

extern bool	srv_monitor_active;


extern ulong	srv_n_spin_wait_rounds;
extern uint	srv_spin_wait_delay;

extern ulint	srv_truncated_status_writes;
/** Number of initialized rollback segments for persistent undo log */
extern ulong	srv_available_undo_logs;
/** Iterations of the loop bounded by 'srv_active' label. */
extern ulint	srv_main_active_loops;
/** Iterations of the loop bounded by the 'srv_idle' label. */
extern ulint	srv_main_idle_loops;
/** Log writes involving flush. */
extern ulint	srv_log_writes_and_flush;

#ifdef UNIV_DEBUG
extern my_bool	innodb_evict_tables_on_commit_debug;
extern my_bool	srv_purge_view_update_only_debug;

/** InnoDB system tablespace to set during recovery */
extern uint	srv_sys_space_size_debug;
/** whether redo log file has been created at startup */
extern bool	srv_log_file_created;
#endif /* UNIV_DEBUG */

extern ulint	srv_dml_needed_delay;

#define SRV_MAX_N_IO_THREADS	130

/** innodb_purge_threads; the number of purge tasks to use */
extern uint srv_n_purge_threads;

/* the number of pages to purge in one batch */
extern ulong srv_purge_batch_size;

/* print all user-level transactions deadlocks to mysqld stderr */
extern my_bool srv_print_all_deadlocks;

extern my_bool	srv_cmp_per_index_enabled;

/** innodb_encrypt_log */
extern my_bool	srv_encrypt_log;

/* is encryption enabled */
extern ulong	srv_encrypt_tables;


/** Status variables to be passed to MySQL */
extern struct export_var_t export_vars;

/** Global counters */
extern srv_stats_t	srv_stats;

/** Fatal semaphore wait threshold = maximum number of seconds
that semaphore times out in InnoDB */
#define DEFAULT_SRV_FATAL_SEMAPHORE_TIMEOUT 600
extern ulong	srv_fatal_semaphore_wait_threshold;

/** Buffer pool dump status frequence in percentages */
extern ulong srv_buf_dump_status_frequency;

# ifdef UNIV_PFS_THREAD
extern mysql_pfs_key_t	page_cleaner_thread_key;
extern mysql_pfs_key_t	trx_rollback_clean_thread_key;
extern mysql_pfs_key_t	thread_pool_thread_key;

/* This macro register the current thread and its key with performance
schema */
#  define pfs_register_thread(key)			\
do {							\
	struct PSI_thread* psi __attribute__((unused))	\
		= PSI_CALL_new_thread(key, NULL, 0);	\
	PSI_CALL_set_thread_os_id(psi);			\
	PSI_CALL_set_thread(psi);			\
} while (0)

/* This macro delist the current thread from performance schema */
#  define pfs_delete_thread()				\
do {								\
	PSI_CALL_delete_current_thread();		\
} while (0)
# else
#  define pfs_register_thread(key)
#  define pfs_delete_thread()
# endif /* UNIV_PFS_THREAD */

#ifdef HAVE_PSI_STAGE_INTERFACE
/** Performance schema stage event for monitoring ALTER TABLE progress
in ha_innobase::commit_inplace_alter_table(). */
extern PSI_stage_info	srv_stage_alter_table_end;

/** Performance schema stage event for monitoring ALTER TABLE progress
row_merge_insert_index_tuples(). */
extern PSI_stage_info	srv_stage_alter_table_insert;

/** Performance schema stage event for monitoring ALTER TABLE progress
row_log_apply(). */
extern PSI_stage_info	srv_stage_alter_table_log_index;

/** Performance schema stage event for monitoring ALTER TABLE progress
row_log_table_apply(). */
extern PSI_stage_info	srv_stage_alter_table_log_table;

/** Performance schema stage event for monitoring ALTER TABLE progress
row_merge_sort(). */
extern PSI_stage_info	srv_stage_alter_table_merge_sort;

/** Performance schema stage event for monitoring ALTER TABLE progress
row_merge_read_clustered_index(). */
extern PSI_stage_info	srv_stage_alter_table_read_pk_internal_sort;

/** Performance schema stage event for monitoring buffer pool load progress. */
extern PSI_stage_info	srv_stage_buffer_pool_load;
#endif /* HAVE_PSI_STAGE_INTERFACE */

/** Alternatives for srv_force_recovery. Non-zero values are intended
to help the user get a damaged database up so that he can dump intact
tables and rows with SELECT INTO OUTFILE. The database must not otherwise
be used with these options! A bigger number below means that all precautions
of lower numbers are included. */
enum {
	SRV_FORCE_IGNORE_CORRUPT = 1,	/*!< let the server run even if it
					detects a corrupt page */
	SRV_FORCE_NO_BACKGROUND	= 2,	/*!< prevent the main thread from
					running: if a crash would occur
					in purge, this prevents it */
	SRV_FORCE_NO_TRX_UNDO = 3,	/*!< do not run DML rollback after
					recovery */
	SRV_FORCE_NO_DDL_UNDO = 4,	/*!< prevent also DDL rollback */
	SRV_FORCE_NO_UNDO_LOG_SCAN = 5,	/*!< do not look at undo logs when
					starting the database: InnoDB will
					treat even incomplete transactions
					as committed */
	SRV_FORCE_NO_LOG_REDO = 6	/*!< do not do the log roll-forward
					in connection with recovery */
};

/* Alternatives for srv_innodb_stats_method, which could be changed by
setting innodb_stats_method */
enum srv_stats_method_name_enum {
	SRV_STATS_NULLS_EQUAL,		/* All NULL values are treated as
					equal. This is the default setting
					for innodb_stats_method */
	SRV_STATS_NULLS_UNEQUAL,	/* All NULL values are treated as
					NOT equal. */
	SRV_STATS_NULLS_IGNORED		/* NULL values are ignored */
};

typedef enum srv_stats_method_name_enum		srv_stats_method_name_t;

/*********************************************************************//**
Boots Innobase server. */
void
srv_boot(void);
/*==========*/
/*********************************************************************//**
Frees the data structures created in srv_init(). */
void
srv_free(void);

/** Wake up the purge if there is work to do. */
void
srv_wake_purge_thread_if_not_active();

/******************************************************************//**
Outputs to a file the output of the InnoDB Monitor.
@return FALSE if not all information printed
due to failure to obtain necessary mutex */
ibool
srv_printf_innodb_monitor(
/*======================*/
	FILE*	file,		/*!< in: output stream */
	ibool	nowait,		/*!< in: whether to wait for lock_sys.latch */
	ulint*	trx_start,	/*!< out: file position of the start of
				the list of active transactions */
	ulint*	trx_end);	/*!< out: file position of the end of
				the list of active transactions */

/******************************************************************//**
Function to pass InnoDB status variables to MySQL */
void
srv_export_innodb_status(void);
/*==========================*/
/*******************************************************************//**
Get current server activity count.
@return activity count. */
ulint
srv_get_activity_count(void);
/*========================*/

/******************************************************************//**
Increment the server activity counter. */
void
srv_inc_activity_count(void);
/*=========================*/

/**********************************************************************//**
Enqueues a task to server task queue and releases a worker thread, if there
is a suspended one. */
void
srv_que_task_enqueue_low(
/*=====================*/
	que_thr_t*	thr);	/*!< in: query thread */

/**
Flag which is set, whenever innodb_purge_threads changes.
It is read and reset in srv_do_purge().

Thus it is Atomic_counter<int>, not bool, since unprotected
reads are used. We just need an atomic with relaxed memory
order, to please Thread Sanitizer.
*/
extern Atomic_counter<int> srv_purge_thread_count_changed;

#ifdef UNIV_DEBUG
/** @return whether purge or master task is active */
bool srv_any_background_activity();
#endif

extern "C" {


/** Periodic task which prints the info output by various InnoDB monitors.*/
void srv_monitor_task(void*);


/** The periodic master task controlling the server. */
void srv_master_callback(void*);


/**
Complete the shutdown tasks such as background DROP TABLE,
and optionally change buffer merge (on innodb_fast_shutdown=0). */
void srv_shutdown(bool ibuf_merge);

} /* extern "C" */

#ifdef UNIV_DEBUG
/** @return number of tasks in queue */
ulint srv_get_task_queue_length();
#endif

/** Shut down the purge threads. */
void srv_purge_shutdown();

/** Init purge tasks*/
void srv_init_purge_tasks();

/** Status variables to be passed to MySQL */
struct export_var_t{
#ifdef BTR_CUR_HASH_ADAPT
	ulint innodb_ahi_hit;
	ulint innodb_ahi_miss;
#endif /* BTR_CUR_HASH_ADAPT */
	char  innodb_buffer_pool_dump_status[OS_FILE_MAX_PATH + 128];/*!< Buf pool dump status */
	char  innodb_buffer_pool_load_status[OS_FILE_MAX_PATH + 128];/*!< Buf pool load status */
	char  innodb_buffer_pool_resize_status[512];/*!< Buf pool resize status */
	my_bool innodb_buffer_pool_load_incomplete;/*!< Buf pool load incomplete */
	ulint innodb_buffer_pool_pages_total;	/*!< Buffer pool size */
	ulint innodb_buffer_pool_pages_data;	/*!< Data pages */
	ulint innodb_buffer_pool_bytes_data;	/*!< File bytes used */
	ulint innodb_buffer_pool_pages_dirty;	/*!< Dirty data pages */
	ulint innodb_buffer_pool_bytes_dirty;	/*!< File bytes modified */
	ulint innodb_buffer_pool_pages_misc;	/*!< Miscellanous pages */
	ulint innodb_buffer_pool_pages_free;	/*!< Free pages */
#ifdef UNIV_DEBUG
	ulint innodb_buffer_pool_pages_latched;	/*!< Latched pages */
#endif /* UNIV_DEBUG */
	ulint innodb_buffer_pool_pages_made_not_young;
	ulint innodb_buffer_pool_pages_made_young;
	ulint innodb_buffer_pool_pages_old;
	ulint innodb_buffer_pool_read_requests;	/*!< buf_pool.stat.n_page_gets */
	ulint innodb_buffer_pool_reads;		/*!< srv_buf_pool_reads */
	ulint innodb_buffer_pool_write_requests;/*!< srv_stats.buf_pool_write_requests */
	ulint innodb_buffer_pool_read_ahead_rnd;/*!< srv_read_ahead_rnd */
	ulint innodb_buffer_pool_read_ahead;	/*!< srv_read_ahead */
	ulint innodb_buffer_pool_read_ahead_evicted;/*!< srv_read_ahead evicted*/
	ulint innodb_checkpoint_age;
	ulint innodb_checkpoint_max_age;
	ulint innodb_data_pending_reads;	/*!< Pending reads */
	ulint innodb_data_pending_writes;	/*!< Pending writes */
	ulint innodb_data_read;			/*!< Data bytes read */
	ulint innodb_data_writes;		/*!< I/O write requests */
	ulint innodb_data_written;		/*!< Data bytes written */
	ulint innodb_data_reads;		/*!< I/O read requests */
	ulint innodb_dblwr_pages_written;	/*!< srv_dblwr_pages_written */
	ulint innodb_dblwr_writes;		/*!< srv_dblwr_writes */
	ulint innodb_deadlocks;
	ulint innodb_history_list_length;
	lsn_t innodb_lsn_current;
	lsn_t innodb_lsn_flushed;
	lsn_t innodb_lsn_last_checkpoint;
	trx_id_t innodb_max_trx_id;
#ifdef BTR_CUR_HASH_ADAPT
	ulint innodb_mem_adaptive_hash;
#endif
	ulint innodb_mem_dictionary;
	/** log_sys.get_lsn() - recv_sys.lsn */
	lsn_t innodb_os_log_written;
	ulint innodb_row_lock_waits;		/*!< srv_n_lock_wait_count */
	ulint innodb_row_lock_current_waits;	/*!< srv_n_lock_wait_current_count */
	int64_t innodb_row_lock_time;		/*!< srv_n_lock_wait_time
						/ 1000 */
	ulint innodb_row_lock_time_avg;		/*!< srv_n_lock_wait_time
						/ 1000
						/ srv_n_lock_wait_count */
	ulint innodb_row_lock_time_max;		/*!< srv_n_lock_max_wait_time
						/ 1000 */
	ulint innodb_rows_read;			/*!< srv_n_rows_read */
	ulint innodb_rows_inserted;		/*!< srv_n_rows_inserted */
	ulint innodb_rows_updated;		/*!< srv_n_rows_updated */
	ulint innodb_rows_deleted;		/*!< srv_n_rows_deleted */
	ulint innodb_system_rows_read; /*!< srv_n_system_rows_read */
	ulint innodb_system_rows_inserted; /*!< srv_n_system_rows_inserted */
	ulint innodb_system_rows_updated; /*!< srv_n_system_rows_updated */
	ulint innodb_system_rows_deleted; /*!< srv_n_system_rows_deleted*/
	ulint innodb_truncated_status_writes;	/*!< srv_truncated_status_writes */

	/** Number of undo tablespace truncation operations */
	ulong innodb_undo_truncations;
	ulint innodb_defragment_compression_failures; /*!< Number of
						defragment re-compression
						failures */

	ulint innodb_defragment_failures;	/*!< Number of defragment
						failures*/
	ulint innodb_defragment_count;		/*!< Number of defragment
						operations*/

	/** Number of instant ALTER TABLE operations that affect columns */
	ulong innodb_instant_alter_column;

	ulint innodb_onlineddl_rowlog_rows;	/*!< Online alter rows */
	ulint innodb_onlineddl_rowlog_pct_used; /*!< Online alter percentage
						of used row log buffer */
	ulint innodb_onlineddl_pct_progress;	/*!< Online alter progress */

	int64_t innodb_page_compression_saved;/*!< Number of bytes saved
						by page compression */
	int64_t innodb_index_pages_written;  /*!< Number of index pages
						written */
	int64_t innodb_non_index_pages_written;  /*!< Number of non index pages
						written */
	int64_t innodb_pages_page_compressed;/*!< Number of pages
						compressed by page compression */
	int64_t innodb_page_compressed_trim_op;/*!< Number of TRIM operations
						induced by page compression */
	int64_t innodb_pages_page_decompressed;/*!< Number of pages
						decompressed by page
						compression */
	int64_t innodb_pages_page_compression_error;/*!< Number of page
						compression errors */
	int64_t innodb_pages_encrypted;      /*!< Number of pages
						encrypted */
	int64_t innodb_pages_decrypted;      /*!< Number of pages
						decrypted */

	/*!< Number of merge blocks encrypted */
	ib_int64_t innodb_n_merge_blocks_encrypted;
	/*!< Number of merge blocks decrypted */
	ib_int64_t innodb_n_merge_blocks_decrypted;
	/*!< Number of row log blocks encrypted */
	ib_int64_t innodb_n_rowlog_blocks_encrypted;
	/*!< Number of row log blocks decrypted */
	ib_int64_t innodb_n_rowlog_blocks_decrypted;

	/* Number of temporary tablespace pages encrypted */
	ib_int64_t innodb_n_temp_blocks_encrypted;

	/* Number of temporary tablespace pages decrypted */
	ib_int64_t innodb_n_temp_blocks_decrypted;

	ulint innodb_sec_rec_cluster_reads;	/*!< srv_sec_rec_cluster_reads */
	ulint innodb_sec_rec_cluster_reads_avoided;/*!< srv_sec_rec_cluster_reads_avoided */

	ulint innodb_encryption_rotation_pages_read_from_cache;
	ulint innodb_encryption_rotation_pages_read_from_disk;
	ulint innodb_encryption_rotation_pages_modified;
	ulint innodb_encryption_rotation_pages_flushed;
	ulint innodb_encryption_rotation_estimated_iops;
	int64_t innodb_encryption_key_requests;
	int64_t innodb_key_rotation_list_length;
};

extern tpool::thread_pool *srv_thread_pool;
extern std::unique_ptr<tpool::timer> srv_master_timer;
extern std::unique_ptr<tpool::timer> srv_monitor_timer;

/** The interval at which srv_monitor_task is invoked, in milliseconds */
constexpr unsigned SRV_MONITOR_INTERVAL= 15000; /* 4 times per minute */

static inline void srv_monitor_timer_schedule_now()
{
  srv_monitor_timer->set_time(0, SRV_MONITOR_INTERVAL);
}
static inline void srv_start_periodic_timer(std::unique_ptr<tpool::timer>& t,
                                            void (*func)(void*), int period)
{
  t.reset(srv_thread_pool->create_timer(func));
  t->set_time(0, period);
}

void srv_thread_pool_init();
void srv_thread_pool_end();<|MERGE_RESOLUTION|>--- conflicted
+++ resolved
@@ -288,18 +288,8 @@
 
 /** Requested size in bytes */
 extern ulint		srv_buf_pool_size;
-<<<<<<< HEAD
-/** Minimum pool size in bytes */
-extern const ulint	srv_buf_pool_min_size;
-/** Default pool size in bytes */
-extern const ulint	srv_buf_pool_def_size;
 /** Requested buffer pool chunk size */
 extern size_t		srv_buf_pool_chunk_unit;
-=======
-/** Requested buffer pool chunk size. Each buffer pool instance consists
-of one or more chunks. */
-extern ulong		srv_buf_pool_chunk_unit;
->>>>>>> 9ed8deb6
 /** Scan depth for LRU flush batch i.e.: number of blocks scanned*/
 extern ulong	srv_LRU_scan_depth;
 /** Whether or not to flush neighbors of a block */
