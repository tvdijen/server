--- conflicted
+++ resolved
@@ -643,29 +643,11 @@
 	lsn_t innodb_os_log_written;
 	ulint innodb_row_lock_waits;		/*!< srv_n_lock_wait_count */
 	ulint innodb_row_lock_current_waits;	/*!< srv_n_lock_wait_current_count */
-<<<<<<< HEAD
 	int64_t innodb_row_lock_time;		/*!< srv_n_lock_wait_time
 						/ 1000 */
-	ulint innodb_row_lock_time_avg;		/*!< srv_n_lock_wait_time
-						/ 1000
-						/ srv_n_lock_wait_count */
-	ulint innodb_row_lock_time_max;		/*!< srv_n_lock_max_wait_time
-						/ 1000 */
-=======
-	int64_t innodb_row_lock_time;		/*!< srv_n_lock_wait_time */
 	uint64_t innodb_row_lock_time_avg;	/*!< srv_n_lock_wait_time
 						     / srv_n_lock_wait_count */
 	uint64_t innodb_row_lock_time_max;	/*!< srv_n_lock_max_wait_time */
-	ulint innodb_rows_read;			/*!< srv_n_rows_read */
-	ulint innodb_rows_inserted;		/*!< srv_n_rows_inserted */
-	ulint innodb_rows_updated;		/*!< srv_n_rows_updated */
-	ulint innodb_rows_deleted;		/*!< srv_n_rows_deleted */
-	ulint innodb_system_rows_read; /*!< srv_n_system_rows_read */
-	ulint innodb_system_rows_inserted; /*!< srv_n_system_rows_inserted */
-	ulint innodb_system_rows_updated; /*!< srv_n_system_rows_updated */
-	ulint innodb_system_rows_deleted; /*!< srv_n_system_rows_deleted*/
-	ulint innodb_truncated_status_writes;	/*!< srv_truncated_status_writes */
->>>>>>> 864bbd4d
 
 	/** Number of undo tablespace truncation operations */
 	ulong innodb_undo_truncations;
