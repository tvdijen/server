/*****************************************************************************

Copyright (c) 1997, 2017, Oracle and/or its affiliates. All Rights Reserved.
Copyright (c) 2013, 2022, MariaDB Corporation.

This program is free software; you can redistribute it and/or modify it under
the terms of the GNU General Public License as published by the Free Software
Foundation; version 2 of the License.

This program is distributed in the hope that it will be useful, but WITHOUT
ANY WARRANTY; without even the implied warranty of MERCHANTABILITY or FITNESS
FOR A PARTICULAR PURPOSE. See the GNU General Public License for more details.

You should have received a copy of the GNU General Public License along with
this program; if not, write to the Free Software Foundation, Inc.,
51 Franklin Street, Fifth Floor, Boston, MA 02110-1335 USA

*****************************************************************************/

/**************************************************//**
@file log/log0recv.cc
Recovery

Created 9/20/1997 Heikki Tuuri
*******************************************************/

#include "univ.i"

#include <map>
#include <string>
#include <my_service_manager.h>

#include "log0recv.h"

#ifdef HAVE_MY_AES_H
#include <my_aes.h>
#endif

#include "log0crypt.h"
#include "mem0mem.h"
#include "buf0buf.h"
#include "buf0dblwr.h"
#include "buf0flu.h"
#include "mtr0mtr.h"
#include "mtr0log.h"
#include "page0page.h"
#include "page0cur.h"
#include "trx0undo.h"
#include "ibuf0ibuf.h"
#include "trx0undo.h"
#include "trx0rec.h"
#include "fil0fil.h"
#include "buf0rea.h"
#include "srv0srv.h"
#include "srv0start.h"
#include "fil0pagecompress.h"
#include "log.h"

/** The recovery system */
recv_sys_t	recv_sys;
/** TRUE when recv_init_crash_recovery() has been called. */
bool	recv_needed_recovery;
#ifdef UNIV_DEBUG
/** TRUE if writing to the redo log (mtr_commit) is forbidden.
Protected by log_sys.mutex. */
bool	recv_no_log_write = false;
#endif /* UNIV_DEBUG */

/** TRUE if buf_page_is_corrupted() should check if the log sequence
number (FIL_PAGE_LSN) is in the future.  Initially FALSE, and set by
recv_recovery_from_checkpoint_start(). */
bool	recv_lsn_checks_on;

/** If the following is TRUE, the buffer pool file pages must be invalidated
after recovery and no ibuf operations are allowed; this becomes TRUE if
the log record hash table becomes too full, and log records must be merged
to file pages already before the recovery is finished: in this case no
ibuf operations are allowed, as they could modify the pages read in the
buffer pool before the pages have been recovered to the up-to-date state.

true means that recovery is running and no operations on the log file
are allowed yet: the variable name is misleading. */
bool	recv_no_ibuf_operations;

/** The maximum lsn we see for a page during the recovery process. If this
is bigger than the lsn we are able to scan up to, that is an indication that
the recovery failed and the database may be corrupt. */
static lsn_t	recv_max_page_lsn;

/** Stored physical log record */
struct log_phys_t : public log_rec_t
{
  /** start LSN of the mini-transaction (not necessarily of this record) */
  const lsn_t start_lsn;
private:
  /** @return the start of length and data */
  const byte *start() const
  {
    return my_assume_aligned<sizeof(size_t)>
      (reinterpret_cast<const byte*>(&start_lsn + 1));
  }
  /** @return the start of length and data */
  byte *start()
  { return const_cast<byte*>(const_cast<const log_phys_t*>(this)->start()); }
  /** @return the length of the following record */
  uint16_t len() const { uint16_t i; memcpy(&i, start(), 2); return i; }

  /** @return start of the log records */
  byte *begin() { return start() + 2; }
  /** @return end of the log records */
  byte *end() { byte *e= begin() + len(); ut_ad(!*e); return e; }
public:
  /** @return start of the log records */
  const byte *begin() const { return const_cast<log_phys_t*>(this)->begin(); }
  /** @return end of the log records */
  const byte *end() const { return const_cast<log_phys_t*>(this)->end(); }

  /** Determine the allocated size of the object.
  @param len  length of recs, excluding terminating NUL byte
  @return the total allocation size */
  static inline size_t alloc_size(size_t len);

  /** Constructor.
  @param start_lsn start LSN of the mini-transaction
  @param lsn  mtr_t::commit_lsn() of the mini-transaction
  @param recs the first log record for the page in the mini-transaction
  @param size length of recs, in bytes, excluding terminating NUL byte */
  log_phys_t(lsn_t start_lsn, lsn_t lsn, const byte *recs, size_t size) :
    log_rec_t(lsn), start_lsn(start_lsn)
  {
    ut_ad(start_lsn);
    ut_ad(start_lsn < lsn);
    const uint16_t len= static_cast<uint16_t>(size);
    ut_ad(len == size);
    memcpy(start(), &len, 2);
    reinterpret_cast<byte*>(memcpy(begin(), recs, size))[size]= 0;
  }

  /** Append a record to the log.
  @param recs  log to append
  @param size  size of the log, in bytes */
  void append(const byte *recs, size_t size)
  {
    ut_ad(start_lsn < lsn);
    uint16_t l= len();
    reinterpret_cast<byte*>(memcpy(end(), recs, size))[size]= 0;
    l= static_cast<uint16_t>(l + size);
    memcpy(start(), &l, 2);
  }

  /** Apply an UNDO_APPEND record.
  @see mtr_t::undo_append()
  @param block   undo log page
  @param data    undo log record
  @param len     length of the undo log record
  @return whether the operation failed (inconcistency was noticed) */
  static bool undo_append(const buf_block_t &block, const byte *data,
                          size_t len)
  {
    ut_ad(len > 2);
    byte *free_p= my_assume_aligned<2>
      (TRX_UNDO_PAGE_HDR + TRX_UNDO_PAGE_FREE + block.page.frame);
    const uint16_t free= mach_read_from_2(free_p);
    if (UNIV_UNLIKELY(free < TRX_UNDO_PAGE_HDR + TRX_UNDO_PAGE_HDR_SIZE ||
                      free + len + 6 >= srv_page_size - FIL_PAGE_DATA_END))
    {
      ib::error() << "Not applying UNDO_APPEND due to corruption on "
                  << block.page.id();
      return true;
    }

    byte *p= block.page.frame + free;
    mach_write_to_2(free_p, free + 4 + len);
    memcpy(p, free_p, 2);
    p+= 2;
    memcpy(p, data, len);
    p+= len;
    mach_write_to_2(p, free);
    return false;
  }

  /** Check an OPT_PAGE_CHECKSUM record.
  @see mtr_t::page_checksum()
  @param block   buffer page
  @param l       pointer to checksum
  @return whether an unrecoverable mismatch was found */
  static bool page_checksum(const buf_block_t &block, const byte *l)
  {
    size_t size;
    const byte *page= block.page.zip.data;
    if (UNIV_LIKELY_NULL(page))
      size= (UNIV_ZIP_SIZE_MIN >> 1) << block.page.zip.ssize;
    else
    {
      page= block.page.frame;
      size= srv_page_size;
    }
    if (UNIV_LIKELY(my_crc32c(my_crc32c(my_crc32c(0, page + FIL_PAGE_OFFSET,
                                                  FIL_PAGE_LSN -
                                                  FIL_PAGE_OFFSET),
                                        page + FIL_PAGE_TYPE, 2),
                              page + FIL_PAGE_SPACE_ID,
                              size - (FIL_PAGE_SPACE_ID + 8)) ==
                    mach_read_from_4(l)))
      return false;

    ib::error() << "OPT_PAGE_CHECKSUM mismatch on " << block.page.id();
    return !srv_force_recovery;
  }

  /** The status of apply() */
  enum apply_status {
    /** The page was not affected */
    APPLIED_NO= 0,
    /** The page was modified */
    APPLIED_YES,
    /** The page was modified, affecting the encryption parameters */
    APPLIED_TO_ENCRYPTION,
    /** The page was modified, affecting the tablespace header */
    APPLIED_TO_FSP_HEADER,
    /** The page was found to be corrupted */
    APPLIED_CORRUPTED,
  };

  /** Apply log to a page frame.
  @param[in,out] block         buffer block
  @param[in,out] last_offset   last byte offset, for same_page records
  @return whether any log was applied to the page */
  apply_status apply(const buf_block_t &block, uint16_t &last_offset) const
  {
    const byte * const recs= begin();
    byte *const frame= block.page.zip.data
      ? block.page.zip.data : block.page.frame;
    const size_t size= block.physical_size();
    apply_status applied= APPLIED_NO;

    for (const byte *l= recs;;)
    {
      const byte b= *l++;
      if (!b)
        return applied;
      ut_ad((b & 0x70) != RESERVED);
      size_t rlen= b & 0xf;
      if (!rlen)
      {
        const size_t lenlen= mlog_decode_varint_length(*l);
        const uint32_t addlen= mlog_decode_varint(l);
        ut_ad(addlen != MLOG_DECODE_ERROR);
        rlen= addlen + 15 - lenlen;
        l+= lenlen;
      }
      if (!(b & 0x80))
      {
        /* Skip the page identifier. It has already been validated. */
        size_t idlen= mlog_decode_varint_length(*l);
        ut_ad(idlen <= 5);
        ut_ad(idlen < rlen);
        ut_ad(mlog_decode_varint(l) == block.page.id().space());
        l+= idlen;
        rlen-= idlen;
        idlen= mlog_decode_varint_length(*l);
        ut_ad(idlen <= 5);
        ut_ad(idlen <= rlen);
        ut_ad(mlog_decode_varint(l) == block.page.id().page_no());
        l+= idlen;
        rlen-= idlen;
        last_offset= 0;
      }

      switch (b & 0x70) {
      case FREE_PAGE:
        ut_ad(last_offset == 0);
        goto next_not_same_page;
      case INIT_PAGE:
        if (UNIV_LIKELY(rlen == 0))
        {
          memset_aligned<UNIV_ZIP_SIZE_MIN>(frame, 0, size);
          mach_write_to_4(frame + FIL_PAGE_OFFSET, block.page.id().page_no());
          memset_aligned<8>(FIL_PAGE_PREV + frame, 0xff, 8);
          mach_write_to_4(frame + FIL_PAGE_SPACE_ID, block.page.id().space());
          last_offset= FIL_PAGE_TYPE;
      next_after_applying:
          if (applied == APPLIED_NO)
            applied= APPLIED_YES;
        }
        else
        {
      record_corrupted:
          if (!srv_force_recovery)
          {
            recv_sys.set_corrupt_log();
            return applied;
          }
      next_not_same_page:
          last_offset= 1; /* the next record must not be same_page  */
        }
        l+= rlen;
        continue;
      case OPTION:
        ut_ad(rlen == 5);
        ut_ad(*l == OPT_PAGE_CHECKSUM);
        if (page_checksum(block, l + 1))
        {
page_corrupted:
          sql_print_error("InnoDB: Set innodb_force_recovery=1"
                          " to ignore corruption.");
          return APPLIED_CORRUPTED;
        }
        goto next_after_applying;
      }

      ut_ad(mach_read_from_4(frame + FIL_PAGE_OFFSET) ==
            block.page.id().page_no());
      ut_ad(mach_read_from_4(frame + FIL_PAGE_SPACE_ID) ==
            block.page.id().space());
      ut_ad(last_offset <= 1 || last_offset > 8);
      ut_ad(last_offset <= size);

      switch (b & 0x70) {
      case EXTENDED:
        if (UNIV_UNLIKELY(block.page.id().page_no() < 3 ||
                          block.page.zip.ssize))
          goto record_corrupted;
        static_assert(INIT_ROW_FORMAT_REDUNDANT == 0, "compatiblity");
        static_assert(INIT_ROW_FORMAT_DYNAMIC == 1, "compatibility");
        if (UNIV_UNLIKELY(!rlen))
          goto record_corrupted;
        switch (const byte subtype= *l) {
          uint8_t ll;
          size_t prev_rec, hdr_size;
        default:
          goto record_corrupted;
        case INIT_ROW_FORMAT_REDUNDANT:
        case INIT_ROW_FORMAT_DYNAMIC:
          if (UNIV_UNLIKELY(rlen != 1))
            goto record_corrupted;
          page_create_low(&block, *l != INIT_ROW_FORMAT_REDUNDANT);
          break;
        case UNDO_INIT:
          if (UNIV_UNLIKELY(rlen != 1))
            goto record_corrupted;
          trx_undo_page_init(block);
          break;
        case UNDO_APPEND:
          if (UNIV_UNLIKELY(rlen <= 3))
            goto record_corrupted;
          if (undo_append(block, ++l, --rlen) && !srv_force_recovery)
            goto page_corrupted;
          break;
        case INSERT_HEAP_REDUNDANT:
        case INSERT_REUSE_REDUNDANT:
        case INSERT_HEAP_DYNAMIC:
        case INSERT_REUSE_DYNAMIC:
          if (UNIV_UNLIKELY(rlen < 2))
            goto record_corrupted;
          rlen--;
          ll= mlog_decode_varint_length(*++l);
          if (UNIV_UNLIKELY(ll > 3 || ll >= rlen))
            goto record_corrupted;
          prev_rec= mlog_decode_varint(l);
          ut_ad(prev_rec != MLOG_DECODE_ERROR);
          rlen-= ll;
          l+= ll;
          ll= mlog_decode_varint_length(*l);
          static_assert(INSERT_HEAP_REDUNDANT == 4, "compatibility");
          static_assert(INSERT_REUSE_REDUNDANT == 5, "compatibility");
          static_assert(INSERT_HEAP_DYNAMIC == 6, "compatibility");
          static_assert(INSERT_REUSE_DYNAMIC == 7, "compatibility");
          if (subtype & 2)
          {
            size_t shift= 0;
            if (subtype & 1)
            {
              if (UNIV_UNLIKELY(ll > 3 || ll >= rlen))
                goto record_corrupted;
              shift= mlog_decode_varint(l);
              ut_ad(shift != MLOG_DECODE_ERROR);
              rlen-= ll;
              l+= ll;
              ll= mlog_decode_varint_length(*l);
            }
            if (UNIV_UNLIKELY(ll > 3 || ll >= rlen))
              goto record_corrupted;
            size_t enc_hdr_l= mlog_decode_varint(l);
            ut_ad(enc_hdr_l != MLOG_DECODE_ERROR);
            rlen-= ll;
            l+= ll;
            ll= mlog_decode_varint_length(*l);
            if (UNIV_UNLIKELY(ll > 2 || ll >= rlen))
              goto record_corrupted;
            size_t hdr_c= mlog_decode_varint(l);
            ut_ad(hdr_c != MLOG_DECODE_ERROR);
            rlen-= ll;
            l+= ll;
            ll= mlog_decode_varint_length(*l);
            if (UNIV_UNLIKELY(ll > 3 || ll > rlen))
              goto record_corrupted;
            size_t data_c= mlog_decode_varint(l);
            ut_ad(data_c != MLOG_DECODE_ERROR);
            rlen-= ll;
            l+= ll;
            if (page_apply_insert_dynamic(block, subtype & 1, prev_rec,
                                          shift, enc_hdr_l, hdr_c, data_c,
                                          l, rlen) && !srv_force_recovery)
              goto page_corrupted;
          }
          else
          {
            if (UNIV_UNLIKELY(ll > 2 || ll >= rlen))
              goto record_corrupted;
            size_t header= mlog_decode_varint(l);
            ut_ad(header != MLOG_DECODE_ERROR);
            rlen-= ll;
            l+= ll;
            ll= mlog_decode_varint_length(*l);
            if (UNIV_UNLIKELY(ll > 2 || ll >= rlen))
              goto record_corrupted;
            size_t hdr_c= mlog_decode_varint(l);
            ut_ad(hdr_c != MLOG_DECODE_ERROR);
            rlen-= ll;
            l+= ll;
            ll= mlog_decode_varint_length(*l);
            if (UNIV_UNLIKELY(ll > 2 || ll > rlen))
              goto record_corrupted;
            size_t data_c= mlog_decode_varint(l);
            rlen-= ll;
            l+= ll;
            if (page_apply_insert_redundant(block, subtype & 1, prev_rec,
                                            header, hdr_c, data_c,
                                            l, rlen) && !srv_force_recovery)
              goto page_corrupted;
          }
          break;
        case DELETE_ROW_FORMAT_REDUNDANT:
          if (UNIV_UNLIKELY(rlen < 2 || rlen > 4))
            goto record_corrupted;
          rlen--;
          ll= mlog_decode_varint_length(*++l);
          if (UNIV_UNLIKELY(ll != rlen))
            goto record_corrupted;
          if (page_apply_delete_redundant(block, mlog_decode_varint(l)) &&
              !srv_force_recovery)
            goto page_corrupted;
          break;
        case DELETE_ROW_FORMAT_DYNAMIC:
          if (UNIV_UNLIKELY(rlen < 2))
            goto record_corrupted;
          rlen--;
          ll= mlog_decode_varint_length(*++l);
          if (UNIV_UNLIKELY(ll > 3 || ll >= rlen))
            goto record_corrupted;
          prev_rec= mlog_decode_varint(l);
          ut_ad(prev_rec != MLOG_DECODE_ERROR);
          rlen-= ll;
          l+= ll;
          ll= mlog_decode_varint_length(*l);
          if (UNIV_UNLIKELY(ll > 2 || ll >= rlen))
            goto record_corrupted;
          hdr_size= mlog_decode_varint(l);
          ut_ad(hdr_size != MLOG_DECODE_ERROR);
          rlen-= ll;
          l+= ll;
          ll= mlog_decode_varint_length(*l);
          if (UNIV_UNLIKELY(ll > 3 || ll != rlen))
            goto record_corrupted;
          if (page_apply_delete_dynamic(block, prev_rec, hdr_size,
                                        mlog_decode_varint(l)) &&
              !srv_force_recovery)
            goto page_corrupted;
          break;
        }
        last_offset= FIL_PAGE_TYPE;
        goto next_after_applying;
      case WRITE:
      case MEMSET:
      case MEMMOVE:
        if (UNIV_UNLIKELY(last_offset == 1))
          goto record_corrupted;
        const size_t olen= mlog_decode_varint_length(*l);
        if (UNIV_UNLIKELY(olen >= rlen) || UNIV_UNLIKELY(olen > 3))
          goto record_corrupted;
        const uint32_t offset= mlog_decode_varint(l);
        ut_ad(offset != MLOG_DECODE_ERROR);
        static_assert(FIL_PAGE_OFFSET == 4, "compatibility");
        if (UNIV_UNLIKELY(offset >= size))
          goto record_corrupted;
        if (UNIV_UNLIKELY(offset + last_offset < 8 ||
                          offset + last_offset >= size))
          goto record_corrupted;
        last_offset= static_cast<uint16_t>(last_offset + offset);
        l+= olen;
        rlen-= olen;
        size_t llen= rlen;
        if ((b & 0x70) == WRITE)
        {
          if (UNIV_UNLIKELY(rlen + last_offset > size))
            goto record_corrupted;
          memcpy(frame + last_offset, l, llen);
          if (UNIV_LIKELY(block.page.id().page_no()));
          else if (llen == 11 + MY_AES_BLOCK_SIZE &&
                   last_offset == FSP_HEADER_OFFSET + MAGIC_SZ +
                   fsp_header_get_encryption_offset(block.zip_size()))
            applied= APPLIED_TO_ENCRYPTION;
          else if (last_offset < FSP_HEADER_OFFSET + FSP_FREE + FLST_LEN + 4 &&
                   last_offset + llen >= FSP_HEADER_OFFSET + FSP_SIZE)
            applied= APPLIED_TO_FSP_HEADER;
        next_after_applying_write:
          ut_ad(llen + last_offset <= size);
          last_offset= static_cast<uint16_t>(last_offset + llen);
          goto next_after_applying;
        }
        llen= mlog_decode_varint_length(*l);
        if (UNIV_UNLIKELY(llen > rlen || llen > 3))
          goto record_corrupted;
        const uint32_t len= mlog_decode_varint(l);
        ut_ad(len != MLOG_DECODE_ERROR);
        if (UNIV_UNLIKELY(len + last_offset > size))
          goto record_corrupted;
        l+= llen;
        rlen-= llen;
        llen= len;
        if ((b & 0x70) == MEMSET)
        {
          ut_ad(rlen <= llen);
          if (UNIV_UNLIKELY(rlen != 1))
          {
            size_t s;
            for (s= 0; s < llen; s+= rlen)
              memcpy(frame + last_offset + s, l, rlen);
            memcpy(frame + last_offset + s, l, llen - s);
          }
          else
            memset(frame + last_offset, *l, llen);
          goto next_after_applying_write;
        }
        const size_t slen= mlog_decode_varint_length(*l);
        if (UNIV_UNLIKELY(slen != rlen || slen > 3))
          goto record_corrupted;
        uint32_t s= mlog_decode_varint(l);
        ut_ad(slen != MLOG_DECODE_ERROR);
        if (s & 1)
          s= last_offset - (s >> 1) - 1;
        else
          s= last_offset + (s >> 1) + 1;
        if (UNIV_LIKELY(s >= 8 && s + llen <= size))
        {
          memmove(frame + last_offset, frame + s, llen);
          goto next_after_applying_write;
        }
      }
      goto record_corrupted;
    }
  }
};


inline size_t log_phys_t::alloc_size(size_t len)
{
  return len + (1 + 2 + sizeof(log_phys_t));
}


/** Tablespace item during recovery */
struct file_name_t {
	/** Tablespace file name (FILE_MODIFY) */
	std::string	name;
	/** Tablespace object (NULL if not valid or not found) */
	fil_space_t*	space = nullptr;

	/** Tablespace status. */
	enum fil_status {
		/** Normal tablespace */
		NORMAL,
		/** Deleted tablespace */
		DELETED,
		/** Missing tablespace */
		MISSING
	};

	/** Status of the tablespace */
	fil_status	status;

	/** FSP_SIZE of tablespace */
	uint32_t	size = 0;

	/** Freed pages of tablespace */
	range_set	freed_ranges;

	/** Dummy flags before they have been read from the .ibd file */
	static constexpr uint32_t initial_flags = FSP_FLAGS_FCRC32_MASK_MARKER;
	/** FSP_SPACE_FLAGS of tablespace */
	uint32_t	flags = initial_flags;

	/** Constructor */
	file_name_t(std::string name_, bool deleted)
		: name(std::move(name_)), status(deleted ? DELETED: NORMAL) {}

  /** Add the freed pages */
  void add_freed_page(uint32_t page_no) { freed_ranges.add_value(page_no); }

  /** Remove the freed pages */
  void remove_freed_page(uint32_t page_no)
  {
    if (freed_ranges.empty()) return;
    freed_ranges.remove_value(page_no);
  }
};

/** Map of dirty tablespaces during recovery */
typedef std::map<
	uint32_t,
	file_name_t,
	std::less<uint32_t>,
	ut_allocator<std::pair<const uint32_t, file_name_t> > >	recv_spaces_t;

static recv_spaces_t	recv_spaces;

/** The last parsed FILE_RENAME records */
static std::map<uint32_t,std::string> renamed_spaces;

/** Files for which fil_ibd_load() returned FIL_LOAD_DEFER */
static struct
{
  /** Maintains the last opened defer file name along with lsn */
  struct item
  {
    /** Log sequence number of latest add() called by fil_name_process() */
    lsn_t lsn;
    /** File name from the FILE_ record */
    std::string file_name;
    /** whether a FILE_DELETE record was encountered */
    mutable bool deleted;
  };

  using map= std::map<const uint32_t, item, std::less<const uint32_t>,
                      ut_allocator<std::pair<const uint32_t, item> > >;

  /** Map of defer tablespaces */
  map defers;

  /** Add the deferred space only if it is latest one
  @param space  space identifier
  @param f_name file name
  @param lsn    log sequence number of the FILE_ record */
  void add(uint32_t space, const std::string &f_name, lsn_t lsn)
  {
    mysql_mutex_assert_owner(&recv_sys.mutex);
    const char *filename= f_name.c_str();

    if (srv_operation == SRV_OPERATION_RESTORE)
    {
      /* Replace absolute DATA DIRECTORY file paths with
      short names relative to the backup directory. */
      const char *name= strrchr(filename, '/');
#ifdef _WIN32
      if (const char *last= strrchr(filename, '\\'))
        if (last > name)
          name= last;
#endif
      if (name)
      {
        while (--name > filename &&
#ifdef _WIN32
               *name != '\\' &&
#endif
               *name != '/');
        if (name > filename)
          filename= name + 1;
       }
    }

    char *fil_path= fil_make_filepath(nullptr, {filename, strlen(filename)},
                                      IBD, false);
    const item defer{lsn, fil_path, false};
    ut_free(fil_path);

    /* The file name must be unique. Keep the one with the latest LSN. */
    auto d= defers.begin();

    while (d != defers.end())
    {
      if (d->second.file_name != defer.file_name)
        ++d;
      else if (d->first == space)
      {
        /* Neither the file name nor the tablespace ID changed.
        Update the LSN if needed. */
        if (d->second.lsn < lsn)
          d->second.lsn= lsn;
        return;
      }
      else if (d->second.lsn < lsn)
      {
        /* Reset the old tablespace name in recovered spaces list */
        recv_spaces_t::iterator it{recv_spaces.find(d->first)};
        if (it != recv_spaces.end() &&
            it->second.name == d->second.file_name)
          it->second.name = "";
        defers.erase(d++);
      }
      else
      {
        ut_ad(d->second.lsn != lsn);
        return; /* A later tablespace already has this name. */
      }
    }

    auto p= defers.emplace(space, defer);
    if (!p.second && p.first->second.lsn <= lsn)
    {
      p.first->second.lsn= lsn;
      p.first->second.file_name= defer.file_name;
    }
    /* Add the newly added defered space and change the file name */
    recv_spaces_t::iterator it{recv_spaces.find(space)};
    if (it != recv_spaces.end())
      it->second.name = defer.file_name;
  }

  void remove(uint32_t space)
  {
    mysql_mutex_assert_owner(&recv_sys.mutex);
    defers.erase(space);
  }

  /** Look up a tablespace that was found corrupted during recovery.
  @param id   tablespace id
  @return tablespace whose creation was deferred
  @retval nullptr if no such tablespace was found */
  item *find(uint32_t id)
  {
    mysql_mutex_assert_owner(&recv_sys.mutex);
    auto it= defers.find(id);
    if (it != defers.end())
      return &it->second;
    return nullptr;
  }

  void clear()
  {
    mysql_mutex_assert_owner(&recv_sys.mutex);
    defers.clear();
  }

  /** Initialize all deferred tablespaces.
  @return whether any deferred initialization failed */
  bool reinit_all()
  {
retry:
    bool fail= false;
    buf_block_t *free_block= buf_LRU_get_free_block(false);
    mysql_mutex_lock(&recv_sys.mutex);

    for (auto d= defers.begin(); d != defers.end(); )
    {
      const uint32_t space_id{d->first};
      recv_sys_t::map::iterator p{recv_sys.pages.lower_bound({space_id,0})};

      if (d->second.deleted ||
          p == recv_sys.pages.end() || p->first.space() != space_id)
      {
        /* We found a FILE_DELETE record for the tablespace, or
        there were no buffered records. Either way, we must create a
        dummy tablespace with the latest known name,
        for dict_drop_index_tree(). */
        while (p != recv_sys.pages.end() && p->first.space() == space_id)
        {
          recv_sys_t::map::iterator r= p++;
          r->second.log.clear();
          recv_sys.pages.erase(r);
        }
        recv_spaces_t::iterator it{recv_spaces.find(space_id)};
        if (it != recv_spaces.end())
        {
          const std::string *name= &d->second.file_name;
          if (d->second.deleted)
          {
            const auto r= renamed_spaces.find(space_id);
            if (r != renamed_spaces.end())
              name= &r->second;
            bool exists;
            os_file_type_t ftype;
            if (!os_file_status(name->c_str(), &exists, &ftype) || !exists)
              goto processed;
          }
          create(it, *name, static_cast<uint32_t>
                 (1U << FSP_FLAGS_FCRC32_POS_MARKER |
                  FSP_FLAGS_FCRC32_PAGE_SSIZE()), nullptr, 0);
        }
      }
      else
        fail= recv_sys.recover_deferred(p, d->second.file_name, free_block);
processed:
      defers.erase(d++);
      if (fail)
        break;
      if (free_block)
        continue;
      mysql_mutex_unlock(&recv_sys.mutex);
      goto retry;
    }

    clear();
    mysql_mutex_unlock(&recv_sys.mutex);
    if (free_block)
      buf_pool.free_block(free_block);
    return fail;
  }

  /** Create tablespace metadata for a data file that was initially
  found corrupted during recovery.
  @param it         tablespace iterator
  @param name       latest file name
  @param flags      FSP_SPACE_FLAGS
  @param crypt_data encryption metadata
  @param size       tablespace size in pages
  @return tablespace
  @retval nullptr   if crypt_data is invalid */
  static fil_space_t *create(const recv_spaces_t::const_iterator &it,
                             const std::string &name, uint32_t flags,
                             fil_space_crypt_t *crypt_data, uint32_t size)
  {
    if (crypt_data && !crypt_data->is_key_found())
    {
      crypt_data->~fil_space_crypt_t();
      ut_free(crypt_data);
      return nullptr;
    }
    fil_space_t *space= fil_space_t::create(it->first, flags,
                                            FIL_TYPE_TABLESPACE, crypt_data);
    ut_ad(space);
    const char *filename= name.c_str();
    if (srv_operation == SRV_OPERATION_RESTORE)
    {
      const char* tbl_name = strrchr(filename, '/');
#ifdef _WIN32
      if (const char *last = strrchr(filename, '\\'))
      {
        if (last > tbl_name)
          tbl_name = last;
      }
#endif
      if (tbl_name)
      {
        while (--tbl_name > filename &&
#ifdef _WIN32
               *tbl_name != '\\' &&
#endif
               *tbl_name != '/');
        if (tbl_name > filename)
          filename= tbl_name + 1;
      }
    }
    space->add(filename, OS_FILE_CLOSED, size, false, false);
    space->recv_size= it->second.size;
    space->size_in_header= size;
    return space;
  }

  /** Attempt to recover pages from the doublewrite buffer.
  This is invoked if we found neither a valid first page in the
  data file nor redo log records that would initialize the first
  page. */
  void deferred_dblwr()
  {
    for (auto d= defers.begin(); d != defers.end(); )
    {
      if (d->second.deleted)
      {
      next_item:
        d++;
        continue;
      }
      const page_id_t page_id{d->first, 0};
      const byte *page= recv_sys.dblwr.find_page(page_id);
      if (!page)
        goto next_item;
      const uint32_t space_id= mach_read_from_4(page + FIL_PAGE_SPACE_ID);
      const uint32_t flags= fsp_header_get_flags(page);
      const uint32_t page_no= mach_read_from_4(page + FIL_PAGE_OFFSET);
      const uint32_t size= fsp_header_get_field(page, FSP_SIZE);

      if (page_no == 0 && space_id == d->first && size >= 4 &&
          fil_space_t::is_valid_flags(flags, space_id) &&
          fil_space_t::logical_size(flags) == srv_page_size)
      {
        recv_spaces_t::iterator it {recv_spaces.find(d->first)};
        ut_ad(it != recv_spaces.end());

        fil_space_t *space= create(
          it, d->second.file_name.c_str(), flags,
          fil_space_read_crypt_data(fil_space_t::zip_size(flags), page),
          size);

        if (!space)
          goto next_item;

        space->free_limit= fsp_header_get_field(page, FSP_FREE_LIMIT);
        space->free_len= flst_get_len(FSP_HEADER_OFFSET + FSP_FREE + page);
        fil_node_t *node= UT_LIST_GET_FIRST(space->chain);
        if (!space->acquire())
	{
free_space:
          fil_space_free(it->first, false);
          goto next_item;
	}
        if (os_file_write(IORequestWrite, node->name, node->handle,
                          page, 0, fil_space_t::physical_size(flags)) !=
            DB_SUCCESS)
        {
          space->release();
          goto free_space;
        }
        space->release();
        it->second.space= space;
        defers.erase(d++);
        continue;
      }
      goto next_item;
    }
  }
}
deferred_spaces;

/** Try to recover a tablespace that was not readable earlier
@param p          iterator, initially pointing to page_id_t{space_id,0};
                  the records will be freed and the iterator advanced
@param name       tablespace file name
@param free_block spare buffer block
@return whether recovery failed */
bool recv_sys_t::recover_deferred(recv_sys_t::map::iterator &p,
                                  const std::string &name,
                                  buf_block_t *&free_block)
{
  mysql_mutex_assert_owner(&mutex);

  const page_id_t first{p->first};
  ut_ad(first.space());

  recv_spaces_t::iterator it{recv_spaces.find(first.space())};
  ut_ad(it != recv_spaces.end());

  if (!first.page_no() && p->second.state == page_recv_t::RECV_WILL_NOT_READ)
  {
    mtr_t mtr;
    buf_block_t *block= recover_low(first, p, mtr, free_block);
    ut_ad(block == free_block || block == reinterpret_cast<buf_block_t*>(-1));
    free_block= nullptr;
    if (UNIV_UNLIKELY(!block || block == reinterpret_cast<buf_block_t*>(-1)))
      goto fail;
    const byte *page= UNIV_LIKELY_NULL(block->page.zip.data)
      ? block->page.zip.data
      : block->page.frame;
    const uint32_t space_id= mach_read_from_4(page + FIL_PAGE_SPACE_ID);
    const uint32_t flags= fsp_header_get_flags(page);
    const uint32_t page_no= mach_read_from_4(page + FIL_PAGE_OFFSET);
    const uint32_t size= fsp_header_get_field(page, FSP_SIZE);

    ut_ad(it != recv_spaces.end());

    if (page_id_t{space_id, page_no} == first && size >= 4 &&
        it != recv_spaces.end() &&
        fil_space_t::is_valid_flags(flags, space_id) &&
        fil_space_t::logical_size(flags) == srv_page_size)
    {
      fil_space_t *space= deferred_spaces.create(it, name, flags,
                                                 fil_space_read_crypt_data
                                                 (fil_space_t::zip_size(flags),
                                                  page), size);
      if (!space)
        goto release_and_fail;
      space->free_limit= fsp_header_get_field(page, FSP_FREE_LIMIT);
      space->free_len= flst_get_len(FSP_HEADER_OFFSET + FSP_FREE + page);
      fil_node_t *node= UT_LIST_GET_FIRST(space->chain);
      node->deferred= true;
      if (!space->acquire())
        goto release_and_fail;
      fil_names_dirty(space);
      const bool is_compressed= fil_space_t::is_compressed(flags);
#ifdef _WIN32
      const bool is_sparse= is_compressed;
      if (is_compressed)
        os_file_set_sparse_win32(node->handle);
#else
      const bool is_sparse= is_compressed &&
        DB_SUCCESS == os_file_punch_hole(node->handle, 0, 4096) &&
        !my_test_if_thinly_provisioned(node->handle);
#endif
      /* Mimic fil_node_t::read_page0() in case the file exists and
      has already been extended to a larger size. */
      ut_ad(node->size == size);
      const os_offset_t file_size= os_file_get_size(node->handle);
      if (file_size != os_offset_t(-1))
      {
        const uint32_t n_pages=
          uint32_t(file_size / fil_space_t::physical_size(flags));
        if (n_pages > size)
        {
          space->size= node->size= n_pages;
          space->set_committed_size();
          goto size_set;
        }
      }
      if (!os_file_set_size(node->name, node->handle,
                            (size * fil_space_t::physical_size(flags)) &
                            ~4095ULL, is_sparse))
      {
        space->release();
        goto release_and_fail;
      }
    size_set:
      node->deferred= false;
      space->release();
      it->second.space= space;
      block->page.lock.x_unlock();
      return false;
    }

  release_and_fail:
    block->page.lock.x_unlock();
  }

fail:
  ib::error() << "Cannot apply log to " << first
              << " of corrupted file '" << name << "'";
  return true;
}

/** Report an operation to create, delete, or rename a file during backup.
@param[in]	space_id	tablespace identifier
@param[in]	type		redo log type
@param[in]	name		file name (not NUL-terminated)
@param[in]	len		length of name, in bytes
@param[in]	new_name	new file name (NULL if not rename)
@param[in]	new_len		length of new_name, in bytes (0 if NULL) */
void (*log_file_op)(uint32_t space_id, int type,
		    const byte* name, ulint len,
		    const byte* new_name, ulint new_len);

<<<<<<< HEAD
void (*first_page_init)(uint32_t space_id);
=======
void (*undo_space_trunc)(uint32_t space_id);

void (*first_page_init)(ulint space_id);
>>>>>>> 56c9b0bc

/** Information about initializing page contents during redo log processing.
FIXME: Rely on recv_sys.pages! */
class mlog_init_t
{
public:
	/** A page initialization operation that was parsed from
	the redo log */
	struct init {
		/** log sequence number of the page initialization */
		lsn_t lsn;
		/** Whether btr_page_create() avoided a read of the page.

		At the end of the last recovery batch, mark_ibuf_exist()
		will mark pages for which this flag is set. */
		bool created;
	};

private:
	typedef std::map<const page_id_t, init,
			 std::less<const page_id_t>,
			 ut_allocator<std::pair<const page_id_t, init> > >
		map;
	/** Map of page initialization operations.
	FIXME: Merge this to recv_sys.pages! */
	map inits;
public:
	/** Record that a page will be initialized by the redo log.
	@param[in]	page_id		page identifier
	@param[in]	lsn		log sequence number
	@return whether the state was changed */
	bool add(const page_id_t page_id, lsn_t lsn)
	{
		mysql_mutex_assert_owner(&recv_sys.mutex);
		const init init = { lsn, false };
		std::pair<map::iterator, bool> p = inits.insert(
			map::value_type(page_id, init));
		ut_ad(!p.first->second.created);
		if (p.second) return true;
		if (p.first->second.lsn >= init.lsn) return false;
		p.first->second = init;
		return true;
	}

	/** Get the last stored lsn of the page id and its respective
	init/load operation.
	@param[in]	page_id	page id
	@param[in,out]	init	initialize log or load log
	@return the latest page initialization;
	not valid after releasing recv_sys.mutex. */
	init& last(page_id_t page_id)
	{
		mysql_mutex_assert_owner(&recv_sys.mutex);
		return inits.find(page_id)->second;
	}

	/** Determine if a page will be initialized or freed after a time.
	@param page_id      page identifier
	@param lsn          log sequence number
	@return whether page_id will be freed or initialized after lsn */
	bool will_avoid_read(page_id_t page_id, lsn_t lsn) const
	{
		mysql_mutex_assert_owner(&recv_sys.mutex);
		auto i= inits.find(page_id);
		return i != inits.end() && i->second.lsn > lsn;
	}

	/** At the end of each recovery batch, reset the 'created' flags. */
	void reset()
	{
		mysql_mutex_assert_owner(&recv_sys.mutex);
		ut_ad(recv_no_ibuf_operations);
		for (map::value_type& i : inits) {
			i.second.created = false;
		}
	}

	/** On the last recovery batch, mark whether there exist
	buffered changes for the pages that were initialized
	by buf_page_create() and still reside in the buffer pool.
	@param[in,out]	mtr	dummy mini-transaction */
	void mark_ibuf_exist(mtr_t& mtr)
	{
		mysql_mutex_assert_owner(&recv_sys.mutex);
		mtr.start();

		for (const map::value_type& i : inits) {
			if (!i.second.created) {
				continue;
			}
			if (buf_block_t* block = buf_page_get_low(
				    i.first, 0, RW_X_LATCH, nullptr,
				    BUF_GET_IF_IN_POOL,
				    &mtr, nullptr, false)) {
				if (UNIV_LIKELY_NULL(block->page.zip.data)) {
					switch (fil_page_get_type(
							block->page.zip.data)) {
					case FIL_PAGE_INDEX:
					case FIL_PAGE_RTREE:
						if (page_zip_decompress(
							    &block->page.zip,
							    block->page.frame,
							    true)) {
							break;
						}
						ib::error() << "corrupted "
							    << block->page.id();
					}
				}
				if (recv_no_ibuf_operations) {
					mtr.commit();
					mtr.start();
					continue;
				}
				mysql_mutex_unlock(&recv_sys.mutex);
				if (ibuf_page_exists(block->page.id(),
						     block->zip_size())) {
					block->page.set_ibuf_exist();
				}
				mtr.commit();
				mtr.start();
				mysql_mutex_lock(&recv_sys.mutex);
			}
		}

		mtr.commit();
		clear();
	}

	/** Clear the data structure */
	void clear() { inits.clear(); }
};

static mlog_init_t mlog_init;

/** Process a record that indicates that a tablespace is
being shrunk in size.
@param page_id	first page identifier that is not in the file
@param lsn	log sequence number of the shrink operation */
inline void recv_sys_t::trim(const page_id_t page_id, lsn_t lsn)
{
	DBUG_ENTER("recv_sys_t::trim");
	DBUG_LOG("ib_log",
		 "discarding log beyond end of tablespace "
		 << page_id << " before LSN " << lsn);
	mysql_mutex_assert_owner(&mutex);
	for (recv_sys_t::map::iterator p = pages.lower_bound(page_id);
	     p != pages.end() && p->first.space() == page_id.space();) {
		recv_sys_t::map::iterator r = p++;
		if (r->second.trim(lsn)) {
			pages.erase(r);
		}
	}
	DBUG_VOID_RETURN;
}

void recv_sys_t::open_log_files_if_needed()
{
  if (!recv_sys.files.empty())
    return;

  for (auto &&path : get_existing_log_files_paths())
  {
    recv_sys.files.emplace_back(std::move(path));
    ut_a(recv_sys.files.back().open(true) == DB_SUCCESS);
  }
}

void recv_sys_t::read(os_offset_t total_offset, span<byte> buf)
{
  open_log_files_if_needed();

  size_t file_idx= static_cast<size_t>(total_offset / log_sys.log.file_size);
  os_offset_t offset= total_offset % log_sys.log.file_size;
  dberr_t err= recv_sys.files[file_idx].read(offset, buf);
  ut_a(err == DB_SUCCESS);
}

inline size_t recv_sys_t::files_size()
{
  open_log_files_if_needed();
  return files.size();
}

/** Process a file name from a FILE_* record.
@param[in]	name		file name
@param[in]	len		length of the file name
@param[in]	space_id	the tablespace ID
@param[in]	ftype		FILE_MODIFY, FILE_DELETE, or FILE_RENAME
@param[in]	lsn		lsn of the redo log
@param[in]	store		whether the redo log has to be stored */
static void fil_name_process(const char *name, ulint len, uint32_t space_id,
                             mfile_type_t ftype, lsn_t lsn, store_t store)
{
	if (srv_operation == SRV_OPERATION_BACKUP
	    || srv_operation == SRV_OPERATION_BACKUP_NO_DEFER) {
		return;
	}

	ut_ad(srv_operation == SRV_OPERATION_NORMAL
	      || srv_operation == SRV_OPERATION_RESTORE
	      || srv_operation == SRV_OPERATION_RESTORE_EXPORT);

	/* We will also insert space=NULL into the map, so that
	further checks can ensure that a FILE_MODIFY record was
	scanned before applying any page records for the space_id. */

	const bool deleted{ftype == FILE_DELETE};
	const file_name_t fname(std::string(name, len), deleted);
	std::pair<recv_spaces_t::iterator,bool> p = recv_spaces.emplace(
		space_id, fname);
	ut_ad(p.first->first == space_id);

	file_name_t&	f = p.first->second;

	if (auto d = deferred_spaces.find(space_id)) {
		if (deleted) {
			d->deleted = true;
			goto got_deleted;
		}
		goto reload;
	}

	if (deleted) {
got_deleted:
		/* Got FILE_DELETE */
		if (!p.second && f.status != file_name_t::DELETED) {
			f.status = file_name_t::DELETED;
			if (f.space != NULL) {
				fil_space_free(space_id, false);
				f.space = NULL;
			}
		}

		ut_ad(f.space == NULL);
	} else if (p.second // the first FILE_MODIFY or FILE_RENAME
		   || f.name != fname.name) {
reload:
		fil_space_t*	space;

		/* Check if the tablespace file exists and contains
		the space_id. If not, ignore the file after displaying
		a note. Abort if there are multiple files with the
		same space_id. */
		switch (fil_ibd_load(space_id, fname.name.c_str(), space)) {
		case FIL_LOAD_OK:
			ut_ad(space != NULL);

			deferred_spaces.remove(space_id);
			if (!f.space) {
				if (f.size
				    || f.flags != f.initial_flags) {
					fil_space_set_recv_size_and_flags(
						space->id, f.size, f.flags);
				}

				f.space = space;
				goto same_space;
			} else if (f.space == space) {
same_space:
				f.name = fname.name;
				f.status = file_name_t::NORMAL;
			} else {
				sql_print_error("InnoDB: Tablespace " UINT32PF
						" has been found"
						" in two places:"
						" '%.*s' and '%s'."
						" You must delete"
						" one of them.",
						space_id,
						int(f.name.size()),
						f.name.data(), name);
				recv_sys.set_corrupt_fs();
			}
			break;

		case FIL_LOAD_ID_CHANGED:
			ut_ad(space == NULL);
			break;

		case FIL_LOAD_NOT_FOUND:
			/* No matching tablespace was found; maybe it
			was renamed, and we will find a subsequent
			FILE_* record. */
			ut_ad(space == NULL);

			if (srv_force_recovery) {
				/* Without innodb_force_recovery,
				missing tablespaces will only be
				reported in
				recv_init_crash_recovery_spaces().
				Enable some more diagnostics when
				forcing recovery. */

				sql_print_information(
					"InnoDB: At LSN: " LSN_PF
					": unable to open file %s"
					" for tablespace " UINT32PF,
					recv_sys.recovered_lsn,
					name, space_id);
			}
			break;

		case FIL_LOAD_DEFER:
			/* Skip the deferred spaces
			when lsn is already processed */
			if (store != store_t::STORE_IF_EXISTS) {
				deferred_spaces.add(
					space_id, fname.name.c_str(), lsn);
			}
			break;
		case FIL_LOAD_INVALID:
			ut_ad(space == NULL);
			if (srv_force_recovery == 0) {
				sql_print_error("InnoDB: Recovery cannot access"
						" file %s (tablespace "
						UINT32PF ")", name, space_id);
				sql_print_information("InnoDB: You may set "
						      "innodb_force_recovery=1"
						      " to ignore this and"
						      " possibly get a"
						      " corrupted database.");
				recv_sys.set_corrupt_fs();
				break;
			}

			sql_print_warning("InnoDB: Ignoring changes to"
					  " file %s (tablespace " UINT32PF ")"
					  " due to innodb_force_recovery",
					  name, space_id);
		}
	}
}

/** Clean up after recv_sys_t::create() */
void recv_sys_t::close()
{
  ut_ad(this == &recv_sys);

  if (is_initialised())
  {
    dblwr.pages.clear();
    ut_d(mysql_mutex_lock(&mutex));
    clear();
    deferred_spaces.clear();
    ut_d(mysql_mutex_unlock(&mutex));

    if (buf)
    {
      ut_free_dodump(buf, RECV_PARSING_BUF_SIZE);
      buf= nullptr;
    }

    last_stored_lsn= 0;
    mysql_mutex_destroy(&mutex);
    pthread_cond_destroy(&cond);
  }

  recv_spaces.clear();
  renamed_spaces.clear();
  mlog_init.clear();
  close_files();
}

/** Initialize the redo log recovery subsystem. */
void recv_sys_t::create()
{
	ut_ad(this == &recv_sys);
	ut_ad(!is_initialised());
	mysql_mutex_init(recv_sys_mutex_key, &mutex, nullptr);
	pthread_cond_init(&cond, nullptr);

	apply_log_recs = false;
	apply_batch_on = false;

	buf = static_cast<byte*>(ut_malloc_dontdump(RECV_PARSING_BUF_SIZE,
						    PSI_INSTRUMENT_ME));
	len = 0;
	parse_start_lsn = 0;
	scanned_lsn = 0;
	scanned_checkpoint_no = 0;
	recovered_offset = 0;
	recovered_lsn = 0;
	found_corrupt_log = false;
	found_corrupt_fs = false;
	mlog_checkpoint_lsn = 0;

	progress_time = time(NULL);
	recv_max_page_lsn = 0;

	memset(truncated_undo_spaces, 0, sizeof truncated_undo_spaces);
	last_stored_lsn = 1;
	UT_LIST_INIT(blocks, &buf_block_t::unzip_LRU);
}

/** Clear a fully processed set of stored redo log records. */
inline void recv_sys_t::clear()
{
  mysql_mutex_assert_owner(&mutex);
  apply_log_recs= false;
  apply_batch_on= false;
  ut_ad(!after_apply || found_corrupt_fs || !UT_LIST_GET_LAST(blocks));
  pages.clear();

  for (buf_block_t *block= UT_LIST_GET_LAST(blocks); block; )
  {
    buf_block_t *prev_block= UT_LIST_GET_PREV(unzip_LRU, block);
    ut_ad(block->page.state() == buf_page_t::MEMORY);
    UT_LIST_REMOVE(blocks, block);
    MEM_MAKE_ADDRESSABLE(block->page.frame, srv_page_size);
    buf_block_free(block);
    block= prev_block;
  }

  pthread_cond_broadcast(&cond);
}

/** Free most recovery data structures. */
void recv_sys_t::debug_free()
{
  ut_ad(this == &recv_sys);
  ut_ad(is_initialised());
  mysql_mutex_lock(&mutex);

  recovery_on= false;
  pages.clear();
  ut_free_dodump(buf, RECV_PARSING_BUF_SIZE);

  buf= nullptr;

  mysql_mutex_unlock(&mutex);
}

inline void *recv_sys_t::alloc(size_t len)
{
  mysql_mutex_assert_owner(&mutex);
  ut_ad(len);
  ut_ad(len <= srv_page_size);

  buf_block_t *block= UT_LIST_GET_FIRST(blocks);
  if (UNIV_UNLIKELY(!block))
  {
create_block:
    block= buf_block_alloc();
    block->page.access_time= 1U << 16 |
      ut_calc_align<uint16_t>(static_cast<uint16_t>(len), ALIGNMENT);
    static_assert(ut_is_2pow(ALIGNMENT), "ALIGNMENT must be a power of 2");
    UT_LIST_ADD_FIRST(blocks, block);
    MEM_MAKE_ADDRESSABLE(block->page.frame, len);
    MEM_NOACCESS(block->page.frame + len, srv_page_size - len);
    return my_assume_aligned<ALIGNMENT>(block->page.frame);
  }

  size_t free_offset= static_cast<uint16_t>(block->page.access_time);
  ut_ad(!ut_2pow_remainder(free_offset, ALIGNMENT));
  if (UNIV_UNLIKELY(!free_offset))
  {
    ut_ad(srv_page_size == 65536);
    goto create_block;
  }
  ut_ad(free_offset <= srv_page_size);
  free_offset+= len;

  if (free_offset > srv_page_size)
    goto create_block;

  block->page.access_time= ((block->page.access_time >> 16) + 1) << 16 |
    ut_calc_align<uint16_t>(static_cast<uint16_t>(free_offset), ALIGNMENT);
  MEM_MAKE_ADDRESSABLE(block->page.frame + free_offset - len, len);
  return my_assume_aligned<ALIGNMENT>(block->page.frame + free_offset - len);
}


/** Free a redo log snippet.
@param data buffer returned by alloc() */
inline void recv_sys_t::free(const void *data)
{
  ut_ad(!ut_align_offset(data, ALIGNMENT));
  data= page_align(data);
  mysql_mutex_assert_owner(&mutex);

  /* MDEV-14481 FIXME: To prevent race condition with buf_pool.resize(),
  we must acquire and hold the buffer pool mutex here. */
  ut_ad(!buf_pool.resize_in_progress());

  auto *chunk= buf_pool.chunks;
  for (auto i= buf_pool.n_chunks; i--; chunk++)
  {
    if (data < chunk->blocks->page.frame)
      continue;
    const size_t offs= (reinterpret_cast<const byte*>(data) -
                        chunk->blocks->page.frame) >> srv_page_size_shift;
    if (offs >= chunk->size)
      continue;
    buf_block_t *block= &chunk->blocks[offs];
    ut_ad(block->page.frame == data);
    ut_ad(block->page.state() == buf_page_t::MEMORY);
    ut_ad(static_cast<uint16_t>(block->page.access_time - 1) <
          srv_page_size);
    ut_ad(block->page.access_time >= 1U << 16);
    if (!((block->page.access_time -= 1U << 16) >> 16))
    {
      UT_LIST_REMOVE(blocks, block);
      MEM_MAKE_ADDRESSABLE(block->page.frame, srv_page_size);
      buf_block_free(block);
    }
    return;
  }
  ut_ad(0);
}


/** Read a log segment to log_sys.buf.
@param[in,out]	start_lsn	in: read area start,
out: the last read valid lsn
@param[in]	end_lsn		read area end
@return	whether no invalid blocks (e.g checksum mismatch) were found */
bool log_t::file::read_log_seg(lsn_t* start_lsn, lsn_t end_lsn)
{
	ulint	len;
	bool success = true;
	mysql_mutex_assert_owner(&log_sys.mutex);
	ut_ad(!(*start_lsn % OS_FILE_LOG_BLOCK_SIZE));
	ut_ad(!(end_lsn % OS_FILE_LOG_BLOCK_SIZE));
	byte* buf = log_sys.buf;
loop:
	lsn_t source_offset = calc_lsn_offset_old(*start_lsn);

	ut_a(end_lsn - *start_lsn <= ULINT_MAX);
	len = (ulint) (end_lsn - *start_lsn);

	ut_ad(len != 0);

	const bool at_eof = (source_offset % file_size) + len > file_size;
	if (at_eof) {
		/* If the above condition is true then len (which is ulint)
		is > the expression below, so the typecast is ok */
		len = ulint(file_size - (source_offset % file_size));
	}

	log_sys.n_log_ios++;

	ut_a((source_offset >> srv_page_size_shift) <= ULINT_MAX);

	recv_sys.read(source_offset, {buf, len});

	for (ulint l = 0; l < len; l += OS_FILE_LOG_BLOCK_SIZE,
		     buf += OS_FILE_LOG_BLOCK_SIZE,
		     (*start_lsn) += OS_FILE_LOG_BLOCK_SIZE) {
		const ulint block_number = log_block_get_hdr_no(buf);

		if (block_number != log_block_convert_lsn_to_no(*start_lsn)) {
			/* Garbage or an incompletely written log block.
			We will not report any error, because this can
			happen when InnoDB was killed while it was
			writing redo log. We simply treat this as an
			abrupt end of the redo log. */
fail:
			end_lsn = *start_lsn;
			success = false;
			break;
		}

		ulint crc = log_block_calc_checksum_crc32(buf);
		ulint cksum = log_block_get_checksum(buf);

		DBUG_EXECUTE_IF("log_intermittent_checksum_mismatch", {
				static int block_counter;
				if (block_counter++ == 0) {
					cksum = crc + 1;
				}
			});

		DBUG_EXECUTE_IF("log_checksum_mismatch", { cksum = crc + 1; });

		if (UNIV_UNLIKELY(crc != cksum)) {
			ib::error_or_warn(srv_operation!=SRV_OPERATION_BACKUP)
				<< "Invalid log block checksum. block: "
				<< block_number
				<< " checkpoint no: "
				<< log_block_get_checkpoint_no(buf)
				<< " expected: " << crc
				<< " found: " << cksum;
			goto fail;
		}

		if (is_encrypted()
		    && !log_crypt(buf, *start_lsn,
				  OS_FILE_LOG_BLOCK_SIZE,
				  LOG_DECRYPT)) {
			goto fail;
		}

		ulint dl = log_block_get_data_len(buf);
		if (dl < LOG_BLOCK_HDR_SIZE
		    || (dl != OS_FILE_LOG_BLOCK_SIZE
			&& dl > log_sys.trailer_offset())) {
			recv_sys.set_corrupt_log();
			goto fail;
		}
	}

	if (recv_sys.report(time(NULL))) {
		sql_print_information("InnoDB: Read redo log up to LSN="
				      LSN_PF, *start_lsn);
		service_manager_extend_timeout(
			INNODB_EXTEND_TIMEOUT_INTERVAL,
			"Read redo log up to LSN=" LSN_PF, *start_lsn);
	}

	if (*start_lsn != end_lsn) {
		goto loop;
	}

	return(success);
}



/********************************************************//**
Copies a log segment from the most up-to-date log group to the other log
groups, so that they all contain the latest log data. Also writes the info
about the latest checkpoint to the groups, and inits the fields in the group
memory structs to up-to-date values. */
static
void
recv_synchronize_groups()
{
	const lsn_t recovered_lsn = recv_sys.recovered_lsn;

	/* Read the last recovered log block to the recovery system buffer:
	the block is always incomplete */

	lsn_t start_lsn = ut_uint64_align_down(recovered_lsn,
					       OS_FILE_LOG_BLOCK_SIZE);
	log_sys.log.read_log_seg(&start_lsn,
				 start_lsn + OS_FILE_LOG_BLOCK_SIZE);
	log_sys.log.set_fields(recovered_lsn);

	/* Copy the checkpoint info to the log; remember that we have
	incremented checkpoint_no by one, and the info will not be written
	over the max checkpoint info, thus making the preservation of max
	checkpoint info on disk certain */

	if (!srv_read_only_mode) {
		log_write_checkpoint_info(0);
		mysql_mutex_lock(&log_sys.mutex);
	}
}

/** Check the consistency of a log header block.
@param[in]	log header block
@return true if ok */
static
bool
recv_check_log_header_checksum(
	const byte*	buf)
{
	return(log_block_get_checksum(buf)
	       == log_block_calc_checksum_crc32(buf));
}

static bool redo_file_sizes_are_correct()
{
  auto paths= get_existing_log_files_paths();
  auto get_size= [](const std::string &path) {
    return os_file_get_size(path.c_str()).m_total_size;
  };
  os_offset_t size= get_size(paths[0]);

  auto it=
      std::find_if(paths.begin(), paths.end(), [&](const std::string &path) {
        return get_size(path) != size;
      });

  if (it == paths.end())
    return true;

  sql_print_error("InnoDB: Log file %.*s is of different size " UINT64PF
                  " bytes than other log files " UINT64PF " bytes!",
                  int(it->size()), it->data(), get_size(*it), size);
  return false;
}

/** Calculate the checksum for a log block using the pre-10.2.2 algorithm. */
inline uint32_t log_block_calc_checksum_format_0(const byte *b)
{
  uint32_t sum= 1;
  const byte *const end= &b[512 - 4];

  for (uint32_t sh= 0; b < end; )
  {
    sum&= 0x7FFFFFFFUL;
    sum+= uint32_t{*b} << sh++;
    sum+= *b++;
    if (sh > 24)
      sh= 0;
  }

  return sum;
}

/** Determine if a redo log from before MariaDB 10.2.2 is clean.
@return error code
@retval DB_SUCCESS      if the redo log is clean
@retval DB_CORRUPTION   if the redo log is corrupted
@retval DB_ERROR        if the redo log is not empty */
ATTRIBUTE_COLD static dberr_t recv_log_recover_pre_10_2()
{
  uint64_t max_no= 0;
  byte *buf= log_sys.buf;

  ut_ad(log_sys.log.format == 0);

  if (!redo_file_sizes_are_correct())
    return DB_CORRUPTION;

  /** Offset of the first checkpoint checksum */
  constexpr uint CHECKSUM_1= 288;
  /** Offset of the second checkpoint checksum */
  constexpr uint CHECKSUM_2= CHECKSUM_1 + 4;
  /** the checkpoint LSN field */
  constexpr uint CHECKPOINT_LSN= 8;
  /** Most significant bits of the checkpoint offset */
  constexpr uint OFFS_HI= CHECKSUM_2 + 12;
  /** Least significant bits of the checkpoint offset */
  constexpr uint OFFS_LO= 16;

  lsn_t lsn= 0;

  for (ulint field= LOG_CHECKPOINT_1; field <= LOG_CHECKPOINT_2;
       field += LOG_CHECKPOINT_2 - LOG_CHECKPOINT_1)
  {
    log_sys.log.read(field, {buf, OS_FILE_LOG_BLOCK_SIZE});

    if (static_cast<uint32_t>(ut_fold_binary(buf, CHECKSUM_1)) !=
        mach_read_from_4(buf + CHECKSUM_1) ||
        static_cast<uint32_t>(ut_fold_binary(buf + CHECKPOINT_LSN,
                                             CHECKSUM_2 - CHECKPOINT_LSN)) !=
        mach_read_from_4(buf + CHECKSUM_2))
     {
       DBUG_LOG("ib_log", "invalid pre-10.2.2 checkpoint " << field);
       continue;
     }

    if (!log_crypt_101_read_checkpoint(buf))
    {
      sql_print_error("InnoDB: Decrypting checkpoint failed");
      continue;
    }

    const uint64_t checkpoint_no= mach_read_from_8(buf);

    DBUG_PRINT("ib_log", ("checkpoint " UINT64PF " at " LSN_PF " found",
                          checkpoint_no,
                          mach_read_from_8(buf + CHECKPOINT_LSN)));

    if (checkpoint_no >= max_no)
    {
      max_no= checkpoint_no;
      lsn= mach_read_from_8(buf + CHECKPOINT_LSN);
      log_sys.log.set_lsn(lsn);
      log_sys.log.set_lsn_offset(lsn_t{mach_read_from_4(buf + OFFS_HI)} << 32 |
                                 mach_read_from_4(buf + OFFS_LO));
    }
  }

  if (!lsn)
  {
    sql_print_error("InnoDB: Upgrade after a crash is not supported."
                    " This redo log was created before MariaDB 10.2.2,"
                    " and we did not find a valid checkpoint."
                    " Please follow the instructions at"
                    " https://mariadb.com/kb/en/library/upgrading/");
    return DB_ERROR;
  }

  log_sys.set_lsn(lsn);
  log_sys.set_flushed_lsn(lsn);
  const lsn_t source_offset= log_sys.log.calc_lsn_offset_old(lsn);

  static constexpr char NO_UPGRADE_RECOVERY_MSG[]=
    "InnoDB: Upgrade after a crash is not supported."
    " This redo log was created before MariaDB 10.2.2";

  recv_sys.read(source_offset & ~511, {buf, 512});

  if (log_block_calc_checksum_format_0(buf) != log_block_get_checksum(buf) &&
      !log_crypt_101_read_block(buf, lsn))
  {
    sql_print_error("%s, and it appears corrupted.", NO_UPGRADE_RECOVERY_MSG);
    return DB_CORRUPTION;
  }

  if (mach_read_from_2(buf + 4) == (source_offset & 511))
  {
    /* Mark the redo log for upgrading. */
    srv_log_file_size= 0;
    recv_sys.parse_start_lsn= recv_sys.recovered_lsn= recv_sys.scanned_lsn=
      recv_sys.mlog_checkpoint_lsn = lsn;
    log_sys.last_checkpoint_lsn= log_sys.next_checkpoint_lsn=
      log_sys.write_lsn= log_sys.current_flush_lsn= lsn;
    log_sys.next_checkpoint_no= 0;
    return DB_SUCCESS;
  }

  if (buf[20 + 32 * 9] == 2)
    sql_print_error("InnoDB: Cannot decrypt log for upgrading."
                    " The encrypted log was created before MariaDB 10.2.2.");
  else
    sql_print_error("%s. You must start up and shut down"
                    " MariaDB 10.1 or MySQL 5.6 or earlier"
                    " on the data directory.",
                    NO_UPGRADE_RECOVERY_MSG);

  return DB_ERROR;
}

/** Calculate the offset of a log sequence number
in an old redo log file (during upgrade check).
@param[in]	lsn	log sequence number
@return byte offset within the log */
inline lsn_t log_t::file::calc_lsn_offset_old(lsn_t lsn) const
{
  const lsn_t size= capacity() * recv_sys.files_size();
  lsn_t l= lsn - this->lsn;
  if (longlong(l) < 0)
  {
    l= lsn_t(-longlong(l)) % size;
    l= size - l;
  }

  l+= lsn_offset - LOG_FILE_HDR_SIZE * (1 + lsn_offset / file_size);
  l%= size;
  return l + LOG_FILE_HDR_SIZE * (1 + l / (file_size - LOG_FILE_HDR_SIZE));
}

/** Determine if a redo log from MariaDB 10.2.2+, 10.3, or 10.4 is clean.
@return	error code
@retval	DB_SUCCESS	if the redo log is clean
@retval	DB_CORRUPTION	if the redo log is corrupted
@retval	DB_ERROR	if the redo log is not empty */
static dberr_t recv_log_recover_10_4()
{
	const lsn_t	lsn = log_sys.log.get_lsn();
	const lsn_t	source_offset =	log_sys.log.calc_lsn_offset_old(lsn);
	byte*		buf = log_sys.buf;

	if (!redo_file_sizes_are_correct()) {
		return DB_CORRUPTION;
	}

	recv_sys.read(source_offset & ~lsn_t(OS_FILE_LOG_BLOCK_SIZE - 1),
		      {buf, OS_FILE_LOG_BLOCK_SIZE});

	ulint crc = log_block_calc_checksum_crc32(buf);
	ulint cksum = log_block_get_checksum(buf);

	if (UNIV_UNLIKELY(crc != cksum)) {
		sql_print_error("InnoDB: Invalid log block checksum."
				" block: " ULINTPF " checkpoint no: " ULINTPF
				" expected: " ULINTPF " found: " ULINTPF,
				log_block_get_hdr_no(buf),
				log_block_get_checkpoint_no(buf), crc, cksum);
		return DB_CORRUPTION;
	}

	if (log_sys.log.is_encrypted()
	    && !log_crypt(buf, lsn & ~511, 512, LOG_DECRYPT)) {
		return DB_ERROR;
	}

	/* On a clean shutdown, the redo log will be logically empty
	after the checkpoint lsn. */

	if (log_block_get_data_len(buf)
	    != (source_offset & (OS_FILE_LOG_BLOCK_SIZE - 1))) {
		return DB_ERROR;
	}

	/* Mark the redo log for upgrading. */
	srv_log_file_size = 0;
	recv_sys.parse_start_lsn = recv_sys.recovered_lsn
		= recv_sys.scanned_lsn
		= recv_sys.mlog_checkpoint_lsn = lsn;
	log_sys.set_lsn(lsn);
	log_sys.set_flushed_lsn(lsn);
	log_sys.last_checkpoint_lsn = log_sys.next_checkpoint_lsn
		= log_sys.write_lsn = log_sys.current_flush_lsn = lsn;
	log_sys.next_checkpoint_no = 0;
	return DB_SUCCESS;
}

/** Find the latest checkpoint in the log header.
@param[out]	max_field	LOG_CHECKPOINT_1 or LOG_CHECKPOINT_2
@return error code or DB_SUCCESS */
dberr_t
recv_find_max_checkpoint(ulint* max_field)
{
	ib_uint64_t	max_no;
	ib_uint64_t	checkpoint_no;
	ulint		field;
	byte*		buf;

	max_no = 0;
	*max_field = 0;

	buf = log_sys.checkpoint_buf;

	log_sys.log.read(0, {buf, OS_FILE_LOG_BLOCK_SIZE});
	/* Check the header page checksum. There was no
	checksum in the first redo log format (version 0). */
	log_sys.log.format = mach_read_from_4(buf + LOG_HEADER_FORMAT);
	log_sys.log.subformat = log_sys.log.format != log_t::FORMAT_3_23
		? mach_read_from_4(buf + LOG_HEADER_SUBFORMAT)
		: 0;
	if (log_sys.log.format != log_t::FORMAT_3_23
	    && !recv_check_log_header_checksum(buf)) {
		sql_print_error("InnoDB: Invalid redo log header checksum.");
		return DB_CORRUPTION;
	}

	char creator[LOG_HEADER_CREATOR_END - LOG_HEADER_CREATOR + 1];

	memcpy(creator, buf + LOG_HEADER_CREATOR, sizeof creator);
	/* Ensure that the string is NUL-terminated. */
	creator[LOG_HEADER_CREATOR_END - LOG_HEADER_CREATOR] = 0;

	switch (log_sys.log.format) {
	case log_t::FORMAT_3_23:
		return recv_log_recover_pre_10_2();
	case log_t::FORMAT_10_2:
	case log_t::FORMAT_10_2 | log_t::FORMAT_ENCRYPTED:
	case log_t::FORMAT_10_3:
	case log_t::FORMAT_10_3 | log_t::FORMAT_ENCRYPTED:
	case log_t::FORMAT_10_4:
	case log_t::FORMAT_10_4 | log_t::FORMAT_ENCRYPTED:
	case log_t::FORMAT_10_5:
	case log_t::FORMAT_10_5 | log_t::FORMAT_ENCRYPTED:
		break;
	default:
		sql_print_error("InnoDB: Unsupported redo log format."
				" The redo log was created with %s.", creator);
		return DB_ERROR;
	}

	for (field = LOG_CHECKPOINT_1; field <= LOG_CHECKPOINT_2;
	     field += LOG_CHECKPOINT_2 - LOG_CHECKPOINT_1) {
		log_sys.log.read(field, {buf, OS_FILE_LOG_BLOCK_SIZE});

		const ulint crc32 = log_block_calc_checksum_crc32(buf);
		const ulint cksum = log_block_get_checksum(buf);

		if (crc32 != cksum) {
			DBUG_PRINT("ib_log",
				   ("invalid checkpoint,"
				    " at " ULINTPF
				    ", checksum " ULINTPFx
				    " expected " ULINTPFx,
				    field, cksum, crc32));
			continue;
		}

		if (log_sys.is_encrypted()
		    && !log_crypt_read_checkpoint_buf(buf)) {
			sql_print_error("InnoDB: Reading checkpoint"
					" encryption info failed.");
			continue;
		}

		checkpoint_no = mach_read_from_8(
			buf + LOG_CHECKPOINT_NO);

		DBUG_PRINT("ib_log",
			   ("checkpoint " UINT64PF " at " LSN_PF " found",
			    checkpoint_no, mach_read_from_8(
				    buf + LOG_CHECKPOINT_LSN)));

		if (checkpoint_no >= max_no) {
			*max_field = field;
			max_no = checkpoint_no;
			log_sys.log.set_lsn(mach_read_from_8(
				buf + LOG_CHECKPOINT_LSN));
			log_sys.log.set_lsn_offset(mach_read_from_8(
				buf + LOG_CHECKPOINT_OFFSET));
			log_sys.next_checkpoint_no = checkpoint_no;
		}
	}

	if (*max_field == 0) {
		/* Before 10.2.2, we could get here during database
		initialization if we created an ib_logfile0 file that
		was filled with zeroes, and were killed. After
		10.2.2, we would reject such a file already earlier,
		when checking the file header. */
		sql_print_error("InnoDB: No valid checkpoint found"
				" (corrupted redo log)."
				" You can try --innodb-force-recovery=6"
				" as a last resort.");
		return DB_ERROR;
	}

	switch (log_sys.log.format) {
	case log_t::FORMAT_10_5:
	case log_t::FORMAT_10_5 | log_t::FORMAT_ENCRYPTED:
		break;
	default:
		if (dberr_t err = recv_log_recover_10_4()) {
			sql_print_error("InnoDB: Upgrade after a crash "
					"is not supported."
					" The redo log was created with %s%s.",
					creator,
					err == DB_ERROR
					? ". You must start up and shut down"
					" MariaDB 10.4 or earlier"
					" on the data directory"
					: ", and it appears corrupted");
			return err;
		}
	}

	return(DB_SUCCESS);
}

/*******************************************************//**
Calculates the new value for lsn when more data is added to the log. */
static
lsn_t
recv_calc_lsn_on_data_add(
/*======================*/
	lsn_t		lsn,	/*!< in: old lsn */
	ib_uint64_t	len)	/*!< in: this many bytes of data is
				added, log block headers not included */
{
	unsigned frag_len = static_cast<unsigned>(lsn % OS_FILE_LOG_BLOCK_SIZE)
		- LOG_BLOCK_HDR_SIZE;
	unsigned payload_size = log_sys.payload_size();
	ut_ad(frag_len < payload_size);
	lsn_t lsn_len = len;
	lsn_len += (lsn_len + frag_len) / payload_size
		* (OS_FILE_LOG_BLOCK_SIZE - payload_size);

	return(lsn + lsn_len);
}

/** Trim old log records for a page.
@param start_lsn oldest log sequence number to preserve
@return whether all the log for the page was trimmed */
inline bool page_recv_t::trim(lsn_t start_lsn)
{
  while (log.head)
  {
    if (log.head->lsn >= start_lsn) return false;
    last_offset= 1; /* the next record must not be same_page */
    log_rec_t *next= log.head->next;
    recv_sys.free(log.head);
    log.head= next;
  }
  log.tail= nullptr;
  return true;
}


inline void page_recv_t::recs_t::clear()
{
  mysql_mutex_assert_owner(&recv_sys.mutex);
  for (const log_rec_t *l= head; l; )
  {
    const log_rec_t *next= l->next;
    recv_sys.free(l);
    l= next;
  }
  head= tail= nullptr;
}


/** Ignore any earlier redo log records for this page. */
inline void page_recv_t::will_not_read()
{
  ut_ad(state == RECV_NOT_PROCESSED || state == RECV_WILL_NOT_READ);
  state= RECV_WILL_NOT_READ;
  log.clear();
}


/** Register a redo log snippet for a page.
@param it       page iterator
@param start_lsn start LSN of the mini-transaction
@param lsn      @see mtr_t::commit_lsn()
@param recs     redo log snippet @see log_t::FORMAT_10_5
@param len      length of l, in bytes */
inline void recv_sys_t::add(map::iterator it, lsn_t start_lsn, lsn_t lsn,
                            const byte *l, size_t len)
{
  mysql_mutex_assert_owner(&mutex);
  page_id_t page_id = it->first;
  page_recv_t &recs= it->second;

  switch (*l & 0x70) {
  case FREE_PAGE: case INIT_PAGE:
    recs.will_not_read();
    mlog_init.add(page_id, start_lsn); /* FIXME: remove this! */
    /* fall through */
  default:
    log_phys_t *tail= static_cast<log_phys_t*>(recs.log.last());
    if (!tail)
      break;
    if (tail->start_lsn != start_lsn)
      break;
    ut_ad(tail->lsn == lsn);
    buf_block_t *block= UT_LIST_GET_LAST(blocks);
    ut_ad(block);
    const size_t used= static_cast<uint16_t>(block->page.access_time - 1) + 1;
    ut_ad(used >= ALIGNMENT);
    const byte *end= const_cast<const log_phys_t*>(tail)->end();
    if (!((reinterpret_cast<size_t>(end + len) ^
           reinterpret_cast<size_t>(end)) & ~(ALIGNMENT - 1)))
    {
      /* Use already allocated 'padding' bytes */
append:
      MEM_MAKE_ADDRESSABLE(end + 1, len);
      /* Append to the preceding record for the page */
      tail->append(l, len);
      return;
    }
    if (end <= &block->page.frame[used - ALIGNMENT] ||
        &block->page.frame[used] >= end)
      break; /* Not the last allocated record in the page */
    const size_t new_used= static_cast<size_t>
      (end - block->page.frame + len + 1);
    ut_ad(new_used > used);
    if (new_used > srv_page_size)
      break;
    block->page.access_time= (block->page.access_time & ~0U << 16) |
      ut_calc_align<uint16_t>(static_cast<uint16_t>(new_used), ALIGNMENT);
    goto append;
  }
  recs.log.append(new (alloc(log_phys_t::alloc_size(len)))
                  log_phys_t(start_lsn, lsn, l, len));
}

/** Store/remove the freed pages in fil_name_t of recv_spaces.
@param[in]	page_id		freed or init page_id
@param[in]	freed		TRUE if page is freed */
static void store_freed_or_init_rec(page_id_t page_id, bool freed)
{
  uint32_t space_id= page_id.space();
  uint32_t page_no= page_id.page_no();
  if (!freed && page_no == 0 && first_page_init)
    first_page_init(space_id);
  if (is_predefined_tablespace(space_id))
  {
    if (!srv_immediate_scrub_data_uncompressed)
      return;
    fil_space_t *space;
    if (space_id == TRX_SYS_SPACE)
      space= fil_system.sys_space;
    else
      space= fil_space_get(space_id);

    space->free_page(page_no, freed);
    return;
  }

  recv_spaces_t::iterator i= recv_spaces.lower_bound(space_id);
  if (i != recv_spaces.end() && i->first == space_id)
  {
    if (freed)
      i->second.add_freed_page(page_no);
    else
      i->second.remove_freed_page(page_no);
  }
}

/** Parse and register one mini-transaction in log_t::FORMAT_10_5.
@param checkpoint_lsn  the log sequence number of the latest checkpoint
@param store           whether to store the records
@param apply           whether to apply file-level log records
@return whether FILE_CHECKPOINT record was seen the first time,
or corruption was noticed */
bool recv_sys_t::parse(lsn_t checkpoint_lsn, store_t *store, bool apply)
{
  mysql_mutex_assert_owner(&log_sys.mutex);
  mysql_mutex_assert_owner(&mutex);
  ut_ad(parse_start_lsn);
  ut_ad(log_sys.is_physical());

  bool last_phase= (*store == STORE_IF_EXISTS);
  const byte *const end= buf + len;
loop:
  const byte *const log= buf + recovered_offset;
  const lsn_t start_lsn= recovered_lsn;
  map::iterator cached_pages_it = pages.end();

  /* Check that the entire mini-transaction is included within the buffer */
  const byte *l;
  uint32_t rlen;
  for (l= log; l < end; l+= rlen)
  {
    if (!*l)
      goto eom_found;
    if (UNIV_LIKELY((*l & 0x70) != RESERVED));
    else if (srv_force_recovery)
      sql_print_warning("InnoDB: Ignoring unknown log record at LSN " LSN_PF,
                        recovered_lsn);
    else
    {
malformed:
      sql_print_error("InnoDB: Malformed log record;"
                     " set innodb_force_recovery=1 to ignore.");
corrupted:
      const size_t trailing_bytes= std::min<size_t>(100, size_t(end - l));
      sql_print_information("InnoDB: Dump from the start of the"
                            " mini-transaction (LSN=" LSN_PF ") to %zu"
                            " bytes after the record:",
                            start_lsn, trailing_bytes);
      ut_print_buf(stderr, log, l - log + trailing_bytes);
      putc('\n', stderr);
      found_corrupt_log= true;
      return true;
    }
    rlen= *l++ & 0xf;
    if (l + (rlen ? rlen : 16) >= end)
      break;
    if (!rlen)
    {
      rlen= mlog_decode_varint_length(*l);
      if (l + rlen >= end)
        break;
      const uint32_t addlen= mlog_decode_varint(l);
      if (UNIV_UNLIKELY(addlen == MLOG_DECODE_ERROR))
      {
        sql_print_error("InnoDB: Corrupted record length");
        goto corrupted;
      }
      rlen= addlen + 15;
    }
  }

  /* Not the entire mini-transaction was present. */
  return false;

eom_found:
  ut_ad(!*l);
  ut_d(const byte *const el= l + 1);

  const lsn_t end_lsn= recv_calc_lsn_on_data_add(start_lsn, l + 1 - log);
  if (UNIV_UNLIKELY(end_lsn > scanned_lsn))
    /* The log record filled a log block, and we require that also the
    next log block should have been scanned in */
    return false;

  ut_d(std::set<page_id_t> freed);
#if 0 && defined UNIV_DEBUG /* MDEV-21727 FIXME: enable this */
  /* Pages that have been modified in this mini-transaction.
  If a mini-transaction writes INIT_PAGE for a page, it should not have
  written any log records for the page. Unfortunately, this does not
  hold for ROW_FORMAT=COMPRESSED pages, because page_zip_compress()
  can be invoked in a pessimistic operation, even after log has
  been written for other pages. */
  ut_d(std::set<page_id_t> modified);
#endif

  uint32_t space_id= 0, page_no= 0, last_offset= 0;
  bool got_page_op= false;
  for (l= log; l < end; l+= rlen)
  {
    const byte *const recs= l;
    const byte b= *l++;

    if (!b)
      break;
    ut_ad(UNIV_LIKELY(b & 0x70) != RESERVED || srv_force_recovery);
    rlen= b & 0xf;
    ut_ad(l + rlen < end);
    ut_ad(rlen || l + 16 < end);
    if (!rlen)
    {
      const uint32_t lenlen= mlog_decode_varint_length(*l);
      ut_ad(l + lenlen < end);
      const uint32_t addlen= mlog_decode_varint(l);
      ut_ad(addlen != MLOG_DECODE_ERROR);
      rlen= addlen + 15 - lenlen;
      l+= lenlen;
    }
    ut_ad(l + rlen < end);
    uint32_t idlen;
    if ((b & 0x80) && got_page_op)
    {
      /* This record is for the same page as the previous one. */
      if (UNIV_UNLIKELY((b & 0x70) <= INIT_PAGE))
      {
record_corrupted:
        /* FREE_PAGE,INIT_PAGE cannot be with same_page flag */
        if (!srv_force_recovery)
          goto malformed;
        sql_print_warning("InnoDB: Ignoring malformed log record at LSN "
                          LSN_PF, recovered_lsn);
        last_offset= 1; /* the next record must not be same_page  */
        continue;
      }
      goto same_page;
    }
    last_offset= 0;
    idlen= mlog_decode_varint_length(*l);
    if (UNIV_UNLIKELY(idlen > 5 || idlen >= rlen))
    {
page_id_corrupted:
      if (!srv_force_recovery)
      {
        sql_print_error("InnoDB: Corrupted page identifier at " LSN_PF
                        "; set innodb_force_recovery=1 to ignore the record.",
                        recovered_lsn);
        goto corrupted;
      }
      sql_print_warning("InnoDB: Ignoring corrupted page identifier at LSN "
                        LSN_PF, recovered_lsn);
      continue;
    }
    space_id= mlog_decode_varint(l);
    if (UNIV_UNLIKELY(space_id == MLOG_DECODE_ERROR))
      goto page_id_corrupted;
    l+= idlen;
    rlen-= idlen;
    idlen= mlog_decode_varint_length(*l);
    if (UNIV_UNLIKELY(idlen > 5 || idlen > rlen))
      goto page_id_corrupted;
    page_no= mlog_decode_varint(l);
    if (UNIV_UNLIKELY(page_no == MLOG_DECODE_ERROR))
      goto page_id_corrupted;
    l+= idlen;
    rlen-= idlen;
    got_page_op = !(b & 0x80);
    if (got_page_op && apply && !is_predefined_tablespace(space_id))
    {
      recv_spaces_t::iterator i= recv_spaces.lower_bound(space_id);
      if (i != recv_spaces.end() && i->first == space_id);
      else if (recovered_lsn < mlog_checkpoint_lsn)
        /* We have not seen all records between the checkpoint and
        FILE_CHECKPOINT. There should be a FILE_DELETE for this
        tablespace later. */
        recv_spaces.emplace_hint(i, space_id, file_name_t("", false));
      else
      {
        const page_id_t id(space_id, page_no);
        if (!srv_force_recovery)
        {
          ib::error() << "Missing FILE_DELETE or FILE_MODIFY for " << id
                      << " at " << recovered_lsn
                      << "; set innodb_force_recovery=1 to ignore the record.";
          goto corrupted;
        }
        ib::warn() << "Ignoring record for " << id << " at " << recovered_lsn;
        continue;
      }
    }
same_page:
    DBUG_PRINT("ib_log",
               ("scan " LSN_PF ": rec %x len %zu page %u:%u",
                recovered_lsn, b, static_cast<size_t>(l + rlen - recs),
                space_id, page_no));

    if (got_page_op)
    {
      const page_id_t id(space_id, page_no);
      ut_d(if ((b & 0x70) == INIT_PAGE || (b & 0x70) == OPTION)
             freed.erase(id));
      ut_ad(freed.find(id) == freed.end());
      switch (b & 0x70) {
      case FREE_PAGE:
        ut_ad(freed.emplace(id).second);
        last_offset= 1; /* the next record must not be same_page  */
        goto free_or_init_page;
      case INIT_PAGE:
        last_offset= FIL_PAGE_TYPE;
      free_or_init_page:
        store_freed_or_init_rec(id, (b & 0x70) == FREE_PAGE);
        if (UNIV_UNLIKELY(rlen != 0))
          goto record_corrupted;
        break;
      case EXTENDED:
        if (UNIV_UNLIKELY(!rlen))
          goto record_corrupted;
        if (rlen == 1 && *l == TRIM_PAGES)
        {
#if 0 /* For now, we can only truncate an undo log tablespace */
          if (UNIV_UNLIKELY(!space_id || !page_no))
            goto record_corrupted;
#else
          if (!srv_is_undo_tablespace(space_id) ||
              page_no != SRV_UNDO_TABLESPACE_SIZE_IN_PAGES)
            goto record_corrupted;
          static_assert(UT_ARR_SIZE(truncated_undo_spaces) ==
                        TRX_SYS_MAX_UNDO_SPACES, "compatibility");
          truncated_undo_spaces[space_id - srv_undo_space_id_start]=
            { recovered_lsn, page_no };
          if (undo_space_trunc)
            undo_space_trunc(space_id);
#endif
          last_offset= 1; /* the next record must not be same_page  */
          continue;
        }
        last_offset= FIL_PAGE_TYPE;
        break;
      case OPTION:
        if (rlen == 5 && *l == OPT_PAGE_CHECKSUM)
          break;
        /* fall through */
      case RESERVED:
        continue;
      case WRITE:
      case MEMMOVE:
      case MEMSET:
        if (UNIV_UNLIKELY(rlen == 0 || last_offset == 1))
          goto record_corrupted;
        const uint32_t olen= mlog_decode_varint_length(*l);
        if (UNIV_UNLIKELY(olen >= rlen) || UNIV_UNLIKELY(olen > 3))
          goto record_corrupted;
        const uint32_t offset= mlog_decode_varint(l);
        ut_ad(offset != MLOG_DECODE_ERROR);
        static_assert(FIL_PAGE_OFFSET == 4, "compatibility");
        if (UNIV_UNLIKELY(offset >= srv_page_size))
          goto record_corrupted;
        last_offset+= offset;
        if (UNIV_UNLIKELY(last_offset < 8 || last_offset >= srv_page_size))
          goto record_corrupted;
        l+= olen;
        rlen-= olen;
        if ((b & 0x70) == WRITE)
        {
          if (UNIV_UNLIKELY(rlen + last_offset > srv_page_size))
            goto record_corrupted;
          if (UNIV_UNLIKELY(!page_no) && apply)
          {
            const bool has_size= last_offset <= FSP_HEADER_OFFSET + FSP_SIZE &&
              last_offset + rlen >= FSP_HEADER_OFFSET + FSP_SIZE + 4;
            const bool has_flags= last_offset <=
              FSP_HEADER_OFFSET + FSP_SPACE_FLAGS &&
              last_offset + rlen >= FSP_HEADER_OFFSET + FSP_SPACE_FLAGS + 4;
            if (has_size || has_flags)
            {
              recv_spaces_t::iterator it= recv_spaces.find(space_id);
              const uint32_t size= has_size
                ? mach_read_from_4(FSP_HEADER_OFFSET + FSP_SIZE + l -
                                   last_offset)
                : 0;
              const uint32_t flags= has_flags
                ? mach_read_from_4(FSP_HEADER_OFFSET + FSP_SPACE_FLAGS + l -
                                   last_offset)
                : file_name_t::initial_flags;
              if (it == recv_spaces.end())
                ut_ad(!mlog_checkpoint_lsn || space_id == TRX_SYS_SPACE ||
                      srv_is_undo_tablespace(space_id));
              else if (!it->second.space)
              {
                if (has_size)
                  it->second.size= size;
                if (has_flags)
                  it->second.flags= flags;
              }
              fil_space_set_recv_size_and_flags(space_id, size, flags);
            }
          }
          last_offset+= rlen;
          break;
        }
        uint32_t llen= mlog_decode_varint_length(*l);
        if (UNIV_UNLIKELY(llen > rlen || llen > 3))
          goto record_corrupted;
        const uint32_t len= mlog_decode_varint(l);
        ut_ad(len != MLOG_DECODE_ERROR);
        if (UNIV_UNLIKELY(last_offset + len > srv_page_size))
          goto record_corrupted;
        l+= llen;
        rlen-= llen;
        llen= len;
        if ((b & 0x70) == MEMSET)
        {
          if (UNIV_UNLIKELY(rlen > llen))
            goto record_corrupted;
          last_offset+= llen;
          break;
        }
        const uint32_t slen= mlog_decode_varint_length(*l);
        if (UNIV_UNLIKELY(slen != rlen || slen > 3))
          goto record_corrupted;
        uint32_t s= mlog_decode_varint(l);
        ut_ad(slen != MLOG_DECODE_ERROR);
        if (s & 1)
          s= last_offset - (s >> 1) - 1;
        else
          s= last_offset + (s >> 1) + 1;
        if (UNIV_UNLIKELY(s < 8 || s + llen > srv_page_size))
          goto record_corrupted;
        last_offset+= llen;
        break;
      }
#if 0 && defined UNIV_DEBUG
      switch (b & 0x70) {
      case RESERVED:
        ut_ad(0); /* we did "continue" earlier */
        break;
      case OPTION:
      case FREE_PAGE:
        break;
      default:
        ut_ad(modified.emplace(id).second || (b & 0x70) != INIT_PAGE);
      }
#endif
      const bool is_init= (b & 0x70) <= INIT_PAGE;
      switch (*store) {
      case STORE_IF_EXISTS:
        if (fil_space_t *space= fil_space_t::get(space_id))
        {
          const auto size= space->get_size();
          space->release();
          if (!size)
            continue;
        }
        else if (!deferred_spaces.find(space_id))
          continue;
        /* fall through */
      case STORE_YES:
        if (!mlog_init.will_avoid_read(id, start_lsn))
        {
          if (cached_pages_it == pages.end() || cached_pages_it->first != id)
            cached_pages_it= pages.emplace(id, page_recv_t()).first;
          add(cached_pages_it, start_lsn, end_lsn, recs,
              static_cast<size_t>(l + rlen - recs));
        }
        continue;
      case STORE_NO:
        if (!is_init)
          continue;
        mlog_init.add(id, start_lsn);
        map::iterator i= pages.find(id);
        if (i == pages.end())
          continue;
        i->second.log.clear();
        pages.erase(i);
      }
    }
    else if (rlen)
    {
      switch (b & 0xf0) {
      case FILE_CHECKPOINT:
        if (space_id == 0 && page_no == 0 && rlen == 8)
        {
          const lsn_t lsn= mach_read_from_8(l);

          if (UNIV_UNLIKELY(srv_print_verbose_log == 2))
            fprintf(stderr, "FILE_CHECKPOINT(" LSN_PF ") %s at " LSN_PF "\n",
                    lsn, lsn != checkpoint_lsn
                    ? "ignored"
                    : mlog_checkpoint_lsn ? "reread" : "read",
                    recovered_lsn);

          DBUG_PRINT("ib_log", ("FILE_CHECKPOINT(" LSN_PF ") %s at " LSN_PF,
                                lsn, lsn != checkpoint_lsn
                                ? "ignored"
                                : mlog_checkpoint_lsn ? "reread" : "read",
                                recovered_lsn));

          if (lsn == checkpoint_lsn)
          {
            /* There can be multiple FILE_CHECKPOINT for the same LSN. */
            if (mlog_checkpoint_lsn)
              continue;
            mlog_checkpoint_lsn= recovered_lsn;
            l+= 8;
            recovered_offset= l - buf;
            return true;
          }
          continue;
        }
        /* fall through */
      default:
        if (!srv_force_recovery)
          goto malformed;
        sql_print_warning("InnoDB: Ignoring malformed log record at LSN "
                          LSN_PF, recovered_lsn);
        continue;
      case FILE_DELETE:
      case FILE_MODIFY:
      case FILE_RENAME:
        if (UNIV_UNLIKELY(page_no != 0))
        {
        file_rec_error:
          if (!srv_force_recovery)
          {
            sql_print_error("InnoDB: Corrupted file-level record;"
                            " set innodb_force_recovery=1 to ignore.");
            goto corrupted;
          }

          sql_print_warning("InnoDB: Ignoring corrupted file-level record"
                            " at LSN " LSN_PF, recovered_lsn);
          continue;
        }
        /* fall through */
      case FILE_CREATE:
        if (UNIV_UNLIKELY(!space_id || page_no))
          goto file_rec_error;
        /* There is no terminating NUL character. Names must end in .ibd.
        For FILE_RENAME, there is a NUL between the two file names. */
        const char * const fn= reinterpret_cast<const char*>(l);
        const char *fn2= static_cast<const char*>(memchr(fn, 0, rlen));

        if (UNIV_UNLIKELY((fn2 == nullptr) == ((b & 0xf0) == FILE_RENAME)))
          goto file_rec_error;

        const char * const fnend= fn2 ? fn2 : fn + rlen;
        const char * const fn2end= fn2 ? fn + rlen : nullptr;

        if (fn2)
        {
          fn2++;
          if (memchr(fn2, 0, fn2end - fn2))
            goto file_rec_error;
          if (fn2end - fn2 < 4 || memcmp(fn2end - 4, DOT_IBD, 4))
            goto file_rec_error;
        }

        if (is_predefined_tablespace(space_id))
          goto file_rec_error;
        if (fnend - fn < 4 || memcmp(fnend - 4, DOT_IBD, 4))
          goto file_rec_error;

        fil_name_process(fn, fnend - fn, space_id,
                         (b & 0xf0) == FILE_DELETE ? FILE_DELETE : FILE_MODIFY,
                         start_lsn, *store);

        if ((b & 0xf0) < FILE_CHECKPOINT && log_file_op)
          log_file_op(space_id, b & 0xf0,
                      l, static_cast<ulint>(fnend - fn),
                      reinterpret_cast<const byte*>(fn2),
                      fn2 ? static_cast<ulint>(fn2end - fn2) : 0);

        if (fn2)
        {
          fil_name_process(fn2, fn2end - fn2, space_id,
                           FILE_RENAME, start_lsn, *store);
          if (apply)
          {
            const size_t len= fn2end - fn2;
            auto r= renamed_spaces.emplace(space_id, std::string{fn2, len});
            if (!r.second)
              r.first->second= std::string{fn2, len};
          }
        }

        if (is_corrupt_fs())
          return true;
      }
    }
    else
      goto malformed;
  }

  ut_ad(l == el);
  recovered_offset= l - buf;
  recovered_lsn= end_lsn;
  if (is_memory_exhausted(store) && last_phase)
    return false;
  goto loop;
}

/** Apply the hashed log records to the page, if the page lsn is less than the
lsn of a log record.
@param[in,out]	block		buffer pool page
@param[in,out]	mtr		mini-transaction
@param[in,out]	p		recovery address
@param[in,out]	space		tablespace, or NULL if not looked up yet
@param[in,out]	init		page initialization operation, or NULL
@return the recovered page
@retval nullptr on failure */
static buf_block_t *recv_recover_page(buf_block_t *block, mtr_t &mtr,
                                      const recv_sys_t::map::iterator &p,
                                      fil_space_t *space= nullptr,
                                      mlog_init_t::init *init= nullptr)
{
	mysql_mutex_assert_owner(&recv_sys.mutex);
	ut_ad(recv_sys.apply_log_recs);
	ut_ad(recv_needed_recovery);
	ut_ad(!init || init->created);
	ut_ad(!init || init->lsn);
	ut_ad(block->page.id() == p->first);
	ut_ad(!p->second.is_being_processed());
	ut_ad(!space || space->id == block->page.id().space());
	ut_ad(log_sys.is_physical());

	if (UNIV_UNLIKELY(srv_print_verbose_log == 2)) {
		ib::info() << "Applying log to page " << block->page.id();
	}

	DBUG_PRINT("ib_log", ("Applying log to page %u:%u",
			      block->page.id().space(),
			      block->page.id().page_no()));

	p->second.state = page_recv_t::RECV_BEING_PROCESSED;

	mysql_mutex_unlock(&recv_sys.mutex);

	byte *frame = UNIV_LIKELY_NULL(block->page.zip.data)
		? block->page.zip.data
		: block->page.frame;
	const lsn_t page_lsn = init
		? 0
		: mach_read_from_8(frame + FIL_PAGE_LSN);
	bool free_page = false;
	lsn_t start_lsn = 0, end_lsn = 0;
	ut_d(lsn_t recv_start_lsn = 0);
	const lsn_t init_lsn = init ? init->lsn : 0;

	bool skipped_after_init = false;

	for (const log_rec_t* recv : p->second.log) {
		const log_phys_t* l = static_cast<const log_phys_t*>(recv);
		ut_ad(l->lsn);
		ut_ad(end_lsn <= l->lsn);
		ut_ad(l->lsn <= log_sys.log.scanned_lsn);

		ut_ad(l->start_lsn);
		ut_ad(recv_start_lsn <= l->start_lsn);
		ut_d(recv_start_lsn = l->start_lsn);

		if (l->start_lsn < page_lsn) {
			/* This record has already been applied. */
			DBUG_PRINT("ib_log", ("apply skip %u:%u LSN " LSN_PF
					      " < " LSN_PF,
					      block->page.id().space(),
					      block->page.id().page_no(),
					      l->start_lsn, page_lsn));
			skipped_after_init = true;
			end_lsn = l->lsn;
			continue;
		}

		if (l->start_lsn < init_lsn) {
			DBUG_PRINT("ib_log", ("init skip %u:%u LSN " LSN_PF
					      " < " LSN_PF,
					      block->page.id().space(),
					      block->page.id().page_no(),
					      l->start_lsn, init_lsn));
			skipped_after_init = false;
			end_lsn = l->lsn;
			continue;
		}

		/* There is no need to check LSN for just initialized pages. */
		if (skipped_after_init) {
			skipped_after_init = false;
			ut_ad(end_lsn == page_lsn);
			if (end_lsn != page_lsn) {
				sql_print_warning(
					"InnoDB: The last skipped log record"
					" LSN " LSN_PF
					" is not equal to page LSN " LSN_PF,
					end_lsn, page_lsn);
			}
		}

		end_lsn = l->lsn;

		if (UNIV_UNLIKELY(srv_print_verbose_log == 2)) {
			ib::info() << "apply " << l->start_lsn
				   << ": " << block->page.id();
		}

		DBUG_PRINT("ib_log", ("apply " LSN_PF ": %u:%u",
				      l->start_lsn,
				      block->page.id().space(),
				      block->page.id().page_no()));

		log_phys_t::apply_status a= l->apply(*block,
						     p->second.last_offset);

		switch (a) {
		case log_phys_t::APPLIED_NO:
			ut_ad(!mtr.has_modifications());
			free_page = true;
			start_lsn = 0;
			continue;
		case log_phys_t::APPLIED_YES:
		case log_phys_t::APPLIED_CORRUPTED:
			goto set_start_lsn;
		case log_phys_t::APPLIED_TO_FSP_HEADER:
		case log_phys_t::APPLIED_TO_ENCRYPTION:
			break;
		}

		if (fil_space_t* s = space
		    ? space
		    : fil_space_t::get(block->page.id().space())) {
			switch (a) {
			case log_phys_t::APPLIED_TO_FSP_HEADER:
				s->flags = mach_read_from_4(
					FSP_HEADER_OFFSET
					+ FSP_SPACE_FLAGS + frame);
				s->size_in_header = mach_read_from_4(
					FSP_HEADER_OFFSET + FSP_SIZE
					+ frame);
				s->free_limit = mach_read_from_4(
					FSP_HEADER_OFFSET
					+ FSP_FREE_LIMIT + frame);
				s->free_len = mach_read_from_4(
					FSP_HEADER_OFFSET + FSP_FREE
					+ FLST_LEN + frame);
				break;
			default:
				byte* b= frame
					+ fsp_header_get_encryption_offset(
						block->zip_size())
					+ FSP_HEADER_OFFSET;
				if (memcmp(b, CRYPT_MAGIC, MAGIC_SZ)) {
					break;
				}
				b += MAGIC_SZ;
				if (*b != CRYPT_SCHEME_UNENCRYPTED
				    && *b != CRYPT_SCHEME_1) {
					break;
				}
				if (b[1] != MY_AES_BLOCK_SIZE) {
					break;
				}
				if (b[2 + MY_AES_BLOCK_SIZE + 4 + 4]
				    > FIL_ENCRYPTION_OFF) {
					break;
				}
				fil_crypt_parse(s, b);
			}

			if (!space) {
				s->release();
			}
		}

set_start_lsn:
		if ((a == log_phys_t::APPLIED_CORRUPTED
		     || recv_sys.is_corrupt_log()) && !srv_force_recovery) {
			if (init) {
				init->created = false;
				if (space || block->page.id().page_no()) {
					block->page.lock.x_lock_recursive();
				}
			}

			mtr.discard_modifications();
			mtr.commit();

			buf_pool.corrupted_evict(&block->page,
						 block->page.state() &
						 buf_page_t::LRU_MASK);
			block = nullptr;
			goto done;
		}

		if (!start_lsn) {
			start_lsn = l->start_lsn;
		}
	}

	if (start_lsn) {
		ut_ad(end_lsn >= start_lsn);
		mach_write_to_8(FIL_PAGE_LSN + frame, end_lsn);
		if (UNIV_LIKELY(frame == block->page.frame)) {
			mach_write_to_8(srv_page_size
					- FIL_PAGE_END_LSN_OLD_CHKSUM
					+ frame, end_lsn);
		} else {
			buf_zip_decompress(block, false);
		}

		buf_block_modify_clock_inc(block);
		mysql_mutex_lock(&log_sys.flush_order_mutex);
		buf_flush_note_modification(block, start_lsn, end_lsn);
		mysql_mutex_unlock(&log_sys.flush_order_mutex);
	} else if (free_page && init) {
		/* There have been no operations that modify the page.
		Any buffered changes must not be merged. A subsequent
		buf_page_create() from a user thread should discard
		any buffered changes. */
		init->created = false;
		ut_ad(!mtr.has_modifications());
		block->page.set_freed(block->page.state());
	}

	/* Make sure that committing mtr does not change the modification
	lsn values of page */

	mtr.discard_modifications();
	mtr.commit();

done:
	time_t now = time(NULL);

	mysql_mutex_lock(&recv_sys.mutex);

	if (recv_max_page_lsn < page_lsn) {
		recv_max_page_lsn = page_lsn;
	}

	ut_ad(!block || p->second.is_being_processed());
	ut_ad(!block || !recv_sys.pages.empty());

	if (recv_sys.report(now)) {
		const size_t n = recv_sys.pages.size();
		sql_print_information("InnoDB: To recover: %zu pages from log",
				      n);
		service_manager_extend_timeout(INNODB_EXTEND_TIMEOUT_INTERVAL,
					       "To recover: %zu pages"
					       " from log", n);
	}

	return block;
}

/** Remove records for a corrupted page.
This function should only be called when innodb_force_recovery is set.
@param page_id  corrupted page identifier */
ATTRIBUTE_COLD void recv_sys_t::free_corrupted_page(page_id_t page_id)
{
  if (!recovery_on)
    return;

  mysql_mutex_lock(&mutex);
  map::iterator p= pages.find(page_id);
  if (p != pages.end())
  {
    p->second.log.clear();
    pages.erase(p);
    if (!srv_force_recovery)
    {
      set_corrupt_fs();
      ib::error() << "Unable to apply log to corrupted page " << page_id
                  << "; set innodb_force_recovery to ignore";
    }
    else
      ib::warn() << "Discarding log for corrupted page " << page_id;
  }

  if (pages.empty())
    pthread_cond_broadcast(&cond);
  mysql_mutex_unlock(&mutex);
}

/** Possibly finish a recovery batch. */
inline void recv_sys_t::maybe_finish_batch()
{
  mysql_mutex_assert_owner(&mutex);
  ut_ad(recovery_on);
  if (!apply_batch_on || pages.empty() || is_corrupt_log() || is_corrupt_fs())
    pthread_cond_broadcast(&cond);
}

ATTRIBUTE_COLD void recv_sys_t::set_corrupt_log()
{
  mysql_mutex_lock(&mutex);
  found_corrupt_log= true;
  pthread_cond_broadcast(&cond);
  mysql_mutex_unlock(&mutex);
}

ATTRIBUTE_COLD void recv_sys_t::set_corrupt_fs()
{
  mysql_mutex_assert_owner(&mutex);
  found_corrupt_fs= true;
  pthread_cond_broadcast(&cond);
}

/** Apply any buffered redo log to a page that was just read from a data file.
@param[in,out]	space	tablespace
@param[in,out]	bpage	buffer pool page
@return whether the page was recovered correctly */
bool recv_recover_page(fil_space_t* space, buf_page_t* bpage)
{
	mtr_t mtr;
	mtr.start();
	mtr.set_log_mode(MTR_LOG_NO_REDO);

	ut_ad(bpage->frame);
	/* Move the ownership of the x-latch on the page to
	this OS thread, so that we can acquire a second
	x-latch on it.  This is needed for the operations to
	the page to pass the debug checks. */
	bpage->lock.claim_ownership();
	bpage->lock.x_lock_recursive();
	bpage->fix_on_recovery();
	mtr.memo_push(reinterpret_cast<buf_block_t*>(bpage),
		      MTR_MEMO_PAGE_X_FIX);

	buf_block_t* success = reinterpret_cast<buf_block_t*>(bpage);

	mysql_mutex_lock(&recv_sys.mutex);
	if (recv_sys.apply_log_recs) {
		recv_sys_t::map::iterator p = recv_sys.pages.find(bpage->id());
		if (p != recv_sys.pages.end()
		    && !p->second.is_being_processed()) {
			success = recv_recover_page(success, mtr, p, space);
			if (UNIV_LIKELY(!!success)) {
				p->second.log.clear();
				recv_sys.pages.erase(p);
			}
			recv_sys.maybe_finish_batch();
			goto func_exit;
		}
	}

	mtr.commit();
func_exit:
	mysql_mutex_unlock(&recv_sys.mutex);
	ut_ad(mtr.has_committed());
	return success;
}

/** Read pages for which log needs to be applied.
@param page_id	first page identifier to read
@param i        iterator to recv_sys.pages */
TRANSACTIONAL_TARGET
static void recv_read_in_area(page_id_t page_id, recv_sys_t::map::iterator i)
{
  uint32_t page_nos[32];
  ut_ad(page_id == i->first);
  page_id.set_page_no(ut_2pow_round(page_id.page_no(), 32U));
  const page_id_t up_limit{page_id + 31};
  uint32_t* p= page_nos;

  for (; i != recv_sys.pages.end() && i->first <= up_limit; i++)
  {
    if (i->second.state == page_recv_t::RECV_NOT_PROCESSED)
    {
      i->second.state= page_recv_t::RECV_BEING_READ;
      *p++= i->first.page_no();
    }
  }

  if (p != page_nos)
  {
    mysql_mutex_unlock(&recv_sys.mutex);
    buf_read_recv_pages(page_id.space(), {page_nos, p});
    mysql_mutex_lock(&recv_sys.mutex);
  }
}

/** Attempt to initialize a page based on redo log records.
@param page_id  page identifier
@param p        iterator pointing to page_id
@param mtr      mini-transaction
@param b        pre-allocated buffer pool block
@return the recovered block
@retval nullptr if the page cannot be initialized based on log records
@retval -1      if the page cannot be recovered due to corruption */
inline buf_block_t *recv_sys_t::recover_low(const page_id_t page_id,
                                            map::iterator &p, mtr_t &mtr,
                                            buf_block_t *b)
{
  mysql_mutex_assert_owner(&mutex);
  ut_ad(p->first == page_id);
  page_recv_t &recs= p->second;
  ut_ad(recs.state == page_recv_t::RECV_WILL_NOT_READ);
  buf_block_t* block= nullptr;
  mlog_init_t::init &i= mlog_init.last(page_id);
  const lsn_t end_lsn = recs.log.last()->lsn;
  if (end_lsn < i.lsn)
    DBUG_LOG("ib_log", "skip log for page " << page_id
             << " LSN " << end_lsn << " < " << i.lsn);
  fil_space_t *space= fil_space_t::get(page_id.space());

  mtr.start();
  mtr.set_log_mode(MTR_LOG_NO_REDO);

  ulint zip_size= space ? space->zip_size() : 0;

  if (!space)
  {
    if (page_id.page_no() != 0)
    {
    nothing_recoverable:
      mtr.commit();
      return nullptr;
    }
    auto it= recv_spaces.find(page_id.space());
    ut_ad(it != recv_spaces.end());
    uint32_t flags= it->second.flags;
    zip_size= fil_space_t::zip_size(flags);
    block= buf_page_create_deferred(page_id.space(), zip_size, &mtr, b);
    ut_ad(block == b);
    block->page.lock.x_lock_recursive();
  }
  else
  {
    block= buf_page_create(space, page_id.page_no(), zip_size, &mtr, b);

    if (UNIV_UNLIKELY(block != b))
    {
      /* The page happened to exist in the buffer pool, or it
      was just being read in. Before the exclusive page latch was acquired by
      buf_page_create(), all changes to the page must have been applied. */
      ut_ad(pages.find(page_id) == pages.end());
      space->release();
      goto nothing_recoverable;
    }
  }

  ut_ad(&recs == &pages.find(page_id)->second);
  i.created= true;
  map::iterator r= p++;
  block= recv_recover_page(block, mtr, r, space, &i);
  ut_ad(mtr.has_committed());

  if (block)
  {
    recs.log.clear();
    pages.erase(r);
  }
  else
    block= reinterpret_cast<buf_block_t*>(-1);

  if (pages.empty())
    pthread_cond_signal(&cond);

  if (space)
    space->release();

  return block;
}

/** Attempt to initialize a page based on redo log records.
@param page_id  page identifier
@return recovered block
@retval nullptr if the page cannot be initialized based on log records */
buf_block_t *recv_sys_t::recover_low(const page_id_t page_id)
{
  buf_block_t *free_block= buf_LRU_get_free_block(false);
  buf_block_t *block= nullptr;

  mysql_mutex_lock(&mutex);
  map::iterator p= pages.find(page_id);

  if (p != pages.end() && p->second.state == page_recv_t::RECV_WILL_NOT_READ)
  {
    mtr_t mtr;
    block= recover_low(page_id, p, mtr, free_block);
    ut_ad(!block || block == reinterpret_cast<buf_block_t*>(-1) ||
          block == free_block);
  }

  mysql_mutex_unlock(&mutex);
  if (UNIV_UNLIKELY(!block))
    buf_pool.free_block(free_block);
  return block;
}

inline fil_space_t *fil_system_t::find(const char *path) const
{
  mysql_mutex_assert_owner(&mutex);
  for (fil_space_t &space : fil_system.space_list)
    if (space.chain.start && !strcmp(space.chain.start->name, path))
      return &space;
  return nullptr;
}

/** Thread-safe function which sorts flush_list by oldest_modification */
static void log_sort_flush_list()
{
  mysql_mutex_lock(&buf_pool.flush_list_mutex);

  const size_t size= UT_LIST_GET_LEN(buf_pool.flush_list);
  std::unique_ptr<buf_page_t *[]> list(new buf_page_t *[size]);

  size_t idx= 0;
  for (buf_page_t *p= UT_LIST_GET_FIRST(buf_pool.flush_list); p;
       p= UT_LIST_GET_NEXT(list, p))
    list.get()[idx++]= p;

  std::sort(list.get(), list.get() + size,
            [](const buf_page_t *lhs, const buf_page_t *rhs) {
              return rhs->oldest_modification() < lhs->oldest_modification();
            });

  UT_LIST_INIT(buf_pool.flush_list, &buf_page_t::list);

  for (size_t i= 0; i < size; i++)
    UT_LIST_ADD_LAST(buf_pool.flush_list, list[i]);

  mysql_mutex_unlock(&buf_pool.flush_list_mutex);
}

/** Apply buffered log to persistent data pages.
@param last_batch     whether it is possible to write more redo log */
void recv_sys_t::apply(bool last_batch)
{
  ut_ad(srv_operation == SRV_OPERATION_NORMAL ||
        srv_operation == SRV_OPERATION_RESTORE ||
        srv_operation == SRV_OPERATION_RESTORE_EXPORT);

#ifdef SAFE_MUTEX
  DBUG_ASSERT(!last_batch == mysql_mutex_is_owner(&log_sys.mutex));
#endif /* SAFE_MUTEX */
  mysql_mutex_lock(&mutex);

  timespec abstime;

  while (apply_batch_on)
  {
    if (is_corrupt_log())
    {
      mysql_mutex_unlock(&mutex);
      return;
    }
    if (last_batch)
    {
      mysql_mutex_assert_not_owner(&log_sys.mutex);
      my_cond_wait(&cond, &mutex.m_mutex);
    }
    else
    {
      mysql_mutex_unlock(&mutex);
      set_timespec_nsec(abstime, 500000000ULL); /* 0.5s */
      my_cond_timedwait(&cond, &log_sys.mutex.m_mutex, &abstime);
      mysql_mutex_lock(&mutex);
    }
  }

  recv_no_ibuf_operations = !last_batch ||
    srv_operation == SRV_OPERATION_RESTORE ||
    srv_operation == SRV_OPERATION_RESTORE_EXPORT;

  mtr_t mtr;

  if (!pages.empty())
  {
    const char *msg= last_batch
      ? "Starting final batch to recover "
      : "Starting a batch to recover ";
    const size_t n= pages.size();
    sql_print_information("InnoDB: %s %zu pages from redo log.", msg, n);
    sd_notifyf(0, "STATUS=%s" ULINTPF " pages from redo log", msg, n);

    apply_log_recs= true;
    apply_batch_on= true;

    for (auto id= srv_undo_tablespaces_open; id--;)
    {
      const trunc& t= truncated_undo_spaces[id];
      if (t.lsn)
      {
        trim(page_id_t(id + srv_undo_space_id_start, 0), t.lsn);
        if (fil_space_t *space = fil_space_get(id + srv_undo_space_id_start))
        {
          ut_ad(UT_LIST_GET_LEN(space->chain) == 1);
          fil_node_t *file= UT_LIST_GET_FIRST(space->chain);
          ut_ad(file->is_open());
          os_file_truncate(file->name, file->handle,
                           os_offset_t{t.pages} << srv_page_size_shift, true);
        }
      }
    }

    fil_system.extend_to_recv_size();

    buf_block_t *free_block= buf_LRU_get_free_block(false);

    for (map::iterator p= pages.begin(); p != pages.end(); )
    {
      const page_id_t page_id= p->first;
      ut_ad(!p->second.log.empty());

      const uint32_t space_id= page_id.space();
      auto d= deferred_spaces.defers.find(space_id);
      if (d != deferred_spaces.defers.end())
      {
        if (d->second.deleted)
        {
          /* For deleted files we must preserve the entry in deferred_spaces */
erase_for_space:
          while (p != pages.end() && p->first.space() == space_id)
          {
            map::iterator r= p++;
            r->second.log.clear();
            pages.erase(r);
          }
        }
        else if (recover_deferred(p, d->second.file_name, free_block))
        {
          if (!srv_force_recovery)
            set_corrupt_fs();
          deferred_spaces.defers.erase(d);
          goto erase_for_space;
        }
        else
          deferred_spaces.defers.erase(d);
        if (!free_block)
          goto next_free_block;
        p= pages.lower_bound(page_id);
        continue;
      }

      switch (p->second.state) {
      case page_recv_t::RECV_BEING_READ:
      case page_recv_t::RECV_BEING_PROCESSED:
        p++;
        continue;
      case page_recv_t::RECV_WILL_NOT_READ:
        if (UNIV_LIKELY(!!recover_low(page_id, p, mtr, free_block)))
        {
next_free_block:
          mysql_mutex_unlock(&mutex);
          free_block= buf_LRU_get_free_block(false);
          mysql_mutex_lock(&mutex);
          break;
        }
        ut_ad(p == pages.end() || p->first > page_id);
        continue;
      case page_recv_t::RECV_NOT_PROCESSED:
        recv_read_in_area(page_id, p);
      }
      p= pages.lower_bound(page_id);
      /* Ensure that progress will be made. */
      ut_ad(p == pages.end() || p->first > page_id ||
            p->second.state >= page_recv_t::RECV_BEING_READ);
    }

    buf_pool.free_block(free_block);

    /* Wait until all the pages have been processed */
    for (;;)
    {
      const bool empty= pages.empty();
      if (empty && !buf_pool.n_pend_reads)
        break;

      if (!is_corrupt_fs() && !is_corrupt_log())
      {
        if (last_batch)
        {
          mysql_mutex_assert_not_owner(&log_sys.mutex);
          if (!empty)
            my_cond_wait(&cond, &mutex.m_mutex);
          else
          {
            mysql_mutex_unlock(&mutex);
            os_aio_wait_until_no_pending_reads();
            ut_ad(!buf_pool.n_pend_reads);
            mysql_mutex_lock(&mutex);
            ut_ad(pages.empty());
          }
        }
        else
        {
          mysql_mutex_unlock(&mutex);
          set_timespec_nsec(abstime, 500000000ULL); /* 0.5s */
          my_cond_timedwait(&cond, &log_sys.mutex.m_mutex, &abstime);
          mysql_mutex_lock(&mutex);
        }
        continue;
      }
      if (is_corrupt_fs() && !srv_force_recovery)
        sql_print_information("InnoDB: Set innodb_force_recovery=1"
                              " to ignore corrupted pages.");
      mysql_mutex_unlock(&mutex);
      return;
    }
  }

  if (last_batch)
    /* We skipped this in buf_page_create(). */
    mlog_init.mark_ibuf_exist(mtr);
  else
  {
    mlog_init.reset();
    mysql_mutex_unlock(&log_sys.mutex);
  }

  mysql_mutex_assert_not_owner(&log_sys.mutex);
  mysql_mutex_unlock(&mutex);

  if (last_batch && srv_operation != SRV_OPERATION_RESTORE &&
      srv_operation != SRV_OPERATION_RESTORE_EXPORT)
    log_sort_flush_list();
  else
  {
    /* Instead of flushing, last_batch could sort the buf_pool.flush_list
    in ascending order of buf_page_t::oldest_modification. */
    buf_flush_sync_batch(recovered_lsn);
  }

  if (!last_batch)
  {
    buf_pool_invalidate();
    mysql_mutex_lock(&log_sys.mutex);
  }

  mysql_mutex_lock(&mutex);

  ut_d(after_apply= true);
  clear();
  mysql_mutex_unlock(&mutex);
}

/** Check whether the number of read redo log blocks exceeds the maximum.
Store last_stored_lsn if the recovery is not in the last phase.
@param[in,out] store    whether to store page operations
@return whether the memory is exhausted */
inline bool recv_sys_t::is_memory_exhausted(store_t *store)
{
  if (*store == STORE_NO ||
      UT_LIST_GET_LEN(blocks) * 3 < buf_pool.get_n_pages())
    return false;
  if (*store == STORE_YES)
    last_stored_lsn= recovered_lsn;
  *store= STORE_NO;
  DBUG_PRINT("ib_log",("Ran out of memory and last stored lsn " LSN_PF
                       " last stored offset " ULINTPF "\n",
                       recovered_lsn, recovered_offset));
  return true;
}

/** Adds data from a new log block to the parsing buffer of recv_sys if
recv_sys.parse_start_lsn is non-zero.
@param[in]	log_block	log block to add
@param[in]	scanned_lsn	lsn of how far we were able to find
				data in this log block
@return true if more data added */
bool recv_sys_add_to_parsing_buf(const byte* log_block, lsn_t scanned_lsn)
{
	ulint	more_len;
	ulint	data_len;
	ulint	start_offset;
	ulint	end_offset;

	ut_ad(scanned_lsn >= recv_sys.scanned_lsn);

	if (!recv_sys.parse_start_lsn) {
		/* Cannot start parsing yet because no start point for
		it found */
		return(false);
	}

	data_len = log_block_get_data_len(log_block);

	if (recv_sys.parse_start_lsn >= scanned_lsn) {

		return(false);

	} else if (recv_sys.scanned_lsn >= scanned_lsn) {

		return(false);

	} else if (recv_sys.parse_start_lsn > recv_sys.scanned_lsn) {
		more_len = (ulint) (scanned_lsn - recv_sys.parse_start_lsn);
	} else {
		more_len = (ulint) (scanned_lsn - recv_sys.scanned_lsn);
	}

	if (more_len == 0) {
		return(false);
	}

	ut_ad(data_len >= more_len);

	start_offset = data_len - more_len;

	if (start_offset < LOG_BLOCK_HDR_SIZE) {
		start_offset = LOG_BLOCK_HDR_SIZE;
	}

	end_offset = std::min<ulint>(data_len, log_sys.trailer_offset());

	ut_ad(start_offset <= end_offset);

	if (start_offset < end_offset) {
		memcpy(recv_sys.buf + recv_sys.len,
		       log_block + start_offset, end_offset - start_offset);

		recv_sys.len += end_offset - start_offset;

		ut_a(recv_sys.len <= RECV_PARSING_BUF_SIZE);
	}

	return(true);
}

/** Moves the parsing buffer data left to the buffer start. */
void recv_sys_justify_left_parsing_buf()
{
	memmove(recv_sys.buf, recv_sys.buf + recv_sys.recovered_offset,
		recv_sys.len - recv_sys.recovered_offset);

	recv_sys.len -= recv_sys.recovered_offset;

	recv_sys.recovered_offset = 0;
}

/** Scan redo log from a buffer and stores new log data to the parsing buffer.
Parse and hash the log records if new data found.
Apply log records automatically when the hash table becomes full.
@param[in,out]	store			whether the records should be
					stored into recv_sys.pages; this is
					reset if just debug checking is
					needed, or when the num_max_blocks in
					recv_sys runs out
@param[in]	log_block		log segment
@param[in]	checkpoint_lsn		latest checkpoint LSN
@param[in]	start_lsn		buffer start LSN
@param[in]	end_lsn			buffer end LSN
@param[in,out]	contiguous_lsn		it is known that all groups contain
					contiguous log data upto this lsn
@param[out]	group_scanned_lsn	scanning succeeded upto this lsn
@return true if not able to scan any more in this log group */
static bool recv_scan_log_recs(
	store_t*	store,
	const byte*	log_block,
	lsn_t		checkpoint_lsn,
	lsn_t		start_lsn,
	lsn_t		end_lsn,
	lsn_t*		contiguous_lsn,
	lsn_t*		group_scanned_lsn)
{
	lsn_t		scanned_lsn	= start_lsn;
	bool		finished	= false;
	ulint		data_len;
	bool		more_data	= false;
	bool		apply		= recv_sys.mlog_checkpoint_lsn != 0;
	ulint		recv_parsing_buf_size = RECV_PARSING_BUF_SIZE;
	const bool	last_phase = (*store == STORE_IF_EXISTS);
	ut_ad(start_lsn % OS_FILE_LOG_BLOCK_SIZE == 0);
	ut_ad(end_lsn % OS_FILE_LOG_BLOCK_SIZE == 0);
	ut_ad(end_lsn >= start_lsn + OS_FILE_LOG_BLOCK_SIZE);
	ut_ad(log_sys.is_physical());

	const byte* const	log_end = log_block
		+ ulint(end_lsn - start_lsn);
	constexpr ulint sizeof_checkpoint= SIZE_OF_FILE_CHECKPOINT;

	do {
		ut_ad(!finished);

		if (log_block_get_flush_bit(log_block)) {
			/* This block was a start of a log flush operation:
			we know that the previous flush operation must have
			been completed for all log groups before this block
			can have been flushed to any of the groups. Therefore,
			we know that log data is contiguous up to scanned_lsn
			in all non-corrupt log groups. */

			if (scanned_lsn > *contiguous_lsn) {
				*contiguous_lsn = scanned_lsn;
			}
		}

		data_len = log_block_get_data_len(log_block);

		if (scanned_lsn + data_len > recv_sys.scanned_lsn
		    && log_block_get_checkpoint_no(log_block)
		    < recv_sys.scanned_checkpoint_no
		    && (recv_sys.scanned_checkpoint_no
			- log_block_get_checkpoint_no(log_block)
			> 0x80000000UL)) {

			/* Garbage from a log buffer flush which was made
			before the most recent database recovery */
			finished = true;
			break;
		}

		if (!recv_sys.parse_start_lsn
		    && (log_block_get_first_rec_group(log_block) > 0)) {

			/* We found a point from which to start the parsing
			of log records */

			recv_sys.parse_start_lsn = scanned_lsn
				+ log_block_get_first_rec_group(log_block);
			recv_sys.scanned_lsn = recv_sys.parse_start_lsn;
			recv_sys.recovered_lsn = recv_sys.parse_start_lsn;
		}

		scanned_lsn += data_len;

		if (data_len == LOG_BLOCK_HDR_SIZE + sizeof_checkpoint
		    && scanned_lsn == checkpoint_lsn + sizeof_checkpoint
		    && log_block[LOG_BLOCK_HDR_SIZE]
		    == (FILE_CHECKPOINT | (SIZE_OF_FILE_CHECKPOINT - 2))
		    && checkpoint_lsn == mach_read_from_8(
			    (LOG_BLOCK_HDR_SIZE + 1 + 2)
			    + log_block)) {
			/* The redo log is logically empty. */
			ut_ad(recv_sys.mlog_checkpoint_lsn == 0
			      || recv_sys.mlog_checkpoint_lsn
			      == checkpoint_lsn);
			recv_sys.mlog_checkpoint_lsn = checkpoint_lsn;
			DBUG_PRINT("ib_log", ("found empty log; LSN=" LSN_PF,
					      scanned_lsn));
			finished = true;
			break;
		}

		if (scanned_lsn > recv_sys.scanned_lsn) {
			ut_ad(!srv_log_file_created);
			if (!recv_needed_recovery) {
				recv_needed_recovery = true;

				if (srv_read_only_mode) {
					sql_print_warning(
						"InnoDB: innodb_read_only"
						" prevents crash recovery");
					return(true);
				}

				sql_print_information("InnoDB: Starting"
						      " crash recovery from"
						      " checkpoint LSN=" LSN_PF
						      "," LSN_PF,
						      checkpoint_lsn,
						      recv_sys.scanned_lsn);
			}

			/* We were able to find more log data: add it to the
			parsing buffer if parse_start_lsn is already
			non-zero */

			DBUG_EXECUTE_IF(
				"reduce_recv_parsing_buf",
				recv_parsing_buf_size = RECV_SCAN_SIZE * 2;
				);

			if (recv_sys.len + 4 * OS_FILE_LOG_BLOCK_SIZE
			    >= recv_parsing_buf_size) {
				sql_print_error("InnoDB: Log parsing buffer"
						" overflow."
						" Recovery may have failed!");

				recv_sys.set_corrupt_log();

				if (!srv_force_recovery) {
					sql_print_information(
						"InnoDB: Set"
                                                " innodb_force_recovery"
						" to ignore this error.");
					return(true);
				}
			} else if (!recv_sys.is_corrupt_log()) {
				more_data = recv_sys_add_to_parsing_buf(
					log_block, scanned_lsn);
			}

			recv_sys.scanned_lsn = scanned_lsn;
			recv_sys.scanned_checkpoint_no
				= log_block_get_checkpoint_no(log_block);
		}

		/* During last phase of scanning, there can be redo logs
		left in recv_sys.buf to parse & store it in recv_sys.heap */
		if (last_phase
		    && recv_sys.recovered_lsn < recv_sys.scanned_lsn) {
			more_data = true;
		}

		if (data_len < OS_FILE_LOG_BLOCK_SIZE) {
			/* Log data for this group ends here */
			finished = true;
			break;
		} else {
			log_block += OS_FILE_LOG_BLOCK_SIZE;
		}
	} while (log_block < log_end);

	*group_scanned_lsn = scanned_lsn;

	mysql_mutex_lock(&recv_sys.mutex);

	if (more_data && !recv_sys.is_corrupt_log()) {
		/* Try to parse more log records */
		if (recv_sys.parse(checkpoint_lsn, store, apply)) {
			ut_ad(recv_sys.is_corrupt_log()
			      || recv_sys.is_corrupt_fs()
			      || recv_sys.mlog_checkpoint_lsn
			      == recv_sys.recovered_lsn);
			finished = true;
			goto func_exit;
		}

		recv_sys.is_memory_exhausted(store);

		if (recv_sys.recovered_offset > recv_parsing_buf_size / 4
		    || (recv_sys.recovered_offset
			&& recv_sys.len
			>= recv_parsing_buf_size - RECV_SCAN_SIZE)) {
			/* Move parsing buffer data to the buffer start */
			recv_sys_justify_left_parsing_buf();
		}

		/* Need to re-parse the redo log which're stored
		in recv_sys.buf */
		if (last_phase && *store == STORE_NO) {
			finished = false;
		}
	}

func_exit:
	recv_sys.maybe_finish_batch();
	mysql_mutex_unlock(&recv_sys.mutex);
	return(finished);
}

/** Scans log from a buffer and stores new log data to the parsing buffer.
Parses and hashes the log records if new data found.
@param[in]	checkpoint_lsn		latest checkpoint log sequence number
@param[in,out]	contiguous_lsn		log sequence number
until which all redo log has been scanned
@param[in]	last_phase		whether changes
can be applied to the tablespaces
@return whether rescan is needed (not everything was stored) */
static
bool
recv_group_scan_log_recs(
	lsn_t		checkpoint_lsn,
	lsn_t*		contiguous_lsn,
	bool		last_phase)
{
	DBUG_ENTER("recv_group_scan_log_recs");
	DBUG_ASSERT(!last_phase || recv_sys.mlog_checkpoint_lsn > 0);

	mysql_mutex_lock(&recv_sys.mutex);
	recv_sys.len = 0;
	recv_sys.recovered_offset = 0;
	recv_sys.clear();
	recv_sys.parse_start_lsn = *contiguous_lsn;
	recv_sys.scanned_lsn = *contiguous_lsn;
	recv_sys.recovered_lsn = *contiguous_lsn;
	recv_sys.scanned_checkpoint_no = 0;
	ut_ad(recv_max_page_lsn == 0);
	mysql_mutex_unlock(&recv_sys.mutex);

	lsn_t	start_lsn;
	lsn_t	end_lsn;
	store_t	store	= recv_sys.mlog_checkpoint_lsn == 0
		? STORE_NO : (last_phase ? STORE_IF_EXISTS : STORE_YES);

	log_sys.log.scanned_lsn = end_lsn = *contiguous_lsn =
		ut_uint64_align_down(*contiguous_lsn, OS_FILE_LOG_BLOCK_SIZE);
	ut_d(recv_sys.after_apply = last_phase);

	do {
		if (last_phase && store == STORE_NO) {
			store = STORE_IF_EXISTS;
			recv_sys.apply(false);
			/* Rescan the redo logs from last stored lsn */
			end_lsn = recv_sys.recovered_lsn;
		}

		start_lsn = ut_uint64_align_down(end_lsn,
						 OS_FILE_LOG_BLOCK_SIZE);
		end_lsn = start_lsn;
		log_sys.log.read_log_seg(&end_lsn, start_lsn + RECV_SCAN_SIZE);
	} while (end_lsn != start_lsn
		 && !recv_scan_log_recs(&store, log_sys.buf, checkpoint_lsn,
					start_lsn, end_lsn, contiguous_lsn,
					&log_sys.log.scanned_lsn));

	if (recv_sys.is_corrupt_log() || recv_sys.is_corrupt_fs()) {
		DBUG_RETURN(false);
	}

	DBUG_PRINT("ib_log", ("%s " LSN_PF " completed",
			      last_phase ? "rescan" : "scan",
			      log_sys.log.scanned_lsn));

	DBUG_RETURN(store == STORE_NO);
}

/** Report a missing tablespace for which page-redo log exists.
@param[in]	err	previous error code
@param[in]	i	tablespace descriptor
@return new error code */
static
dberr_t
recv_init_missing_space(dberr_t err, const recv_spaces_t::const_iterator& i)
{
	switch (srv_operation) {
	default:
		break;
	case SRV_OPERATION_RESTORE:
	case SRV_OPERATION_RESTORE_EXPORT:
		if (i->second.name.find("/#sql") != std::string::npos) {
			sql_print_warning("InnoDB: Tablespace " UINT32PF
					  " was not found at %.*s when"
					  " restoring a (partial?) backup."
					  " All redo log"
					  " for this file will be ignored!",
					  i->first, int(i->second.name.size()),
					  i->second.name.data());
		}
		return(err);
	}

	if (srv_force_recovery == 0) {
		sql_print_error("InnoDB: Tablespace " UINT32PF " was not"
				" found at %.*s.", i->first,
				int(i->second.name.size()),
				i->second.name.data());

		if (err == DB_SUCCESS) {
			sql_print_information(
				"InnoDB: Set innodb_force_recovery=1 to"
				" ignore this and to permanently lose"
				" all changes to the tablespace.");
			err = DB_TABLESPACE_NOT_FOUND;
		}
	} else {
		sql_print_warning("InnoDB: Tablespace " UINT32PF
				  " was not found at %.*s"
				  ", and innodb_force_recovery was set."
				  " All redo log for this tablespace"
				  " will be ignored!",
				  i->first, int(i->second.name.size()),
				  i->second.name.data());
	}

	return(err);
}

/** Report the missing tablespace and discard the redo logs for the deleted
tablespace.
@param[in]	rescan			rescan of redo logs is needed
					if hash table ran out of memory
@param[out]	missing_tablespace	missing tablespace exists or not
@return error code or DB_SUCCESS. */
static MY_ATTRIBUTE((warn_unused_result))
dberr_t
recv_validate_tablespace(bool rescan, bool& missing_tablespace)
{
	dberr_t err = DB_SUCCESS;

	mysql_mutex_lock(&recv_sys.mutex);

	for (recv_sys_t::map::iterator p = recv_sys.pages.begin();
	     p != recv_sys.pages.end();) {
		ut_ad(!p->second.log.empty());
		const uint32_t space = p->first.space();
		if (is_predefined_tablespace(space)) {
next:
			p++;
			continue;
		}

		recv_spaces_t::iterator i = recv_spaces.find(space);
		ut_ad(i != recv_spaces.end());

		if (deferred_spaces.find(static_cast<uint32_t>(space))) {
			/* Skip redo logs belonging to
			incomplete tablespaces */
			goto next;
		}

		switch (i->second.status) {
		case file_name_t::NORMAL:
			goto next;
		case file_name_t::MISSING:
			err = recv_init_missing_space(err, i);
			i->second.status = file_name_t::DELETED;
			/* fall through */
		case file_name_t::DELETED:
			recv_sys_t::map::iterator r = p++;
			r->second.log.clear();
			recv_sys.pages.erase(r);
			continue;
		}
		ut_ad(0);
	}

	if (err != DB_SUCCESS) {
func_exit:
		mysql_mutex_unlock(&recv_sys.mutex);
		return(err);
	}

	/* When rescan is not needed, recv_sys.pages will contain the
	entire redo log. If rescan is needed or innodb_force_recovery
	is set, we can ignore missing tablespaces. */
	for (const recv_spaces_t::value_type& rs : recv_spaces) {
		if (UNIV_LIKELY(rs.second.status != file_name_t::MISSING)) {
			continue;
		}

		if (deferred_spaces.find(static_cast<uint32_t>(rs.first))) {
			continue;
		}

		missing_tablespace = true;

		if (srv_force_recovery) {
			sql_print_warning("InnoDB: Tablespace " UINT32PF
					  " was not found at %.*s,"
					  " and innodb_force_recovery was set."
					  " All redo log for this tablespace"
					  " will be ignored!",
					  rs.first, int(rs.second.name.size()),
					  rs.second.name.data());
			continue;
		}

		if (!rescan) {
			sql_print_information("InnoDB: Tablespace " UINT32PF
					      " was not found at '%.*s',"
					      " but there were"
					      " no modifications either.",
					      rs.first,
					      int(rs.second.name.size()),
					      rs.second.name.data());
		}
	}

	if (!rescan || srv_force_recovery > 0) {
		missing_tablespace = false;
	}

	err = DB_SUCCESS;
	goto func_exit;
}

/** Check if all tablespaces were found for crash recovery.
@param[in]	rescan			rescan of redo logs is needed
@param[out]	missing_tablespace	missing table exists
@return error code or DB_SUCCESS */
static MY_ATTRIBUTE((warn_unused_result))
dberr_t
recv_init_crash_recovery_spaces(bool rescan, bool& missing_tablespace)
{
	bool		flag_deleted	= false;

	ut_ad(!srv_read_only_mode);
	ut_ad(recv_needed_recovery);

	for (recv_spaces_t::value_type& rs : recv_spaces) {
		ut_ad(!is_predefined_tablespace(rs.first));
		ut_ad(rs.second.status != file_name_t::DELETED
		      || !rs.second.space);

		if (rs.second.status == file_name_t::DELETED) {
			/* The tablespace was deleted,
			so we can ignore any redo log for it. */
			flag_deleted = true;
		} else if (rs.second.space != NULL) {
			/* The tablespace was found, and there
			are some redo log records for it. */
			fil_names_dirty(rs.second.space);

			/* Add the freed page ranges in the respective
			tablespace */
			if (!rs.second.freed_ranges.empty()
			    && (srv_immediate_scrub_data_uncompressed
				|| rs.second.space->is_compressed())) {

				rs.second.space->add_free_ranges(
					std::move(rs.second.freed_ranges));
			}
		} else if (rs.second.name == "") {
			sql_print_error("InnoDB: Missing FILE_CREATE,"
					" FILE_DELETE or FILE_MODIFY"
					" before FILE_CHECKPOINT"
					" for tablespace " UINT32PF, rs.first);
			recv_sys.set_corrupt_log();
			return(DB_CORRUPTION);
		} else {
			rs.second.status = file_name_t::MISSING;
			flag_deleted = true;
		}

		ut_ad(rs.second.status == file_name_t::DELETED
		      || rs.second.name != "");
	}

	if (flag_deleted) {
		return recv_validate_tablespace(rescan, missing_tablespace);
	}

	return DB_SUCCESS;
}

/** Apply any FILE_RENAME records */
static dberr_t recv_rename_files()
{
  mysql_mutex_assert_owner(&recv_sys.mutex);
  mysql_mutex_assert_owner(&log_sys.mutex);

  dberr_t err= DB_SUCCESS;

  for (auto i= renamed_spaces.begin(); i != renamed_spaces.end(); )
  {
    const auto &r= *i;
    const uint32_t id= r.first;
    fil_space_t *space= fil_space_t::get(id);
    if (!space)
    {
      i++;
      continue;
    }
    ut_ad(UT_LIST_GET_LEN(space->chain) == 1);
    char *old= space->chain.start->name;
    if (r.second != old)
    {
      bool exists;
      os_file_type_t ftype;
      const char *new_name= r.second.c_str();
      mysql_mutex_lock(&fil_system.mutex);
      const fil_space_t *other= nullptr;
      if (!space->chain.start->is_open() && space->chain.start->deferred &&
          (other= fil_system.find(new_name)) &&
          (other->chain.start->is_open() || !other->chain.start->deferred))
        other= nullptr;

      if (other)
      {
        /* Multiple tablespaces use the same file name. This should
        only be possible if the recovery of both files was deferred
        (no valid page 0 is contained in either file). We shall not
        rename the file, just rename the metadata. */
        sql_print_information("InnoDB: Renaming tablespace metadata " UINT32PF
                              " from '%s' to '%s' that is also associated"
                              " with tablespace " UINT32PF,
                              id, old, new_name, other->id);
        space->chain.start->name= mem_strdup(new_name);
        ut_free(old);
      }
      else if (!os_file_status(new_name, &exists, &ftype) || exists)
      {
        sql_print_error("InnoDB: Cannot replay rename of tablespace " UINT32PF
                        " from '%s' to '%s'%s",
                        id, old, new_name, exists ?
                        " because the target file exists" : "");
        err= DB_TABLESPACE_EXISTS;
      }
      else
      {
        mysql_mutex_unlock(&fil_system.mutex);
        err= space->rename(new_name, false);
        if (err != DB_SUCCESS)
          sql_print_error("InnoDB: Cannot replay rename of tablespace "
                          UINT32PF " to '%s: %s", new_name, ut_strerr(err));
        goto done;
      }
      mysql_mutex_unlock(&fil_system.mutex);
    }
done:
    space->release();
    if (err != DB_SUCCESS)
    {
      recv_sys.set_corrupt_fs();
      break;
    }
    renamed_spaces.erase(i++);
  }
  return err;
}

/** Start recovering from a redo log checkpoint.
@param[in]	flush_lsn	FIL_PAGE_FILE_FLUSH_LSN
of first system tablespace page
@return error code or DB_SUCCESS */
dberr_t
recv_recovery_from_checkpoint_start(lsn_t flush_lsn)
{
	ulint		max_cp_field;
	lsn_t		checkpoint_lsn;
	bool		rescan = false;
	ib_uint64_t	checkpoint_no;
	lsn_t		contiguous_lsn;
	byte*		buf;
	dberr_t		err = DB_SUCCESS;

	ut_ad(srv_operation == SRV_OPERATION_NORMAL
	      || srv_operation == SRV_OPERATION_RESTORE
	      || srv_operation == SRV_OPERATION_RESTORE_EXPORT);
	ut_d(mysql_mutex_lock(&buf_pool.flush_list_mutex));
	ut_ad(UT_LIST_GET_LEN(buf_pool.LRU) == 0);
	ut_ad(UT_LIST_GET_LEN(buf_pool.unzip_LRU) == 0);
	ut_d(mysql_mutex_unlock(&buf_pool.flush_list_mutex));

	if (srv_force_recovery >= SRV_FORCE_NO_LOG_REDO) {
		sql_print_information("InnoDB: innodb_force_recovery=6"
				      " skips redo log apply");
		return(DB_SUCCESS);
	}

	recv_sys.recovery_on = true;

	mysql_mutex_lock(&log_sys.mutex);

	err = recv_find_max_checkpoint(&max_cp_field);

	if (err != DB_SUCCESS) {
		recv_sys.recovered_lsn = log_sys.get_lsn();
		mysql_mutex_unlock(&log_sys.mutex);
		return(err);
	}

	buf = log_sys.checkpoint_buf;
	log_sys.log.read(max_cp_field, {buf, OS_FILE_LOG_BLOCK_SIZE});

	checkpoint_lsn = mach_read_from_8(buf + LOG_CHECKPOINT_LSN);
	checkpoint_no = mach_read_from_8(buf + LOG_CHECKPOINT_NO);

	/* Start reading the log from the checkpoint lsn. The variable
	contiguous_lsn contains an lsn up to which the log is known to
	be contiguously written. */
	recv_sys.mlog_checkpoint_lsn = 0;

	ut_ad(RECV_SCAN_SIZE <= srv_log_buffer_size);

	const lsn_t	end_lsn = mach_read_from_8(
		buf + LOG_CHECKPOINT_END_LSN);

	ut_ad(recv_sys.pages.empty());
	contiguous_lsn = checkpoint_lsn;
	switch (log_sys.log.format) {
	case 0:
		mysql_mutex_unlock(&log_sys.mutex);
		return DB_SUCCESS;
	default:
		if (end_lsn == 0) {
			break;
		}
		if (end_lsn >= checkpoint_lsn) {
			contiguous_lsn = end_lsn;
			break;
		}
		recv_sys.set_corrupt_log();
		mysql_mutex_unlock(&log_sys.mutex);
		return(DB_ERROR);
	}

	size_t sizeof_checkpoint;

	if (!log_sys.is_physical()) {
		sizeof_checkpoint = 9/* size of MLOG_CHECKPOINT */;
		goto completed;
	}

	/* Look for FILE_CHECKPOINT. */
	recv_group_scan_log_recs(checkpoint_lsn, &contiguous_lsn, false);
	/* The first scan should not have stored or applied any records. */
	ut_ad(recv_sys.pages.empty());
	ut_ad(!recv_sys.is_corrupt_fs());

	if (srv_read_only_mode && recv_needed_recovery) {
		mysql_mutex_unlock(&log_sys.mutex);
		return(DB_READ_ONLY);
	}

	if (recv_sys.is_corrupt_log() && !srv_force_recovery) {
		mysql_mutex_unlock(&log_sys.mutex);
		sql_print_warning("InnoDB: Log scan aborted at LSN " LSN_PF,
				  contiguous_lsn);
		return(DB_ERROR);
	}

	if (recv_sys.mlog_checkpoint_lsn == 0) {
		lsn_t scan_lsn = log_sys.log.scanned_lsn;
		if (!srv_read_only_mode && scan_lsn != checkpoint_lsn) {
			mysql_mutex_unlock(&log_sys.mutex);
			sql_print_error("InnoDB: Missing FILE_CHECKPOINT"
					" at " LSN_PF
					" between the checkpoint " LSN_PF
					" and the end " LSN_PF ".",
					end_lsn, checkpoint_lsn, scan_lsn);
			return(DB_ERROR);
		}

		log_sys.log.scanned_lsn = checkpoint_lsn;
	} else {
		contiguous_lsn = checkpoint_lsn;
		rescan = recv_group_scan_log_recs(
			checkpoint_lsn, &contiguous_lsn, false);

		if ((recv_sys.is_corrupt_log() && !srv_force_recovery)
		    || recv_sys.is_corrupt_fs()) {
			mysql_mutex_unlock(&log_sys.mutex);
			return(DB_ERROR);
		}
	}

	/* NOTE: we always do a 'recovery' at startup, but only if
	there is something wrong we will print a message to the
	user about recovery: */
	sizeof_checkpoint= SIZE_OF_FILE_CHECKPOINT;

completed:
	if (flush_lsn == checkpoint_lsn + sizeof_checkpoint
	    && recv_sys.mlog_checkpoint_lsn == checkpoint_lsn) {
		/* The redo log is logically empty. */
	} else if (checkpoint_lsn != flush_lsn) {
		ut_ad(!srv_log_file_created);

		if (checkpoint_lsn + sizeof_checkpoint < flush_lsn) {
			sql_print_warning("InnoDB: Are you sure you are using"
					  " the right ib_logfile0"
					  " to start up the database?"
					  " The checkpoint is " LSN_PF
					  ", less than the"
					  " log sequence number " LSN_PF
					  " in the system tablespace.",
					  checkpoint_lsn, flush_lsn);
		}

		if (!recv_needed_recovery) {
			sql_print_information(
				"InnoDB: The log sequence number " LSN_PF
				" in the system tablespace does not match"
				" the log checkpoint " LSN_PF
				" in ib_logfile0!", flush_lsn, checkpoint_lsn);

			if (srv_read_only_mode) {
				sql_print_error("InnoDB: innodb_read_only"
						" prevents crash recovery");
				mysql_mutex_unlock(&log_sys.mutex);
				return(DB_READ_ONLY);
			}

			recv_needed_recovery = true;
		}
	}

	log_sys.set_lsn(recv_sys.recovered_lsn);
	if (UNIV_LIKELY(log_sys.get_flushed_lsn() < recv_sys.recovered_lsn)) {
		/* This may already have been set by create_log_file()
		if no logs existed when the server started up. */
		log_sys.set_flushed_lsn(recv_sys.recovered_lsn);
	}

	if (recv_needed_recovery) {
		bool missing_tablespace = false;

		err = recv_init_crash_recovery_spaces(
			rescan, missing_tablespace);

		if (err != DB_SUCCESS) {
			mysql_mutex_unlock(&log_sys.mutex);
			return(err);
		}

		/* If there is any missing tablespace and rescan is needed
		then there is a possiblity that hash table will not contain
		all space ids redo logs. Rescan the remaining unstored
		redo logs for the validation of missing tablespace. */
		ut_ad(rescan || !missing_tablespace);

		while (missing_tablespace) {
			DBUG_PRINT("ib_log", ("Rescan of redo log to validate "
					      "the missing tablespace. Scan "
					      "from last stored LSN " LSN_PF,
					      recv_sys.last_stored_lsn));

			lsn_t recent_stored_lsn = recv_sys.last_stored_lsn;
			rescan = recv_group_scan_log_recs(
				checkpoint_lsn, &recent_stored_lsn, false);

			ut_ad(!recv_sys.is_corrupt_fs());

			missing_tablespace = false;

			err = recv_sys.is_corrupt_log()
				? DB_ERROR
				: recv_validate_tablespace(
					rescan, missing_tablespace);

			if (err != DB_SUCCESS) {
				mysql_mutex_unlock(&log_sys.mutex);
				return err;
			}

			rescan = true;
		}

		recv_sys.parse_start_lsn = checkpoint_lsn;

		if (srv_operation == SRV_OPERATION_NORMAL) {
			deferred_spaces.deferred_dblwr();
			buf_dblwr.recover();
		}

		ut_ad(srv_force_recovery <= SRV_FORCE_NO_UNDO_LOG_SCAN);

		if (rescan) {
			contiguous_lsn = checkpoint_lsn;

			recv_group_scan_log_recs(
				checkpoint_lsn, &contiguous_lsn, true);

			if ((recv_sys.is_corrupt_log()
			     && !srv_force_recovery)
			    || recv_sys.is_corrupt_fs()) {
				mysql_mutex_unlock(&log_sys.mutex);
				return(DB_ERROR);
			}
		}
	} else {
		ut_ad(!rescan || recv_sys.pages.empty());
	}

	if (log_sys.is_physical()
	    && (log_sys.log.scanned_lsn < checkpoint_lsn
		|| log_sys.log.scanned_lsn < recv_max_page_lsn)) {

		sql_print_error("InnoDB: We scanned the log up to " LSN_PF "."
				" A checkpoint was at " LSN_PF
				" and the maximum LSN on a database page was "
				LSN_PF ". It is possible that the"
				" database is now corrupt!",
				log_sys.log.scanned_lsn, checkpoint_lsn,
				recv_max_page_lsn);
	}

	if (recv_sys.recovered_lsn < checkpoint_lsn) {
		mysql_mutex_unlock(&log_sys.mutex);
		sql_print_error("InnoDB: Recovered only to lsn: " LSN_PF
				" checkpoint_lsn: " LSN_PF,
				recv_sys.recovered_lsn, checkpoint_lsn);
		return(DB_ERROR);
	}

	log_sys.next_checkpoint_lsn = checkpoint_lsn;
	log_sys.next_checkpoint_no = checkpoint_no + 1;

	recv_synchronize_groups();

	ut_ad(recv_needed_recovery
	      || checkpoint_lsn == recv_sys.recovered_lsn);

	log_sys.write_lsn = log_sys.get_lsn();
	log_sys.buf_free = log_sys.write_lsn % OS_FILE_LOG_BLOCK_SIZE;
	log_sys.buf_next_to_write = log_sys.buf_free;

	log_sys.last_checkpoint_lsn = checkpoint_lsn;

	if (!srv_read_only_mode && srv_operation == SRV_OPERATION_NORMAL
	    && (~log_t::FORMAT_ENCRYPTED & log_sys.log.format)
	    == log_t::FORMAT_10_5) {
		/* Write a FILE_CHECKPOINT marker as the first thing,
		before generating any other redo log. This ensures
		that subsequent crash recovery will be possible even
		if the server were killed soon after this. */
		fil_names_clear(log_sys.last_checkpoint_lsn, true);
	}

	log_sys.next_checkpoint_no = ++checkpoint_no;

	mysql_mutex_lock(&recv_sys.mutex);
	recv_sys.apply_log_recs = true;
	recv_no_ibuf_operations = false;
	ut_d(recv_no_log_write = srv_operation == SRV_OPERATION_RESTORE
	     || srv_operation == SRV_OPERATION_RESTORE_EXPORT);
	if (srv_operation == SRV_OPERATION_NORMAL) {
		err = recv_rename_files();
	}
	mysql_mutex_unlock(&recv_sys.mutex);

	recv_lsn_checks_on = true;

	/* The database is now ready to start almost normal processing of user
	transactions: transaction rollbacks and the application of the log
	records in the hash table can be run in background. */
	if (err == DB_SUCCESS && deferred_spaces.reinit_all()
	    && !srv_force_recovery) {
		err = DB_CORRUPTION;
	}

	mysql_mutex_unlock(&log_sys.mutex);
	return err;
}

bool recv_dblwr_t::validate_page(const page_id_t page_id,
                                 const byte *page,
                                 const fil_space_t *space,
                                 byte *tmp_buf)
{
  if (page_id.page_no() == 0)
  {
    uint32_t flags= fsp_header_get_flags(page);
    if (!fil_space_t::is_valid_flags(flags, page_id.space()))
    {
      uint32_t cflags= fsp_flags_convert_from_101(flags);
      if (cflags == UINT32_MAX)
      {
        ib::warn() << "Ignoring a doublewrite copy of page " << page_id
                   << "due to invalid flags " << ib::hex(flags);
        return false;
      }

      flags= cflags;
    }

    /* Page 0 is never page_compressed or encrypted. */
    return !buf_page_is_corrupted(true, page, flags);
  }

  ut_ad(tmp_buf);
  byte *tmp_frame= tmp_buf;
  byte *tmp_page= tmp_buf + srv_page_size;
  const uint16_t page_type= mach_read_from_2(page + FIL_PAGE_TYPE);
  const bool expect_encrypted= space->crypt_data &&
    space->crypt_data->type != CRYPT_SCHEME_UNENCRYPTED;

  if (space->full_crc32())
    return !buf_page_is_corrupted(true, page, space->flags);

  if (expect_encrypted &&
      mach_read_from_4(page + FIL_PAGE_FILE_FLUSH_LSN_OR_KEY_VERSION))
  {
    if (!fil_space_verify_crypt_checksum(page, space->zip_size()))
      return false;
    if (page_type != FIL_PAGE_PAGE_COMPRESSED_ENCRYPTED)
      return true;
    if (space->zip_size())
      return false;
    memcpy(tmp_page, page, space->physical_size());
    if (!fil_space_decrypt(space, tmp_frame, tmp_page))
      return false;
  }

  switch (page_type) {
  case FIL_PAGE_PAGE_COMPRESSED:
    memcpy(tmp_page, page, space->physical_size());
    /* fall through */
  case FIL_PAGE_PAGE_COMPRESSED_ENCRYPTED:
    if (space->zip_size())
      return false; /* ROW_FORMAT=COMPRESSED cannot be page_compressed */
    ulint decomp= fil_page_decompress(tmp_frame, tmp_page, space->flags);
    if (!decomp)
      return false; /* decompression failed */
    if (decomp == srv_page_size)
      return false; /* the page was not compressed (invalid page type) */
    return !buf_page_is_corrupted(true, tmp_page, space->flags);
  }

  return !buf_page_is_corrupted(true, page, space->flags);
}

byte *recv_dblwr_t::find_page(const page_id_t page_id,
                              const fil_space_t *space, byte *tmp_buf)
{
  byte *result= NULL;
  lsn_t max_lsn= 0;

  for (byte *page : pages)
  {
    if (page_get_page_no(page) != page_id.page_no() ||
        page_get_space_id(page) != page_id.space())
      continue;
    const lsn_t lsn= mach_read_from_8(page + FIL_PAGE_LSN);
    if (lsn <= max_lsn ||
        !validate_page(page_id, page, space, tmp_buf))
    {
      /* Mark processed for subsequent iterations in buf_dblwr_t::recover() */
      memset(page + FIL_PAGE_LSN, 0, 8);
      continue;
    }
    max_lsn= lsn;
    result= page;
  }

  return result;
}<|MERGE_RESOLUTION|>--- conflicted
+++ resolved
@@ -1037,13 +1037,9 @@
 		    const byte* name, ulint len,
 		    const byte* new_name, ulint new_len);
 
-<<<<<<< HEAD
+void (*undo_space_trunc)(uint32_t space_id);
+
 void (*first_page_init)(uint32_t space_id);
-=======
-void (*undo_space_trunc)(uint32_t space_id);
-
-void (*first_page_init)(ulint space_id);
->>>>>>> 56c9b0bc
 
 /** Information about initializing page contents during redo log processing.
 FIXME: Rely on recv_sys.pages! */
