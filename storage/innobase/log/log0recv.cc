/*****************************************************************************

Copyright (c) 1997, 2017, Oracle and/or its affiliates. All Rights Reserved.
Copyright (c) 2012, Facebook Inc.
Copyright (c) 2013, 2020, MariaDB Corporation.

This program is free software; you can redistribute it and/or modify it under
the terms of the GNU General Public License as published by the Free Software
Foundation; version 2 of the License.

This program is distributed in the hope that it will be useful, but WITHOUT
ANY WARRANTY; without even the implied warranty of MERCHANTABILITY or FITNESS
FOR A PARTICULAR PURPOSE. See the GNU General Public License for more details.

You should have received a copy of the GNU General Public License along with
this program; if not, write to the Free Software Foundation, Inc.,
51 Franklin Street, Fifth Floor, Boston, MA 02110-1335 USA

*****************************************************************************/

/**************************************************//**
@file log/log0recv.cc
Recovery

Created 9/20/1997 Heikki Tuuri
*******************************************************/

#include "univ.i"

#include <map>
#include <string>
#include <my_service_manager.h>

#include "log0recv.h"

#ifdef HAVE_MY_AES_H
#include <my_aes.h>
#endif

#include "log0crypt.h"
#include "mem0mem.h"
#include "buf0buf.h"
#include "buf0flu.h"
#include "mtr0mtr.h"
#include "mtr0log.h"
#include "page0cur.h"
#include "page0zip.h"
#include "btr0btr.h"
#include "btr0cur.h"
#include "ibuf0ibuf.h"
#include "trx0undo.h"
#include "trx0rec.h"
#include "fil0fil.h"
#include "buf0rea.h"
#include "srv0srv.h"
#include "srv0start.h"
#include "trx0roll.h"
#include "row0merge.h"
#include "fil0pagecompress.h"

/** Log records are stored in the hash table in chunks at most of this size;
this must be less than srv_page_size as it is stored in the buffer pool */
#define RECV_DATA_BLOCK_SIZE	(MEM_MAX_ALLOC_IN_BUF - sizeof(recv_data_t) - REDZONE_SIZE)

/** Read-ahead area in applying log records to file pages */
#define RECV_READ_AHEAD_AREA	32

/** The recovery system */
recv_sys_t	recv_sys;
/** TRUE when applying redo log records during crash recovery; FALSE
otherwise.  Note that this is FALSE while a background thread is
rolling back incomplete transactions. */
volatile bool	recv_recovery_on;

/** TRUE when recv_init_crash_recovery() has been called. */
bool	recv_needed_recovery;
#ifdef UNIV_DEBUG
/** TRUE if writing to the redo log (mtr_commit) is forbidden.
Protected by log_sys.mutex. */
bool	recv_no_log_write = false;
#endif /* UNIV_DEBUG */

/** TRUE if buf_page_is_corrupted() should check if the log sequence
number (FIL_PAGE_LSN) is in the future.  Initially FALSE, and set by
recv_recovery_from_checkpoint_start(). */
bool	recv_lsn_checks_on;

/** If the following is TRUE, the buffer pool file pages must be invalidated
after recovery and no ibuf operations are allowed; this becomes TRUE if
the log record hash table becomes too full, and log records must be merged
to file pages already before the recovery is finished: in this case no
ibuf operations are allowed, as they could modify the pages read in the
buffer pool before the pages have been recovered to the up-to-date state.

TRUE means that recovery is running and no operations on the log files
are allowed yet: the variable name is misleading. */
bool	recv_no_ibuf_operations;

/** The type of the previous parsed redo log record */
static mlog_id_t	recv_previous_parsed_rec_type;
/** The offset of the previous parsed redo log record */
static ulint	recv_previous_parsed_rec_offset;
/** The 'multi' flag of the previous parsed redo log record */
static ulint	recv_previous_parsed_rec_is_multi;

/** The maximum lsn we see for a page during the recovery process. If this
is bigger than the lsn we are able to scan up to, that is an indication that
the recovery failed and the database may be corrupt. */
static lsn_t	recv_max_page_lsn;

#ifdef UNIV_PFS_THREAD
mysql_pfs_key_t	trx_rollback_clean_thread_key;
mysql_pfs_key_t	recv_writer_thread_key;
#endif /* UNIV_PFS_THREAD */

/** Is recv_writer_thread active? */
bool	recv_writer_thread_active;

#ifndef	DBUG_OFF
/** Return string name of the redo log record type.
@param[in]	type	record log record enum
@return string name of record log record */
static const char* get_mlog_string(mlog_id_t type);
#endif /* !DBUG_OFF */

/** Tablespace item during recovery */
struct file_name_t {
	/** Tablespace file name (MLOG_FILE_NAME) */
	std::string	name;
	/** Tablespace object (NULL if not valid or not found) */
	fil_space_t*	space;

	/** Tablespace status. */
	enum fil_status {
		/** Normal tablespace */
		NORMAL,
		/** Deleted tablespace */
		DELETED,
		/** Missing tablespace */
		MISSING
	};

	/** Status of the tablespace */
	fil_status	status;

	/** FSP_SIZE of tablespace */
	ulint		size = 0;

	/** the log sequence number of the last observed MLOG_INDEX_LOAD
	record for the tablespace */
	lsn_t		enable_lsn = 0;

	/** Dummy flags before they have been read from the .ibd file */
	static constexpr uint32_t initial_flags = FSP_FLAGS_FCRC32_MASK_MARKER;
	/** FSP_SPACE_FLAGS of tablespace */
	uint32_t	flags = initial_flags;

	/** Constructor */
	file_name_t(std::string name_, bool deleted)
		: name(std::move(name_)), space(NULL),
		status(deleted ? DELETED: NORMAL) {}

	/** Report a MLOG_INDEX_LOAD operation, meaning that
	mlog_init for any earlier LSN must be skipped.
	@param lsn	log sequence number of the MLOG_INDEX_LOAD */
	void mlog_index_load(lsn_t lsn)
	{
		if (enable_lsn < lsn) enable_lsn = lsn;
	}
};

/** Map of dirty tablespaces during recovery */
typedef std::map<
	ulint,
	file_name_t,
	std::less<ulint>,
	ut_allocator<std::pair<const ulint, file_name_t> > >	recv_spaces_t;

static recv_spaces_t	recv_spaces;

/** States of recv_addr_t */
enum recv_addr_state {
	/** not yet processed */
	RECV_NOT_PROCESSED,
	/** not processed; the page will be reinitialized */
	RECV_WILL_NOT_READ,
	/** page is being read */
	RECV_BEING_READ,
	/** log records are being applied on the page */
	RECV_BEING_PROCESSED,
	/** log records have been applied on the page */
	RECV_PROCESSED,
	/** log records have been discarded because the tablespace
	does not exist */
	RECV_DISCARDED
};

/** Hashed page file address struct */
struct recv_addr_t{
	/** recovery state of the page */
	recv_addr_state	state;
	/** tablespace identifier */
	unsigned	space:32;
	/** page number */
	unsigned	page_no:32;
	/** list of log records for this page */
	UT_LIST_BASE_NODE_T(recv_t) rec_list;
	/** hash node in the hash bucket chain */
	hash_node_t	addr_hash;
};

/** Report optimized DDL operation (without redo log),
corresponding to MLOG_INDEX_LOAD.
@param[in]	space_id	tablespace identifier
*/
void (*log_optimized_ddl_op)(ulint space_id);

/** Report an operation to create, delete, or rename a file during backup.
@param[in]	space_id	tablespace identifier
@param[in]	flags		tablespace flags (NULL if not create)
@param[in]	name		file name (not NUL-terminated)
@param[in]	len		length of name, in bytes
@param[in]	new_name	new file name (NULL if not rename)
@param[in]	new_len		length of new_name, in bytes (0 if NULL) */
void (*log_file_op)(ulint space_id, const byte* flags,
		    const byte* name, ulint len,
		    const byte* new_name, ulint new_len);

/** Information about initializing page contents during redo log processing */
class mlog_init_t
{
public:
	/** A page initialization operation that was parsed from
	the redo log */
	struct init {
		/** log sequence number of the page initialization */
		lsn_t lsn;
		/** Whether btr_page_create() avoided a read of the page.

		At the end of the last recovery batch, ibuf_merge()
		will invoke change buffer merge for pages that reside
		in the buffer pool. (In the last batch, loading pages
		would trigger change buffer merge.) */
		bool created;
	};

private:
	typedef std::map<const page_id_t, init,
			 std::less<const page_id_t>,
			 ut_allocator<std::pair<const page_id_t, init> > >
		map;
	/** Map of page initialization operations.
	FIXME: Merge this to recv_sys.addr_hash! */
	map inits;
public:
	/** Record that a page will be initialized by the redo log.
	@param[in]	space		tablespace identifier
	@param[in]	page_no		page number
	@param[in]	lsn		log sequence number */
	void add(ulint space, ulint page_no, lsn_t lsn)
	{
		ut_ad(mutex_own(&recv_sys.mutex));
		const init init = { lsn, false };
		std::pair<map::iterator, bool> p = inits.insert(
			map::value_type(page_id_t(space, page_no), init));
		ut_ad(!p.first->second.created);
		if (!p.second && p.first->second.lsn < init.lsn) {
			p.first->second = init;
		}
	}

	/** Get the last stored lsn of the page id and its respective
	init/load operation.
	@param[in]	page_id	page id
	@param[in,out]	init	initialize log or load log
	@return the latest page initialization;
	not valid after releasing recv_sys.mutex. */
	init& last(page_id_t page_id)
	{
		ut_ad(mutex_own(&recv_sys.mutex));
		return inits.find(page_id)->second;
	}

	/** At the end of each recovery batch, reset the 'created' flags. */
	void reset()
	{
		ut_ad(mutex_own(&recv_sys.mutex));
		ut_ad(recv_no_ibuf_operations);
		for (map::value_type& i : inits) {
			i.second.created = false;
		}
	}

	/** On the last recovery batch, merge buffered changes to those
	pages that were initialized by buf_page_create() and still reside
	in the buffer pool. Stale pages are not allowed in the buffer pool.

	Note: When MDEV-14481 implements redo log apply in the
	background, we will have to ensure that buf_page_get_gen()
	will not deliver stale pages to users (pages on which the
	change buffer was not merged yet).  Normally, the change
	buffer merge is performed on I/O completion. Maybe, add a
	flag to buf_page_t and perform the change buffer merge on
	the first actual access?
	@param[in,out]	mtr	dummy mini-transaction */
	void ibuf_merge(mtr_t& mtr)
	{
		ut_ad(mutex_own(&recv_sys.mutex));
		ut_ad(!recv_no_ibuf_operations);
		mtr.start();

		for (const map::value_type& i : inits) {
			if (!i.second.created) {
				continue;
			}
			if (buf_block_t* block = buf_page_get_low(
				    i.first, 0, RW_X_LATCH, NULL,
				    BUF_GET_IF_IN_POOL, __FILE__, __LINE__,
				    &mtr, NULL)) {
				mutex_exit(&recv_sys.mutex);
				ibuf_merge_or_delete_for_page(
					block, i.first,
					block->zip_size());
				mtr.commit();
				mtr.start();
				mutex_enter(&recv_sys.mutex);
			}
		}

		mtr.commit();
	}

	/** Clear the data structure */
	void clear() { inits.clear(); }
};

static mlog_init_t mlog_init;

/** Process a MLOG_CREATE2 record that indicates that a tablespace
is being shrunk in size.
@param[in]	space_id	tablespace identifier
@param[in]	pages		trimmed size of the file, in pages
@param[in]	lsn		log sequence number of the operation */
static void recv_addr_trim(ulint space_id, unsigned pages, lsn_t lsn)
{
	DBUG_ENTER("recv_addr_trim");
	DBUG_LOG("ib_log",
		 "discarding log beyond end of tablespace "
		 << page_id_t(space_id, pages) << " before LSN " << lsn);
	ut_ad(mutex_own(&recv_sys.mutex));
	for (ulint i = recv_sys.addr_hash->n_cells; i--; ) {
		hash_cell_t* const cell = hash_get_nth_cell(
			recv_sys.addr_hash, i);
		for (recv_addr_t* addr = static_cast<recv_addr_t*>(cell->node),
			     *next;
		     addr; addr = next) {
			next = static_cast<recv_addr_t*>(addr->addr_hash);

			if (addr->space != space_id || addr->page_no < pages) {
				continue;
			}

			for (recv_t* recv = UT_LIST_GET_FIRST(addr->rec_list);
			     recv; ) {
				recv_t* n = UT_LIST_GET_NEXT(rec_list, recv);
				if (recv->start_lsn < lsn) {
					DBUG_PRINT("ib_log",
						   ("Discarding %s for"
						    " page %u:%u at " LSN_PF,
						    get_mlog_string(
							    recv->type),
						    addr->space, addr->page_no,
						    recv->start_lsn));
					UT_LIST_REMOVE(addr->rec_list, recv);
				}
				recv = n;
			}
		}
	}
	if (fil_space_t* space = fil_space_get(space_id)) {
		ut_ad(UT_LIST_GET_LEN(space->chain) == 1);
		fil_node_t* file = UT_LIST_GET_FIRST(space->chain);
		ut_ad(file->is_open());
		os_file_truncate(file->name, file->handle,
				 os_offset_t(pages) << srv_page_size_shift,
				 true);
	}
	DBUG_VOID_RETURN;
}

/** Process a file name from a MLOG_FILE_* record.
@param[in,out]	name		file name
@param[in]	len		length of the file name
@param[in]	space_id	the tablespace ID
@param[in]	deleted		whether this is a MLOG_FILE_DELETE record */
static
void
fil_name_process(
	char*	name,
	ulint	len,
	ulint	space_id,
	bool	deleted)
{
	if (srv_operation == SRV_OPERATION_BACKUP) {
		return;
	}

	ut_ad(srv_operation == SRV_OPERATION_NORMAL
	      || is_mariabackup_restore_or_export());

	/* We will also insert space=NULL into the map, so that
	further checks can ensure that a MLOG_FILE_NAME record was
	scanned before applying any page records for the space_id. */

	os_normalize_path(name);
	file_name_t	fname(std::string(name, len - 1), deleted);
	std::pair<recv_spaces_t::iterator,bool> p = recv_spaces.insert(
		std::make_pair(space_id, fname));
	ut_ad(p.first->first == space_id);

	file_name_t&	f = p.first->second;

	if (deleted) {
		/* Got MLOG_FILE_DELETE */

		if (!p.second && f.status != file_name_t::DELETED) {
			f.status = file_name_t::DELETED;
			if (f.space != NULL) {
				fil_space_free(space_id, false);
				f.space = NULL;
			}
		}

		ut_ad(f.space == NULL);
	} else if (p.second // the first MLOG_FILE_NAME or MLOG_FILE_RENAME2
		   || f.name != fname.name) {
		fil_space_t*	space;

		/* Check if the tablespace file exists and contains
		the space_id. If not, ignore the file after displaying
		a note. Abort if there are multiple files with the
		same space_id. */
		switch (fil_ibd_load(space_id, name, space)) {
		case FIL_LOAD_OK:
			ut_ad(space != NULL);

			if (!f.space) {
				if (f.size
				    || f.flags != f.initial_flags) {
					fil_space_set_recv_size_and_flags(
						space->id, f.size, f.flags);
				}

				f.space = space;
				goto same_space;
			} else if (f.space == space) {
same_space:
				f.name = fname.name;
				f.status = file_name_t::NORMAL;
			} else {
				ib::error() << "Tablespace " << space_id
					<< " has been found in two places: '"
					<< f.name << "' and '" << name << "'."
					" You must delete one of them.";
				recv_sys.found_corrupt_fs = true;
			}
			break;

		case FIL_LOAD_ID_CHANGED:
			ut_ad(space == NULL);
			break;

		case FIL_LOAD_NOT_FOUND:
			/* No matching tablespace was found; maybe it
			was renamed, and we will find a subsequent
			MLOG_FILE_* record. */
			ut_ad(space == NULL);

			if (srv_force_recovery) {
				/* Without innodb_force_recovery,
				missing tablespaces will only be
				reported in
				recv_init_crash_recovery_spaces().
				Enable some more diagnostics when
				forcing recovery. */

				ib::info()
					<< "At LSN: " << recv_sys.recovered_lsn
					<< ": unable to open file " << name
					<< " for tablespace " << space_id;
			}
			break;

		case FIL_LOAD_INVALID:
			ut_ad(space == NULL);
			if (srv_force_recovery == 0) {
				ib::warn() << "We do not continue the crash"
					" recovery, because the table may"
					" become corrupt if we cannot apply"
					" the log records in the InnoDB log to"
					" it. To fix the problem and start"
					" mysqld:";
				ib::info() << "1) If there is a permission"
					" problem in the file and mysqld"
					" cannot open the file, you should"
					" modify the permissions.";
				ib::info() << "2) If the tablespace is not"
					" needed, or you can restore an older"
					" version from a backup, then you can"
					" remove the .ibd file, and use"
					" --innodb_force_recovery=1 to force"
					" startup without this file.";
				ib::info() << "3) If the file system or the"
					" disk is broken, and you cannot"
					" remove the .ibd file, you can set"
					" --innodb_force_recovery.";
				recv_sys.found_corrupt_fs = true;
				break;
			}

			ib::info() << "innodb_force_recovery was set to "
				<< srv_force_recovery << ". Continuing crash"
				" recovery even though we cannot access the"
				" files for tablespace " << space_id << ".";
			break;
		}
	}
}

/** Parse or process a MLOG_FILE_* record.
@param[in]	ptr		redo log record
@param[in]	end		end of the redo log buffer
@param[in]	page_id		first page number in the file
@param[in]	type		MLOG_FILE_NAME or MLOG_FILE_DELETE
or MLOG_FILE_CREATE2 or MLOG_FILE_RENAME2
@param[in]	apply		whether to apply the record
@return pointer to next redo log record
@retval NULL if this log record was truncated */
static
byte*
fil_name_parse(
	byte*		ptr,
	const byte*	end,
	const page_id_t	page_id,
	mlog_id_t	type,
	bool		apply)
{
	if (type == MLOG_FILE_CREATE2) {
		if (end < ptr + 4) {
			return(NULL);
		}
		ptr += 4;
	}

	if (end < ptr + 2) {
		return(NULL);
	}

	ulint	len = mach_read_from_2(ptr);
	ptr += 2;
	if (end < ptr + len) {
		return(NULL);
	}

	/* MLOG_FILE_* records should only be written for
	user-created tablespaces. The name must be long enough
	and end in .ibd. */
	bool corrupt = is_predefined_tablespace(page_id.space())
		|| len < sizeof "/a.ibd\0"
		|| (!page_id.page_no() != !memcmp(ptr + len - 5, DOT_IBD, 5));

	if (!corrupt && !memchr(ptr, OS_PATH_SEPARATOR, len)) {
		if (byte* c = static_cast<byte*>
		    (memchr(ptr, OS_PATH_SEPARATOR_ALT, len))) {
			ut_ad(c >= ptr);
			ut_ad(c < ptr + len);
			do {
				*c = OS_PATH_SEPARATOR;
			} while ((c = static_cast<byte*>
				  (memchr(ptr, OS_PATH_SEPARATOR_ALT,
					  len - ulint(c - ptr)))) != NULL);
		} else {
			corrupt = true;
		}
	}

	byte*	end_ptr	= ptr + len;

	switch (type) {
	default:
		ut_ad(0); // the caller checked this
		/* fall through */
	case MLOG_FILE_NAME:
		if (UNIV_UNLIKELY(corrupt)) {
			ib::error() << "MLOG_FILE_NAME incorrect:" << ptr;
			recv_sys.found_corrupt_log = true;
			break;
		}

		fil_name_process(
			reinterpret_cast<char*>(ptr), len, page_id.space(),
			false);
		break;
	case MLOG_FILE_DELETE:
		if (UNIV_UNLIKELY(corrupt)) {
			ib::error() << "MLOG_FILE_DELETE incorrect:" << ptr;
			recv_sys.found_corrupt_log = true;
			break;
		}

		fil_name_process(reinterpret_cast<char*>(ptr), len,
				 page_id.space(), true);
		/* fall through */
	case MLOG_FILE_CREATE2:
		if (page_id.page_no()) {
			ut_ad(page_id.page_no()
			      == SRV_UNDO_TABLESPACE_SIZE_IN_PAGES);
			ut_a(srv_is_undo_tablespace(page_id.space()));
			compile_time_assert(
				UT_ARR_SIZE(recv_sys.truncated_undo_spaces)
				== TRX_SYS_MAX_UNDO_SPACES);
			recv_sys_t::trunc& t = recv_sys.truncated_undo_spaces[
				page_id.space() - srv_undo_space_id_start];
			t.lsn = recv_sys.recovered_lsn;
			t.pages = uint32_t(page_id.page_no());
		} else if (log_file_op) {
			log_file_op(page_id.space(),
				    type == MLOG_FILE_CREATE2 ? ptr - 4 : NULL,
				    ptr, len, NULL, 0);
		}
		break;
	case MLOG_FILE_RENAME2:
		if (UNIV_UNLIKELY(corrupt)) {
			ib::error() << "MLOG_FILE_RENAME2 incorrect:" << ptr;
			recv_sys.found_corrupt_log = true;
		}

		/* The new name follows the old name. */
		byte*	new_name = end_ptr + 2;
		if (end < new_name) {
			return(NULL);
		}

		ulint	new_len = mach_read_from_2(end_ptr);

		if (end < end_ptr + 2 + new_len) {
			return(NULL);
		}

		end_ptr += 2 + new_len;

		corrupt = corrupt
			|| new_len < sizeof "/a.ibd\0"
			|| memcmp(new_name + new_len - 5, DOT_IBD, 5) != 0;

		if (!corrupt && !memchr(new_name, OS_PATH_SEPARATOR, new_len)) {
			if (byte* c = static_cast<byte*>
			    (memchr(new_name, OS_PATH_SEPARATOR_ALT,
				    new_len))) {
				ut_ad(c >= new_name);
				ut_ad(c < new_name + new_len);
				do {
					*c = OS_PATH_SEPARATOR;
				} while ((c = static_cast<byte*>
					  (memchr(ptr, OS_PATH_SEPARATOR_ALT,
						  new_len
						  - ulint(c - new_name))))
					 != NULL);
			} else {
				corrupt = true;
			}
		}

		if (UNIV_UNLIKELY(corrupt)) {
			ib::error() << "MLOG_FILE_RENAME2 new_name incorrect:" << ptr
				    << " new_name: " << new_name;
			recv_sys.found_corrupt_log = true;
			break;
		}

		fil_name_process(
			reinterpret_cast<char*>(ptr), len,
			page_id.space(), false);
		fil_name_process(
			reinterpret_cast<char*>(new_name), new_len,
			page_id.space(), false);

		if (log_file_op) {
			log_file_op(page_id.space(), NULL,
				    ptr, len, new_name, new_len);
		}

		if (!apply) {
			break;
		}
		if (!fil_op_replay_rename(
			    page_id.space(), page_id.page_no(),
			    reinterpret_cast<const char*>(ptr),
			    reinterpret_cast<const char*>(new_name))) {
			recv_sys.found_corrupt_fs = true;
		}
	}

	return(end_ptr);
}

/** Clean up after recv_sys_t::create() */
void recv_sys_t::close()
{
	ut_ad(this == &recv_sys);
	ut_ad(!recv_writer_thread_active);

	if (is_initialised()) {
		dblwr.pages.clear();

		if (addr_hash) {
			hash_table_free(addr_hash);
			addr_hash = NULL;
		}

		if (heap) {
			mem_heap_free(heap);
			heap = NULL;
		}

		if (flush_start) {
			os_event_destroy(flush_start);
		}

		if (flush_end) {
			os_event_destroy(flush_end);
		}

		if (buf) {
			ut_free_dodump(buf, buf_size);
			buf = NULL;
		}

		buf_size = 0;
		mutex_free(&writer_mutex);
		mutex_free(&mutex);
	}

	recv_spaces.clear();
	mlog_init.clear();
}

/************************************************************
Reset the state of the recovery system variables. */
void
recv_sys_var_init(void)
/*===================*/
{
	recv_recovery_on = false;
	recv_needed_recovery = false;
	recv_lsn_checks_on = false;
	recv_no_ibuf_operations = false;
	recv_previous_parsed_rec_type = MLOG_SINGLE_REC_FLAG;
	recv_previous_parsed_rec_offset	= 0;
	recv_previous_parsed_rec_is_multi = 0;
	recv_max_page_lsn = 0;
}

/******************************************************************//**
recv_writer thread tasked with flushing dirty pages from the buffer
pools.
@return a dummy parameter */
extern "C"
os_thread_ret_t
DECLARE_THREAD(recv_writer_thread)(
/*===============================*/
	void*	arg MY_ATTRIBUTE((unused)))
			/*!< in: a dummy parameter required by
			os_thread_create */
{
	my_thread_init();
	ut_ad(!srv_read_only_mode);

#ifdef UNIV_PFS_THREAD
	pfs_register_thread(recv_writer_thread_key);
#endif /* UNIV_PFS_THREAD */

#ifdef UNIV_DEBUG_THREAD_CREATION
	ib::info() << "recv_writer thread running, id "
		<< os_thread_pf(os_thread_get_curr_id());
#endif /* UNIV_DEBUG_THREAD_CREATION */

	while (srv_shutdown_state == SRV_SHUTDOWN_NONE) {

		/* Wait till we get a signal to clean the LRU list.
		Bounded by max wait time of 100ms. */
		int64_t      sig_count = os_event_reset(buf_flush_event);
		os_event_wait_time_low(buf_flush_event, 100000, sig_count);

		mutex_enter(&recv_sys.writer_mutex);

		if (!recv_recovery_is_on()) {
			mutex_exit(&recv_sys.writer_mutex);
			break;
		}

		/* Flush pages from end of LRU if required */
		os_event_reset(recv_sys.flush_end);
		recv_sys.flush_type = BUF_FLUSH_LRU;
		os_event_set(recv_sys.flush_start);
		os_event_wait(recv_sys.flush_end);

		mutex_exit(&recv_sys.writer_mutex);
	}

	recv_writer_thread_active = false;

	my_thread_end();
	/* We count the number of threads in os_thread_exit().
	A created thread should always use that to exit and not
	use return() to exit. */
	os_thread_exit();

	OS_THREAD_DUMMY_RETURN;
}

/** Initialize the redo log recovery subsystem. */
void recv_sys_t::create()
{
	ut_ad(this == &recv_sys);
	ut_ad(!is_initialised());
	ut_ad(!flush_start);
	ut_ad(!flush_end);
	mutex_create(LATCH_ID_RECV_SYS, &mutex);
	mutex_create(LATCH_ID_RECV_WRITER, &writer_mutex);

	heap = mem_heap_create_typed(256, MEM_HEAP_FOR_RECV_SYS);

	if (!srv_read_only_mode) {
		flush_start = os_event_create(0);
		flush_end = os_event_create(0);
	}

	flush_type = BUF_FLUSH_LRU;
	apply_log_recs = false;
	apply_batch_on = false;

	buf = static_cast<byte*>(ut_malloc_dontdump(RECV_PARSING_BUF_SIZE));
	buf_size = RECV_PARSING_BUF_SIZE;
	len = 0;
	parse_start_lsn = 0;
	scanned_lsn = 0;
	scanned_checkpoint_no = 0;
	recovered_offset = 0;
	recovered_lsn = 0;
	found_corrupt_log = false;
	found_corrupt_fs = false;
	mlog_checkpoint_lsn = 0;

	addr_hash = hash_create(buf_pool_get_curr_size() / 512);
	n_addrs = 0;
	progress_time = time(NULL);
	recv_max_page_lsn = 0;

	memset(truncated_undo_spaces, 0, sizeof truncated_undo_spaces);
	last_stored_lsn = 0;
}

/** Empty a fully processed set of stored redo log records. */
inline void recv_sys_t::empty()
{
	ut_ad(mutex_own(&mutex));
	ut_a(n_addrs == 0);

	hash_table_free(addr_hash);
	mem_heap_empty(heap);

	addr_hash = hash_create(buf_pool_get_curr_size() / 512);
}

/** Free most recovery data structures. */
void recv_sys_t::debug_free()
{
	ut_ad(this == &recv_sys);
	ut_ad(is_initialised());
	mutex_enter(&mutex);

	hash_table_free(addr_hash);
	mem_heap_free(heap);
	ut_free_dodump(buf, buf_size);

	buf = NULL;
	heap = NULL;
	addr_hash = NULL;

	/* wake page cleaner up to progress */
	if (!srv_read_only_mode) {
		ut_ad(!recv_recovery_is_on());
		ut_ad(!recv_writer_thread_active);
		os_event_reset(buf_flush_event);
		os_event_set(flush_start);
	}

	mutex_exit(&mutex);
}

/** Read a log segment to log_sys.buf.
@param[in,out]	start_lsn	in: read area start,
out: the last read valid lsn
@param[in]	end_lsn		read area end
@return	whether no invalid blocks (e.g checksum mismatch) were found */
bool log_t::files::read_log_seg(lsn_t* start_lsn, lsn_t end_lsn)
{
	ulint	len;
	bool success = true;
	ut_ad(log_sys.mutex.is_owned());
	ut_ad(!(*start_lsn % OS_FILE_LOG_BLOCK_SIZE));
	ut_ad(!(end_lsn % OS_FILE_LOG_BLOCK_SIZE));
	byte* buf = log_sys.buf;
loop:
	lsn_t source_offset = calc_lsn_offset(*start_lsn);

	ut_a(end_lsn - *start_lsn <= ULINT_MAX);
	len = (ulint) (end_lsn - *start_lsn);

	ut_ad(len != 0);

	const bool at_eof = (source_offset % file_size) + len > file_size;
	if (at_eof) {
		/* If the above condition is true then len (which is ulint)
		is > the expression below, so the typecast is ok */
		len = ulint(file_size - (source_offset % file_size));
	}

	log_sys.n_log_ios++;

	MONITOR_INC(MONITOR_LOG_IO);

	ut_a((source_offset >> srv_page_size_shift) <= ULINT_MAX);

	const ulint	page_no = ulint(source_offset >> srv_page_size_shift);

	fil_io(IORequestLogRead, true,
	       page_id_t(SRV_LOG_SPACE_FIRST_ID, page_no),
	       0,
	       ulint(source_offset & (srv_page_size - 1)),
	       len, buf, NULL);

	for (ulint l = 0; l < len; l += OS_FILE_LOG_BLOCK_SIZE,
		     buf += OS_FILE_LOG_BLOCK_SIZE,
		     (*start_lsn) += OS_FILE_LOG_BLOCK_SIZE) {
		const ulint block_number = log_block_get_hdr_no(buf);

		if (block_number != log_block_convert_lsn_to_no(*start_lsn)) {
			/* Garbage or an incompletely written log block.
			We will not report any error, because this can
			happen when InnoDB was killed while it was
			writing redo log. We simply treat this as an
			abrupt end of the redo log. */
fail:
			end_lsn = *start_lsn;
			success = false;
			break;
		}

		if (innodb_log_checksums || is_encrypted()) {
			ulint crc = log_block_calc_checksum_crc32(buf);
			ulint cksum = log_block_get_checksum(buf);

			DBUG_EXECUTE_IF("log_intermittent_checksum_mismatch", {
					 static int block_counter;
					 if (block_counter++ == 0) {
						 cksum = crc + 1;
					 }
			 });

			DBUG_EXECUTE_IF("log_checksum_mismatch", { cksum = crc + 1; });

			if (crc != cksum) {
				ib::error() << "Invalid log block checksum."
					    << " block: " << block_number
					    << " checkpoint no: "
					    << log_block_get_checkpoint_no(buf)
					    << " expected: " << crc
					    << " found: " << cksum;
				goto fail;
			}

			if (is_encrypted()
			    && !log_crypt(buf, *start_lsn,
					  OS_FILE_LOG_BLOCK_SIZE,
					  LOG_DECRYPT)) {
				goto fail;
			}
		}

		ulint dl = log_block_get_data_len(buf);
		if (dl < LOG_BLOCK_HDR_SIZE
		    || (dl != OS_FILE_LOG_BLOCK_SIZE
			&& dl > log_sys.trailer_offset())) {
			recv_sys.found_corrupt_log = true;
			goto fail;
		}
	}

	if (recv_sys.report(time(NULL))) {
		ib::info() << "Read redo log up to LSN=" << *start_lsn;
		service_manager_extend_timeout(INNODB_EXTEND_TIMEOUT_INTERVAL,
			"Read redo log up to LSN=" LSN_PF,
			*start_lsn);
	}

	if (*start_lsn != end_lsn) {
		goto loop;
	}

	return(success);
}



/********************************************************//**
Copies a log segment from the most up-to-date log group to the other log
groups, so that they all contain the latest log data. Also writes the info
about the latest checkpoint to the groups, and inits the fields in the group
memory structs to up-to-date values. */
static
void
recv_synchronize_groups()
{
	const lsn_t recovered_lsn = recv_sys.recovered_lsn;

	/* Read the last recovered log block to the recovery system buffer:
	the block is always incomplete */

	lsn_t start_lsn = ut_uint64_align_down(recovered_lsn,
					       OS_FILE_LOG_BLOCK_SIZE);
	log_sys.log.read_log_seg(&start_lsn,
				 start_lsn + OS_FILE_LOG_BLOCK_SIZE);
	log_sys.log.set_fields(recovered_lsn);

	/* Copy the checkpoint info to the log; remember that we have
	incremented checkpoint_no by one, and the info will not be written
	over the max checkpoint info, thus making the preservation of max
	checkpoint info on disk certain */

	if (!srv_read_only_mode) {
		log_write_checkpoint_info(true, 0);
		log_mutex_enter();
	}
}

/** Check the consistency of a log header block.
@param[in]	log header block
@return true if ok */
static
bool
recv_check_log_header_checksum(
	const byte*	buf)
{
	return(log_block_get_checksum(buf)
	       == log_block_calc_checksum_crc32(buf));
}

/** Find the latest checkpoint in the format-0 log header.
@param[out]	max_field	LOG_CHECKPOINT_1 or LOG_CHECKPOINT_2
@return error code or DB_SUCCESS */
static MY_ATTRIBUTE((warn_unused_result))
dberr_t
recv_find_max_checkpoint_0(ulint* max_field)
{
	ib_uint64_t	max_no = 0;
	ib_uint64_t	checkpoint_no;
	byte*		buf	= log_sys.checkpoint_buf;

	ut_ad(log_sys.log.format == 0);

	/** Offset of the first checkpoint checksum */
	static const uint CHECKSUM_1 = 288;
	/** Offset of the second checkpoint checksum */
	static const uint CHECKSUM_2 = CHECKSUM_1 + 4;
	/** Most significant bits of the checkpoint offset */
	static const uint OFFSET_HIGH32 = CHECKSUM_2 + 12;
	/** Least significant bits of the checkpoint offset */
	static const uint OFFSET_LOW32 = 16;

	bool found = false;

	for (ulint field = LOG_CHECKPOINT_1; field <= LOG_CHECKPOINT_2;
	     field += LOG_CHECKPOINT_2 - LOG_CHECKPOINT_1) {
		log_header_read(field);

		if (static_cast<uint32_t>(ut_fold_binary(buf, CHECKSUM_1))
		    != mach_read_from_4(buf + CHECKSUM_1)
		    || static_cast<uint32_t>(
			    ut_fold_binary(buf + LOG_CHECKPOINT_LSN,
					   CHECKSUM_2 - LOG_CHECKPOINT_LSN))
		    != mach_read_from_4(buf + CHECKSUM_2)) {
			DBUG_LOG("ib_log",
				 "invalid pre-10.2.2 checkpoint " << field);
			continue;
		}

		checkpoint_no = mach_read_from_8(
			buf + LOG_CHECKPOINT_NO);

		if (!log_crypt_101_read_checkpoint(buf)) {
			ib::error() << "Decrypting checkpoint failed";
			continue;
		}

		DBUG_PRINT("ib_log",
			   ("checkpoint " UINT64PF " at " LSN_PF " found",
			    checkpoint_no,
			    mach_read_from_8(buf + LOG_CHECKPOINT_LSN)));

		if (checkpoint_no >= max_no) {
			found = true;
			*max_field = field;
			max_no = checkpoint_no;

			log_sys.log.set_lsn(mach_read_from_8(
				buf + LOG_CHECKPOINT_LSN));
			log_sys.log.set_lsn_offset(
				lsn_t(mach_read_from_4(buf + OFFSET_HIGH32))
				<< 32
				| mach_read_from_4(buf + OFFSET_LOW32));
		}
	}

	if (found) {
		return(DB_SUCCESS);
	}

	ib::error() << "Upgrade after a crash is not supported."
		" This redo log was created before MariaDB 10.2.2,"
		" and we did not find a valid checkpoint."
		" Please follow the instructions at"
		" https://mariadb.com/kb/en/library/upgrading/";
	return(DB_ERROR);
}

/** Determine if a pre-MySQL 5.7.9/MariaDB 10.2.2 redo log is clean.
@param[in]	lsn	checkpoint LSN
@param[in]	crypt	whether the log might be encrypted
@return error code
@retval	DB_SUCCESS	if the redo log is clean
@retval DB_ERROR	if the redo log is corrupted or dirty */
static dberr_t recv_log_format_0_recover(lsn_t lsn, bool crypt)
{
	log_mutex_enter();
	const lsn_t	source_offset = log_sys.log.calc_lsn_offset(lsn);
	log_mutex_exit();
	const ulint	page_no = ulint(source_offset >> srv_page_size_shift);
	byte*		buf = log_sys.buf;

	static const char* NO_UPGRADE_RECOVERY_MSG =
		"Upgrade after a crash is not supported."
		" This redo log was created before MariaDB 10.2.2";

	fil_io(IORequestLogRead, true,
	       page_id_t(SRV_LOG_SPACE_FIRST_ID, page_no),
	       0,
	       ulint((source_offset & ~(OS_FILE_LOG_BLOCK_SIZE - 1))
		     & (srv_page_size - 1)),
	       OS_FILE_LOG_BLOCK_SIZE, buf, NULL);

	if (log_block_calc_checksum_format_0(buf)
	    != log_block_get_checksum(buf)
	    && !log_crypt_101_read_block(buf)) {
		ib::error() << NO_UPGRADE_RECOVERY_MSG
			<< ", and it appears corrupted.";
		return(DB_CORRUPTION);
	}

	if (log_block_get_data_len(buf)
	    == (source_offset & (OS_FILE_LOG_BLOCK_SIZE - 1))) {
	} else if (crypt) {
		ib::error() << "Cannot decrypt log for upgrading."
			" The encrypted log was created"
			" before MariaDB 10.2.2.";
		return DB_ERROR;
	} else {
		ib::error() << NO_UPGRADE_RECOVERY_MSG << ".";
		return(DB_ERROR);
	}

	/* Mark the redo log for upgrading. */
	srv_log_file_size = 0;
	recv_sys.parse_start_lsn = recv_sys.recovered_lsn
		= recv_sys.scanned_lsn
		= recv_sys.mlog_checkpoint_lsn = lsn;
	log_sys.last_checkpoint_lsn = log_sys.next_checkpoint_lsn
		= log_sys.lsn = log_sys.write_lsn
		= log_sys.current_flush_lsn = log_sys.flushed_to_disk_lsn
		= lsn;
	log_sys.next_checkpoint_no = 0;
	return(DB_SUCCESS);
}

/** Find the latest checkpoint in the log header.
@param[out]	max_field	LOG_CHECKPOINT_1 or LOG_CHECKPOINT_2
@return error code or DB_SUCCESS */
dberr_t
recv_find_max_checkpoint(ulint* max_field)
{
	ib_uint64_t	max_no;
	ib_uint64_t	checkpoint_no;
	ulint		field;
	byte*		buf;

	max_no = 0;
	*max_field = 0;

	buf = log_sys.checkpoint_buf;

	log_header_read(0);
	/* Check the header page checksum. There was no
	checksum in the first redo log format (version 0). */
	log_sys.log.format = mach_read_from_4(buf + LOG_HEADER_FORMAT);
	log_sys.log.subformat = log_sys.log.format != log_t::FORMAT_3_23
		? mach_read_from_4(buf + LOG_HEADER_SUBFORMAT)
		: 0;
	if (log_sys.log.format != log_t::FORMAT_3_23
	    && !recv_check_log_header_checksum(buf)) {
		ib::error() << "Invalid redo log header checksum.";
		return(DB_CORRUPTION);
	}

	char creator[LOG_HEADER_CREATOR_END - LOG_HEADER_CREATOR + 1];

	memcpy(creator, buf + LOG_HEADER_CREATOR, sizeof creator);
	/* Ensure that the string is NUL-terminated. */
	creator[LOG_HEADER_CREATOR_END - LOG_HEADER_CREATOR] = 0;

	switch (log_sys.log.format) {
	case log_t::FORMAT_3_23:
		return(recv_find_max_checkpoint_0(max_field));
	case log_t::FORMAT_10_2:
	case log_t::FORMAT_10_2 | log_t::FORMAT_ENCRYPTED:
	case log_t::FORMAT_10_3:
	case log_t::FORMAT_10_3 | log_t::FORMAT_ENCRYPTED:
	case log_t::FORMAT_10_4:
	case log_t::FORMAT_10_4 | log_t::FORMAT_ENCRYPTED:
		break;
	default:
		ib::error() << "Unsupported redo log format."
			" The redo log was created with " << creator << ".";
		return(DB_ERROR);
	}

	for (field = LOG_CHECKPOINT_1; field <= LOG_CHECKPOINT_2;
	     field += LOG_CHECKPOINT_2 - LOG_CHECKPOINT_1) {

		log_header_read(field);

		const ulint crc32 = log_block_calc_checksum_crc32(buf);
		const ulint cksum = log_block_get_checksum(buf);

		if (crc32 != cksum) {
			DBUG_PRINT("ib_log",
				   ("invalid checkpoint,"
				    " at " ULINTPF
				    ", checksum " ULINTPFx
				    " expected " ULINTPFx,
				    field, cksum, crc32));
			continue;
		}

		if (log_sys.is_encrypted()
		    && !log_crypt_read_checkpoint_buf(buf)) {
			ib::error() << "Reading checkpoint"
				" encryption info failed.";
			continue;
		}

		checkpoint_no = mach_read_from_8(
			buf + LOG_CHECKPOINT_NO);

		DBUG_PRINT("ib_log",
			   ("checkpoint " UINT64PF " at " LSN_PF " found",
			    checkpoint_no, mach_read_from_8(
				    buf + LOG_CHECKPOINT_LSN)));

		if (checkpoint_no >= max_no) {
			*max_field = field;
			max_no = checkpoint_no;
			log_sys.log.set_lsn(mach_read_from_8(
				buf + LOG_CHECKPOINT_LSN));
			log_sys.log.set_lsn_offset(mach_read_from_8(
				buf + LOG_CHECKPOINT_OFFSET));
			log_sys.next_checkpoint_no = checkpoint_no;
		}
	}

	if (*max_field == 0) {
		/* Before 10.2.2, we could get here during database
		initialization if we created an ib_logfile0 file that
		was filled with zeroes, and were killed. After
		10.2.2, we would reject such a file already earlier,
		when checking the file header. */
		ib::error() << "No valid checkpoint found"
			" (corrupted redo log)."
			" You can try --innodb-force-recovery=6"
			" as a last resort.";
		return(DB_ERROR);
	}

	return(DB_SUCCESS);
}

/** Try to parse a single log record body and also applies it if
specified.
@param[in]	type		redo log entry type
@param[in]	ptr		redo log record body
@param[in]	end_ptr		end of buffer
@param[in]	page_id		page identifier
@param[in]	apply		whether to apply the record
@param[in,out]	block		buffer block, or NULL if
a page log record should not be applied
or if it is a MLOG_FILE_ operation
@param[in,out]	mtr		mini-transaction, or NULL if
a page log record should not be applied
@return log record end, NULL if not a complete record */
static
byte*
recv_parse_or_apply_log_rec_body(
	mlog_id_t	type,
	byte*		ptr,
	byte*		end_ptr,
	const page_id_t	page_id,
	bool		apply,
	buf_block_t*	block,
	mtr_t*		mtr)
{
	ut_ad(!block == !mtr);
	ut_ad(!apply || recv_sys.mlog_checkpoint_lsn);

	switch (type) {
	case MLOG_FILE_NAME:
	case MLOG_FILE_DELETE:
	case MLOG_FILE_CREATE2:
	case MLOG_FILE_RENAME2:
		ut_ad(block == NULL);
		/* Collect the file names when parsing the log,
		before applying any log records. */
		return fil_name_parse(ptr, end_ptr, page_id, type, apply);
	case MLOG_INDEX_LOAD:
		if (end_ptr < ptr + 8) {
			return(NULL);
		}
		return(ptr + 8);
	case MLOG_TRUNCATE:
		ib::error() << "Cannot crash-upgrade from "
			"old-style TRUNCATE TABLE";
		recv_sys.found_corrupt_log = true;
		return NULL;
	default:
		break;
	}

	dict_index_t*	index	= NULL;
	page_t*		page;
	page_zip_des_t*	page_zip;
#ifdef UNIV_DEBUG
	ulint		page_type;
#endif /* UNIV_DEBUG */

	if (block) {
		/* Applying a page log record. */
		ut_ad(apply);
		page = block->frame;
		page_zip = buf_block_get_page_zip(block);
		ut_d(page_type = fil_page_get_type(page));
	} else if (apply
		   && !is_predefined_tablespace(page_id.space())
		   && recv_spaces.find(page_id.space()) == recv_spaces.end()) {
		if (recv_sys.recovered_lsn < recv_sys.mlog_checkpoint_lsn) {
			/* We have not seen all records between the
			checkpoint and MLOG_CHECKPOINT. There should be
			a MLOG_FILE_DELETE for this tablespace later. */
			recv_spaces.insert(
				std::make_pair(page_id.space(),
					       file_name_t("", false)));
			goto parse_log;
		}

		ib::error() << "Missing MLOG_FILE_NAME or MLOG_FILE_DELETE"
			" for redo log record " << type << page_id << " at "
			    << recv_sys.recovered_lsn << ".";
		recv_sys.found_corrupt_log = true;
		return(NULL);
	} else {
parse_log:
		/* Parsing a page log record. */
		page = NULL;
		page_zip = NULL;
		ut_d(page_type = FIL_PAGE_TYPE_ALLOCATED);
	}

	const byte*	old_ptr = ptr;

	switch (type) {
#ifdef UNIV_LOG_LSN_DEBUG
	case MLOG_LSN:
		/* The LSN is checked in recv_parse_log_rec(). */
		break;
#endif /* UNIV_LOG_LSN_DEBUG */
	case MLOG_1BYTE: case MLOG_2BYTES: case MLOG_4BYTES: case MLOG_8BYTES:
	case MLOG_MEMSET:
#ifdef UNIV_DEBUG
		if (page && page_type == FIL_PAGE_TYPE_ALLOCATED
		    && end_ptr >= ptr + 2) {
			/* It is OK to set FIL_PAGE_TYPE and certain
			list node fields on an empty page.  Any other
			write is not OK. */

			/* NOTE: There may be bogus assertion failures for
			dict_hdr_create(), trx_rseg_header_create(),
			trx_sys_create_doublewrite_buf(), and
			trx_sysf_create().
			These are only called during database creation. */
			ulint	offs = mach_read_from_2(ptr);

			switch (type) {
			default:
				ut_error;
			case MLOG_2BYTES:
				/* Note that this can fail when the
				redo log been written with something
				older than InnoDB Plugin 1.0.4. */
				ut_ad(offs == FIL_PAGE_TYPE
				      || srv_is_undo_tablespace(
					      page_id.space())
				      || offs == IBUF_TREE_SEG_HEADER
				      + IBUF_HEADER + FSEG_HDR_OFFSET
				      || offs == PAGE_BTR_IBUF_FREE_LIST
				      + PAGE_HEADER + FIL_ADDR_BYTE
				      || offs == PAGE_BTR_IBUF_FREE_LIST
				      + PAGE_HEADER + FIL_ADDR_BYTE
				      + FIL_ADDR_SIZE
				      || offs == PAGE_BTR_SEG_LEAF
				      + PAGE_HEADER + FSEG_HDR_OFFSET
				      || offs == PAGE_BTR_SEG_TOP
				      + PAGE_HEADER + FSEG_HDR_OFFSET
				      || offs == PAGE_BTR_IBUF_FREE_LIST_NODE
				      + PAGE_HEADER + FIL_ADDR_BYTE
				      + 0 /*FLST_PREV*/
				      || offs == PAGE_BTR_IBUF_FREE_LIST_NODE
				      + PAGE_HEADER + FIL_ADDR_BYTE
				      + FIL_ADDR_SIZE /*FLST_NEXT*/);
				break;
			case MLOG_4BYTES:
				/* Note that this can fail when the
				redo log been written with something
				older than InnoDB Plugin 1.0.4. */
				ut_ad(0
				      /* fil_crypt_rotate_page() writes this */
				      || offs == FIL_PAGE_SPACE_ID
				      || srv_is_undo_tablespace(
					      page_id.space())
				      || offs == IBUF_TREE_SEG_HEADER
				      + IBUF_HEADER + FSEG_HDR_SPACE
				      || offs == IBUF_TREE_SEG_HEADER
				      + IBUF_HEADER + FSEG_HDR_PAGE_NO
				      || offs == PAGE_BTR_IBUF_FREE_LIST
				      + PAGE_HEADER/* flst_init */
				      || offs == PAGE_BTR_IBUF_FREE_LIST
				      + PAGE_HEADER + FIL_ADDR_PAGE
				      || offs == PAGE_BTR_IBUF_FREE_LIST
				      + PAGE_HEADER + FIL_ADDR_PAGE
				      + FIL_ADDR_SIZE
				      || offs == PAGE_BTR_SEG_LEAF
				      + PAGE_HEADER + FSEG_HDR_PAGE_NO
				      || offs == PAGE_BTR_SEG_LEAF
				      + PAGE_HEADER + FSEG_HDR_SPACE
				      || offs == PAGE_BTR_SEG_TOP
				      + PAGE_HEADER + FSEG_HDR_PAGE_NO
				      || offs == PAGE_BTR_SEG_TOP
				      + PAGE_HEADER + FSEG_HDR_SPACE
				      || offs == PAGE_BTR_IBUF_FREE_LIST_NODE
				      + PAGE_HEADER + FIL_ADDR_PAGE
				      + 0 /*FLST_PREV*/
				      || offs == PAGE_BTR_IBUF_FREE_LIST_NODE
				      + PAGE_HEADER + FIL_ADDR_PAGE
				      + FIL_ADDR_SIZE /*FLST_NEXT*/);
				break;
			}
		}
#endif /* UNIV_DEBUG */
		ptr = mlog_parse_nbytes(type, ptr, end_ptr, page, page_zip);
		if (ptr != NULL && page != NULL
		    && page_id.page_no() == 0 && type == MLOG_4BYTES) {
			ulint	offs = mach_read_from_2(old_ptr);
			switch (offs) {
				fil_space_t*	space;
				ulint		val;
			default:
				break;
			case FSP_HEADER_OFFSET + FSP_SPACE_FLAGS:
			case FSP_HEADER_OFFSET + FSP_SIZE:
			case FSP_HEADER_OFFSET + FSP_FREE_LIMIT:
			case FSP_HEADER_OFFSET + FSP_FREE + FLST_LEN:
				space = fil_space_get(page_id.space());
				ut_a(space != NULL);
				val = mach_read_from_4(page + offs);

				switch (offs) {
				case FSP_HEADER_OFFSET + FSP_SPACE_FLAGS:
					space->flags = val;
					break;
				case FSP_HEADER_OFFSET + FSP_SIZE:
					space->size_in_header = val;
					break;
				case FSP_HEADER_OFFSET + FSP_FREE_LIMIT:
					space->free_limit = val;
					break;
				case FSP_HEADER_OFFSET + FSP_FREE + FLST_LEN:
					space->free_len = val;
					ut_ad(val == flst_get_len(
						      page + offs));
					break;
				}
			}
		}
		break;
	case MLOG_REC_INSERT: case MLOG_COMP_REC_INSERT:
		ut_ad(!page || fil_page_type_is_index(page_type));

		if (NULL != (ptr = mlog_parse_index(
				     ptr, end_ptr,
				     type == MLOG_COMP_REC_INSERT,
				     &index))) {
			ut_a(!page
			     || (ibool)!!page_is_comp(page)
			     == dict_table_is_comp(index->table));
			ptr = page_cur_parse_insert_rec(FALSE, ptr, end_ptr,
							block, index, mtr);
		}
		break;
	case MLOG_REC_CLUST_DELETE_MARK: case MLOG_COMP_REC_CLUST_DELETE_MARK:
		ut_ad(!page || fil_page_type_is_index(page_type));

		if (NULL != (ptr = mlog_parse_index(
				     ptr, end_ptr,
				     type == MLOG_COMP_REC_CLUST_DELETE_MARK,
				     &index))) {
			ut_a(!page
			     || (ibool)!!page_is_comp(page)
			     == dict_table_is_comp(index->table));
			ptr = btr_cur_parse_del_mark_set_clust_rec(
				ptr, end_ptr, page, page_zip, index);
		}
		break;
	case MLOG_REC_SEC_DELETE_MARK:
		ut_ad(!page || fil_page_type_is_index(page_type));
		ptr = btr_cur_parse_del_mark_set_sec_rec(ptr, end_ptr,
							 page, page_zip);
		break;
	case MLOG_REC_UPDATE_IN_PLACE: case MLOG_COMP_REC_UPDATE_IN_PLACE:
		ut_ad(!page || fil_page_type_is_index(page_type));

		if (NULL != (ptr = mlog_parse_index(
				     ptr, end_ptr,
				     type == MLOG_COMP_REC_UPDATE_IN_PLACE,
				     &index))) {
			ut_a(!page
			     || (ibool)!!page_is_comp(page)
			     == dict_table_is_comp(index->table));
			ptr = btr_cur_parse_update_in_place(ptr, end_ptr, page,
							    page_zip, index);
		}
		break;
	case MLOG_LIST_END_DELETE: case MLOG_COMP_LIST_END_DELETE:
	case MLOG_LIST_START_DELETE: case MLOG_COMP_LIST_START_DELETE:
		ut_ad(!page || fil_page_type_is_index(page_type));

		if (NULL != (ptr = mlog_parse_index(
				     ptr, end_ptr,
				     type == MLOG_COMP_LIST_END_DELETE
				     || type == MLOG_COMP_LIST_START_DELETE,
				     &index))) {
			ut_a(!page
			     || (ibool)!!page_is_comp(page)
			     == dict_table_is_comp(index->table));
			ptr = page_parse_delete_rec_list(type, ptr, end_ptr,
							 block, index, mtr);
		}
		break;
	case MLOG_LIST_END_COPY_CREATED: case MLOG_COMP_LIST_END_COPY_CREATED:
		ut_ad(!page || fil_page_type_is_index(page_type));

		if (NULL != (ptr = mlog_parse_index(
				     ptr, end_ptr,
				     type == MLOG_COMP_LIST_END_COPY_CREATED,
				     &index))) {
			ut_a(!page
			     || (ibool)!!page_is_comp(page)
			     == dict_table_is_comp(index->table));
			ptr = page_parse_copy_rec_list_to_created_page(
				ptr, end_ptr, block, index, mtr);
		}
		break;
	case MLOG_PAGE_REORGANIZE:
	case MLOG_COMP_PAGE_REORGANIZE:
	case MLOG_ZIP_PAGE_REORGANIZE:
		ut_ad(!page || fil_page_type_is_index(page_type));

		if (NULL != (ptr = mlog_parse_index(
				     ptr, end_ptr,
				     type != MLOG_PAGE_REORGANIZE,
				     &index))) {
			ut_a(!page
			     || (ibool)!!page_is_comp(page)
			     == dict_table_is_comp(index->table));
			ptr = btr_parse_page_reorganize(
				ptr, end_ptr, index,
				type == MLOG_ZIP_PAGE_REORGANIZE,
				block, mtr);
		}
		break;
	case MLOG_PAGE_CREATE: case MLOG_COMP_PAGE_CREATE:
		/* Allow anything in page_type when creating a page. */
		ut_a(!page_zip);
		page_parse_create(block, type == MLOG_COMP_PAGE_CREATE, false);
		break;
	case MLOG_PAGE_CREATE_RTREE: case MLOG_COMP_PAGE_CREATE_RTREE:
		page_parse_create(block, type == MLOG_COMP_PAGE_CREATE_RTREE,
				  true);
		break;
	case MLOG_UNDO_INSERT:
		ut_ad(!page || page_type == FIL_PAGE_UNDO_LOG);
		ptr = trx_undo_parse_add_undo_rec(ptr, end_ptr, page);
		break;
	case MLOG_UNDO_ERASE_END:
		if (page) {
			ut_ad(page_type == FIL_PAGE_UNDO_LOG);
			trx_undo_erase_page_end(page);
		}
		break;
	case MLOG_UNDO_INIT:
		/* Allow anything in page_type when creating a page. */
		ptr = trx_undo_parse_page_init(ptr, end_ptr, page);
		break;
	case MLOG_UNDO_HDR_REUSE:
		ut_ad(!page || page_type == FIL_PAGE_UNDO_LOG);
		ptr = trx_undo_parse_page_header_reuse(ptr, end_ptr, page);
		break;
	case MLOG_UNDO_HDR_CREATE:
		ut_ad(!page || page_type == FIL_PAGE_UNDO_LOG);
		ptr = trx_undo_parse_page_header(ptr, end_ptr, page, mtr);
		break;
	case MLOG_REC_MIN_MARK: case MLOG_COMP_REC_MIN_MARK:
		ut_ad(!page || fil_page_type_is_index(page_type));
		/* On a compressed page, MLOG_COMP_REC_MIN_MARK
		will be followed by MLOG_COMP_REC_DELETE
		or MLOG_ZIP_WRITE_HEADER(FIL_PAGE_PREV, FIL_NULL)
		in the same mini-transaction. */
		ut_a(type == MLOG_COMP_REC_MIN_MARK || !page_zip);
		ptr = btr_parse_set_min_rec_mark(
			ptr, end_ptr, type == MLOG_COMP_REC_MIN_MARK,
			page, mtr);
		break;
	case MLOG_REC_DELETE: case MLOG_COMP_REC_DELETE:
		ut_ad(!page || fil_page_type_is_index(page_type));

		if (NULL != (ptr = mlog_parse_index(
				     ptr, end_ptr,
				     type == MLOG_COMP_REC_DELETE,
				     &index))) {
			ut_a(!page
			     || (ibool)!!page_is_comp(page)
			     == dict_table_is_comp(index->table));
			ptr = page_cur_parse_delete_rec(ptr, end_ptr,
							block, index, mtr);
		}
		break;
	case MLOG_IBUF_BITMAP_INIT:
		/* Allow anything in page_type when creating a page. */
		if (block) ibuf_bitmap_init_apply(block);
		break;
	case MLOG_INIT_FILE_PAGE2:
		/* Allow anything in page_type when creating a page. */
		if (block) fsp_apply_init_file_page(block);
		break;
	case MLOG_INIT_FREE_PAGE:
		/* The page can be zero-filled and its previous
		contents can be ignored. We do not write or apply
		this record yet. */
		break;
	case MLOG_WRITE_STRING:
		ptr = mlog_parse_string(ptr, end_ptr, page, page_zip);
		break;
	case MLOG_ZIP_WRITE_NODE_PTR:
		ut_ad(!page || fil_page_type_is_index(page_type));
		ptr = page_zip_parse_write_node_ptr(ptr, end_ptr,
						    page, page_zip);
		break;
	case MLOG_ZIP_WRITE_BLOB_PTR:
		ut_ad(!page || fil_page_type_is_index(page_type));
		ptr = page_zip_parse_write_blob_ptr(ptr, end_ptr,
						    page, page_zip);
		break;
	case MLOG_ZIP_WRITE_HEADER:
		ut_ad(!page || fil_page_type_is_index(page_type));
		ptr = page_zip_parse_write_header(ptr, end_ptr,
						  page, page_zip);
		break;
	case MLOG_ZIP_PAGE_COMPRESS:
		/* Allow anything in page_type when creating a page. */
		ptr = page_zip_parse_compress(ptr, end_ptr, block);
		break;
	case MLOG_ZIP_PAGE_COMPRESS_NO_DATA:
		if (NULL != (ptr = mlog_parse_index(
				ptr, end_ptr, TRUE, &index))) {

			ut_a(!page || ((ibool)!!page_is_comp(page)
				== dict_table_is_comp(index->table)));
			ptr = page_zip_parse_compress_no_data(
				ptr, end_ptr, page, page_zip, index);
		}
		break;
	case MLOG_ZIP_WRITE_TRX_ID:
		/* This must be a clustered index leaf page. */
		ut_ad(!page || page_type == FIL_PAGE_INDEX);
		ptr = page_zip_parse_write_trx_id(ptr, end_ptr,
						  page, page_zip);
		break;
	case MLOG_FILE_WRITE_CRYPT_DATA:
		dberr_t err;
		ptr = const_cast<byte*>(fil_parse_write_crypt_data(ptr, end_ptr, &err));

		if (err != DB_SUCCESS) {
			recv_sys.found_corrupt_log = TRUE;
		}
		break;
	default:
		ptr = NULL;
		ib::error() << "Incorrect log record type "
			<< ib::hex(unsigned(type));

		recv_sys.found_corrupt_log = true;
	}

	if (index) {
		dict_table_t*	table = index->table;

		dict_mem_index_free(index);
		dict_mem_table_free(table);
	}

	return(ptr);
}

/*********************************************************************//**
Calculates the fold value of a page file address: used in inserting or
searching for a log record in the hash table.
@return folded value */
UNIV_INLINE
ulint
recv_fold(
/*======*/
	ulint	space,	/*!< in: space */
	ulint	page_no)/*!< in: page number */
{
	return(ut_fold_ulint_pair(space, page_no));
}

/*********************************************************************//**
Calculates the hash value of a page file address: used in inserting or
searching for a log record in the hash table.
@return folded value */
UNIV_INLINE
ulint
recv_hash(
/*======*/
	ulint	space,	/*!< in: space */
	ulint	page_no)/*!< in: page number */
{
	return(hash_calc_hash(recv_fold(space, page_no), recv_sys.addr_hash));
}

/*********************************************************************//**
Gets the hashed file address struct for a page.
@return file address struct, NULL if not found from the hash table */
static
recv_addr_t*
recv_get_fil_addr_struct(
/*=====================*/
	ulint	space,	/*!< in: space id */
	ulint	page_no)/*!< in: page number */
{
	ut_ad(mutex_own(&recv_sys.mutex));

	recv_addr_t*	recv_addr;

	for (recv_addr = static_cast<recv_addr_t*>(
			HASH_GET_FIRST(recv_sys.addr_hash,
				       recv_hash(space, page_no)));
	     recv_addr != 0;
	     recv_addr = static_cast<recv_addr_t*>(
		     HASH_GET_NEXT(addr_hash, recv_addr))) {

		if (recv_addr->space == space
		    && recv_addr->page_no == page_no) {

			return(recv_addr);
		}
	}

	return(NULL);
}

/** Store a redo log record for applying.
@param type	record type
@param space	tablespace identifier
@param page_no	page number
@param body	record body
@param rec_end	end of record
@param lsn	start LSN of the mini-transaction
@param end_lsn	end LSN of the mini-transaction */
inline void recv_sys_t::add(mlog_id_t type, ulint space, ulint page_no,
			    byte* body, byte* rec_end, lsn_t lsn,
			    lsn_t end_lsn)
{
	ut_ad(type != MLOG_FILE_DELETE);
	ut_ad(type != MLOG_FILE_CREATE2);
	ut_ad(type != MLOG_FILE_RENAME2);
	ut_ad(type != MLOG_FILE_NAME);
	ut_ad(type != MLOG_DUMMY_RECORD);
	ut_ad(type != MLOG_CHECKPOINT);
	ut_ad(type != MLOG_INDEX_LOAD);
	ut_ad(type != MLOG_TRUNCATE);

	recv_t* recv= static_cast<recv_t*>(mem_heap_alloc(heap, sizeof *recv));

	recv->type = type;
	recv->len = ulint(rec_end - body);
	recv->start_lsn = lsn;
	recv->end_lsn = end_lsn;

	recv_addr_t* recv_addr = recv_get_fil_addr_struct(space, page_no);

	if (recv_addr == NULL) {
		recv_addr = static_cast<recv_addr_t*>(
			mem_heap_alloc(heap, sizeof(recv_addr_t)));

		recv_addr->space = space;
		recv_addr->page_no = page_no;
		recv_addr->state = RECV_NOT_PROCESSED;

		UT_LIST_INIT(recv_addr->rec_list, &recv_t::rec_list);

		HASH_INSERT(recv_addr_t, addr_hash, addr_hash,
			    recv_fold(space, page_no), recv_addr);
		n_addrs++;
	}

	switch (type) {
	case MLOG_INIT_FILE_PAGE2:
	case MLOG_ZIP_PAGE_COMPRESS:
	case MLOG_INIT_FREE_PAGE:
		/* Ignore any earlier redo log records for this page. */
		ut_ad(recv_addr->state == RECV_NOT_PROCESSED
		      || recv_addr->state == RECV_WILL_NOT_READ);
		recv_addr->state = RECV_WILL_NOT_READ;
		mlog_init.add(space, page_no, lsn);
	default:
		break;
	}

	UT_LIST_ADD_LAST(recv_addr->rec_list, recv);

	recv_data_t** prev_field = &recv->data;

	/* Store the log record body in chunks of less than srv_page_size:
	heap grows into the buffer pool, and bigger chunks could not
	be allocated */

	while (rec_end > body) {
		ulint rec_len = ulint(rec_end - body);

		if (rec_len > RECV_DATA_BLOCK_SIZE) {
			rec_len = RECV_DATA_BLOCK_SIZE;
		}

		recv_data_t* recv_data = static_cast<recv_data_t*>(
			mem_heap_alloc(heap, sizeof(recv_data_t) + rec_len));

		*prev_field = recv_data;

		memcpy(recv_data + 1, body, rec_len);

		prev_field = &recv_data->next;

		body += rec_len;
	}

	*prev_field = NULL;
}

/*********************************************************************//**
Copies the log record body from recv to buf. */
static
void
recv_data_copy_to_buf(
/*==================*/
	byte*	buf,	/*!< in: buffer of length at least recv->len */
	recv_t*	recv)	/*!< in: log record */
{
	recv_data_t*	recv_data;
	ulint		part_len;
	ulint		len;

	len = recv->len;
	recv_data = recv->data;

	while (len > 0) {
		if (len > RECV_DATA_BLOCK_SIZE) {
			part_len = RECV_DATA_BLOCK_SIZE;
		} else {
			part_len = len;
		}

		ut_memcpy(buf, ((byte*) recv_data) + sizeof(recv_data_t),
			  part_len);
		buf += part_len;
		len -= part_len;

		recv_data = recv_data->next;
	}
}

/** Apply the hashed log records to the page, if the page lsn is less than the
lsn of a log record.
@param[in,out]	block		buffer pool page
@param[in,out]	mtr		mini-transaction
@param[in,out]	recv_addr	recovery address
@param[in,out]	init		page initialization operation, or NULL */
static void recv_recover_page(buf_block_t* block, mtr_t& mtr,
			      recv_addr_t* recv_addr,
			      mlog_init_t::init* init = NULL)
{
	page_t*		page;
	page_zip_des_t*	page_zip;

	ut_ad(mutex_own(&recv_sys.mutex));
	ut_ad(recv_sys.apply_log_recs);
	ut_ad(recv_needed_recovery);
	ut_ad(recv_addr->state != RECV_BEING_PROCESSED);
	ut_ad(recv_addr->state != RECV_PROCESSED);
	ut_ad(!init || init->created);
	ut_ad(!init || init->lsn);

	if (UNIV_UNLIKELY(srv_print_verbose_log == 2)) {
		fprintf(stderr, "Applying log to page %u:%u\n",
			recv_addr->space, recv_addr->page_no);
	}

	DBUG_LOG("ib_log", "Applying log to page " << block->page.id);

	recv_addr->state = RECV_BEING_PROCESSED;
	mutex_exit(&recv_sys.mutex);

	page = block->frame;
	page_zip = buf_block_get_page_zip(block);

	/* The page may have been modified in the buffer pool.
	FIL_PAGE_LSN would only be updated right before flushing. */
	lsn_t page_lsn = buf_page_get_newest_modification(&block->page);
	if (!page_lsn) {
		page_lsn = mach_read_from_8(page + FIL_PAGE_LSN);
	}

	bool free_page = false;
	lsn_t start_lsn = 0, end_lsn = 0;
	const lsn_t init_lsn = init ? init->lsn : 0;

	for (recv_t* recv = UT_LIST_GET_FIRST(recv_addr->rec_list);
	     recv; recv = UT_LIST_GET_NEXT(rec_list, recv)) {
		ut_ad(recv->start_lsn);
		end_lsn = recv->end_lsn;
		ut_ad(end_lsn <= log_sys.log.scanned_lsn);

		if (recv->start_lsn < page_lsn) {
			/* Ignore this record, because there are later changes
			for this page. */
			DBUG_LOG("ib_log", "apply skip "
				 << get_mlog_string(recv->type)
				 << " LSN " << recv->start_lsn << " < "
				 << page_lsn);
		} else if (recv->start_lsn < init_lsn) {
			DBUG_LOG("ib_log", "init skip "
				 << get_mlog_string(recv->type)
				 << " LSN " << recv->start_lsn << " < "
				 << init_lsn);
		} else {
			if (recv->type == MLOG_INIT_FREE_PAGE) {
				/* This does not really modify the page. */
				free_page = true;
			} else if (!start_lsn) {
				start_lsn = recv->start_lsn;
			}

			if (UNIV_UNLIKELY(srv_print_verbose_log == 2)) {
				fprintf(stderr, "apply " LSN_PF ":"
					" %d len " ULINTPF " page %u:%u\n",
					recv->start_lsn, recv->type, recv->len,
					recv_addr->space, recv_addr->page_no);
			}

			DBUG_LOG("ib_log", "apply " << recv->start_lsn << ": "
				 << get_mlog_string(recv->type)
				 << " len " << recv->len
				 << " page " << block->page.id);

			byte* buf;

			if (recv->len > RECV_DATA_BLOCK_SIZE) {
				/* We have to copy the record body to
				a separate buffer */
				buf = static_cast<byte*>
					(ut_malloc_nokey(recv->len));
				recv_data_copy_to_buf(buf, recv);
			} else {
				buf = reinterpret_cast<byte*>(recv->data)
					+ sizeof *recv->data;
			}

			recv_parse_or_apply_log_rec_body(
				recv->type, buf, buf + recv->len,
				block->page.id, true, block, &mtr);

			end_lsn = recv->start_lsn + recv->len;
			mach_write_to_8(FIL_PAGE_LSN + page, end_lsn);
			mach_write_to_8(srv_page_size
					- FIL_PAGE_END_LSN_OLD_CHKSUM
					+ page, end_lsn);

			if (page_zip) {
				mach_write_to_8(FIL_PAGE_LSN + page_zip->data,
						end_lsn);
			}

			if (recv->len > RECV_DATA_BLOCK_SIZE) {
				ut_free(buf);
			}
		}
	}

#ifdef UNIV_ZIP_DEBUG
	ut_ad(!fil_page_index_page_check(page)
	      || !page_zip
	      || page_zip_validate_low(page_zip, page, NULL, FALSE));
#endif /* UNIV_ZIP_DEBUG */

	if (start_lsn) {
		log_flush_order_mutex_enter();
		buf_flush_note_modification(block, start_lsn, end_lsn, NULL);
		log_flush_order_mutex_exit();
	} else if (free_page && init) {
		/* There have been no operations than MLOG_INIT_FREE_PAGE.
		Any buffered changes must not be merged. A subsequent
		buf_page_create() from a user thread should discard
		any buffered changes. */
		init->created = false;
		ut_ad(!mtr.has_modifications());
	}

	/* Make sure that committing mtr does not change the modification
	lsn values of page */

	mtr.discard_modifications();
	mtr.commit();

	time_t now = time(NULL);

	mutex_enter(&recv_sys.mutex);

	if (recv_max_page_lsn < page_lsn) {
		recv_max_page_lsn = page_lsn;
	}

	ut_ad(recv_addr->state == RECV_BEING_PROCESSED);
	recv_addr->state = RECV_PROCESSED;

	ut_a(recv_sys.n_addrs > 0);
	if (ulint n = --recv_sys.n_addrs) {
		if (recv_sys.report(now)) {
			ib::info() << "To recover: " << n << " pages from log";
			service_manager_extend_timeout(
				INNODB_EXTEND_TIMEOUT_INTERVAL, "To recover: " ULINTPF " pages from log", n);
		}
	}
}

/** Reduces recv_sys.n_addrs for the corrupted page.
This function should called when srv_force_recovery > 0.
@param[in]	page_id	page id of the corrupted page */
void recv_recover_corrupt_page(page_id_t page_id)
{
	ut_ad(srv_force_recovery);
	mutex_enter(&recv_sys.mutex);

	if (!recv_sys.apply_log_recs) {
	} else if (recv_addr_t* recv_addr = recv_get_fil_addr_struct(
			   page_id.space(), page_id.page_no())) {
		switch (recv_addr->state) {
		case RECV_WILL_NOT_READ:
			ut_ad(!"wrong state");
			break;
		case RECV_BEING_PROCESSED:
		case RECV_PROCESSED:
			break;
		default:
			recv_addr->state = RECV_PROCESSED;
			ut_ad(recv_sys.n_addrs);
			recv_sys.n_addrs--;
		}
	}

	mutex_exit(&recv_sys.mutex);
}

/** Apply any buffered redo log to a page that was just read from a data file.
@param[in,out]	bpage	buffer pool page */
void recv_recover_page(buf_page_t* bpage)
{
	mtr_t mtr;
	mtr.start();
	mtr.set_log_mode(MTR_LOG_NONE);

	ut_ad(buf_page_get_state(bpage) == BUF_BLOCK_FILE_PAGE);
	buf_block_t* block = reinterpret_cast<buf_block_t*>(bpage);

	/* Move the ownership of the x-latch on the page to
	this OS thread, so that we can acquire a second
	x-latch on it.  This is needed for the operations to
	the page to pass the debug checks. */
	rw_lock_x_lock_move_ownership(&block->lock);
	buf_block_dbg_add_level(block, SYNC_NO_ORDER_CHECK);
	ibool	success = buf_page_get_known_nowait(
		RW_X_LATCH, block, BUF_KEEP_OLD,
		__FILE__, __LINE__, &mtr);
	ut_a(success);

	mutex_enter(&recv_sys.mutex);
	if (!recv_sys.apply_log_recs) {
	} else if (recv_addr_t* recv_addr = recv_get_fil_addr_struct(
			   bpage->id.space(), bpage->id.page_no())) {
		switch (recv_addr->state) {
		case RECV_BEING_PROCESSED:
		case RECV_PROCESSED:
			break;
		default:
			recv_recover_page(block, mtr, recv_addr);
			goto func_exit;
		}
	}

	mtr.commit();
func_exit:
	mutex_exit(&recv_sys.mutex);
	ut_ad(mtr.has_committed());
}

/** Reads in pages which have hashed log records, from an area around a given
page number.
@param[in]	page_id	page id */
static void recv_read_in_area(const page_id_t page_id)
{
	ulint	page_nos[RECV_READ_AHEAD_AREA];
	ulint	page_no = page_id.page_no()
		- (page_id.page_no() % RECV_READ_AHEAD_AREA);
	ulint*	p = page_nos;

	for (const ulint up_limit = page_no + RECV_READ_AHEAD_AREA;
	     page_no < up_limit; page_no++) {
		recv_addr_t* recv_addr = recv_get_fil_addr_struct(
			page_id.space(), page_no);
		if (recv_addr
		    && recv_addr->state == RECV_NOT_PROCESSED
		    && !buf_page_peek(page_id_t(page_id.space(), page_no))) {
			recv_addr->state = RECV_BEING_READ;
			*p++ = page_no;
		}
	}

	mutex_exit(&recv_sys.mutex);
	buf_read_recv_pages(FALSE, page_id.space(), page_nos,
			    ulint(p - page_nos));
	mutex_enter(&recv_sys.mutex);
}

/** This is another low level function for the recovery system
to create a page which has buffered page intialization redo log records.
@param[in]	page_id		page to be created using redo logs
@param[in,out]	recv_addr	Hashed redo logs for the given page id
@return whether the page creation successfully */
static buf_block_t* recv_recovery_create_page_low(const page_id_t page_id,
                                                  recv_addr_t* recv_addr)
{
  mtr_t mtr;
  mlog_init_t::init &i= mlog_init.last(page_id);
  const lsn_t end_lsn= UT_LIST_GET_LAST(recv_addr->rec_list)->end_lsn;

  if (end_lsn < i.lsn)
  {
    DBUG_LOG("ib_log", "skip log for page "
             << page_id
             << " LSN " << end_lsn
             << " < " << i.lsn);
    recv_addr->state= RECV_PROCESSED;
ignore:
    ut_a(recv_sys.n_addrs);
    recv_sys.n_addrs--;
    return NULL;
  }

  fil_space_t *space= fil_space_acquire_for_io(recv_addr->space);
  if (!space)
  {
    recv_addr->state= RECV_PROCESSED;
    goto ignore;
  }

  if (space->enable_lsn)
  {
init_fail:
    space->release_for_io();
    recv_addr->state= RECV_NOT_PROCESSED;
    return NULL;
  }

  /* Determine if a tablespace could be for an internal table
  for FULLTEXT INDEX. For those tables, no MLOG_INDEX_LOAD record
  used to be written when redo logging was disabled. Hence, we
  cannot optimize away page reads, because all the redo
  log records for initializing and modifying the page in the
  past could be older than the page in the data file.

  The check is too broad, causing all
  tables whose names start with FTS_ to skip the optimization. */

  if (strstr(space->name, "/FTS_"))
    goto init_fail;

  mtr.start();
  mtr.set_log_mode(MTR_LOG_NONE);
  buf_block_t *block= buf_page_create(page_id, space->zip_size(), &mtr);
  if (recv_addr->state == RECV_PROCESSED)
    /* The page happened to exist in the buffer pool, or it was
    just being read in. Before buf_page_get_with_no_latch() returned,
    all changes must have been applied to the page already. */
    mtr.commit();
  else
  {
    i.created= true;
    buf_block_dbg_add_level(block, SYNC_NO_ORDER_CHECK);
    recv_recover_page(block, mtr, recv_addr, &i);
    ut_ad(mtr.has_committed());
  }

  space->release_for_io();
  return block;
}

/** This is a low level function for the recovery system
to create a page which has buffered intialized redo log records.
@param[in]      page_id page to be created using redo logs
@return whether the page creation successfully */
buf_block_t* recv_recovery_create_page_low(const page_id_t page_id)
{
  buf_block_t* block= nullptr;
  mutex_enter(&recv_sys.mutex);
  recv_addr_t* recv_addr= recv_get_fil_addr_struct(page_id.space(),
                                                   page_id.page_no());
  if (recv_addr && recv_addr->state == RECV_WILL_NOT_READ)
    block= recv_recovery_create_page_low(page_id, recv_addr);
  mutex_exit(&recv_sys.mutex);
  return block;
}

/** Apply the hash table of stored log records to persistent data pages.
@param[in]	last_batch	whether the change buffer merge will be
				performed as part of the operation */
void recv_apply_hashed_log_recs(bool last_batch)
{
	ut_ad(srv_operation == SRV_OPERATION_NORMAL
	      || is_mariabackup_restore_or_export());

	mutex_enter(&recv_sys.mutex);

	while (recv_sys.apply_batch_on) {
		bool abort = recv_sys.found_corrupt_log;
		mutex_exit(&recv_sys.mutex);

		if (abort) {
			return;
		}

		os_thread_sleep(500000);
		mutex_enter(&recv_sys.mutex);
	}

	ut_ad(!last_batch == log_mutex_own());

	recv_no_ibuf_operations
		= !last_batch || is_mariabackup_restore_or_export();

	ut_d(recv_no_log_write = recv_no_ibuf_operations);

	if (ulint n = recv_sys.n_addrs) {
		if (!log_sys.log.subformat && !srv_force_recovery
		    && srv_undo_tablespaces_open) {
			ib::error() << "Recovery of separately logged"
				" TRUNCATE operations is no longer supported."
				" Set innodb_force_recovery=1"
				" if no *trunc.log files exist";
			recv_sys.found_corrupt_log = true;
			mutex_exit(&recv_sys.mutex);
			return;
		}

		const char* msg = last_batch
			? "Starting final batch to recover "
			: "Starting a batch to recover ";
		ib::info() << msg << n << " pages from redo log.";
		sd_notifyf(0, "STATUS=%s" ULINTPF " pages from redo log",
			   msg, n);
	}
	recv_sys.apply_log_recs = true;
	recv_sys.apply_batch_on = true;

	for (ulint id = srv_undo_tablespaces_open; id--; ) {
		recv_sys_t::trunc& t = recv_sys.truncated_undo_spaces[id];
		if (t.lsn) {
			recv_addr_trim(id + srv_undo_space_id_start, t.pages,
				       t.lsn);
		}
	}

	mtr_t mtr;

	for (ulint i = 0; i < hash_get_n_cells(recv_sys.addr_hash); i++) {
		for (recv_addr_t* recv_addr = static_cast<recv_addr_t*>(
			     HASH_GET_FIRST(recv_sys.addr_hash, i));
		     recv_addr;
		     recv_addr = static_cast<recv_addr_t*>(
				HASH_GET_NEXT(addr_hash, recv_addr))) {
			if (!UT_LIST_GET_LEN(recv_addr->rec_list)) {
ignore:
				ut_a(recv_sys.n_addrs);
				recv_sys.n_addrs--;
				continue;
			}

			switch (recv_addr->state) {
			case RECV_BEING_READ:
			case RECV_BEING_PROCESSED:
			case RECV_PROCESSED:
				continue;
			case RECV_DISCARDED:
				goto ignore;
			case RECV_NOT_PROCESSED:
			case RECV_WILL_NOT_READ:
				break;
			}

			const page_id_t page_id(recv_addr->space,
						recv_addr->page_no);

			if (recv_addr->state == RECV_NOT_PROCESSED) {
apply:
				mtr.start();
				mtr.set_log_mode(MTR_LOG_NONE);
				if (buf_block_t* block = buf_page_get_low(
					    page_id, 0, RW_X_LATCH, NULL,
					    BUF_GET_IF_IN_POOL,
					    __FILE__, __LINE__, &mtr, NULL)) {
					buf_block_dbg_add_level(
						block, SYNC_NO_ORDER_CHECK);
					recv_recover_page(block, mtr,
							  recv_addr);
					ut_ad(mtr.has_committed());
				} else {
					mtr.commit();
					recv_read_in_area(page_id);
				}
			} else if (!recv_recovery_create_page_low(
					page_id, recv_addr)) {
				goto apply;
			}
		}
	}

	/* Wait until all the pages have been processed */

<<<<<<< HEAD
	while (recv_sys.n_addrs != 0) {
		const bool abort = recv_sys.found_corrupt_log
			|| recv_sys.found_corrupt_fs;
=======
	while (recv_sys->n_addrs || buf_get_n_pending_read_ios()) {
		const bool abort = recv_sys->found_corrupt_log
			|| recv_sys->found_corrupt_fs;
>>>>>>> 7f037b8c

		if (recv_sys.found_corrupt_fs && !srv_force_recovery) {
			ib::info() << "Set innodb_force_recovery=1"
				" to ignore corrupted pages.";
		}

		mutex_exit(&(recv_sys.mutex));

		if (abort) {
			return;
		}

		os_thread_sleep(500000);

		mutex_enter(&(recv_sys.mutex));
	}

	if (!last_batch) {
		/* Flush all the file pages to disk and invalidate them in
		the buffer pool */

		mutex_exit(&(recv_sys.mutex));
		log_mutex_exit();

		/* Stop the recv_writer thread from issuing any LRU
		flush batches. */
		mutex_enter(&recv_sys.writer_mutex);

		/* Wait for any currently run batch to end. */
		buf_flush_wait_LRU_batch_end();

		os_event_reset(recv_sys.flush_end);
		recv_sys.flush_type = BUF_FLUSH_LIST;
		os_event_set(recv_sys.flush_start);
		os_event_wait(recv_sys.flush_end);

		buf_pool_invalidate();

		/* Allow batches from recv_writer thread. */
		mutex_exit(&recv_sys.writer_mutex);

		log_mutex_enter();
		mutex_enter(&(recv_sys.mutex));
		mlog_init.reset();
	} else if (!recv_no_ibuf_operations) {
		/* We skipped this in buf_page_create(). */
		mlog_init.ibuf_merge(mtr);
	}

	recv_sys.apply_log_recs = false;
	recv_sys.apply_batch_on = false;

	recv_sys.empty();

	mutex_exit(&recv_sys.mutex);
}

/** Parse the redo log to set the space recovery size and flags
@param[in]	ptr	pointer to parsing redo buffer
@param[in]	end_ptr	end of the parsing redo buffer
@param[in]	space	tablespace id */
static
void recv_parse_set_size_and_flags(const byte *ptr, byte *end_ptr,
                                   ulint space)
{
  switch (const uint16_t offset= mach_read_from_2(ptr))
  {
  default:
    break;
  case FSP_HEADER_OFFSET + FSP_SIZE:
  case FSP_HEADER_OFFSET + FSP_SPACE_FLAGS:
    ptr += 2;
    ulint val= mach_parse_compressed(&ptr, end_ptr);
    recv_spaces_t::iterator it= recv_spaces.find(space);

    ut_ad(!recv_sys.mlog_checkpoint_lsn || space == TRX_SYS_SPACE ||
          srv_is_undo_tablespace(space) || it != recv_spaces.end());

    if (offset == FSP_HEADER_OFFSET + FSP_SIZE)
      fil_space_set_recv_size_and_flags(
         space, val, FSP_FLAGS_FCRC32_MASK_MARKER);
    else
      fil_space_set_recv_size_and_flags(
         space, 0, static_cast<uint32_t>(val));

    if (it == recv_spaces.end() || it->second.space)
      return;

    if (offset == FSP_HEADER_OFFSET + FSP_SIZE)
      it->second.size= val;
    else
      it->second.flags= static_cast<uint32_t>(val);
  }
}

/** Tries to parse a single log record.
@param[out]	type		log record type
@param[in]	ptr		pointer to a buffer
@param[in]	end_ptr		end of the buffer
@param[out]	space_id	tablespace identifier
@param[out]	page_no		page number
@param[in]	apply		whether to apply MLOG_FILE_* records
@param[out]	body		start of log record body
@return length of the record, or 0 if the record was not complete */
static
ulint
recv_parse_log_rec(
	mlog_id_t*	type,
	byte*		ptr,
	byte*		end_ptr,
	ulint*		space,
	ulint*		page_no,
	bool		apply,
	byte**		body)
{
	byte*	new_ptr;

	*body = NULL;

	MEM_UNDEFINED(type, sizeof *type);
	MEM_UNDEFINED(space, sizeof *space);
	MEM_UNDEFINED(page_no, sizeof *page_no);
	MEM_UNDEFINED(body, sizeof *body);

	if (ptr == end_ptr) {

		return(0);
	}

	switch (*ptr) {
#ifdef UNIV_LOG_LSN_DEBUG
	case MLOG_LSN | MLOG_SINGLE_REC_FLAG:
	case MLOG_LSN:
		new_ptr = mlog_parse_initial_log_record(
			ptr, end_ptr, type, space, page_no);
		if (new_ptr != NULL) {
			const lsn_t	lsn = static_cast<lsn_t>(
				*space) << 32 | *page_no;
			ut_a(lsn == recv_sys.recovered_lsn);
		}

		*type = MLOG_LSN;
		return(new_ptr - ptr);
#endif /* UNIV_LOG_LSN_DEBUG */
	case MLOG_MULTI_REC_END:
	case MLOG_DUMMY_RECORD:
		*type = static_cast<mlog_id_t>(*ptr);
		return(1);
	case MLOG_CHECKPOINT:
		if (end_ptr < ptr + SIZE_OF_MLOG_CHECKPOINT) {
			return(0);
		}
		*type = static_cast<mlog_id_t>(*ptr);
		return(SIZE_OF_MLOG_CHECKPOINT);
	case MLOG_MULTI_REC_END | MLOG_SINGLE_REC_FLAG:
	case MLOG_DUMMY_RECORD | MLOG_SINGLE_REC_FLAG:
	case MLOG_CHECKPOINT | MLOG_SINGLE_REC_FLAG:
		ib::error() << "Incorrect log record type "
			<< ib::hex(unsigned(*ptr));
		recv_sys.found_corrupt_log = true;
		return(0);
	}

	new_ptr = mlog_parse_initial_log_record(ptr, end_ptr, type, space,
						page_no);
	*body = new_ptr;

	if (UNIV_UNLIKELY(!new_ptr)) {

		return(0);
	}

	const byte*	old_ptr = new_ptr;
	new_ptr = recv_parse_or_apply_log_rec_body(
		*type, new_ptr, end_ptr, page_id_t(*space, *page_no), apply,
		NULL, NULL);

	if (UNIV_UNLIKELY(new_ptr == NULL)) {
		return(0);
	}

	if (*page_no == 0 && *type == MLOG_4BYTES && apply) {
		recv_parse_set_size_and_flags(old_ptr, end_ptr, *space);
	}

	return ulint(new_ptr - ptr);
}

/*******************************************************//**
Calculates the new value for lsn when more data is added to the log. */
static
lsn_t
recv_calc_lsn_on_data_add(
/*======================*/
	lsn_t		lsn,	/*!< in: old lsn */
	ib_uint64_t	len)	/*!< in: this many bytes of data is
				added, log block headers not included */
{
	unsigned frag_len = (lsn % OS_FILE_LOG_BLOCK_SIZE) - LOG_BLOCK_HDR_SIZE;
	unsigned payload_size = log_sys.payload_size();
	ut_ad(frag_len < payload_size);
	lsn_t lsn_len = len;
	lsn_len += (lsn_len + frag_len) / payload_size
		* (OS_FILE_LOG_BLOCK_SIZE - payload_size);

	return(lsn + lsn_len);
}

/** Prints diagnostic info of corrupt log.
@param[in]	ptr	pointer to corrupt log record
@param[in]	type	type of the log record (could be garbage)
@param[in]	space	tablespace ID (could be garbage)
@param[in]	page_no	page number (could be garbage)
@return whether processing should continue */
ATTRIBUTE_COLD
static
bool
recv_report_corrupt_log(
	const byte*	ptr,
	int		type,
	ulint		space,
	ulint		page_no)
{
	ib::error() <<
		"############### CORRUPT LOG RECORD FOUND ##################";

	const ulint ptr_offset = ulint(ptr - recv_sys.buf);

	ib::info() << "Log record type " << type << ", page " << space << ":"
		<< page_no << ". Log parsing proceeded successfully up to "
		<< recv_sys.recovered_lsn << ". Previous log record type "
		<< recv_previous_parsed_rec_type << ", is multi "
		<< recv_previous_parsed_rec_is_multi << " Recv offset "
		<< ptr_offset << ", prev "
		<< recv_previous_parsed_rec_offset;

	ut_ad(ptr <= recv_sys.buf + recv_sys.len);

	const ulint	limit	= 100;
	const ulint	prev_offset = std::min(recv_previous_parsed_rec_offset,
					       ptr_offset);
	const ulint	before = std::min(prev_offset, limit);
	const ulint	after = std::min(recv_sys.len - ptr_offset, limit);

	ib::info() << "Hex dump starting " << before << " bytes before and"
		" ending " << after << " bytes after the corrupted record:";

	const byte* start = recv_sys.buf + prev_offset - before;

	ut_print_buf(stderr, start, ulint(ptr - start) + after);
	putc('\n', stderr);

	if (!srv_force_recovery) {
		ib::info() << "Set innodb_force_recovery to ignore this error.";
		return(false);
	}

	ib::warn() << "The log file may have been corrupt and it is possible"
		" that the log scan did not proceed far enough in recovery!"
		" Please run CHECK TABLE on your InnoDB tables to check"
		" that they are ok! If mysqld crashes after this recovery; "
		<< FORCE_RECOVERY_MSG;
	return(true);
}

/** Report a MLOG_INDEX_LOAD operation.
@param[in]	space_id	tablespace id
@param[in]	page_no		page number
@param[in]	lsn		log sequence number */
ATTRIBUTE_COLD static void
recv_mlog_index_load(ulint space_id, ulint page_no, lsn_t lsn)
{
	recv_spaces_t::iterator it = recv_spaces.find(space_id);
	if (it != recv_spaces.end()) {
		it->second.mlog_index_load(lsn);
	}

	if (log_optimized_ddl_op) {
		log_optimized_ddl_op(space_id);
	}
}

/** Check whether read redo log memory exceeds the available memory
of buffer pool. Store last_stored_lsn if it is not in last phase
@param[in]	store		whether to store page operations
@param[in]	available_mem	Available memory in buffer pool to
				read redo logs. */
static bool recv_sys_heap_check(store_t* store, ulint available_mem)
{
  if (*store != STORE_NO && mem_heap_get_size(recv_sys.heap) >= available_mem)
  {
    if (*store == STORE_YES)
      recv_sys.last_stored_lsn= recv_sys.recovered_lsn;

    *store= STORE_NO;
    DBUG_PRINT("ib_log",("Ran out of memory and last "
			 "stored lsn " LSN_PF " last stored offset "
			 ULINTPF "\n",
			 recv_sys.recovered_lsn, recv_sys.recovered_offset));
    return true;
  }

  return false;
}

/** Parse log records from a buffer and optionally store them to a
hash table to wait merging to file pages.
@param[in]	checkpoint_lsn		the LSN of the latest checkpoint
@param[in]	store			whether to store page operations
@param[in]	available_mem		memory to read the redo logs
@param[in]	apply			whether to apply the records
@return whether MLOG_CHECKPOINT record was seen the first time,
or corruption was noticed */
bool recv_parse_log_recs(lsn_t checkpoint_lsn, store_t* store,
			 ulint available_mem, bool apply)
{
	byte*		ptr;
	byte*		end_ptr;
	bool		single_rec;
	ulint		len;
	lsn_t		new_recovered_lsn;
	lsn_t		old_lsn;
	mlog_id_t	type;
	ulint		space;
	ulint		page_no;
	byte*		body;
	const bool	last_phase = (*store == STORE_IF_EXISTS);

	ut_ad(log_mutex_own());
	ut_ad(mutex_own(&recv_sys.mutex));
	ut_ad(recv_sys.parse_start_lsn != 0);
loop:
	ptr = recv_sys.buf + recv_sys.recovered_offset;

	end_ptr = recv_sys.buf + recv_sys.len;

	if (ptr == end_ptr) {

		return(false);
	}

	/* Check for memory overflow and ignore the parsing of remaining
	redo log records if InnoDB ran out of memory */
	if (recv_sys_heap_check(store, available_mem) && last_phase) {
		return false;
	}

	switch (*ptr) {
	case MLOG_CHECKPOINT:
#ifdef UNIV_LOG_LSN_DEBUG
	case MLOG_LSN:
#endif /* UNIV_LOG_LSN_DEBUG */
	case MLOG_DUMMY_RECORD:
		single_rec = true;
		break;
	default:
		single_rec = !!(*ptr & MLOG_SINGLE_REC_FLAG);
	}

	if (single_rec) {
		/* The mtr did not modify multiple pages */

		old_lsn = recv_sys.recovered_lsn;

		/* Try to parse a log record, fetching its type, space id,
		page no, and a pointer to the body of the log record */

		len = recv_parse_log_rec(&type, ptr, end_ptr, &space,
					 &page_no, apply, &body);

		if (UNIV_UNLIKELY(recv_sys.found_corrupt_log)) {
			recv_report_corrupt_log(ptr, type, space, page_no);
			return(true);
		}

		if (UNIV_UNLIKELY(recv_sys.found_corrupt_fs)) {
			return(true);
		}

		if (len == 0) {
			return(false);
		}

		new_recovered_lsn = recv_calc_lsn_on_data_add(old_lsn, len);

		if (new_recovered_lsn > recv_sys.scanned_lsn) {
			/* The log record filled a log block, and we require
			that also the next log block should have been scanned
			in */

			return(false);
		}

		recv_previous_parsed_rec_type = type;
		recv_previous_parsed_rec_offset = recv_sys.recovered_offset;
		recv_previous_parsed_rec_is_multi = 0;

		recv_sys.recovered_offset += len;
		recv_sys.recovered_lsn = new_recovered_lsn;

		switch (type) {
			lsn_t	lsn;
		case MLOG_DUMMY_RECORD:
			/* Do nothing */
			break;
		case MLOG_CHECKPOINT:
			compile_time_assert(SIZE_OF_MLOG_CHECKPOINT == 1 + 8);
			lsn = mach_read_from_8(ptr + 1);

			if (UNIV_UNLIKELY(srv_print_verbose_log == 2)) {
				fprintf(stderr,
					"MLOG_CHECKPOINT(" LSN_PF ") %s at "
					LSN_PF "\n", lsn,
					lsn != checkpoint_lsn ? "ignored"
					: recv_sys.mlog_checkpoint_lsn
					? "reread" : "read",
					recv_sys.recovered_lsn);
			}

			DBUG_PRINT("ib_log",
				   ("MLOG_CHECKPOINT(" LSN_PF ") %s at "
				    LSN_PF,
				    lsn,
				    lsn != checkpoint_lsn ? "ignored"
				    : recv_sys.mlog_checkpoint_lsn
				    ? "reread" : "read",
				    recv_sys.recovered_lsn));

			if (lsn == checkpoint_lsn) {
				if (recv_sys.mlog_checkpoint_lsn) {
					/* There can be multiple
					MLOG_CHECKPOINT lsn for the
					same checkpoint. */
					break;
				}
				recv_sys.mlog_checkpoint_lsn
					= recv_sys.recovered_lsn;
				return(true);
			}
			break;
#ifdef UNIV_LOG_LSN_DEBUG
		case MLOG_LSN:
			/* Do not add these records to the hash table.
			The page number and space id fields are misused
			for something else. */
			break;
#endif /* UNIV_LOG_LSN_DEBUG */
		default:
			switch (*store) {
			case STORE_NO:
				break;
			case STORE_IF_EXISTS:
				if (fil_space_get_flags(space)
				    == ULINT_UNDEFINED) {
					break;
				}
				/* fall through */
			case STORE_YES:
				recv_sys.add(
					type, space, page_no, body,
					ptr + len, old_lsn,
					recv_sys.recovered_lsn);
			}
			/* fall through */
		case MLOG_INDEX_LOAD:
			if (type == MLOG_INDEX_LOAD) {
				recv_mlog_index_load(space, page_no, old_lsn);
			}
			/* fall through */
		case MLOG_FILE_NAME:
		case MLOG_FILE_DELETE:
		case MLOG_FILE_CREATE2:
		case MLOG_FILE_RENAME2:
		case MLOG_TRUNCATE:
			/* These were already handled by
			recv_parse_log_rec() and
			recv_parse_or_apply_log_rec_body(). */
			DBUG_PRINT("ib_log",
				("scan " LSN_PF ": log rec %s"
				" len " ULINTPF
				" page " ULINTPF ":" ULINTPF,
				old_lsn, get_mlog_string(type),
				len, space, page_no));
		}
	} else {
		/* Check that all the records associated with the single mtr
		are included within the buffer */

		ulint	total_len	= 0;
		ulint	n_recs		= 0;
		bool	only_mlog_file	= true;
		ulint	mlog_rec_len	= 0;

		for (;;) {
			len = recv_parse_log_rec(
				&type, ptr, end_ptr, &space, &page_no,
				false, &body);

			if (UNIV_UNLIKELY(recv_sys.found_corrupt_log)) {
corrupted_log:
				recv_report_corrupt_log(
					ptr, type, space, page_no);
				return(true);
			}

			if (ptr == end_ptr) {
			} else if (type == MLOG_CHECKPOINT
				   || (*ptr & MLOG_SINGLE_REC_FLAG)) {
				recv_sys.found_corrupt_log = true;
				goto corrupted_log;
			}

			if (recv_sys.found_corrupt_fs) {
				return(true);
			}

			if (len == 0) {
				return(false);
			}

			recv_previous_parsed_rec_type = type;
			recv_previous_parsed_rec_offset
				= recv_sys.recovered_offset + total_len;
			recv_previous_parsed_rec_is_multi = 1;

			/* MLOG_FILE_NAME redo log records doesn't make changes
			to persistent data. If only MLOG_FILE_NAME redo
			log record exists then reset the parsing buffer pointer
			by changing recovered_lsn and recovered_offset. */
			if (type != MLOG_FILE_NAME && only_mlog_file == true) {
				only_mlog_file = false;
			}

			if (only_mlog_file) {
				new_recovered_lsn = recv_calc_lsn_on_data_add(
					recv_sys.recovered_lsn, len);
				mlog_rec_len += len;
				recv_sys.recovered_offset += len;
				recv_sys.recovered_lsn = new_recovered_lsn;
			}

			total_len += len;
			n_recs++;

			ptr += len;

			if (type == MLOG_MULTI_REC_END) {
				DBUG_PRINT("ib_log",
					   ("scan " LSN_PF
					    ": multi-log end"
					    " total_len " ULINTPF
					    " n=" ULINTPF,
					    recv_sys.recovered_lsn,
					    total_len, n_recs));
				total_len -= mlog_rec_len;
				break;
			}

			DBUG_PRINT("ib_log",
				   ("scan " LSN_PF ": multi-log rec %s"
				    " len " ULINTPF
				    " page " ULINTPF ":" ULINTPF,
				    recv_sys.recovered_lsn,
				    get_mlog_string(type), len, space, page_no));
		}

		new_recovered_lsn = recv_calc_lsn_on_data_add(
			recv_sys.recovered_lsn, total_len);

		if (new_recovered_lsn > recv_sys.scanned_lsn) {
			/* The log record filled a log block, and we require
			that also the next log block should have been scanned
			in */

			return(false);
		}

		/* Add all the records to the hash table */

		ptr = recv_sys.buf + recv_sys.recovered_offset;

		for (;;) {
			old_lsn = recv_sys.recovered_lsn;
			/* This will apply MLOG_FILE_ records. We
			had to skip them in the first scan, because we
			did not know if the mini-transaction was
			completely recovered (until MLOG_MULTI_REC_END). */
			len = recv_parse_log_rec(
				&type, ptr, end_ptr, &space, &page_no,
				apply, &body);

			if (UNIV_UNLIKELY(recv_sys.found_corrupt_log)
			    && !recv_report_corrupt_log(
				    ptr, type, space, page_no)) {
				return(true);
			}

			if (UNIV_UNLIKELY(recv_sys.found_corrupt_fs)) {
				return(true);
			}

			ut_a(len != 0);
			ut_a(!(*ptr & MLOG_SINGLE_REC_FLAG));

			recv_sys.recovered_offset += len;
			recv_sys.recovered_lsn
				= recv_calc_lsn_on_data_add(old_lsn, len);

			switch (type) {
			case MLOG_MULTI_REC_END:
				/* Found the end mark for the records */
				goto loop;
#ifdef UNIV_LOG_LSN_DEBUG
			case MLOG_LSN:
				/* Do not add these records to the hash table.
				The page number and space id fields are misused
				for something else. */
				break;
#endif /* UNIV_LOG_LSN_DEBUG */
			case MLOG_INDEX_LOAD:
				recv_mlog_index_load(space, page_no, old_lsn);
				break;
			case MLOG_FILE_NAME:
			case MLOG_FILE_DELETE:
			case MLOG_FILE_CREATE2:
			case MLOG_FILE_RENAME2:
			case MLOG_TRUNCATE:
				/* These were already handled by
				recv_parse_log_rec() and
				recv_parse_or_apply_log_rec_body(). */
				break;
			default:
				switch (*store) {
				case STORE_NO:
					break;
				case STORE_IF_EXISTS:
					if (fil_space_get_flags(space)
					    == ULINT_UNDEFINED) {
						break;
					}
					/* fall through */
				case STORE_YES:
					recv_sys.add(
						type, space, page_no,
						body, ptr + len,
						old_lsn,
						new_recovered_lsn);
				}
			}

			ptr += len;
		}
	}

	goto loop;
}

/** Adds data from a new log block to the parsing buffer of recv_sys if
recv_sys.parse_start_lsn is non-zero.
@param[in]	log_block	log block to add
@param[in]	scanned_lsn	lsn of how far we were able to find
				data in this log block
@return true if more data added */
bool recv_sys_add_to_parsing_buf(const byte* log_block, lsn_t scanned_lsn)
{
	ulint	more_len;
	ulint	data_len;
	ulint	start_offset;
	ulint	end_offset;

	ut_ad(scanned_lsn >= recv_sys.scanned_lsn);

	if (!recv_sys.parse_start_lsn) {
		/* Cannot start parsing yet because no start point for
		it found */
		return(false);
	}

	data_len = log_block_get_data_len(log_block);

	if (recv_sys.parse_start_lsn >= scanned_lsn) {

		return(false);

	} else if (recv_sys.scanned_lsn >= scanned_lsn) {

		return(false);

	} else if (recv_sys.parse_start_lsn > recv_sys.scanned_lsn) {
		more_len = (ulint) (scanned_lsn - recv_sys.parse_start_lsn);
	} else {
		more_len = (ulint) (scanned_lsn - recv_sys.scanned_lsn);
	}

	if (more_len == 0) {
		return(false);
	}

	ut_ad(data_len >= more_len);

	start_offset = data_len - more_len;

	if (start_offset < LOG_BLOCK_HDR_SIZE) {
		start_offset = LOG_BLOCK_HDR_SIZE;
	}

	end_offset = std::min<ulint>(data_len, log_sys.trailer_offset());

	ut_ad(start_offset <= end_offset);

	if (start_offset < end_offset) {
		ut_memcpy(recv_sys.buf + recv_sys.len,
			  log_block + start_offset, end_offset - start_offset);

		recv_sys.len += end_offset - start_offset;

		ut_a(recv_sys.len <= RECV_PARSING_BUF_SIZE);
	}

	return(true);
}

/** Moves the parsing buffer data left to the buffer start. */
void recv_sys_justify_left_parsing_buf()
{
	memmove(recv_sys.buf, recv_sys.buf + recv_sys.recovered_offset,
		recv_sys.len - recv_sys.recovered_offset);

	recv_sys.len -= recv_sys.recovered_offset;

	recv_sys.recovered_offset = 0;
}

/** Scan redo log from a buffer and stores new log data to the parsing buffer.
Parse and hash the log records if new data found.
Apply log records automatically when the hash table becomes full.
@param[in]	available_mem		we let the hash table of recs to
					grow to this size, at the maximum
@param[in,out]	store_to_hash		whether the records should be
					stored to the hash table; this is
					reset if just debug checking is
					needed, or when the available_mem
					runs out
@param[in]	log_block		log segment
@param[in]	checkpoint_lsn		latest checkpoint LSN
@param[in]	start_lsn		buffer start LSN
@param[in]	end_lsn			buffer end LSN
@param[in,out]	contiguous_lsn		it is known that all groups contain
					contiguous log data upto this lsn
@param[out]	group_scanned_lsn	scanning succeeded upto this lsn
@return true if not able to scan any more in this log group */
static bool recv_scan_log_recs(
	ulint		available_mem,
	store_t*	store_to_hash,
	const byte*	log_block,
	lsn_t		checkpoint_lsn,
	lsn_t		start_lsn,
	lsn_t		end_lsn,
	lsn_t*		contiguous_lsn,
	lsn_t*		group_scanned_lsn)
{
	lsn_t		scanned_lsn	= start_lsn;
	bool		finished	= false;
	ulint		data_len;
	bool		more_data	= false;
	bool		apply		= recv_sys.mlog_checkpoint_lsn != 0;
	ulint		recv_parsing_buf_size = RECV_PARSING_BUF_SIZE;
	const bool	last_phase = (*store_to_hash == STORE_IF_EXISTS);
	ut_ad(start_lsn % OS_FILE_LOG_BLOCK_SIZE == 0);
	ut_ad(end_lsn % OS_FILE_LOG_BLOCK_SIZE == 0);
	ut_ad(end_lsn >= start_lsn + OS_FILE_LOG_BLOCK_SIZE);

	const byte* const	log_end = log_block
		+ ulint(end_lsn - start_lsn);
	do {
		ut_ad(!finished);

		if (log_block_get_flush_bit(log_block)) {
			/* This block was a start of a log flush operation:
			we know that the previous flush operation must have
			been completed for all log groups before this block
			can have been flushed to any of the groups. Therefore,
			we know that log data is contiguous up to scanned_lsn
			in all non-corrupt log groups. */

			if (scanned_lsn > *contiguous_lsn) {
				*contiguous_lsn = scanned_lsn;
			}
		}

		data_len = log_block_get_data_len(log_block);

		if (scanned_lsn + data_len > recv_sys.scanned_lsn
		    && log_block_get_checkpoint_no(log_block)
		    < recv_sys.scanned_checkpoint_no
		    && (recv_sys.scanned_checkpoint_no
			- log_block_get_checkpoint_no(log_block)
			> 0x80000000UL)) {

			/* Garbage from a log buffer flush which was made
			before the most recent database recovery */
			finished = true;
			break;
		}

		if (!recv_sys.parse_start_lsn
		    && (log_block_get_first_rec_group(log_block) > 0)) {

			/* We found a point from which to start the parsing
			of log records */

			recv_sys.parse_start_lsn = scanned_lsn
				+ log_block_get_first_rec_group(log_block);
			recv_sys.scanned_lsn = recv_sys.parse_start_lsn;
			recv_sys.recovered_lsn = recv_sys.parse_start_lsn;
		}

		scanned_lsn += data_len;

		if (data_len == LOG_BLOCK_HDR_SIZE + SIZE_OF_MLOG_CHECKPOINT
		    && scanned_lsn == checkpoint_lsn + SIZE_OF_MLOG_CHECKPOINT
		    && log_block[LOG_BLOCK_HDR_SIZE] == MLOG_CHECKPOINT
		    && checkpoint_lsn == mach_read_from_8(LOG_BLOCK_HDR_SIZE
							  + 1 + log_block)) {
			/* The redo log is logically empty. */
			ut_ad(recv_sys.mlog_checkpoint_lsn == 0
			      || recv_sys.mlog_checkpoint_lsn
			      == checkpoint_lsn);
			recv_sys.mlog_checkpoint_lsn = checkpoint_lsn;
			DBUG_PRINT("ib_log", ("found empty log; LSN=" LSN_PF,
					      scanned_lsn));
			finished = true;
			break;
		}

		if (scanned_lsn > recv_sys.scanned_lsn) {
			ut_ad(!srv_log_files_created);
			if (!recv_needed_recovery) {
				recv_needed_recovery = true;

				if (srv_read_only_mode) {
					ib::warn() << "innodb_read_only"
						" prevents crash recovery";
					return(true);
				}

				ib::info() << "Starting crash recovery from"
					" checkpoint LSN="
					<< recv_sys.scanned_lsn;
			}

			/* We were able to find more log data: add it to the
			parsing buffer if parse_start_lsn is already
			non-zero */

			DBUG_EXECUTE_IF(
				"reduce_recv_parsing_buf",
				recv_parsing_buf_size
					= (70 * 1024);
				);

			if (recv_sys.len + 4 * OS_FILE_LOG_BLOCK_SIZE
			    >= recv_parsing_buf_size) {
				ib::error() << "Log parsing buffer overflow."
					" Recovery may have failed!";

				recv_sys.found_corrupt_log = true;

				if (!srv_force_recovery) {
					ib::error()
						<< "Set innodb_force_recovery"
						" to ignore this error.";
					return(true);
				}
			} else if (!recv_sys.found_corrupt_log) {
				more_data = recv_sys_add_to_parsing_buf(
					log_block, scanned_lsn);
			}

			recv_sys.scanned_lsn = scanned_lsn;
			recv_sys.scanned_checkpoint_no
				= log_block_get_checkpoint_no(log_block);
		}

		/* During last phase of scanning, there can be redo logs
		left in recv_sys.buf to parse & store it in recv_sys.heap */
		if (last_phase
		    && recv_sys.recovered_lsn < recv_sys.scanned_lsn) {
			more_data = true;
		}

		if (data_len < OS_FILE_LOG_BLOCK_SIZE) {
			/* Log data for this group ends here */
			finished = true;
			break;
		} else {
			log_block += OS_FILE_LOG_BLOCK_SIZE;
		}
	} while (log_block < log_end);

	*group_scanned_lsn = scanned_lsn;

	mutex_enter(&recv_sys.mutex);

	if (more_data && !recv_sys.found_corrupt_log) {
		/* Try to parse more log records */

		if (recv_parse_log_recs(checkpoint_lsn,
					store_to_hash, available_mem,
					apply)) {
			ut_ad(recv_sys.found_corrupt_log
			      || recv_sys.found_corrupt_fs
			      || recv_sys.mlog_checkpoint_lsn
			      == recv_sys.recovered_lsn);
			finished = true;
			goto func_exit;
		}

		recv_sys_heap_check(store_to_hash, available_mem);

		if (recv_sys.recovered_offset > recv_parsing_buf_size / 4) {
			/* Move parsing buffer data to the buffer start */
			recv_sys_justify_left_parsing_buf();
		}

		/* Need to re-parse the redo log which're stored
		in recv_sys.buf */
		if (last_phase && *store_to_hash == STORE_NO) {
			finished = false;
		}
	}

func_exit:
	mutex_exit(&recv_sys.mutex);
	return(finished);
}

/** Scans log from a buffer and stores new log data to the parsing buffer.
Parses and hashes the log records if new data found.
@param[in]	checkpoint_lsn		latest checkpoint log sequence number
@param[in,out]	contiguous_lsn		log sequence number
until which all redo log has been scanned
@param[in]	last_phase		whether changes
can be applied to the tablespaces
@return whether rescan is needed (not everything was stored) */
static
bool
recv_group_scan_log_recs(
	lsn_t		checkpoint_lsn,
	lsn_t*		contiguous_lsn,
	bool		last_phase)
{
	DBUG_ENTER("recv_group_scan_log_recs");
	DBUG_ASSERT(!last_phase || recv_sys.mlog_checkpoint_lsn > 0);

	mutex_enter(&recv_sys.mutex);
	recv_sys.len = 0;
	recv_sys.recovered_offset = 0;
	recv_sys.n_addrs = 0;
	recv_sys.empty();
	srv_start_lsn = *contiguous_lsn;
	recv_sys.parse_start_lsn = *contiguous_lsn;
	recv_sys.scanned_lsn = *contiguous_lsn;
	recv_sys.recovered_lsn = *contiguous_lsn;
	recv_sys.scanned_checkpoint_no = 0;
	recv_previous_parsed_rec_type = MLOG_SINGLE_REC_FLAG;
	recv_previous_parsed_rec_offset	= 0;
	recv_previous_parsed_rec_is_multi = 0;
	ut_ad(recv_max_page_lsn == 0);
	ut_ad(last_phase || !recv_writer_thread_active);
	mutex_exit(&recv_sys.mutex);

	lsn_t	start_lsn;
	lsn_t	end_lsn;
	store_t	store_to_hash	= recv_sys.mlog_checkpoint_lsn == 0
		? STORE_NO : (last_phase ? STORE_IF_EXISTS : STORE_YES);
	ulint	available_mem = (buf_pool_get_n_pages() * 2 / 3)
		<< srv_page_size_shift;

	log_sys.log.scanned_lsn = end_lsn = *contiguous_lsn =
		ut_uint64_align_down(*contiguous_lsn, OS_FILE_LOG_BLOCK_SIZE);

	do {
		if (last_phase && store_to_hash == STORE_NO) {
			store_to_hash = STORE_IF_EXISTS;
			/* We must not allow change buffer
			merge here, because it would generate
			redo log records before we have
			finished the redo log scan. */
			recv_apply_hashed_log_recs(false);
			/* Rescan the redo logs from last stored lsn */
			end_lsn = recv_sys.recovered_lsn;
		}

		start_lsn = ut_uint64_align_down(end_lsn,
						 OS_FILE_LOG_BLOCK_SIZE);
		end_lsn = start_lsn;
		log_sys.log.read_log_seg(&end_lsn, start_lsn + RECV_SCAN_SIZE);
	} while (end_lsn != start_lsn
		 && !recv_scan_log_recs(
			 available_mem, &store_to_hash, log_sys.buf,
			 checkpoint_lsn,
			 start_lsn, end_lsn,
			 contiguous_lsn, &log_sys.log.scanned_lsn));

	if (recv_sys.found_corrupt_log || recv_sys.found_corrupt_fs) {
		DBUG_RETURN(false);
	}

	DBUG_PRINT("ib_log", ("%s " LSN_PF " completed",
			      last_phase ? "rescan" : "scan",
			      log_sys.log.scanned_lsn));

	DBUG_RETURN(store_to_hash == STORE_NO);
}

/** Report a missing tablespace for which page-redo log exists.
@param[in]	err	previous error code
@param[in]	i	tablespace descriptor
@return new error code */
static
dberr_t
recv_init_missing_space(dberr_t err, const recv_spaces_t::const_iterator& i)
{
	if (is_mariabackup_restore_or_export()) {
		if (i->second.name.find(TEMP_TABLE_PATH_PREFIX)
		    != std::string::npos) {
			ib::warn() << "Tablespace " << i->first << " was not"
				" found at " << i->second.name << " when"
				" restoring a (partial?) backup. All redo log"
				" for this file will be ignored!";
		}
		return(err);
	}

	if (srv_force_recovery == 0) {
		ib::error() << "Tablespace " << i->first << " was not"
			" found at " << i->second.name << ".";

		if (err == DB_SUCCESS) {
			ib::error() << "Set innodb_force_recovery=1 to"
				" ignore this and to permanently lose"
				" all changes to the tablespace.";
			err = DB_TABLESPACE_NOT_FOUND;
		}
	} else {
		ib::warn() << "Tablespace " << i->first << " was not"
			" found at " << i->second.name << ", and"
			" innodb_force_recovery was set. All redo log"
			" for this tablespace will be ignored!";
	}

	return(err);
}

/** Report the missing tablespace and discard the redo logs for the deleted
tablespace.
@param[in]	rescan			rescan of redo logs is needed
					if hash table ran out of memory
@param[out]	missing_tablespace	missing tablespace exists or not
@return error code or DB_SUCCESS. */
static MY_ATTRIBUTE((warn_unused_result))
dberr_t
recv_validate_tablespace(bool rescan, bool& missing_tablespace)
{
	dberr_t err = DB_SUCCESS;

	for (ulint h = 0; h < hash_get_n_cells(recv_sys.addr_hash); h++) {
		for (recv_addr_t* recv_addr = static_cast<recv_addr_t*>(
			     HASH_GET_FIRST(recv_sys.addr_hash, h));
		     recv_addr != 0;
		     recv_addr = static_cast<recv_addr_t*>(
			     HASH_GET_NEXT(addr_hash, recv_addr))) {

			const ulint space = recv_addr->space;

			if (is_predefined_tablespace(space)) {
				continue;
			}

			recv_spaces_t::iterator i = recv_spaces.find(space);
			ut_ad(i != recv_spaces.end());

			switch (i->second.status) {
			case file_name_t::MISSING:
				err = recv_init_missing_space(err, i);
				i->second.status = file_name_t::DELETED;
				/* fall through */
			case file_name_t::DELETED:
				recv_addr->state = RECV_DISCARDED;
				/* fall through */
			case file_name_t::NORMAL:
				continue;
			}
			ut_ad(0);
		}
	}

	if (err != DB_SUCCESS) {
		return(err);
	}

	/* When rescan is not needed, recv_sys.addr_hash will contain the
	entire redo log. If rescan is needed or innodb_force_recovery
	is set, we can ignore missing tablespaces. */
	for (const recv_spaces_t::value_type& rs : recv_spaces) {
		if (UNIV_LIKELY(rs.second.status != file_name_t::MISSING)) {
			continue;
		}

		missing_tablespace = true;

		if (srv_force_recovery > 0) {
			ib::warn() << "Tablespace " << rs.first
				<<" was not found at " << rs.second.name
				<<", and innodb_force_recovery was set."
				<<" All redo log for this tablespace"
				<<" will be ignored!";
			continue;
		}

		if (!rescan) {
			ib::info() << "Tablespace " << rs.first
				<< " was not found at '"
				<< rs.second.name << "', but there"
				<<" were no modifications either.";
		}
	}

	if (!rescan || srv_force_recovery > 0) {
		missing_tablespace = false;
	}

	return DB_SUCCESS;
}

/** Check if all tablespaces were found for crash recovery.
@param[in]	rescan			rescan of redo logs is needed
@param[out]	missing_tablespace	missing table exists
@return error code or DB_SUCCESS */
static MY_ATTRIBUTE((warn_unused_result))
dberr_t
recv_init_crash_recovery_spaces(bool rescan, bool& missing_tablespace)
{
	bool		flag_deleted	= false;

	ut_ad(!srv_read_only_mode);
	ut_ad(recv_needed_recovery);

	for (recv_spaces_t::value_type& rs : recv_spaces) {
		ut_ad(!is_predefined_tablespace(rs.first));
		ut_ad(rs.second.status != file_name_t::DELETED
		      || !rs.second.space);

		if (rs.second.status == file_name_t::DELETED) {
			/* The tablespace was deleted,
			so we can ignore any redo log for it. */
			flag_deleted = true;
		} else if (rs.second.space != NULL) {
			/* The tablespace was found, and there
			are some redo log records for it. */
			fil_names_dirty(rs.second.space);
			rs.second.space->enable_lsn = rs.second.enable_lsn;
		} else if (rs.second.name == "") {
			ib::error() << "Missing MLOG_FILE_NAME"
				" or MLOG_FILE_DELETE"
				" before MLOG_CHECKPOINT for tablespace "
				<< rs.first;
			recv_sys.found_corrupt_log = true;
			return(DB_CORRUPTION);
		} else {
			rs.second.status = file_name_t::MISSING;
			flag_deleted = true;
		}

		ut_ad(rs.second.status == file_name_t::DELETED
		      || rs.second.name != "");
	}

	if (flag_deleted) {
		return recv_validate_tablespace(rescan, missing_tablespace);
	}

	return DB_SUCCESS;
}

/** Start recovering from a redo log checkpoint.
@see recv_recovery_from_checkpoint_finish
@param[in]	flush_lsn	FIL_PAGE_FILE_FLUSH_LSN
of first system tablespace page
@return error code or DB_SUCCESS */
dberr_t
recv_recovery_from_checkpoint_start(lsn_t flush_lsn)
{
	ulint		max_cp_field;
	lsn_t		checkpoint_lsn;
	bool		rescan;
	ib_uint64_t	checkpoint_no;
	lsn_t		contiguous_lsn;
	byte*		buf;
	dberr_t		err = DB_SUCCESS;

	ut_ad(srv_operation == SRV_OPERATION_NORMAL
	      || is_mariabackup_restore_or_export());

	/* Initialize red-black tree for fast insertions into the
	flush_list during recovery process. */
	buf_flush_init_flush_rbt();

	if (srv_force_recovery >= SRV_FORCE_NO_LOG_REDO) {

		ib::info() << "innodb_force_recovery=6 skips redo log apply";

		return(DB_SUCCESS);
	}

	recv_recovery_on = true;

	log_mutex_enter();

	err = recv_find_max_checkpoint(&max_cp_field);

	if (err != DB_SUCCESS) {

		srv_start_lsn = recv_sys.recovered_lsn = log_sys.lsn;
		log_mutex_exit();
		return(err);
	}

	log_header_read(max_cp_field);

	buf = log_sys.checkpoint_buf;

	checkpoint_lsn = mach_read_from_8(buf + LOG_CHECKPOINT_LSN);
	checkpoint_no = mach_read_from_8(buf + LOG_CHECKPOINT_NO);

	/* Start reading the log from the checkpoint lsn. The variable
	contiguous_lsn contains an lsn up to which the log is known to
	be contiguously written. */
	recv_sys.mlog_checkpoint_lsn = 0;

	ut_ad(RECV_SCAN_SIZE <= srv_log_buffer_size);

	const lsn_t	end_lsn = mach_read_from_8(
		buf + LOG_CHECKPOINT_END_LSN);

	ut_ad(recv_sys.n_addrs == 0);
	contiguous_lsn = checkpoint_lsn;
	switch (log_sys.log.format) {
	case 0:
		log_mutex_exit();
		return recv_log_format_0_recover(checkpoint_lsn,
						 buf[20 + 32 * 9] == 2);
	default:
		if (end_lsn == 0) {
			break;
		}
		if (end_lsn >= checkpoint_lsn) {
			contiguous_lsn = end_lsn;
			break;
		}
		recv_sys.found_corrupt_log = true;
		log_mutex_exit();
		return(DB_ERROR);
	}

	/* Look for MLOG_CHECKPOINT. */
	recv_group_scan_log_recs(checkpoint_lsn, &contiguous_lsn, false);
	/* The first scan should not have stored or applied any records. */
	ut_ad(recv_sys.n_addrs == 0);
	ut_ad(!recv_sys.found_corrupt_fs);

	if (srv_read_only_mode && recv_needed_recovery) {
		log_mutex_exit();
		return(DB_READ_ONLY);
	}

	if (recv_sys.found_corrupt_log && !srv_force_recovery) {
		log_mutex_exit();
		ib::warn() << "Log scan aborted at LSN " << contiguous_lsn;
		return(DB_ERROR);
	}

	if (recv_sys.mlog_checkpoint_lsn == 0) {
		lsn_t scan_lsn = log_sys.log.scanned_lsn;
		if (!srv_read_only_mode && scan_lsn != checkpoint_lsn) {
			log_mutex_exit();
			ib::error err;
			err << "Missing MLOG_CHECKPOINT";
			if (end_lsn) {
				err << " at " << end_lsn;
			}
			err << " between the checkpoint " << checkpoint_lsn
			    << " and the end " << scan_lsn << ".";
			return(DB_ERROR);
		}

		log_sys.log.scanned_lsn = checkpoint_lsn;
		rescan = false;
	} else {
		contiguous_lsn = checkpoint_lsn;
		rescan = recv_group_scan_log_recs(
			checkpoint_lsn, &contiguous_lsn, false);

		if ((recv_sys.found_corrupt_log && !srv_force_recovery)
		    || recv_sys.found_corrupt_fs) {
			log_mutex_exit();
			return(DB_ERROR);
		}
	}

	/* NOTE: we always do a 'recovery' at startup, but only if
	there is something wrong we will print a message to the
	user about recovery: */

	if (flush_lsn == checkpoint_lsn + SIZE_OF_MLOG_CHECKPOINT
	    && recv_sys.mlog_checkpoint_lsn == checkpoint_lsn) {
		/* The redo log is logically empty. */
	} else if (checkpoint_lsn != flush_lsn) {
		ut_ad(!srv_log_files_created);

		if (checkpoint_lsn + SIZE_OF_MLOG_CHECKPOINT < flush_lsn) {
			ib::warn() << "Are you sure you are using the"
				" right ib_logfiles to start up the database?"
				" Log sequence number in the ib_logfiles is "
				<< checkpoint_lsn << ", less than the"
				" log sequence number in the first system"
				" tablespace file header, " << flush_lsn << ".";
		}

		if (!recv_needed_recovery) {

			ib::info() << "The log sequence number " << flush_lsn
				<< " in the system tablespace does not match"
				" the log sequence number " << checkpoint_lsn
				<< " in the ib_logfiles!";

			if (srv_read_only_mode) {
				ib::error() << "innodb_read_only"
					" prevents crash recovery";
				log_mutex_exit();
				return(DB_READ_ONLY);
			}

			recv_needed_recovery = true;
		}
	}

	log_sys.lsn = recv_sys.recovered_lsn;

	if (recv_needed_recovery) {
		bool missing_tablespace = false;

		err = recv_init_crash_recovery_spaces(
			rescan, missing_tablespace);

		if (err != DB_SUCCESS) {
			log_mutex_exit();
			return(err);
		}

		/* If there is any missing tablespace and rescan is needed
		then there is a possiblity that hash table will not contain
		all space ids redo logs. Rescan the remaining unstored
		redo logs for the validation of missing tablespace. */
		ut_ad(rescan || !missing_tablespace);

		while (missing_tablespace) {
			DBUG_PRINT("ib_log", ("Rescan of redo log to validate "
					      "the missing tablespace. Scan "
					      "from last stored LSN " LSN_PF,
					      recv_sys.last_stored_lsn));

			lsn_t recent_stored_lsn = recv_sys.last_stored_lsn;
			rescan = recv_group_scan_log_recs(
				checkpoint_lsn, &recent_stored_lsn, false);

			ut_ad(!recv_sys.found_corrupt_fs);

			missing_tablespace = false;

			err = recv_sys.found_corrupt_log
				? DB_ERROR
				: recv_validate_tablespace(
					rescan, missing_tablespace);

			if (err != DB_SUCCESS) {
				log_mutex_exit();
				return err;
			}

			rescan = true;
		}

		recv_sys.parse_start_lsn = checkpoint_lsn;

		if (srv_operation == SRV_OPERATION_NORMAL) {
			buf_dblwr_process();
		}

		ut_ad(srv_force_recovery <= SRV_FORCE_NO_UNDO_LOG_SCAN);

		/* Spawn the background thread to flush dirty pages
		from the buffer pools. */
		recv_writer_thread_active = true;
		os_thread_create(recv_writer_thread, 0, 0);

		if (rescan) {
			contiguous_lsn = checkpoint_lsn;

			recv_group_scan_log_recs(
				checkpoint_lsn, &contiguous_lsn, true);

			if ((recv_sys.found_corrupt_log
			     && !srv_force_recovery)
			    || recv_sys.found_corrupt_fs) {
				log_mutex_exit();
				return(DB_ERROR);
			}
		}
	} else {
		ut_ad(!rescan || recv_sys.n_addrs == 0);
	}

	if (log_sys.log.scanned_lsn < checkpoint_lsn
	    || log_sys.log.scanned_lsn < recv_max_page_lsn) {

		ib::error() << "We scanned the log up to "
			<< log_sys.log.scanned_lsn
			<< ". A checkpoint was at " << checkpoint_lsn << " and"
			" the maximum LSN on a database page was "
			<< recv_max_page_lsn << ". It is possible that the"
			" database is now corrupt!";
	}

	if (recv_sys.recovered_lsn < checkpoint_lsn) {
		log_mutex_exit();

		ib::error() << "Recovered only to lsn:"
			    << recv_sys.recovered_lsn << " checkpoint_lsn: " << checkpoint_lsn;

		return(DB_ERROR);
	}

	log_sys.next_checkpoint_lsn = checkpoint_lsn;
	log_sys.next_checkpoint_no = checkpoint_no + 1;

	recv_synchronize_groups();

	if (!recv_needed_recovery) {
		ut_a(checkpoint_lsn == recv_sys.recovered_lsn);
	} else {
		srv_start_lsn = recv_sys.recovered_lsn;
	}

	log_sys.buf_free = ulong(log_sys.lsn % OS_FILE_LOG_BLOCK_SIZE);
	log_sys.buf_next_to_write = log_sys.buf_free;
	log_sys.write_lsn = log_sys.lsn;

	log_sys.last_checkpoint_lsn = checkpoint_lsn;

	if (!srv_read_only_mode && srv_operation == SRV_OPERATION_NORMAL) {
		/* Write a MLOG_CHECKPOINT marker as the first thing,
		before generating any other redo log. This ensures
		that subsequent crash recovery will be possible even
		if the server were killed soon after this. */
		fil_names_clear(log_sys.last_checkpoint_lsn, true);
	}

	MONITOR_SET(MONITOR_LSN_CHECKPOINT_AGE,
		    log_sys.lsn - log_sys.last_checkpoint_lsn);

	log_sys.next_checkpoint_no = ++checkpoint_no;

	mutex_enter(&recv_sys.mutex);

	recv_sys.apply_log_recs = true;

	mutex_exit(&recv_sys.mutex);

	log_mutex_exit();

	recv_lsn_checks_on = true;

	/* The database is now ready to start almost normal processing of user
	transactions: transaction rollbacks and the application of the log
	records in the hash table can be run in background. */

	return(DB_SUCCESS);
}

/** Complete recovery from a checkpoint. */
void
recv_recovery_from_checkpoint_finish(void)
{
	/* Make sure that the recv_writer thread is done. This is
	required because it grabs various mutexes and we want to
	ensure that when we enable sync_order_checks there is no
	mutex currently held by any thread. */
	mutex_enter(&recv_sys.writer_mutex);

	/* Free the resources of the recovery system */
	recv_recovery_on = false;

	/* By acquring the mutex we ensure that the recv_writer thread
	won't trigger any more LRU batches. Now wait for currently
	in progress batches to finish. */
	buf_flush_wait_LRU_batch_end();

	mutex_exit(&recv_sys.writer_mutex);

	ulint count = 0;
	while (recv_writer_thread_active) {
		++count;
		os_thread_sleep(100000);
		if (srv_print_verbose_log && count > 600) {
			ib::info() << "Waiting for recv_writer to"
				" finish flushing of buffer pool";
			count = 0;
		}
	}

	recv_sys.debug_free();

	/* Free up the flush_rbt. */
	buf_flush_free_flush_rbt();
}

/********************************************************//**
Initiates the rollback of active transactions. */
void
recv_recovery_rollback_active(void)
/*===============================*/
{
	ut_ad(!recv_writer_thread_active);

	/* Switch latching order checks on in sync0debug.cc, if
	--innodb-sync-debug=true (default) */
	ut_d(sync_check_enable());

	/* We can't start any (DDL) transactions if UNDO logging
	has been disabled, additionally disable ROLLBACK of recovered
	user transactions. */
	if (srv_force_recovery < SRV_FORCE_NO_TRX_UNDO
	    && !srv_read_only_mode) {

		/* Drop partially created indexes. */
		row_merge_drop_temp_indexes();
		/* Drop garbage tables. */
		row_mysql_drop_garbage_tables();

		/* Drop any auxiliary tables that were not dropped when the
		parent table was dropped. This can happen if the parent table
		was dropped but the server crashed before the auxiliary tables
		were dropped. */
		fts_drop_orphaned_tables();

		/* Rollback the uncommitted transactions which have no user
		session */

		trx_rollback_is_active = true;
		os_thread_create(trx_rollback_all_recovered, 0, 0);
	}
}

bool recv_dblwr_t::validate_page(const page_id_t page_id,
                                 const byte *page,
                                 const fil_space_t *space,
                                 byte *tmp_buf)
{
  if (page_id.page_no() == 0)
  {
    ulint flags= fsp_header_get_flags(page);
    if (!fil_space_t::is_valid_flags(flags, page_id.space()))
    {
      ulint cflags= fsp_flags_convert_from_101(flags);
      if (cflags == ULINT_UNDEFINED)
      {
        ib::warn() << "Ignoring a doublewrite copy of page " << page_id
                   << "due to invalid flags " << ib::hex(flags);
        return false;
      }

      flags= cflags;
    }

    /* Page 0 is never page_compressed or encrypted. */
    return !buf_page_is_corrupted(true, page, flags);
  }

  ut_ad(tmp_buf);
  byte *tmp_frame= tmp_buf;
  byte *tmp_page= tmp_buf + srv_page_size;
  const uint16_t page_type= mach_read_from_2(page + FIL_PAGE_TYPE);
  const bool expect_encrypted= space->crypt_data &&
    space->crypt_data->type != CRYPT_SCHEME_UNENCRYPTED;

  if (space->full_crc32())
    return !buf_page_is_corrupted(true, page, space->flags);

  if (expect_encrypted &&
      mach_read_from_4(page + FIL_PAGE_FILE_FLUSH_LSN_OR_KEY_VERSION))
  {
    if (!fil_space_verify_crypt_checksum(page, space->zip_size()))
      return false;
    if (page_type != FIL_PAGE_PAGE_COMPRESSED_ENCRYPTED)
      return true;
    if (space->zip_size())
      return false;
    memcpy(tmp_page, page, space->physical_size());
    if (!fil_space_decrypt(space, tmp_frame, tmp_page))
      return false;
  }

  switch (page_type) {
  case FIL_PAGE_PAGE_COMPRESSED:
    memcpy(tmp_page, page, space->physical_size());
    /* fall through */
  case FIL_PAGE_PAGE_COMPRESSED_ENCRYPTED:
    if (space->zip_size())
      return false; /* ROW_FORMAT=COMPRESSED cannot be page_compressed */
    ulint decomp= fil_page_decompress(tmp_frame, tmp_page, space->flags);
    if (!decomp)
      return false; /* decompression failed */
    if (decomp == srv_page_size)
      return false; /* the page was not compressed (invalid page type) */
    return !buf_page_is_corrupted(true, tmp_page, space->flags);
  }

  return !buf_page_is_corrupted(true, page, space->flags);
}

byte *recv_dblwr_t::find_page(const page_id_t page_id,
                              const fil_space_t *space, byte *tmp_buf)
{
  byte *result= NULL;
  lsn_t max_lsn= 0;

  for (byte *page : pages)
  {
    if (page_get_page_no(page) != page_id.page_no() ||
        page_get_space_id(page) != page_id.space())
      continue;
    const lsn_t lsn= mach_read_from_8(page + FIL_PAGE_LSN);
    if (lsn <= max_lsn ||
        !validate_page(page_id, page, space, tmp_buf))
    {
      /* Mark processed for subsequent iterations in buf_dblwr_process() */
      memset(page + FIL_PAGE_LSN, 0, 8);
      continue;
    }
    max_lsn= lsn;
    result= page;
  }

  return result;
}

#ifndef DBUG_OFF
/** Return string name of the redo log record type.
@param[in]	type	record log record enum
@return string name of record log record */
static const char* get_mlog_string(mlog_id_t type)
{
	switch (type) {
	case MLOG_SINGLE_REC_FLAG:
		return("MLOG_SINGLE_REC_FLAG");

	case MLOG_1BYTE:
		return("MLOG_1BYTE");

	case MLOG_2BYTES:
		return("MLOG_2BYTES");

	case MLOG_4BYTES:
		return("MLOG_4BYTES");

	case MLOG_8BYTES:
		return("MLOG_8BYTES");

	case MLOG_REC_INSERT:
		return("MLOG_REC_INSERT");

	case MLOG_REC_CLUST_DELETE_MARK:
		return("MLOG_REC_CLUST_DELETE_MARK");

	case MLOG_REC_SEC_DELETE_MARK:
		return("MLOG_REC_SEC_DELETE_MARK");

	case MLOG_REC_UPDATE_IN_PLACE:
		return("MLOG_REC_UPDATE_IN_PLACE");

	case MLOG_REC_DELETE:
		return("MLOG_REC_DELETE");

	case MLOG_LIST_END_DELETE:
		return("MLOG_LIST_END_DELETE");

	case MLOG_LIST_START_DELETE:
		return("MLOG_LIST_START_DELETE");

	case MLOG_LIST_END_COPY_CREATED:
		return("MLOG_LIST_END_COPY_CREATED");

	case MLOG_PAGE_REORGANIZE:
		return("MLOG_PAGE_REORGANIZE");

	case MLOG_PAGE_CREATE:
		return("MLOG_PAGE_CREATE");

	case MLOG_UNDO_INSERT:
		return("MLOG_UNDO_INSERT");

	case MLOG_UNDO_ERASE_END:
		return("MLOG_UNDO_ERASE_END");

	case MLOG_UNDO_INIT:
		return("MLOG_UNDO_INIT");

	case MLOG_UNDO_HDR_REUSE:
		return("MLOG_UNDO_HDR_REUSE");

	case MLOG_UNDO_HDR_CREATE:
		return("MLOG_UNDO_HDR_CREATE");

	case MLOG_REC_MIN_MARK:
		return("MLOG_REC_MIN_MARK");

	case MLOG_IBUF_BITMAP_INIT:
		return("MLOG_IBUF_BITMAP_INIT");

#ifdef UNIV_LOG_LSN_DEBUG
	case MLOG_LSN:
		return("MLOG_LSN");
#endif /* UNIV_LOG_LSN_DEBUG */

	case MLOG_WRITE_STRING:
		return("MLOG_WRITE_STRING");

	case MLOG_MULTI_REC_END:
		return("MLOG_MULTI_REC_END");

	case MLOG_DUMMY_RECORD:
		return("MLOG_DUMMY_RECORD");

	case MLOG_FILE_DELETE:
		return("MLOG_FILE_DELETE");

	case MLOG_COMP_REC_MIN_MARK:
		return("MLOG_COMP_REC_MIN_MARK");

	case MLOG_COMP_PAGE_CREATE:
		return("MLOG_COMP_PAGE_CREATE");

	case MLOG_COMP_REC_INSERT:
		return("MLOG_COMP_REC_INSERT");

	case MLOG_COMP_REC_CLUST_DELETE_MARK:
		return("MLOG_COMP_REC_CLUST_DELETE_MARK");

	case MLOG_COMP_REC_UPDATE_IN_PLACE:
		return("MLOG_COMP_REC_UPDATE_IN_PLACE");

	case MLOG_COMP_REC_DELETE:
		return("MLOG_COMP_REC_DELETE");

	case MLOG_COMP_LIST_END_DELETE:
		return("MLOG_COMP_LIST_END_DELETE");

	case MLOG_COMP_LIST_START_DELETE:
		return("MLOG_COMP_LIST_START_DELETE");

	case MLOG_COMP_LIST_END_COPY_CREATED:
		return("MLOG_COMP_LIST_END_COPY_CREATED");

	case MLOG_COMP_PAGE_REORGANIZE:
		return("MLOG_COMP_PAGE_REORGANIZE");

	case MLOG_FILE_CREATE2:
		return("MLOG_FILE_CREATE2");

	case MLOG_ZIP_WRITE_NODE_PTR:
		return("MLOG_ZIP_WRITE_NODE_PTR");

	case MLOG_ZIP_WRITE_BLOB_PTR:
		return("MLOG_ZIP_WRITE_BLOB_PTR");

	case MLOG_ZIP_WRITE_HEADER:
		return("MLOG_ZIP_WRITE_HEADER");

	case MLOG_ZIP_PAGE_COMPRESS:
		return("MLOG_ZIP_PAGE_COMPRESS");

	case MLOG_ZIP_PAGE_COMPRESS_NO_DATA:
		return("MLOG_ZIP_PAGE_COMPRESS_NO_DATA");

	case MLOG_ZIP_PAGE_REORGANIZE:
		return("MLOG_ZIP_PAGE_REORGANIZE");

	case MLOG_ZIP_WRITE_TRX_ID:
		return("MLOG_ZIP_WRITE_TRX_ID");

	case MLOG_FILE_RENAME2:
		return("MLOG_FILE_RENAME2");

	case MLOG_FILE_NAME:
		return("MLOG_FILE_NAME");

	case MLOG_CHECKPOINT:
		return("MLOG_CHECKPOINT");

	case MLOG_PAGE_CREATE_RTREE:
		return("MLOG_PAGE_CREATE_RTREE");

	case MLOG_COMP_PAGE_CREATE_RTREE:
		return("MLOG_COMP_PAGE_CREATE_RTREE");

	case MLOG_INIT_FILE_PAGE2:
		return("MLOG_INIT_FILE_PAGE2");

	case MLOG_INDEX_LOAD:
		return("MLOG_INDEX_LOAD");

	case MLOG_TRUNCATE:
		return("MLOG_TRUNCATE");

	case MLOG_MEMSET:
		return("MLOG_MEMSET");

	case MLOG_INIT_FREE_PAGE:
		return("MLOG_INIT_FREE_PAGE");

	case MLOG_FILE_WRITE_CRYPT_DATA:
		return("MLOG_FILE_WRITE_CRYPT_DATA");
	}
	DBUG_ASSERT(0);
	return(NULL);
}
#endif /* !DBUG_OFF */<|MERGE_RESOLUTION|>--- conflicted
+++ resolved
@@ -2391,15 +2391,9 @@
 
 	/* Wait until all the pages have been processed */
 
-<<<<<<< HEAD
-	while (recv_sys.n_addrs != 0) {
+	while (recv_sys.n_addrs || buf_get_n_pending_read_ios()) {
 		const bool abort = recv_sys.found_corrupt_log
 			|| recv_sys.found_corrupt_fs;
-=======
-	while (recv_sys->n_addrs || buf_get_n_pending_read_ios()) {
-		const bool abort = recv_sys->found_corrupt_log
-			|| recv_sys->found_corrupt_fs;
->>>>>>> 7f037b8c
 
 		if (recv_sys.found_corrupt_fs && !srv_force_recovery) {
 			ib::info() << "Set innodb_force_recovery=1"
