--- conflicted
+++ resolved
@@ -2662,11 +2662,8 @@
 
 	add_msg(msg, true);
 
-<<<<<<< HEAD
-	table->fts->in_queue = table->fts->sync_message = true;
-
-=======
->>>>>>> 646d1ec8
+	table->fts->sync_message = true;
+
 	mutex_exit(&fts_optimize_wq->mutex);
 }
 
