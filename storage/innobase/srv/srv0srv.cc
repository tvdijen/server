/*****************************************************************************

Copyright (c) 1995, 2017, Oracle and/or its affiliates. All Rights Reserved.
Copyright (c) 2008, 2009 Google Inc.
Copyright (c) 2009, Percona Inc.
Copyright (c) 2013, 2020, MariaDB Corporation.

Portions of this file contain modifications contributed and copyrighted by
Google, Inc. Those modifications are gratefully acknowledged and are described
briefly in the InnoDB documentation. The contributions by Google are
incorporated with their permission, and subject to the conditions contained in
the file COPYING.Google.

Portions of this file contain modifications contributed and copyrighted
by Percona Inc.. Those modifications are
gratefully acknowledged and are described briefly in the InnoDB
documentation. The contributions by Percona Inc. are incorporated with
their permission, and subject to the conditions contained in the file
COPYING.Percona.

This program is free software; you can redistribute it and/or modify it under
the terms of the GNU General Public License as published by the Free Software
Foundation; version 2 of the License.

This program is distributed in the hope that it will be useful, but WITHOUT
ANY WARRANTY; without even the implied warranty of MERCHANTABILITY or FITNESS
FOR A PARTICULAR PURPOSE. See the GNU General Public License for more details.

You should have received a copy of the GNU General Public License along with
this program; if not, write to the Free Software Foundation, Inc.,
51 Franklin Street, Fifth Floor, Boston, MA 02110-1335 USA

*****************************************************************************/

/**************************************************//**
@file srv/srv0srv.cc
The database server main program

Created 10/8/1995 Heikki Tuuri
*******************************************************/

#include "my_global.h"
// JAN: TODO: MySQL 5.7 missing header
//#include "my_thread.h"
//
#include "mysql/psi/mysql_stage.h"
#include "mysql/psi/psi.h"

#include "btr0sea.h"
#include "buf0flu.h"
#include "buf0lru.h"
#include "dict0boot.h"
#include "dict0load.h"
#include "ibuf0ibuf.h"
#include "lock0lock.h"
#include "log0recv.h"
#include "mem0mem.h"
#include "pars0pars.h"
#include "que0que.h"
#include "row0mysql.h"
#include "row0log.h"
#include "srv0mon.h"
#include "srv0srv.h"
#include "srv0start.h"
#include "trx0i_s.h"
#include "trx0purge.h"
#include "ut0crc32.h"
#include "btr0defragment.h"
#include "ut0mem.h"
#include "fil0fil.h"
#include "fil0crypt.h"
#include "fil0pagecompress.h"
#include "trx0types.h"
#include <list>

#include <my_service_manager.h>
/* The following is the maximum allowed duration of a lock wait. */
UNIV_INTERN ulong	srv_fatal_semaphore_wait_threshold =  DEFAULT_SRV_FATAL_SEMAPHORE_TIMEOUT;

/* How much data manipulation language (DML) statements need to be delayed,
in microseconds, in order to reduce the lagging of the purge thread. */
ulint	srv_dml_needed_delay;

const char*	srv_main_thread_op_info = "";

/** Prefix used by MySQL to indicate pre-5.1 table name encoding */
const char		srv_mysql50_table_name_prefix[10] = "#mysql50#";

/* Server parameters which are read from the initfile */

/* The following three are dir paths which are catenated before file
names, where the file name itself may also contain a path */

char*	srv_data_home;

/** Rollback files directory, can be absolute. */
char*	srv_undo_dir;

/** The number of tablespaces to use for rollback segments. */
ulong	srv_undo_tablespaces;

/** The number of UNDO tablespaces that are open and ready to use. */
ulint	srv_undo_tablespaces_open;

/** The number of UNDO tablespaces that are active (hosting some rollback
segment). It is quite possible that some of the tablespaces doesn't host
any of the rollback-segment based on configuration used. */
ulint	srv_undo_tablespaces_active;

/** Rate at which UNDO records should be purged. */
ulong	srv_purge_rseg_truncate_frequency;

/** Enable or Disable Truncate of UNDO tablespace.
Note: If enabled then UNDO tablespace will be selected for truncate.
While Server waits for undo-tablespace to truncate if user disables
it, truncate action is completed but no new tablespace is marked
for truncate (action is never aborted). */
my_bool	srv_undo_log_truncate;

/** Maximum size of undo tablespace. */
unsigned long long	srv_max_undo_log_size;

/** Set if InnoDB must operate in read-only mode. We don't do any
recovery and open all tables in RO mode instead of RW mode. We don't
sync the max trx id to disk either. */
my_bool	srv_read_only_mode;
/** store to its own file each table created by an user; data
dictionary tables are in the system tablespace 0 */
my_bool	srv_file_per_table;
/** Set if InnoDB operates in read-only mode or innodb-force-recovery
is greater than SRV_FORCE_NO_TRX_UNDO. */
my_bool	high_level_read_only;

/** Sort buffer size in index creation */
ulong	srv_sort_buf_size;
/** Maximum modification log file size for online index creation */
unsigned long long	srv_online_max_size;

/* If this flag is TRUE, then we will use the native aio of the
OS (provided we compiled Innobase with it in), otherwise we will
use simulated aio we build below with threads.
Currently we support native aio on windows and linux */
my_bool	srv_use_native_aio;
my_bool	srv_numa_interleave;
/** copy of innodb_use_atomic_writes; @see innodb_init_params() */
my_bool	srv_use_atomic_writes;
/** innodb_compression_algorithm; used with page compression */
ulong	innodb_compression_algorithm;

#ifdef UNIV_DEBUG
/** Used by SET GLOBAL innodb_master_thread_disabled_debug = X. */
my_bool	srv_master_thread_disabled_debug;
/** Event used to inform that master thread is disabled. */
static mysql_cond_t srv_master_thread_disabled_cond;
#endif /* UNIV_DEBUG */

/*------------------------- LOG FILES ------------------------ */
char*	srv_log_group_home_dir;

/** The InnoDB redo log file size, or 0 when changing the redo log format
at startup (while disallowing writes to the redo log). */
ulonglong	srv_log_file_size;
/** innodb_log_buffer_size, in bytes */
ulong		srv_log_buffer_size;
/** innodb_flush_log_at_trx_commit */
ulong		srv_flush_log_at_trx_commit;
/** innodb_flush_log_at_timeout */
uint		srv_flush_log_at_timeout;
/** innodb_page_size */
ulong		srv_page_size;
/** log2 of innodb_page_size; @see innodb_init_params() */
ulong		srv_page_size_shift;
/** innodb_log_write_ahead_size */
ulong		srv_log_write_ahead_size;

/** innodb_adaptive_flushing; try to flush dirty pages so as to avoid
IO bursts at the checkpoints. */
my_bool	srv_adaptive_flushing;

/** innodb_flush_sync; whether to ignore io_capacity at log checkpoints */
my_bool	srv_flush_sync;

/** common thread pool*/
tpool::thread_pool* srv_thread_pool;

/** Maximum number of times allowed to conditionally acquire
mutex before switching to blocking wait on the mutex */
#define MAX_MUTEX_NOWAIT	2

/** Check whether the number of failed nonblocking mutex
acquisition attempts exceeds maximum allowed value. If so,
srv_printf_innodb_monitor() will request mutex acquisition
with mutex_enter(), which will wait until it gets the mutex. */
#define MUTEX_NOWAIT(mutex_skipped)	((mutex_skipped) < MAX_MUTEX_NOWAIT)

/** copy of innodb_buffer_pool_size */
ulint	srv_buf_pool_size;
const ulint	srv_buf_pool_min_size	= 5 * 1024 * 1024;
/** Default pool size in bytes */
const ulint	srv_buf_pool_def_size	= 128 * 1024 * 1024;
/** Requested buffer pool chunk size */
ulong	srv_buf_pool_chunk_unit;
/** innodb_lru_scan_depth; number of blocks scanned in LRU flush batch */
ulong	srv_LRU_scan_depth;
/** innodb_flush_neighbors; whether or not to flush neighbors of a block */
ulong	srv_flush_neighbors;
/** Previously requested size */
ulint	srv_buf_pool_old_size;
/** Current size as scaling factor for the other components */
ulint	srv_buf_pool_base_size;
/** Current size in bytes */
ulint	srv_buf_pool_curr_size;
/** Dump this % of each buffer pool during BP dump */
ulong	srv_buf_pool_dump_pct;
/** Abort load after this amount of pages */
#ifdef UNIV_DEBUG
ulong srv_buf_pool_load_pages_abort = LONG_MAX;
#endif
/** Lock table size in bytes */
ulint	srv_lock_table_size	= ULINT_MAX;

/** innodb_idle_flush_pct */
ulong	srv_idle_flush_pct;

/** innodb_read_io_threads */
uint	srv_n_read_io_threads;
/** innodb_write_io_threads */
uint	srv_n_write_io_threads;

/** innodb_random_read_ahead */
my_bool	srv_random_read_ahead;
/** innodb_read_ahead_threshold; the number of pages that must be present
in the buffer cache and accessed sequentially for InnoDB to trigger a
readahead request. */
ulong	srv_read_ahead_threshold;

/** innodb_change_buffer_max_size; maximum on-disk size of change
buffer in terms of percentage of the buffer pool. */
uint	srv_change_buffer_max_size;

ulong	srv_file_flush_method;


/** copy of innodb_open_files; @see innodb_init_params() */
ulint	srv_max_n_open_files;

/** innodb_io_capacity */
ulong	srv_io_capacity;
/** innodb_io_capacity_max */
ulong	srv_max_io_capacity;

/* The InnoDB main thread tries to keep the ratio of modified pages
in the buffer pool to all database pages in the buffer pool smaller than
the following number. But it is not guaranteed that the value stays below
that during a time of heavy update/insert activity. */

/** innodb_max_dirty_pages_pct */
double	srv_max_buf_pool_modified_pct;
/** innodb_max_dirty_pages_pct_lwm */
double	srv_max_dirty_pages_pct_lwm;

/** innodb_adaptive_flushing_lwm; the percentage of log capacity at
which adaptive flushing, if enabled, will kick in. */
double	srv_adaptive_flushing_lwm;

/** innodb_flushing_avg_loops; number of iterations over which
adaptive flushing is averaged */
ulong	srv_flushing_avg_loops;

/** innodb_purge_threads; the number of purge tasks to use */
uint srv_n_purge_threads;

/** innodb_purge_batch_size, in pages */
ulong	srv_purge_batch_size;

/** innodb_stats_method decides how InnoDB treats
NULL value when collecting statistics. By default, it is set to
SRV_STATS_NULLS_EQUAL(0), ie. all NULL value are treated equal */
ulong srv_innodb_stats_method;

srv_stats_t	srv_stats;

/* structure to pass status variables to MySQL */
export_var_t export_vars;

/** Normally 0. When nonzero, skip some phases of crash recovery,
starting from SRV_FORCE_IGNORE_CORRUPT, so that data can be recovered
by SELECT or mysqldump. When this is nonzero, we do not allow any user
modifications to the data. */
ulong	srv_force_recovery;

/** innodb_print_all_deadlocks; whether to print all user-level
transactions deadlocks to the error log */
my_bool	srv_print_all_deadlocks;

/** innodb_cmp_per_index_enabled; enable
INFORMATION_SCHEMA.innodb_cmp_per_index */
my_bool	srv_cmp_per_index_enabled;

/** innodb_fast_shutdown=1 skips purge and change buffer merge.
innodb_fast_shutdown=2 effectively crashes the server (no log checkpoint).
innodb_fast_shutdown=3 is a clean shutdown that skips the rollback
of active transaction (to be done on restart). */
uint	srv_fast_shutdown;

/** copy of innodb_status_file; generate a innodb_status.<pid> file */
ibool	srv_innodb_status;

/** innodb_prefix_index_cluster_optimization; whether to optimize
prefix index queries to skip cluster index lookup when possible */
my_bool	srv_prefix_index_cluster_optimization;

/** innodb_stats_transient_sample_pages;
When estimating number of different key values in an index, sample
this many index pages, there are 2 ways to calculate statistics:
* persistent stats that are calculated by ANALYZE TABLE and saved
  in the innodb database.
* quick transient stats, that are used if persistent stats for the given
  table/index are not found in the innodb database */
unsigned long long	srv_stats_transient_sample_pages;
/** innodb_stats_persistent */
my_bool		srv_stats_persistent;
/** innodb_stats_include_delete_marked */
my_bool		srv_stats_include_delete_marked;
/** innodb_stats_persistent_sample_pages */
unsigned long long	srv_stats_persistent_sample_pages;
/** innodb_stats_auto_recalc */
my_bool		srv_stats_auto_recalc;

/** innodb_stats_modified_counter; The number of rows modified before
we calculate new statistics (default 0 = current limits) */
unsigned long long srv_stats_modified_counter;

/** innodb_stats_traditional; enable traditional statistic calculation
based on number of configured pages */
my_bool	srv_stats_sample_traditional;

my_bool	srv_use_doublewrite_buf;

/** innodb_sync_spin_loops */
ulong	srv_n_spin_wait_rounds;
/** innodb_spin_wait_delay */
uint	srv_spin_wait_delay;

static ulint		srv_n_rows_inserted_old;
static ulint		srv_n_rows_updated_old;
static ulint		srv_n_rows_deleted_old;
static ulint		srv_n_rows_read_old;
static ulint		srv_n_system_rows_inserted_old;
static ulint		srv_n_system_rows_updated_old;
static ulint		srv_n_system_rows_deleted_old;
static ulint		srv_n_system_rows_read_old;

ulint	srv_truncated_status_writes;
/** Number of initialized rollback segments for persistent undo log */
ulong	srv_available_undo_logs;

/* Defragmentation */
UNIV_INTERN my_bool	srv_defragment;
/** innodb_defragment_n_pages */
UNIV_INTERN uint	srv_defragment_n_pages;
UNIV_INTERN uint	srv_defragment_stats_accuracy;
/** innodb_defragment_fill_factor_n_recs */
UNIV_INTERN uint	srv_defragment_fill_factor_n_recs;
/** innodb_defragment_fill_factor */
UNIV_INTERN double	srv_defragment_fill_factor;
/** innodb_defragment_frequency */
UNIV_INTERN uint	srv_defragment_frequency;
/** derived from innodb_defragment_frequency;
@see innodb_defragment_frequency_update() */
UNIV_INTERN ulonglong	srv_defragment_interval;

/** Current mode of operation */
UNIV_INTERN enum srv_operation_mode srv_operation;

/* Set the following to 0 if you want InnoDB to write messages on
stderr on startup/shutdown. Not enabled on the embedded server. */
ibool	srv_print_verbose_log;
my_bool	srv_print_innodb_monitor;
my_bool	srv_print_innodb_lock_monitor;
/** innodb_force_primary_key; whether to disallow CREATE TABLE without
PRIMARY KEY */
my_bool	srv_force_primary_key;

/** Key version to encrypt the temporary tablespace */
my_bool innodb_encrypt_temporary_tables;

my_bool srv_immediate_scrub_data_uncompressed;

/* Array of English strings describing the current state of an
i/o handler thread */

const char* srv_io_thread_op_info[SRV_MAX_N_IO_THREADS];
const char* srv_io_thread_function[SRV_MAX_N_IO_THREADS];

static time_t	srv_last_monitor_time;

static mysql_mutex_t srv_innodb_monitor_mutex;

/** Mutex protecting page_zip_stat_per_index */
mysql_mutex_t page_zip_stat_per_index_mutex;

/** Mutex for locking srv_monitor_file */
mysql_mutex_t srv_monitor_file_mutex;

/** Temporary file for innodb monitor output */
FILE*	srv_monitor_file;
/** Mutex for locking srv_misc_tmpfile */
mysql_mutex_t srv_misc_tmpfile_mutex;
/** Temporary file for miscellanous diagnostic output */
FILE*	srv_misc_tmpfile;

static ulint	srv_main_thread_process_no;
static ulint	srv_main_thread_id;

/* The following counts are used by the srv_master_callback. */

/** Iterations of the loop bounded by 'srv_active' label. */
ulint		srv_main_active_loops;
/** Iterations of the loop bounded by the 'srv_idle' label. */
ulint		srv_main_idle_loops;
/** Iterations of the loop bounded by the 'srv_shutdown' label. */
static ulint		srv_main_shutdown_loops;
/** Log writes involving flush. */
ulint		srv_log_writes_and_flush;

/* This is only ever touched by the master thread. It records the
time when the last flush of log file has happened. The master
thread ensures that we flush the log files at least once per
second. */
static time_t	srv_last_log_flush_time;

/* Interval in seconds at which various tasks are performed by the
master thread when server is active. In order to balance the workload,
we should try to keep intervals such that they are not multiple of
each other. For example, if we have intervals for various tasks
defined as 5, 10, 15, 60 then all tasks will be performed when
current_time % 60 == 0 and no tasks will be performed when
current_time % 5 != 0. */

# define	SRV_MASTER_CHECKPOINT_INTERVAL		(7)
# define	SRV_MASTER_DICT_LRU_INTERVAL		(47)

/** Simulate compression failures. */
UNIV_INTERN uint srv_simulate_comp_failures;

/** Buffer pool dump status frequence in percentages */
UNIV_INTERN ulong srv_buf_dump_status_frequency;

/*
	IMPLEMENTATION OF THE SERVER MAIN PROGRAM
	=========================================

There is the following analogue between this database
server and an operating system kernel:

DB concept			equivalent OS concept
----------			---------------------
transaction		--	process;

query thread		--	thread;

lock			--	semaphore;

kernel			--	kernel;

query thread execution:
(a) without lock mutex
reserved		--	process executing in user mode;
(b) with lock mutex reserved
			--	process executing in kernel mode;

The server has several backgroind threads all running at the same
priority as user threads. It periodically checks if here is anything
happening in the server which requires intervention of the master
thread. Such situations may be, for example, when flushing of dirty
blocks is needed in the buffer pool or old version of database rows
have to be cleaned away (purged). The user can configure a separate
dedicated purge thread(s) too, in which case the master thread does not
do any purging.

The threads which we call user threads serve the queries of the MySQL
server. They run at normal priority.

When there is no activity in the system, also the master thread
suspends itself to wait for an event making the server totally silent.

There is still one complication in our server design. If a
background utility thread obtains a resource (e.g., mutex) needed by a user
thread, and there is also some other user activity in the system,
the user thread may have to wait indefinitely long for the
resource, as the OS does not schedule a background thread if
there is some other runnable user thread. This problem is called
priority inversion in real-time programming.

One solution to the priority inversion problem would be to keep record
of which thread owns which resource and in the above case boost the
priority of the background thread so that it will be scheduled and it
can release the resource.  This solution is called priority inheritance
in real-time programming.  A drawback of this solution is that the overhead
of acquiring a mutex increases slightly, maybe 0.2 microseconds on a 100
MHz Pentium, because the thread has to call os_thread_get_curr_id.  This may
be compared to 0.5 microsecond overhead for a mutex lock-unlock pair. Note
that the thread cannot store the information in the resource , say mutex,
itself, because competing threads could wipe out the information if it is
stored before acquiring the mutex, and if it stored afterwards, the
information is outdated for the time of one machine instruction, at least.
(To be precise, the information could be stored to lock_word in mutex if
the machine supports atomic swap.)

The above solution with priority inheritance may become actual in the
future, currently we do not implement any priority twiddling solution.
Our general aim is to reduce the contention of all mutexes by making
them more fine grained.

The thread table contains information of the current status of each
thread existing in the system, and also the event semaphores used in
suspending the master thread and utility threads when they have nothing
to do.  The thread table can be seen as an analogue to the process table
in a traditional Unix implementation. */

/** The server system struct */
struct srv_sys_t{
	mysql_mutex_t	tasks_mutex;		/*!< variable protecting the
						tasks queue */
	UT_LIST_BASE_NODE_T(que_thr_t)
			tasks;			/*!< task queue */

	srv_stats_t::ulint_ctr_1_t
			activity_count;		/*!< For tracking server
						activity */
};

static srv_sys_t	srv_sys;

/*
  Structure shared by timer and coordinator_callback.
  No protection necessary since timer and task never run
  in parallel (being in the same task group of size 1).
*/
struct purge_coordinator_state
{
  /** Snapshot of the last history length before the purge call.*/
  uint32 m_history_length;
  Atomic_counter<int> m_running;
  purge_coordinator_state() : m_history_length(), m_running(0) {}
};

static purge_coordinator_state purge_state;

/** threadpool timer for srv_monitor_task() */
std::unique_ptr<tpool::timer> srv_monitor_timer;


/** The buffer pool dump/load file name */
char*	srv_buf_dump_filename;

/** Boolean config knobs that tell InnoDB to dump the buffer pool at shutdown
and/or load it during startup. */
char	srv_buffer_pool_dump_at_shutdown = TRUE;
char	srv_buffer_pool_load_at_startup = TRUE;

#ifdef HAVE_PSI_STAGE_INTERFACE
/** Performance schema stage event for monitoring ALTER TABLE progress
everything after flush log_make_checkpoint(). */
PSI_stage_info	srv_stage_alter_table_end
	= {0, "alter table (end)", PSI_FLAG_STAGE_PROGRESS};

/** Performance schema stage event for monitoring ALTER TABLE progress
row_merge_insert_index_tuples(). */
PSI_stage_info	srv_stage_alter_table_insert
	= {0, "alter table (insert)", PSI_FLAG_STAGE_PROGRESS};

/** Performance schema stage event for monitoring ALTER TABLE progress
row_log_apply(). */
PSI_stage_info	srv_stage_alter_table_log_index
	= {0, "alter table (log apply index)", PSI_FLAG_STAGE_PROGRESS};

/** Performance schema stage event for monitoring ALTER TABLE progress
row_log_table_apply(). */
PSI_stage_info	srv_stage_alter_table_log_table
	= {0, "alter table (log apply table)", PSI_FLAG_STAGE_PROGRESS};

/** Performance schema stage event for monitoring ALTER TABLE progress
row_merge_sort(). */
PSI_stage_info	srv_stage_alter_table_merge_sort
	= {0, "alter table (merge sort)", PSI_FLAG_STAGE_PROGRESS};

/** Performance schema stage event for monitoring ALTER TABLE progress
row_merge_read_clustered_index(). */
PSI_stage_info	srv_stage_alter_table_read_pk_internal_sort
	= {0, "alter table (read PK and internal sort)", PSI_FLAG_STAGE_PROGRESS};

/** Performance schema stage event for monitoring buffer pool load progress. */
PSI_stage_info	srv_stage_buffer_pool_load
	= {0, "buffer pool load", PSI_FLAG_STAGE_PROGRESS};
#endif /* HAVE_PSI_STAGE_INTERFACE */

/*********************************************************************//**
Prints counters for work done by srv_master_thread. */
static
void
srv_print_master_thread_info(
/*=========================*/
	FILE  *file)    /* in: output stream */
{
	fprintf(file, "srv_master_thread loops: " ULINTPF " srv_active, "
		ULINTPF " srv_shutdown, " ULINTPF " srv_idle\n"
		"srv_master_thread log flush and writes: " ULINTPF "\n",
		srv_main_active_loops,
		srv_main_shutdown_loops,
		srv_main_idle_loops,
		srv_log_writes_and_flush);
}

/*********************************************************************//**
Sets the info describing an i/o thread current state. */
void
srv_set_io_thread_op_info(
/*======================*/
	ulint		i,	/*!< in: the 'segment' of the i/o thread */
	const char*	str)	/*!< in: constant char string describing the
				state */
{
	ut_a(i < SRV_MAX_N_IO_THREADS);

	srv_io_thread_op_info[i] = str;
}

/*********************************************************************//**
Resets the info describing an i/o thread current state. */
void
srv_reset_io_thread_op_info()
/*=========================*/
{
	for (ulint i = 0; i < UT_ARR_SIZE(srv_io_thread_op_info); ++i) {
		srv_io_thread_op_info[i] = "not started yet";
	}
}



static void thread_pool_thread_init()
{
	my_thread_init();
	pfs_register_thread(thread_pool_thread_key);
}
static void thread_pool_thread_end()
{
	pfs_delete_thread();
	my_thread_end();
}


void srv_thread_pool_init()
{
  DBUG_ASSERT(!srv_thread_pool);

#if defined (_WIN32)
  srv_thread_pool= tpool::create_thread_pool_win();
#else
  srv_thread_pool= tpool::create_thread_pool_generic();
#endif
  srv_thread_pool->set_thread_callbacks(thread_pool_thread_init,
                                        thread_pool_thread_end);
}


void srv_thread_pool_end()
{
  ut_ad(!srv_master_timer);
  delete srv_thread_pool;
  srv_thread_pool= nullptr;
}

static bool need_srv_free;

/** Initialize the server. */
static void srv_init()
{
	mysql_mutex_init(srv_innodb_monitor_mutex_key,
			 &srv_innodb_monitor_mutex, nullptr);
	mysql_mutex_init(srv_threads_mutex_key, &srv_sys.tasks_mutex, nullptr);
	UT_LIST_INIT(srv_sys.tasks, &que_thr_t::queue);

	need_srv_free = true;
<<<<<<< HEAD
	ut_d(mysql_cond_init(0, &srv_master_thread_disabled_cond, nullptr));

	mysql_mutex_init(page_zip_stat_per_index_mutex_key,
			 &page_zip_stat_per_index_mutex, nullptr);
=======
	ut_d(srv_master_thread_disabled_event = os_event_create(0));

	/* page_zip_stat_per_index_mutex is acquired from:
	1. page_zip_compress()
	2. page_zip_decompress()
	3. i_s_cmp_per_index_fill_low() (where SYNC_DICT is acquired)
	4. innodb_cmp_per_index_update(), no other latches
	since we do not acquire any other latches while holding this mutex,
	it can have very low level. We pick SYNC_ANY_LATCH for it. */
	mutex_create(LATCH_ID_PAGE_ZIP_STAT_PER_INDEX,
		     &page_zip_stat_per_index_mutex);

#ifdef WITH_INNODB_DISALLOW_WRITES
	/* Writes have to be enabled on init or else we hang. Thus, we
	always set the event here regardless of innobase_disallow_writes.
	That flag will always be 0 at this point because it isn't settable
	via my.cnf or command line arg. */
	srv_allow_writes_event = os_event_create(0);
	os_event_set(srv_allow_writes_event);
#endif /* WITH_INNODB_DISALLOW_WRITES */
>>>>>>> 9ecd7665

	/* Initialize some INFORMATION SCHEMA internal structures */
	trx_i_s_cache_init(trx_i_s_cache);

}

/*********************************************************************//**
Frees the data structures created in srv_init(). */
void
srv_free(void)
/*==========*/
{
	if (!need_srv_free) {
		return;
	}

	mysql_mutex_destroy(&srv_innodb_monitor_mutex);
	mysql_mutex_destroy(&page_zip_stat_per_index_mutex);
	mysql_mutex_destroy(&srv_sys.tasks_mutex);

	ut_d(mysql_cond_destroy(&srv_master_thread_disabled_cond));

	trx_i_s_cache_free(trx_i_s_cache);
	srv_thread_pool_end();
}

/*********************************************************************//**
Boots the InnoDB server. */
void
srv_boot(void)
/*==========*/
{
	srv_thread_pool_init();
	trx_pool_init();
	row_mysql_init();
	srv_init();
}

/******************************************************************//**
Refreshes the values used to calculate per-second averages. */
static void srv_refresh_innodb_monitor_stats(time_t current_time)
{
	mysql_mutex_lock(&srv_innodb_monitor_mutex);

	if (difftime(current_time, srv_last_monitor_time) < 60) {
		/* We referesh InnoDB Monitor values so that averages are
		printed from at most 60 last seconds */
		mysql_mutex_unlock(&srv_innodb_monitor_mutex);
		return;
	}

	srv_last_monitor_time = current_time;

	os_aio_refresh_stats();

#ifdef BTR_CUR_HASH_ADAPT
	btr_cur_n_sea_old = btr_cur_n_sea;
#endif /* BTR_CUR_HASH_ADAPT */
	btr_cur_n_non_sea_old = btr_cur_n_non_sea;

	log_refresh_stats();

	buf_refresh_io_stats();

	srv_n_rows_inserted_old = srv_stats.n_rows_inserted;
	srv_n_rows_updated_old = srv_stats.n_rows_updated;
	srv_n_rows_deleted_old = srv_stats.n_rows_deleted;
	srv_n_rows_read_old = srv_stats.n_rows_read;

	srv_n_system_rows_inserted_old = srv_stats.n_system_rows_inserted;
	srv_n_system_rows_updated_old = srv_stats.n_system_rows_updated;
	srv_n_system_rows_deleted_old = srv_stats.n_system_rows_deleted;
	srv_n_system_rows_read_old = srv_stats.n_system_rows_read;

	mysql_mutex_unlock(&srv_innodb_monitor_mutex);
}

/******************************************************************//**
Outputs to a file the output of the InnoDB Monitor.
@return FALSE if not all information printed
due to failure to obtain necessary mutex */
ibool
srv_printf_innodb_monitor(
/*======================*/
	FILE*	file,		/*!< in: output stream */
	ibool	nowait,		/*!< in: whether to wait for the
				lock_sys_t:: mutex */
	ulint*	trx_start_pos,	/*!< out: file position of the start of
				the list of active transactions */
	ulint*	trx_end)	/*!< out: file position of the end of
				the list of active transactions */
{
	double	time_elapsed;
	time_t	current_time;
	ibool	ret;

	mysql_mutex_lock(&srv_innodb_monitor_mutex);

	current_time = time(NULL);

	/* We add 0.001 seconds to time_elapsed to prevent division
	by zero if two users happen to call SHOW ENGINE INNODB STATUS at the
	same time */

	time_elapsed = difftime(current_time, srv_last_monitor_time)
		+ 0.001;

	srv_last_monitor_time = time(NULL);

	fputs("\n=====================================\n", file);

	ut_print_timestamp(file);
	fprintf(file,
		" INNODB MONITOR OUTPUT\n"
		"=====================================\n"
		"Per second averages calculated from the last %lu seconds\n",
		(ulong) time_elapsed);

	fputs("-----------------\n"
	      "BACKGROUND THREAD\n"
	      "-----------------\n", file);
	srv_print_master_thread_info(file);

	/* This section is intentionally left blank, for tools like "innotop" */
	fputs("----------\n"
	      "SEMAPHORES\n"
	      "----------\n", file);
<<<<<<< HEAD
	/* End of intentionally blank section */
=======

	sync_array_print(file);
>>>>>>> 9ecd7665

	/* Conceptually, srv_innodb_monitor_mutex has a very high latching
	order level, while dict_foreign_err_mutex has a very low level.
	Therefore we can reserve the latter mutex here without
	a danger of a deadlock of threads. */

	mysql_mutex_lock(&dict_foreign_err_mutex);

	if (!srv_read_only_mode && ftell(dict_foreign_err_file) != 0L) {
		fputs("------------------------\n"
		      "LATEST FOREIGN KEY ERROR\n"
		      "------------------------\n", file);
		ut_copy_file(file, dict_foreign_err_file);
	}

	mysql_mutex_unlock(&dict_foreign_err_mutex);

	/* Only if lock_print_info_summary proceeds correctly,
	before we call the lock_print_info_all_transactions
	to print all the lock information. IMPORTANT NOTE: This
	function acquires the lock mutex on success. */
	ret = lock_print_info_summary(file, nowait);

	if (ret) {
		if (trx_start_pos) {
			long	t = ftell(file);
			if (t < 0) {
				*trx_start_pos = ULINT_UNDEFINED;
			} else {
				*trx_start_pos = (ulint) t;
			}
		}

		/* NOTE: If we get here then we have the lock mutex. This
		function will release the lock mutex that we acquired when
		we called the lock_print_info_summary() function earlier. */

		lock_print_info_all_transactions(file);

		if (trx_end) {
			long	t = ftell(file);
			if (t < 0) {
				*trx_end = ULINT_UNDEFINED;
			} else {
				*trx_end = (ulint) t;
			}
		}
	}

	fputs("--------\n"
	      "FILE I/O\n"
	      "--------\n", file);
	os_aio_print(file);

	fputs("-------------------------------------\n"
	      "INSERT BUFFER AND ADAPTIVE HASH INDEX\n"
	      "-------------------------------------\n", file);
	ibuf_print(file);

#ifdef BTR_CUR_HASH_ADAPT
	for (ulint i = 0; i < btr_ahi_parts && btr_search_enabled; ++i) {
		const auto part= &btr_search_sys.parts[i];
		part->latch.rd_lock(SRW_LOCK_CALL);
		ut_ad(part->heap->type == MEM_HEAP_FOR_BTR_SEARCH);
		fprintf(file, "Hash table size " ULINTPF
			", node heap has " ULINTPF " buffer(s)\n",
			part->table.n_cells,
			part->heap->base.count - !part->heap->free_block);
		part->latch.rd_unlock();
	}

	fprintf(file,
		"%.2f hash searches/s, %.2f non-hash searches/s\n",
		static_cast<double>(btr_cur_n_sea - btr_cur_n_sea_old)
		/ time_elapsed,
		static_cast<double>(btr_cur_n_non_sea - btr_cur_n_non_sea_old)
		/ time_elapsed);
	btr_cur_n_sea_old = btr_cur_n_sea;
#else /* BTR_CUR_HASH_ADAPT */
	fprintf(file,
		"%.2f non-hash searches/s\n",
		static_cast<double>(btr_cur_n_non_sea - btr_cur_n_non_sea_old)
		/ time_elapsed);
#endif /* BTR_CUR_HASH_ADAPT */
	btr_cur_n_non_sea_old = btr_cur_n_non_sea;

	fputs("---\n"
	      "LOG\n"
	      "---\n", file);
	log_print(file);

	fputs("----------------------\n"
	      "BUFFER POOL AND MEMORY\n"
	      "----------------------\n", file);
	fprintf(file,
		"Total large memory allocated " ULINTPF "\n"
		"Dictionary memory allocated " ULINTPF "\n",
		ulint{os_total_large_mem_allocated},
		dict_sys.rough_size());

	buf_print_io(file);

	fputs("--------------\n"
	      "ROW OPERATIONS\n"
	      "--------------\n", file);
	fprintf(file, ULINTPF " read views open inside InnoDB\n",
		trx_sys.view_count());

	if (ulint n_reserved = fil_system.sys_space->n_reserved_extents) {
		fprintf(file,
			ULINTPF " tablespace extents now reserved for"
			" B-tree split operations\n",
			n_reserved);
	}

	fprintf(file,
		"Process ID=" ULINTPF
		", Main thread ID=" ULINTPF
		", state: %s\n",
		srv_main_thread_process_no,
		srv_main_thread_id,
		srv_main_thread_op_info);
	fprintf(file,
		"Number of rows inserted " ULINTPF
		", updated " ULINTPF
		", deleted " ULINTPF
		", read " ULINTPF "\n",
		(ulint) srv_stats.n_rows_inserted,
		(ulint) srv_stats.n_rows_updated,
		(ulint) srv_stats.n_rows_deleted,
		(ulint) srv_stats.n_rows_read);
	fprintf(file,
		"%.2f inserts/s, %.2f updates/s,"
		" %.2f deletes/s, %.2f reads/s\n",
		static_cast<double>(srv_stats.n_rows_inserted
				    - srv_n_rows_inserted_old)
		/ time_elapsed,
		static_cast<double>(srv_stats.n_rows_updated
				    - srv_n_rows_updated_old)
		/ time_elapsed,
		static_cast<double>(srv_stats.n_rows_deleted
				    - srv_n_rows_deleted_old)
		/ time_elapsed,
		static_cast<double>(srv_stats.n_rows_read
				    - srv_n_rows_read_old)
		/ time_elapsed);
	fprintf(file,
		"Number of system rows inserted " ULINTPF
		", updated " ULINTPF ", deleted " ULINTPF
		", read " ULINTPF "\n",
		(ulint) srv_stats.n_system_rows_inserted,
		(ulint) srv_stats.n_system_rows_updated,
		(ulint) srv_stats.n_system_rows_deleted,
		(ulint) srv_stats.n_system_rows_read);
	fprintf(file,
		"%.2f inserts/s, %.2f updates/s,"
		" %.2f deletes/s, %.2f reads/s\n",
		static_cast<double>(srv_stats.n_system_rows_inserted
				    - srv_n_system_rows_inserted_old)
		/ time_elapsed,
		static_cast<double>(srv_stats.n_system_rows_updated
				    - srv_n_system_rows_updated_old)
		/ time_elapsed,
		static_cast<double>(srv_stats.n_system_rows_deleted
				    - srv_n_system_rows_deleted_old)
		/ time_elapsed,
		static_cast<double>(srv_stats.n_system_rows_read
				    - srv_n_system_rows_read_old)
		/ time_elapsed);
	srv_n_rows_inserted_old = srv_stats.n_rows_inserted;
	srv_n_rows_updated_old = srv_stats.n_rows_updated;
	srv_n_rows_deleted_old = srv_stats.n_rows_deleted;
	srv_n_rows_read_old = srv_stats.n_rows_read;
	srv_n_system_rows_inserted_old = srv_stats.n_system_rows_inserted;
	srv_n_system_rows_updated_old = srv_stats.n_system_rows_updated;
	srv_n_system_rows_deleted_old = srv_stats.n_system_rows_deleted;
	srv_n_system_rows_read_old = srv_stats.n_system_rows_read;

	fputs("----------------------------\n"
	      "END OF INNODB MONITOR OUTPUT\n"
	      "============================\n", file);
	mysql_mutex_unlock(&srv_innodb_monitor_mutex);
	fflush(file);

	return(ret);
}

/******************************************************************//**
Function to pass InnoDB status variables to MySQL */
void
srv_export_innodb_status(void)
/*==========================*/
{
	fil_crypt_stat_t	crypt_stat;

	if (!srv_read_only_mode) {
		fil_crypt_total_stat(&crypt_stat);
	}

#ifdef BTR_CUR_HASH_ADAPT
	ulint mem_adaptive_hash = 0;
	for (ulong i = 0; i < btr_ahi_parts; i++) {
		const auto part= &btr_search_sys.parts[i];
		part->latch.rd_lock(SRW_LOCK_CALL);
		if (part->heap) {
			ut_ad(part->heap->type == MEM_HEAP_FOR_BTR_SEARCH);

			mem_adaptive_hash += mem_heap_get_size(part->heap)
				+ part->table.n_cells * sizeof(hash_cell_t);
		}
		part->latch.rd_unlock();
	}
	export_vars.innodb_mem_adaptive_hash = mem_adaptive_hash;
#endif

	export_vars.innodb_mem_dictionary = dict_sys.rough_size();

	mysql_mutex_lock(&srv_innodb_monitor_mutex);

	export_vars.innodb_data_pending_reads =
		ulint(MONITOR_VALUE(MONITOR_OS_PENDING_READS));

	export_vars.innodb_data_pending_writes =
		ulint(MONITOR_VALUE(MONITOR_OS_PENDING_WRITES));

	export_vars.innodb_data_pending_fsyncs =
		log_sys.get_pending_flushes()
		+ fil_n_pending_tablespace_flushes;

	export_vars.innodb_data_fsyncs = os_n_fsyncs;

	export_vars.innodb_data_read = srv_stats.data_read;

	export_vars.innodb_data_reads = os_n_file_reads;

	export_vars.innodb_data_writes = os_n_file_writes;

	ulint dblwr = 0;

	if (buf_dblwr.is_initialised()) {
		buf_dblwr.lock();
		dblwr = buf_dblwr.submitted();
		export_vars.innodb_dblwr_pages_written = buf_dblwr.written();
		export_vars.innodb_dblwr_writes = buf_dblwr.batches();
		buf_dblwr.unlock();
	}

	export_vars.innodb_data_written = srv_stats.data_written + dblwr;

	export_vars.innodb_buffer_pool_read_requests
		= buf_pool.stat.n_page_gets;

	export_vars.innodb_buffer_pool_write_requests =
		srv_stats.buf_pool_write_requests;

	export_vars.innodb_buffer_pool_wait_free =
		srv_stats.buf_pool_wait_free;

	export_vars.innodb_buffer_pool_reads = srv_stats.buf_pool_reads;

	export_vars.innodb_buffer_pool_read_ahead_rnd =
		buf_pool.stat.n_ra_pages_read_rnd;

	export_vars.innodb_buffer_pool_read_ahead =
		buf_pool.stat.n_ra_pages_read;

	export_vars.innodb_buffer_pool_read_ahead_evicted =
		buf_pool.stat.n_ra_pages_evicted;

	export_vars.innodb_buffer_pool_pages_data =
		UT_LIST_GET_LEN(buf_pool.LRU);

	export_vars.innodb_buffer_pool_bytes_data =
		buf_pool.stat.LRU_bytes
		+ (UT_LIST_GET_LEN(buf_pool.unzip_LRU)
		   << srv_page_size_shift);

	export_vars.innodb_buffer_pool_pages_dirty =
		UT_LIST_GET_LEN(buf_pool.flush_list);

	export_vars.innodb_buffer_pool_pages_made_young
		= buf_pool.stat.n_pages_made_young;
	export_vars.innodb_buffer_pool_pages_made_not_young
		= buf_pool.stat.n_pages_not_made_young;

	export_vars.innodb_buffer_pool_pages_old = buf_pool.LRU_old_len;

	export_vars.innodb_buffer_pool_bytes_dirty =
		buf_pool.stat.flush_list_bytes;

	export_vars.innodb_buffer_pool_pages_free =
		UT_LIST_GET_LEN(buf_pool.free);

#ifdef UNIV_DEBUG
	export_vars.innodb_buffer_pool_pages_latched =
		buf_get_latched_pages_number();
#endif /* UNIV_DEBUG */
	export_vars.innodb_buffer_pool_pages_total = buf_pool.get_n_pages();

	export_vars.innodb_buffer_pool_pages_misc =
		buf_pool.get_n_pages()
		- UT_LIST_GET_LEN(buf_pool.LRU)
		- UT_LIST_GET_LEN(buf_pool.free);

	export_vars.innodb_max_trx_id = trx_sys.get_max_trx_id();
	export_vars.innodb_history_list_length = trx_sys.rseg_history_len;

	export_vars.innodb_log_waits = srv_stats.log_waits;

	export_vars.innodb_os_log_written = srv_stats.os_log_written;

	export_vars.innodb_os_log_fsyncs = log_sys.get_flushes();

	export_vars.innodb_os_log_pending_fsyncs
		= log_sys.get_pending_flushes();

	export_vars.innodb_os_log_pending_writes =
		srv_stats.os_log_pending_writes;

	export_vars.innodb_log_write_requests = srv_stats.log_write_requests;

	export_vars.innodb_log_writes = srv_stats.log_writes;

	export_vars.innodb_pages_created = buf_pool.stat.n_pages_created;

	export_vars.innodb_pages_read = buf_pool.stat.n_pages_read;

	export_vars.innodb_pages_written = buf_pool.stat.n_pages_written;

	export_vars.innodb_row_lock_waits = srv_stats.n_lock_wait_count;

	export_vars.innodb_row_lock_current_waits =
		srv_stats.n_lock_wait_current_count;

	export_vars.innodb_row_lock_time = srv_stats.n_lock_wait_time / 1000;

	if (srv_stats.n_lock_wait_count > 0) {

		export_vars.innodb_row_lock_time_avg = (ulint)
			(srv_stats.n_lock_wait_time
			 / 1000 / srv_stats.n_lock_wait_count);

	} else {
		export_vars.innodb_row_lock_time_avg = 0;
	}

	export_vars.innodb_row_lock_time_max =
		lock_sys.n_lock_max_wait_time / 1000;

	export_vars.innodb_rows_read = srv_stats.n_rows_read;

	export_vars.innodb_rows_inserted = srv_stats.n_rows_inserted;

	export_vars.innodb_rows_updated = srv_stats.n_rows_updated;

	export_vars.innodb_rows_deleted = srv_stats.n_rows_deleted;

	export_vars.innodb_system_rows_read = srv_stats.n_system_rows_read;

	export_vars.innodb_system_rows_inserted =
		srv_stats.n_system_rows_inserted;

	export_vars.innodb_system_rows_updated =
		srv_stats.n_system_rows_updated;

	export_vars.innodb_system_rows_deleted =
		srv_stats.n_system_rows_deleted;

	export_vars.innodb_truncated_status_writes =
		srv_truncated_status_writes;

	export_vars.innodb_page_compression_saved = srv_stats.page_compression_saved;
	export_vars.innodb_index_pages_written = srv_stats.index_pages_written;
	export_vars.innodb_non_index_pages_written = srv_stats.non_index_pages_written;
	export_vars.innodb_pages_page_compressed = srv_stats.pages_page_compressed;
	export_vars.innodb_page_compressed_trim_op = srv_stats.page_compressed_trim_op;
	export_vars.innodb_pages_page_decompressed = srv_stats.pages_page_decompressed;
	export_vars.innodb_pages_page_compression_error = srv_stats.pages_page_compression_error;
	export_vars.innodb_pages_decrypted = srv_stats.pages_decrypted;
	export_vars.innodb_pages_encrypted = srv_stats.pages_encrypted;
	export_vars.innodb_n_merge_blocks_encrypted = srv_stats.n_merge_blocks_encrypted;
	export_vars.innodb_n_merge_blocks_decrypted = srv_stats.n_merge_blocks_decrypted;
	export_vars.innodb_n_rowlog_blocks_encrypted = srv_stats.n_rowlog_blocks_encrypted;
	export_vars.innodb_n_rowlog_blocks_decrypted = srv_stats.n_rowlog_blocks_decrypted;

	export_vars.innodb_n_temp_blocks_encrypted =
		srv_stats.n_temp_blocks_encrypted;

	export_vars.innodb_n_temp_blocks_decrypted =
		srv_stats.n_temp_blocks_decrypted;

	export_vars.innodb_defragment_compression_failures =
		btr_defragment_compression_failures;
	export_vars.innodb_defragment_failures = btr_defragment_failures;
	export_vars.innodb_defragment_count = btr_defragment_count;

	export_vars.innodb_onlineddl_rowlog_rows = onlineddl_rowlog_rows;
	export_vars.innodb_onlineddl_rowlog_pct_used = onlineddl_rowlog_pct_used;
	export_vars.innodb_onlineddl_pct_progress = onlineddl_pct_progress;

	export_vars.innodb_sec_rec_cluster_reads =
		srv_stats.n_sec_rec_cluster_reads;
	export_vars.innodb_sec_rec_cluster_reads_avoided =
		srv_stats.n_sec_rec_cluster_reads_avoided;

	if (!srv_read_only_mode) {
		export_vars.innodb_encryption_rotation_pages_read_from_cache =
			crypt_stat.pages_read_from_cache;
		export_vars.innodb_encryption_rotation_pages_read_from_disk =
			crypt_stat.pages_read_from_disk;
		export_vars.innodb_encryption_rotation_pages_modified =
			crypt_stat.pages_modified;
		export_vars.innodb_encryption_rotation_pages_flushed =
			crypt_stat.pages_flushed;
		export_vars.innodb_encryption_rotation_estimated_iops =
			crypt_stat.estimated_iops;
		export_vars.innodb_encryption_key_requests =
			srv_stats.n_key_requests;
		export_vars.innodb_key_rotation_list_length =
			srv_stats.key_rotation_list_length;
	}

	mysql_mutex_unlock(&srv_innodb_monitor_mutex);

	mysql_mutex_lock(&log_sys.mutex);
	export_vars.innodb_lsn_current = log_sys.get_lsn();
	export_vars.innodb_lsn_flushed = log_sys.get_flushed_lsn();
	export_vars.innodb_lsn_last_checkpoint = log_sys.last_checkpoint_lsn;
	export_vars.innodb_checkpoint_max_age = static_cast<ulint>(
		log_sys.max_checkpoint_age);
	mysql_mutex_unlock(&log_sys.mutex);

	export_vars.innodb_checkpoint_age = static_cast<ulint>(
		export_vars.innodb_lsn_current
		- export_vars.innodb_lsn_last_checkpoint);
}

struct srv_monitor_state_t
{
  time_t last_monitor_time;
  ulint mutex_skipped;
  bool last_srv_print_monitor;
  srv_monitor_state_t() : mutex_skipped(0), last_srv_print_monitor(false)
  {
    srv_last_monitor_time = time(NULL);
    last_monitor_time= srv_last_monitor_time;
  }
};

static srv_monitor_state_t monitor_state;

/** A task which prints the info output by various InnoDB monitors.*/
static void srv_monitor()
{
	time_t current_time = time(NULL);

	if (difftime(current_time, monitor_state.last_monitor_time) >= 15) {
		monitor_state.last_monitor_time = current_time;

		if (srv_print_innodb_monitor) {
			/* Reset mutex_skipped counter everytime
			srv_print_innodb_monitor changes. This is to
			ensure we will not be blocked by lock_sys.mutex
			for short duration information printing */
			if (!monitor_state.last_srv_print_monitor) {
				monitor_state.mutex_skipped = 0;
				monitor_state.last_srv_print_monitor = true;
			}

			if (!srv_printf_innodb_monitor(stderr,
						MUTEX_NOWAIT(monitor_state.mutex_skipped),
						NULL, NULL)) {
				monitor_state.mutex_skipped++;
			} else {
				/* Reset the counter */
				monitor_state.mutex_skipped = 0;
			}
		} else {
			monitor_state.last_monitor_time = 0;
		}


		/* We don't create the temp files or associated
		mutexes in read-only-mode */

		if (!srv_read_only_mode && srv_innodb_status) {
			mysql_mutex_lock(&srv_monitor_file_mutex);
			rewind(srv_monitor_file);
			if (!srv_printf_innodb_monitor(srv_monitor_file,
						MUTEX_NOWAIT(monitor_state.mutex_skipped),
						NULL, NULL)) {
				monitor_state.mutex_skipped++;
			} else {
				monitor_state.mutex_skipped = 0;
			}

			os_file_set_eof(srv_monitor_file);
			mysql_mutex_unlock(&srv_monitor_file_mutex);
		}
	}

	srv_refresh_innodb_monitor_stats(current_time);
}

/** Periodic task which prints the info output by various InnoDB monitors.*/
void srv_monitor_task(void*)
{
	/* number of successive fatal timeouts observed */
	static lsn_t		old_lsn = recv_sys.recovered_lsn;

	ut_ad(!srv_read_only_mode);

	/* Try to track a strange bug reported by Harald Fuchs and others,
	where the lsn seems to decrease at times */

	lsn_t new_lsn = log_sys.get_lsn();
	if (new_lsn < old_lsn) {
		ib::error() << "Old log sequence number " << old_lsn << " was"
			<< " greater than the new log sequence number "
			<< new_lsn << ". Please submit a bug report to"
			" https://jira.mariadb.org/";
			ut_ad(0);
	}

	old_lsn = new_lsn;

	/* Update the statistics collected for deciding LRU
	eviction policy. */
	buf_LRU_stat_update();

	const ulonglong now = my_hrtime_coarse().val;
	const ulong threshold = srv_fatal_semaphore_wait_threshold;

	if (ulonglong start = dict_sys.oldest_wait()) {
		ulong waited = static_cast<ulong>((now - start) / 1000000);
		if (waited >= threshold) {
			ib::fatal() << dict_sys.fatal_msg;
		}

		if (waited == threshold / 4
		    || waited == threshold / 2
		    || waited == threshold / 4 * 3) {
			ib::warn() << "Long wait (" << waited
				   << " seconds) for dict_sys.mutex";
		}
	}

	srv_monitor();
}

/******************************************************************//**
Increment the server activity count. */
void
srv_inc_activity_count(void)
/*========================*/
{
	srv_sys.activity_count.inc();
}

#ifdef UNIV_DEBUG
/** @return whether purge or master task is active */
bool srv_any_background_activity()
{
  if (purge_sys.enabled() || srv_master_timer.get())
  {
    ut_ad(!srv_read_only_mode);
    return true;
  }
  return false;
}
#endif /* UNIV_DEBUG */

static void purge_worker_callback(void*);
static void purge_coordinator_callback(void*);
static void purge_coordinator_timer_callback(void*);

static tpool::task_group purge_task_group;
tpool::waitable_task purge_worker_task(purge_worker_callback, nullptr,
                                       &purge_task_group);
static tpool::task_group purge_coordinator_task_group(1);
static tpool::waitable_task purge_coordinator_task
  (purge_coordinator_callback, nullptr, &purge_coordinator_task_group);

static tpool::timer *purge_coordinator_timer;

/** Wake up the purge threads if there is work to do. */
void
srv_wake_purge_thread_if_not_active()
{
	ut_ad(!srv_read_only_mode);

	if (purge_sys.enabled() && !purge_sys.paused()
	    && trx_sys.rseg_history_len) {
		if(++purge_state.m_running == 1) {
			srv_thread_pool->submit_task(&purge_coordinator_task);
		}
	}
}

/** @return whether the purge tasks are active */
bool purge_sys_t::running() const
{
  return purge_coordinator_task.is_running();
}

/** Stop purge during FLUSH TABLES FOR EXPORT */
void purge_sys_t::stop()
{
  latch.wr_lock(SRW_LOCK_CALL);

  if (!enabled())
  {
    /* Shutdown must have been initiated during FLUSH TABLES FOR EXPORT. */
    ut_ad(!srv_undo_sources);
    latch.wr_unlock();
    return;
  }

  ut_ad(srv_n_purge_threads > 0);

  const auto paused= m_paused++;

  latch.wr_unlock();

  if (!paused)
  {
    ib::info() << "Stopping purge";
    MONITOR_ATOMIC_INC(MONITOR_PURGE_STOP_COUNT);
    purge_coordinator_task.disable();
  }
}

/** Resume purge at UNLOCK TABLES after FLUSH TABLES FOR EXPORT */
void purge_sys_t::resume()
{
   if (!enabled())
   {
     /* Shutdown must have been initiated during FLUSH TABLES FOR EXPORT. */
     ut_ad(!srv_undo_sources);
     return;
   }
   ut_ad(!srv_read_only_mode);
   ut_ad(srv_force_recovery < SRV_FORCE_NO_BACKGROUND);
   purge_coordinator_task.enable();
   latch.wr_lock(SRW_LOCK_CALL);
   int32_t paused= m_paused--;
   ut_a(paused);

   if (paused == 1)
   {
     ib::info() << "Resuming purge";
     purge_state.m_running = 0;
     srv_wake_purge_thread_if_not_active();
     MONITOR_ATOMIC_INC(MONITOR_PURGE_RESUME_COUNT);
   }
   latch.wr_unlock();
}

/*******************************************************************//**
Get current server activity count.
@return activity count. */
ulint
srv_get_activity_count(void)
/*========================*/
{
	return(srv_sys.activity_count);
}

/** Check if srv_inc_activity_count() has been called.
@param activity_count   copy of srv_sys.activity_count
@return whether the activity_count had changed */
static bool srv_check_activity(ulint *activity_count)
{
  ulint new_activity_count= srv_sys.activity_count;
  if (new_activity_count != *activity_count)
  {
    *activity_count= new_activity_count;
    return true;
  }

  return false;
}

/********************************************************************//**
The master thread is tasked to ensure that flush of log file happens
once every second in the background. This is to ensure that not more
than one second of trxs are lost in case of crash when
innodb_flush_logs_at_trx_commit != 1 */
static
void
srv_sync_log_buffer_in_background(void)
/*===================================*/
{
	time_t	current_time = time(NULL);

	srv_main_thread_op_info = "flushing log";
	if (difftime(current_time, srv_last_log_flush_time)
	    >= srv_flush_log_at_timeout) {
		log_sys.initiate_write(true);
		srv_last_log_flush_time = current_time;
		srv_log_writes_and_flush++;
	}
}

/********************************************************************//**
Make room in the table cache by evicting an unused table.
@return number of tables evicted. */
static
ulint
srv_master_evict_from_table_cache(
/*==============================*/
	ulint	pct_check)	/*!< in: max percent to check */
{
	ulint	n_tables_evicted = 0;

	dict_sys_lock();

	n_tables_evicted = dict_make_room_in_cache(
		innobase_get_table_cache_size(), pct_check);

	dict_sys_unlock();

	return(n_tables_evicted);
}

/*********************************************************************//**
This function prints progress message every 60 seconds during server
shutdown, for any activities that master thread is pending on. */
static
void
srv_shutdown_print_master_pending(
/*==============================*/
	time_t*		last_print_time,	/*!< last time the function
						print the message */
	ulint		n_tables_to_drop,	/*!< number of tables to
						be dropped */
	ulint		n_bytes_merged)		/*!< number of change buffer
						just merged */
{
	time_t current_time = time(NULL);

	if (difftime(current_time, *last_print_time) > 60) {
		*last_print_time = current_time;

		if (n_tables_to_drop) {
			ib::info() << "Waiting for " << n_tables_to_drop
				<< " table(s) to be dropped";
		}

		/* Check change buffer merge, we only wait for change buffer
		merge if it is a slow shutdown */
		if (!srv_fast_shutdown && n_bytes_merged) {
			ib::info() << "Waiting for change buffer merge to"
				" complete number of bytes of change buffer"
				" just merged: " << n_bytes_merged;
		}
	}
}

#ifdef UNIV_DEBUG
/** Waits in loop as long as master thread is disabled (debug) */
static void srv_master_do_disabled_loop()
{
  if (!srv_master_thread_disabled_debug)
    return;
  srv_main_thread_op_info = "disabled";
  mysql_mutex_lock(&LOCK_global_system_variables);
  while (srv_master_thread_disabled_debug)
    mysql_cond_wait(&srv_master_thread_disabled_cond,
                    &LOCK_global_system_variables);
  mysql_mutex_unlock(&LOCK_global_system_variables);
  srv_main_thread_op_info = "";
}

/** Disables master thread. It's used by:
	SET GLOBAL innodb_master_thread_disabled_debug = 1 (0).
@param[in]	save		immediate result from check function */
void
srv_master_thread_disabled_debug_update(THD*, st_mysql_sys_var*, void*,
                                        const void* save)
{
  mysql_mutex_assert_owner(&LOCK_global_system_variables);
  const bool disable= *static_cast<const my_bool*>(save);
  srv_master_thread_disabled_debug= disable;
  if (!disable)
    mysql_cond_signal(&srv_master_thread_disabled_cond);
}

/** Enable the master thread on shutdown. */
void srv_master_thread_enable()
{
  if (srv_master_thread_disabled_debug)
  {
    mysql_mutex_lock(&LOCK_global_system_variables);
    srv_master_thread_disabled_debug= FALSE;
    mysql_cond_signal(&srv_master_thread_disabled_cond);
    mysql_mutex_unlock(&LOCK_global_system_variables);
  }
}
#endif /* UNIV_DEBUG */

/*********************************************************************//**
Perform the tasks that the master thread is supposed to do when the
server is active. There are two types of tasks. The first category is
of such tasks which are performed at each inovcation of this function.
We assume that this function is called roughly every second when the
server is active. The second category is of such tasks which are
performed at some interval e.g.: purge, dict_LRU cleanup etc. */
static
void
srv_master_do_active_tasks(void)
/*============================*/
{
	time_t		cur_time = time(NULL);
	ulonglong	counter_time = microsecond_interval_timer();

	/* First do the tasks that we are suppose to do at each
	invocation of this function. */

	++srv_main_active_loops;

	MONITOR_INC(MONITOR_MASTER_ACTIVE_LOOPS);

	/* ALTER TABLE in MySQL requires on Unix that the table handler
	can drop tables lazily after there no longer are SELECT
	queries to them. */
	srv_main_thread_op_info = "doing background drop tables";
	row_drop_tables_for_mysql_in_background();
	MONITOR_INC_TIME_IN_MICRO_SECS(
		MONITOR_SRV_BACKGROUND_DROP_TABLE_MICROSECOND, counter_time);

	ut_d(srv_master_do_disabled_loop());

	if (srv_shutdown_state > SRV_SHUTDOWN_INITIATED) {
		return;
	}

	/* make sure that there is enough reusable space in the redo
	log files */
	srv_main_thread_op_info = "checking free log space";
	log_free_check();

	/* Flush logs if needed */
	srv_main_thread_op_info = "flushing log";
	srv_sync_log_buffer_in_background();
	MONITOR_INC_TIME_IN_MICRO_SECS(
		MONITOR_SRV_LOG_FLUSH_MICROSECOND, counter_time);

	/* Now see if various tasks that are performed at defined
	intervals need to be performed. */

	if (srv_shutdown_state > SRV_SHUTDOWN_INITIATED) {
		return;
	}

	if (cur_time % SRV_MASTER_DICT_LRU_INTERVAL == 0) {
		srv_main_thread_op_info = "enforcing dict cache limit";
		ulint	n_evicted = srv_master_evict_from_table_cache(50);
		if (n_evicted != 0) {
			MONITOR_INC_VALUE(
				MONITOR_SRV_DICT_LRU_EVICT_COUNT_ACTIVE, n_evicted);
		}
		MONITOR_INC_TIME_IN_MICRO_SECS(
			MONITOR_SRV_DICT_LRU_MICROSECOND, counter_time);
	}
}

/*********************************************************************//**
Perform the tasks that the master thread is supposed to do whenever the
server is idle. We do check for the server state during this function
and if the server has entered the shutdown phase we may return from
the function without completing the required tasks.
Note that the server can move to active state when we are executing this
function but we don't check for that as we are suppose to perform more
or less same tasks when server is active. */
static
void
srv_master_do_idle_tasks(void)
/*==========================*/
{
	++srv_main_idle_loops;

	MONITOR_INC(MONITOR_MASTER_IDLE_LOOPS);


	/* ALTER TABLE in MySQL requires on Unix that the table handler
	can drop tables lazily after there no longer are SELECT
	queries to them. */
	ulonglong counter_time = microsecond_interval_timer();
	srv_main_thread_op_info = "doing background drop tables";
	row_drop_tables_for_mysql_in_background();
	MONITOR_INC_TIME_IN_MICRO_SECS(
		MONITOR_SRV_BACKGROUND_DROP_TABLE_MICROSECOND,
			 counter_time);

	ut_d(srv_master_do_disabled_loop());

	if (srv_shutdown_state > SRV_SHUTDOWN_INITIATED) {
		return;
	}

	/* make sure that there is enough reusable space in the redo
	log files */
	srv_main_thread_op_info = "checking free log space";
	log_free_check();

	if (srv_shutdown_state > SRV_SHUTDOWN_INITIATED) {
		return;
	}

	srv_main_thread_op_info = "enforcing dict cache limit";
	ulint	n_evicted = srv_master_evict_from_table_cache(100);
	if (n_evicted != 0) {
		MONITOR_INC_VALUE(
			MONITOR_SRV_DICT_LRU_EVICT_COUNT_IDLE, n_evicted);
	}
	MONITOR_INC_TIME_IN_MICRO_SECS(
		MONITOR_SRV_DICT_LRU_MICROSECOND, counter_time);

	/* Flush logs if needed */
	srv_sync_log_buffer_in_background();
	MONITOR_INC_TIME_IN_MICRO_SECS(
		MONITOR_SRV_LOG_FLUSH_MICROSECOND, counter_time);
}

/**
Complete the shutdown tasks such as background DROP TABLE,
and optionally change buffer merge (on innodb_fast_shutdown=0). */
void srv_shutdown(bool ibuf_merge)
{
	ulint		n_bytes_merged	= 0;
	ulint		n_tables_to_drop;
	time_t		now = time(NULL);

	do {
		ut_ad(!srv_read_only_mode);
		ut_ad(srv_shutdown_state == SRV_SHUTDOWN_CLEANUP);
		++srv_main_shutdown_loops;

		/* FIXME: Remove the background DROP TABLE queue; it is not
		crash-safe and breaks ACID. */
		srv_main_thread_op_info = "doing background drop tables";
		n_tables_to_drop = row_drop_tables_for_mysql_in_background();

		if (ibuf_merge) {
			srv_main_thread_op_info = "checking free log space";
			log_free_check();
			srv_main_thread_op_info = "doing insert buffer merge";
			n_bytes_merged = ibuf_merge_all();

			/* Flush logs if needed */
			srv_sync_log_buffer_in_background();
		}

		/* Print progress message every 60 seconds during shutdown */
		if (srv_print_verbose_log) {
			srv_shutdown_print_master_pending(
				&now, n_tables_to_drop, n_bytes_merged);
		}
	} while (n_bytes_merged || n_tables_to_drop);
}

/** The periodic master task controlling the server. */
void srv_master_callback(void*)
{
	static ulint old_activity_count;

	ut_a(srv_shutdown_state <= SRV_SHUTDOWN_INITIATED);

	srv_main_thread_op_info = "";
	MONITOR_INC(MONITOR_MASTER_THREAD_SLEEP);
	if (srv_check_activity(&old_activity_count)) {
		srv_master_do_active_tasks();
	} else {
		srv_master_do_idle_tasks();
	}
	srv_main_thread_op_info = "sleeping";
}

/** @return whether purge should exit due to shutdown */
static bool srv_purge_should_exit()
{
  ut_ad(srv_shutdown_state <= SRV_SHUTDOWN_CLEANUP);

  if (srv_undo_sources)
    return false;

  if (srv_fast_shutdown)
    return true;

  /* Slow shutdown was requested. */
  if (const uint32_t history_size= trx_sys.rseg_history_len)
  {
    static time_t progress_time;
    time_t now= time(NULL);
    if (now - progress_time >= 15)
    {
      progress_time= now;
#if defined HAVE_SYSTEMD && !defined EMBEDDED_LIBRARY
      service_manager_extend_timeout(INNODB_EXTEND_TIMEOUT_INTERVAL,
				     "InnoDB: to purge %u transactions",
				     history_size);
      ib::info() << "to purge " << history_size << " transactions";
#endif
    }
    return false;
  }

  return !trx_sys.any_active_transactions();
}

/*********************************************************************//**
Fetch and execute a task from the work queue.
@param [in,out]	slot	purge worker thread slot
@return true if a task was executed */
static bool srv_task_execute()
{
	ut_ad(!srv_read_only_mode);
	ut_ad(srv_force_recovery < SRV_FORCE_NO_BACKGROUND);

	mysql_mutex_lock(&srv_sys.tasks_mutex);

	if (que_thr_t* thr = UT_LIST_GET_FIRST(srv_sys.tasks)) {
		ut_a(que_node_get_type(thr->child) == QUE_NODE_PURGE);
		UT_LIST_REMOVE(srv_sys.tasks, thr);
		mysql_mutex_unlock(&srv_sys.tasks_mutex);
		que_run_threads(thr);
		return true;
	}

	ut_ad(UT_LIST_GET_LEN(srv_sys.tasks) == 0);
	mysql_mutex_unlock(&srv_sys.tasks_mutex);
	return false;
}

std::mutex purge_thread_count_mtx;
void srv_update_purge_thread_count(uint n)
{
	std::lock_guard<std::mutex> lk(purge_thread_count_mtx);
	srv_n_purge_threads = n;
	srv_purge_thread_count_changed = 1;
}

Atomic_counter<int> srv_purge_thread_count_changed;

/** Do the actual purge operation.
@param[in,out]	n_total_purged	total number of purged pages
@return length of history list before the last purge batch. */
static uint32_t srv_do_purge(ulint* n_total_purged)
{
	ulint		n_pages_purged;

	static ulint	count = 0;
	static ulint	n_use_threads = 0;
	static uint32_t	rseg_history_len = 0;
	ulint		old_activity_count = srv_get_activity_count();
	static ulint	n_threads = srv_n_purge_threads;

	ut_a(n_threads > 0);
	ut_ad(!srv_read_only_mode);

	/* Purge until there are no more records to purge and there is
	no change in configuration or server state. If the user has
	configured more than one purge thread then we treat that as a
	pool of threads and only use the extra threads if purge can't
	keep up with updates. */

	if (n_use_threads == 0) {
		n_use_threads = n_threads;
	}

	do {
		if (UNIV_UNLIKELY(srv_purge_thread_count_changed)) {
			/* Read the fresh value of srv_n_purge_threads, reset
			the changed flag. Both variables are protected by
			purge_thread_count_mtx.

			This code does not run concurrently, it is executed
			by a single purge_coordinator thread, and no races
			involving srv_purge_thread_count_changed are possible.
			*/

			std::lock_guard<std::mutex> lk(purge_thread_count_mtx);
			n_threads = n_use_threads = srv_n_purge_threads;
			srv_purge_thread_count_changed = 0;
		} else if (trx_sys.rseg_history_len > rseg_history_len
		    || (srv_max_purge_lag > 0
			&& rseg_history_len > srv_max_purge_lag)) {

			/* History length is now longer than what it was
			when we took the last snapshot. Use more threads. */

			if (n_use_threads < n_threads) {
				++n_use_threads;
			}

		} else if (srv_check_activity(&old_activity_count)
			   && n_use_threads > 1) {

			/* History length same or smaller since last snapshot,
			use fewer threads. */

			--n_use_threads;
		}

		/* Ensure that the purge threads are less than what
		was configured. */

		ut_a(n_use_threads > 0);
		ut_a(n_use_threads <= n_threads);

		/* Take a snapshot of the history list before purge. */
		if (!(rseg_history_len = trx_sys.rseg_history_len)) {
			break;
		}

		n_pages_purged = trx_purge(
			n_use_threads,
			!(++count % srv_purge_rseg_truncate_frequency)
			|| purge_sys.truncate.current);

		*n_total_purged += n_pages_purged;
	} while (n_pages_purged > 0 && !purge_sys.paused()
		 && !srv_purge_should_exit());

	return(rseg_history_len);
}


static std::list<THD*> purge_thds;
static std::mutex purge_thd_mutex;
extern void* thd_attach_thd(THD*);
extern void thd_detach_thd(void *);

THD* acquire_thd(void **ctx)
{
	std::unique_lock<std::mutex> lk(purge_thd_mutex);
	if (purge_thds.empty()) {
		THD* thd = current_thd;
		purge_thds.push_back(innobase_create_background_thd("InnoDB purge worker"));
		set_current_thd(thd);
	}
	THD* thd = purge_thds.front();
	purge_thds.pop_front();
	lk.unlock();

	/* Set current thd, and thd->mysys_var as well,
	it might be used by something in the server.*/
	*ctx = thd_attach_thd(thd);
	return thd;
}

void release_thd(THD *thd, void *ctx)
{
	thd_detach_thd(ctx);
	std::unique_lock<std::mutex> lk(purge_thd_mutex);
	purge_thds.push_back(thd);
	lk.unlock();
	set_current_thd(0);
}


/*
  Called by timer when purge coordinator decides
  to delay processing of purge records.
*/
static void purge_coordinator_timer_callback(void *)
{
  if (!purge_sys.enabled() || purge_sys.paused() ||
      purge_state.m_running || !trx_sys.rseg_history_len)
    return;

  if (purge_state.m_history_length < 5000 &&
      purge_state.m_history_length == trx_sys.rseg_history_len)
    /* No new records were added since wait started.
    Simply wait for new records. The magic number 5000 is an
    approximation for the case where we	have cached UNDO
    log records which prevent truncate of the UNDO segments.*/
    return;
  srv_wake_purge_thread_if_not_active();
}

static void purge_worker_callback(void*)
{
  ut_ad(!current_thd);
  ut_ad(!srv_read_only_mode);
  ut_ad(srv_force_recovery < SRV_FORCE_NO_BACKGROUND);
  void *ctx;
  THD *thd= acquire_thd(&ctx);
  while (srv_task_execute())
    ut_ad(purge_sys.running());
  release_thd(thd,ctx);
}

static void purge_coordinator_callback_low()
{
  ulint n_total_purged= ULINT_UNDEFINED;
  purge_state.m_history_length= 0;

  if (!purge_sys.enabled() || purge_sys.paused())
    return;
  do
  {
    n_total_purged = 0;
    int sigcount= purge_state.m_running;

    purge_state.m_history_length= srv_do_purge(&n_total_purged);

    /* Check if purge was woken by srv_wake_purge_thread_if_not_active() */

    bool woken_during_purge= purge_state.m_running > sigcount;

    /* If last purge batch processed less than 1 page and there is
    still work to do, delay the next batch by 10ms. Unless
    someone added work and woke us up. */
    if (n_total_purged == 0)
    {
      if (trx_sys.rseg_history_len == 0)
        return;
      if (!woken_during_purge)
      {
        /* Delay next purge round*/
        purge_coordinator_timer->set_time(10, 0);
        return;
      }
    }
  }
  while ((purge_sys.enabled() && !purge_sys.paused()) ||
         !srv_purge_should_exit());
}

static void purge_coordinator_callback(void*)
{
  void *ctx;
  THD *thd= acquire_thd(&ctx);
  purge_coordinator_callback_low();
  release_thd(thd,ctx);
  purge_state.m_running= 0;
}

void srv_init_purge_tasks()
{
  purge_coordinator_timer= srv_thread_pool->create_timer
    (purge_coordinator_timer_callback, nullptr);
}

static void srv_shutdown_purge_tasks()
{
  purge_coordinator_task.wait();
  delete purge_coordinator_timer;
  purge_coordinator_timer= nullptr;
  purge_worker_task.wait();
  while (!purge_thds.empty())
  {
    innobase_destroy_background_thd(purge_thds.front());
    purge_thds.pop_front();
  }
}

/**********************************************************************//**
Enqueues a task to server task queue and releases a worker thread, if there
is a suspended one. */
void
srv_que_task_enqueue_low(
/*=====================*/
	que_thr_t*	thr)	/*!< in: query thread */
{
	ut_ad(!srv_read_only_mode);
	mysql_mutex_lock(&srv_sys.tasks_mutex);

	UT_LIST_ADD_LAST(srv_sys.tasks, thr);

	mysql_mutex_unlock(&srv_sys.tasks_mutex);
}

#ifdef UNIV_DEBUG
/** @return number of tasks in queue */
ulint srv_get_task_queue_length()
{
	ulint	n_tasks;

	ut_ad(!srv_read_only_mode);

	mysql_mutex_lock(&srv_sys.tasks_mutex);

	n_tasks = UT_LIST_GET_LEN(srv_sys.tasks);

	mysql_mutex_unlock(&srv_sys.tasks_mutex);

	return(n_tasks);
}
#endif

/** Shut down the purge threads. */
void srv_purge_shutdown()
{
	if (purge_sys.enabled()) {
		srv_update_purge_thread_count(innodb_purge_threads_MAX);
		while(!srv_purge_should_exit()) {
			ut_a(!purge_sys.paused());
			srv_wake_purge_thread_if_not_active();
			os_thread_sleep(1000);
		}
		purge_sys.coordinator_shutdown();
		srv_shutdown_purge_tasks();
	}
}<|MERGE_RESOLUTION|>--- conflicted
+++ resolved
@@ -684,33 +684,10 @@
 	UT_LIST_INIT(srv_sys.tasks, &que_thr_t::queue);
 
 	need_srv_free = true;
-<<<<<<< HEAD
 	ut_d(mysql_cond_init(0, &srv_master_thread_disabled_cond, nullptr));
 
 	mysql_mutex_init(page_zip_stat_per_index_mutex_key,
 			 &page_zip_stat_per_index_mutex, nullptr);
-=======
-	ut_d(srv_master_thread_disabled_event = os_event_create(0));
-
-	/* page_zip_stat_per_index_mutex is acquired from:
-	1. page_zip_compress()
-	2. page_zip_decompress()
-	3. i_s_cmp_per_index_fill_low() (where SYNC_DICT is acquired)
-	4. innodb_cmp_per_index_update(), no other latches
-	since we do not acquire any other latches while holding this mutex,
-	it can have very low level. We pick SYNC_ANY_LATCH for it. */
-	mutex_create(LATCH_ID_PAGE_ZIP_STAT_PER_INDEX,
-		     &page_zip_stat_per_index_mutex);
-
-#ifdef WITH_INNODB_DISALLOW_WRITES
-	/* Writes have to be enabled on init or else we hang. Thus, we
-	always set the event here regardless of innobase_disallow_writes.
-	That flag will always be 0 at this point because it isn't settable
-	via my.cnf or command line arg. */
-	srv_allow_writes_event = os_event_create(0);
-	os_event_set(srv_allow_writes_event);
-#endif /* WITH_INNODB_DISALLOW_WRITES */
->>>>>>> 9ecd7665
 
 	/* Initialize some INFORMATION SCHEMA internal structures */
 	trx_i_s_cache_init(trx_i_s_cache);
@@ -838,12 +815,7 @@
 	fputs("----------\n"
 	      "SEMAPHORES\n"
 	      "----------\n", file);
-<<<<<<< HEAD
 	/* End of intentionally blank section */
-=======
-
-	sync_array_print(file);
->>>>>>> 9ecd7665
 
 	/* Conceptually, srv_innodb_monitor_mutex has a very high latching
 	order level, while dict_foreign_err_mutex has a very low level.
