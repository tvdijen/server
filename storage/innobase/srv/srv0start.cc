/*****************************************************************************

Copyright (c) 1996, 2017, Oracle and/or its affiliates. All rights reserved.
Copyright (c) 2008, Google Inc.
Copyright (c) 2009, Percona Inc.
Copyright (c) 2013, 2017, MariaDB Corporation.

Portions of this file contain modifications contributed and copyrighted by
Google, Inc. Those modifications are gratefully acknowledged and are described
briefly in the InnoDB documentation. The contributions by Google are
incorporated with their permission, and subject to the conditions contained in
the file COPYING.Google.

Portions of this file contain modifications contributed and copyrighted
by Percona Inc.. Those modifications are
gratefully acknowledged and are described briefly in the InnoDB
documentation. The contributions by Percona Inc. are incorporated with
their permission, and subject to the conditions contained in the file
COPYING.Percona.

This program is free software; you can redistribute it and/or modify it under
the terms of the GNU General Public License as published by the Free Software
Foundation; version 2 of the License.

This program is distributed in the hope that it will be useful, but WITHOUT
ANY WARRANTY; without even the implied warranty of MERCHANTABILITY or FITNESS
FOR A PARTICULAR PURPOSE. See the GNU General Public License for more details.

You should have received a copy of the GNU General Public License along with
this program; if not, write to the Free Software Foundation, Inc.,
51 Franklin Street, Suite 500, Boston, MA 02110-1335 USA

*****************************************************************************/

/********************************************************************//**
@file srv/srv0start.cc
Starts the InnoDB database server

Created 2/16/1996 Heikki Tuuri
*************************************************************************/

#include "my_global.h"

#include "ha_prototypes.h"

#include "mysqld.h"
#include "mysql/psi/mysql_stage.h"
#include "mysql/psi/psi.h"

#include "row0ftsort.h"
#include "ut0mem.h"
#include "ut0timer.h"
#include "mem0mem.h"
#include "data0data.h"
#include "data0type.h"
#include "dict0dict.h"
#include "buf0buf.h"
#include "buf0dump.h"
#include "os0file.h"
#include "os0thread.h"
#include "fil0fil.h"
#include "fil0crypt.h"
#include "fsp0fsp.h"
#include "rem0rec.h"
#include "mtr0mtr.h"
#include "log0crypt.h"
#include "log0recv.h"
#include "page0page.h"
#include "page0cur.h"
#include "trx0trx.h"
#include "trx0sys.h"
#include "btr0btr.h"
#include "btr0cur.h"
#include "rem0rec.h"
#include "ibuf0ibuf.h"
#include "srv0start.h"
#include "srv0srv.h"
#include "btr0defragment.h"
#include "fsp0sysspace.h"
#include "row0trunc.h"
#include <mysql/service_wsrep.h>
#include "trx0rseg.h"
#include "os0proc.h"
#include "buf0flu.h"
#include "buf0rea.h"
#include "buf0mtflu.h"
#include "dict0boot.h"
#include "dict0load.h"
#include "dict0stats_bg.h"
#include "que0que.h"
#include "usr0sess.h"
#include "lock0lock.h"
#include "trx0roll.h"
#include "trx0purge.h"
#include "lock0lock.h"
#include "pars0pars.h"
#include "btr0sea.h"
#include "rem0cmp.h"
#include "dict0crea.h"
#include "row0ins.h"
#include "row0sel.h"
#include "row0upd.h"
#include "row0row.h"
#include "row0mysql.h"
#include "row0trunc.h"
#include "btr0pcur.h"
#include "os0event.h"
#include "zlib.h"
#include "ut0crc32.h"
#include "btr0scrub.h"
#include "ut0new.h"

#ifdef HAVE_LZO1X
#include <lzo/lzo1x.h>
extern bool srv_lzo_disabled;
#endif /* HAVE_LZO1X */

/** Log sequence number immediately after startup */
lsn_t	srv_start_lsn;
/** Log sequence number at shutdown */
lsn_t	srv_shutdown_lsn;

/** TRUE if a raw partition is in use */
ibool	srv_start_raw_disk_in_use;

/** Number of IO threads to use */
ulint	srv_n_file_io_threads;

/** UNDO tablespaces starts with space id. */
ulint	srv_undo_space_id_start;

/** TRUE if the server is being started, before rolling back any
incomplete transactions */
bool	srv_startup_is_before_trx_rollback_phase;
/** TRUE if the server is being started */
bool	srv_is_being_started;
/** TRUE if SYS_TABLESPACES is available for lookups */
bool	srv_sys_tablespaces_open;
/** TRUE if the server was successfully started */
bool	srv_was_started;
/** TRUE if innobase_start_or_create_for_mysql() has been called */
static bool	srv_start_has_been_called;
#ifdef UNIV_DEBUG
/** InnoDB system tablespace to set during recovery */
UNIV_INTERN uint	srv_sys_space_size_debug;
#endif /* UNIV_DEBUG */

/** Bit flags for tracking background thread creation. They are used to
determine which threads need to be stopped if we need to abort during
the initialisation step. */
enum srv_start_state_t {
	SRV_START_STATE_NONE = 0,		/*!< No thread started */
	SRV_START_STATE_LOCK_SYS = 1,		/*!< Started lock-timeout
						thread. */
	SRV_START_STATE_IO = 2,			/*!< Started IO threads */
	SRV_START_STATE_MONITOR = 4,		/*!< Started montior thread */
	SRV_START_STATE_MASTER = 8,		/*!< Started master threadd. */
	SRV_START_STATE_PURGE = 16,		/*!< Started purge thread(s) */
	SRV_START_STATE_STAT = 32		/*!< Started bufdump + dict stat
						and FTS optimize thread. */
};

/** Track server thrd starting phases */
static ulint	srv_start_state;

/** At a shutdown this value climbs from SRV_SHUTDOWN_NONE to
SRV_SHUTDOWN_CLEANUP and then to SRV_SHUTDOWN_LAST_PHASE, and so on */
enum srv_shutdown_t	srv_shutdown_state = SRV_SHUTDOWN_NONE;

/** Files comprising the system tablespace */
static pfs_os_file_t	files[1000];

/** io_handler_thread parameters for thread identification */
static ulint		n[SRV_MAX_N_IO_THREADS + 6];
/** io_handler_thread identifiers, 32 is the maximum number of purge threads  */
/** 6 is the ? */
#define	START_OLD_THREAD_CNT	(SRV_MAX_N_IO_THREADS + 6 + 32)
static os_thread_id_t	thread_ids[SRV_MAX_N_IO_THREADS + 6 + 32 + MTFLUSH_MAX_WORKER];
/* Thread contex data for multi-threaded flush */
void *mtflush_ctx=NULL;

/** Thead handles */
static os_thread_t	thread_handles[SRV_MAX_N_IO_THREADS + 6 + 32];
static os_thread_t	buf_dump_thread_handle;
static os_thread_t	dict_stats_thread_handle;
/** Status variables, is thread started ?*/
static bool		thread_started[SRV_MAX_N_IO_THREADS + 6 + 32] = {false};
static bool		buf_dump_thread_started = false;
static bool		dict_stats_thread_started = false;
static bool		buf_flush_page_cleaner_thread_started = false;
/** Name of srv_monitor_file */
static char*	srv_monitor_file_name;

/** Minimum expected tablespace size. (10M) */
static const ulint MIN_EXPECTED_TABLESPACE_SIZE = 5 * 1024 * 1024;

/** */
#define SRV_MAX_N_PENDING_SYNC_IOS	100

#ifdef UNIV_PFS_THREAD
/* Keys to register InnoDB threads with performance schema */
mysql_pfs_key_t	buf_dump_thread_key;
mysql_pfs_key_t	dict_stats_thread_key;
mysql_pfs_key_t	io_handler_thread_key;
mysql_pfs_key_t	io_ibuf_thread_key;
mysql_pfs_key_t	io_log_thread_key;
mysql_pfs_key_t	io_read_thread_key;
mysql_pfs_key_t	io_write_thread_key;
mysql_pfs_key_t	srv_error_monitor_thread_key;
mysql_pfs_key_t	srv_lock_timeout_thread_key;
mysql_pfs_key_t	srv_master_thread_key;
mysql_pfs_key_t	srv_monitor_thread_key;
mysql_pfs_key_t	srv_purge_thread_key;
mysql_pfs_key_t	srv_worker_thread_key;
#endif /* UNIV_PFS_THREAD */

<<<<<<< HEAD
#ifdef HAVE_PSI_STAGE_INTERFACE
/** Array of all InnoDB stage events for monitoring activities via
performance schema. */
static PSI_stage_info*	srv_stages[] =
=======
/** Innobase start-up aborted. Perform cleanup actions.
@param[in]	create_new_db	TRUE if new db is  being created
@param[in]	file		File name
@param[in]	line		Line number
@param[in]	err		Reason for aborting InnoDB startup
@return DB_SUCCESS or error code. */
static
dberr_t
srv_init_abort(
	bool		create_new_db,
	const char*	file,
	ulint		line,
	dberr_t		err)
{
	if (create_new_db) {
		ib_logf(IB_LOG_LEVEL_ERROR,
			"Database creation was aborted"
			" at %s [" ULINTPF "]"
			" with error %s. You may need"
			" to delete the ibdata1 file before trying to start"
			" up again.",
			file, line, ut_strerr(err));
	} else {
		ib_logf(IB_LOG_LEVEL_ERROR,
			"Plugin initialization aborted"
			" at %s [" ULINTPF "]"
			" with error %s.",
			file, line, ut_strerr(err));
	}

	return(err);
}

/*********************************************************************//**
Convert a numeric string that optionally ends in G or M or K, to a number
containing megabytes.
@return	next character in string */
static
char*
srv_parse_megabytes(
/*================*/
	char*	str,	/*!< in: string containing a quantity in bytes */
	ulint*	megs)	/*!< out: the number in megabytes */
>>>>>>> fbeb9489
{
	&srv_stage_alter_table_end,
	&srv_stage_alter_table_flush,
	&srv_stage_alter_table_insert,
	&srv_stage_alter_table_log_index,
	&srv_stage_alter_table_log_table,
	&srv_stage_alter_table_merge_sort,
	&srv_stage_alter_table_read_pk_internal_sort,
	&srv_stage_buffer_pool_load,
};
#endif /* HAVE_PSI_STAGE_INTERFACE */

/*********************************************************************//**
Check if a file can be opened in read-write mode.
@return true if it doesn't exist or can be opened in rw mode. */
static
bool
srv_file_check_mode(
/*================*/
	const char*	name)		/*!< in: filename to check */
{
	os_file_stat_t	stat;

	memset(&stat, 0x0, sizeof(stat));

	dberr_t		err = os_file_get_status(
		name, &stat, true, srv_read_only_mode);

	if (err == DB_FAIL) {
		ib::error() << "os_file_get_status() failed on '" << name
			<< "'. Can't determine file permissions.";
		return(false);

	} else if (err == DB_SUCCESS) {

		/* Note: stat.rw_perm is only valid of files */

		if (stat.type == OS_FILE_TYPE_FILE) {

			if (!stat.rw_perm) {
				const char*	mode = srv_read_only_mode
					? "read" : "read-write";
				ib::error() << name << " can't be opened in "
					<< mode << " mode.";
				return(false);
			}
		} else {
			/* Not a regular file, bail out. */
			ib::error() << "'" << name << "' not a regular file.";

			return(false);
		}
	} else {

		/* This is OK. If the file create fails on RO media, there
		is nothing we can do. */

		ut_a(err == DB_NOT_FOUND);
	}

	return(true);
}

/********************************************************************//**
I/o-handler thread function.
@return OS_THREAD_DUMMY_RETURN */
extern "C"
os_thread_ret_t
DECLARE_THREAD(io_handler_thread)(
/*==============================*/
	void*	arg)	/*!< in: pointer to the number of the segment in
			the aio array */
{
	ulint	segment;

	segment = *((ulint*) arg);

#ifdef UNIV_DEBUG_THREAD_CREATION
	ib::info() << "Io handler thread " << segment << " starts, id "
		<< os_thread_pf(os_thread_get_curr_id());
#endif

	/* For read only mode, we don't need ibuf and log I/O thread.
	Please see innobase_start_or_create_for_mysql() */
	ulint   start = (srv_read_only_mode) ? 0 : 2;

	if (segment < start) {
		if (segment == 0) {
			pfs_register_thread(io_ibuf_thread_key);
		} else {
			ut_ad(segment == 1);
			pfs_register_thread(io_log_thread_key);
		}
	} else if (segment >= start
		   && segment < (start + srv_n_read_io_threads)) {
			pfs_register_thread(io_read_thread_key);

	} else if (segment >= (start + srv_n_read_io_threads)
		   && segment < (start + srv_n_read_io_threads
				 + srv_n_write_io_threads)) {
		pfs_register_thread(io_write_thread_key);

	} else {
		pfs_register_thread(io_handler_thread_key);
	}

	while (srv_shutdown_state != SRV_SHUTDOWN_EXIT_THREADS
	       || buf_page_cleaner_is_active
	       || !os_aio_all_slots_free()) {
		fil_aio_wait(segment);
	}

	/* We count the number of threads in os_thread_exit(). A created
	thread should always use that to exit and not use return() to exit.
	The thread actually never comes here because it is exited in an
	os_event_wait(). */

	os_thread_exit();

	OS_THREAD_DUMMY_RETURN;
}

/*********************************************************************//**
Creates a log file.
@return DB_SUCCESS or error code */
static MY_ATTRIBUTE((nonnull, warn_unused_result))
dberr_t
create_log_file(
/*============*/
	pfs_os_file_t*	file,	/*!< out: file handle */
	const char*	name)	/*!< in: log file name */
{
	bool		ret;

	*file = os_file_create(
		innodb_log_file_key, name,
		OS_FILE_CREATE|OS_FILE_ON_ERROR_NO_EXIT, OS_FILE_NORMAL,
		OS_LOG_FILE, srv_read_only_mode, &ret);

	if (!ret) {
		ib::error() << "Cannot create " << name;
		return(DB_ERROR);
	}

	ib::info() << "Setting log file " << name << " size to "
		<< (srv_log_file_size >> (20 - UNIV_PAGE_SIZE_SHIFT))
		<< " MB";

	ret = os_file_set_size(name, *file,
			       (os_offset_t) srv_log_file_size
			       << UNIV_PAGE_SIZE_SHIFT,
			       srv_read_only_mode);
	if (!ret) {
		ib::error() << "Cannot set log file " << name << " to size "
			<< (srv_log_file_size >> (20 - UNIV_PAGE_SIZE_SHIFT))
			<< " MB";
		return(DB_ERROR);
	}

	ret = os_file_close(*file);
	ut_a(ret);

	return(DB_SUCCESS);
}

/** Initial number of the first redo log file */
#define INIT_LOG_FILE0	(SRV_N_LOG_FILES_MAX + 1)

/*********************************************************************//**
Creates all log files.
@return DB_SUCCESS or error code */
static
dberr_t
create_log_files(
/*=============*/
	char*	logfilename,	/*!< in/out: buffer for log file name */
	size_t	dirnamelen,	/*!< in: length of the directory path */
	lsn_t	lsn,		/*!< in: FIL_PAGE_FILE_FLUSH_LSN value */
	char*&	logfile0)	/*!< out: name of the first log file */
{
	dberr_t err;

	if (srv_read_only_mode) {
		ib::error() << "Cannot create log files in read-only mode";
		return(DB_READ_ONLY);
	}

	/* Remove any old log files. */
	for (unsigned i = 0; i <= INIT_LOG_FILE0; i++) {
		sprintf(logfilename + dirnamelen, "ib_logfile%u", i);

		/* Ignore errors about non-existent files or files
		that cannot be removed. The create_log_file() will
		return an error when the file exists. */
#ifdef _WIN32
		DeleteFile((LPCTSTR) logfilename);
#else
		unlink(logfilename);
#endif
		/* Crashing after deleting the first
		file should be recoverable. The buffer
		pool was clean, and we can simply create
		all log files from the scratch. */
		DBUG_EXECUTE_IF("innodb_log_abort_6", return(DB_ERROR););
	}

	DBUG_PRINT("ib_log", ("After innodb_log_abort_6"));
	ut_ad(!buf_pool_check_no_pending_io());

	DBUG_EXECUTE_IF("innodb_log_abort_7", return(DB_ERROR););
	DBUG_PRINT("ib_log", ("After innodb_log_abort_7"));

	for (unsigned i = 0; i < srv_n_log_files; i++) {
		sprintf(logfilename + dirnamelen,
			"ib_logfile%u", i ? i : INIT_LOG_FILE0);

		err = create_log_file(&files[i], logfilename);

		if (err != DB_SUCCESS) {
			return(err);
		}
	}

	DBUG_EXECUTE_IF("innodb_log_abort_8", return(DB_ERROR););
	DBUG_PRINT("ib_log", ("After innodb_log_abort_8"));

	/* We did not create the first log file initially as
	ib_logfile0, so that crash recovery cannot find it until it
	has been completed and renamed. */
	sprintf(logfilename + dirnamelen, "ib_logfile%u", INIT_LOG_FILE0);

	fil_space_t*	log_space = fil_space_create(
		"innodb_redo_log", SRV_LOG_SPACE_FIRST_ID, 0, FIL_TYPE_LOG,
		NULL, /* innodb_encrypt_log works at a different level */
		true /* this is create */);

	ut_a(fil_validate());
	ut_a(log_space != NULL);

	logfile0 = fil_node_create(
		logfilename, (ulint) srv_log_file_size,
		log_space, false, false);
	ut_a(logfile0);

	for (unsigned i = 1; i < srv_n_log_files; i++) {

		sprintf(logfilename + dirnamelen, "ib_logfile%u", i);

		if (!fil_node_create(logfilename,
				     (ulint) srv_log_file_size,
				     log_space, false, false)) {

			ib::error()
				<< "Cannot create file node for log file "
				<< logfilename;

			return(DB_ERROR);
		}
	}

	log_init(srv_n_log_files, srv_log_file_size * UNIV_PAGE_SIZE);
	if (!log_set_capacity()) {
		return(DB_ERROR);
	}

	fil_open_log_and_system_tablespace_files();

	/* Create a log checkpoint. */
	log_mutex_enter();
	if (log_sys->is_encrypted() && !log_crypt_init()) {
		return(DB_ERROR);
	}
	ut_d(recv_no_log_write = false);
	recv_reset_logs(lsn);
	log_mutex_exit();

	return(DB_SUCCESS);
}

/** Rename the first redo log file.
@param[in,out]	logfilename	buffer for the log file name
@param[in]	dirnamelen	length of the directory path
@param[in]	lsn		FIL_PAGE_FILE_FLUSH_LSN value
@param[in,out]	logfile0	name of the first log file
@return	error code
@retval	DB_SUCCESS	on successful operation */
MY_ATTRIBUTE((warn_unused_result, nonnull))
static
dberr_t
create_log_files_rename(
/*====================*/
	char*	logfilename,	/*!< in/out: buffer for log file name */
	size_t	dirnamelen,	/*!< in: length of the directory path */
	lsn_t	lsn,		/*!< in: FIL_PAGE_FILE_FLUSH_LSN value */
	char*	logfile0)	/*!< in/out: name of the first log file */
{
	/* If innodb_flush_method=O_DSYNC,
	we need to explicitly flush the log buffers. */
	fil_flush(SRV_LOG_SPACE_FIRST_ID);

	DBUG_EXECUTE_IF("innodb_log_abort_9", return(DB_ERROR););
	DBUG_PRINT("ib_log", ("After innodb_log_abort_9"));

	/* Close the log files, so that we can rename
	the first one. */
	fil_close_log_files(false);

	/* Rename the first log file, now that a log
	checkpoint has been created. */
	sprintf(logfilename + dirnamelen, "ib_logfile%u", 0);

	ib::info() << "Renaming log file " << logfile0 << " to "
		<< logfilename;

	log_mutex_enter();
	ut_ad(strlen(logfile0) == 2 + strlen(logfilename));
	dberr_t err = os_file_rename(
		innodb_log_file_key, logfile0, logfilename)
		? DB_SUCCESS : DB_ERROR;

	/* Replace the first file with ib_logfile0. */
	strcpy(logfile0, logfilename);
	log_mutex_exit();

	DBUG_EXECUTE_IF("innodb_log_abort_10", err = DB_ERROR;);

	if (err == DB_SUCCESS) {
		fil_open_log_and_system_tablespace_files();
		ib::info() << "New log files created, LSN=" << lsn;
	}

	return(err);
}

/*********************************************************************//**
Opens a log file.
@return DB_SUCCESS or error code */
static MY_ATTRIBUTE((nonnull, warn_unused_result))
dberr_t
open_log_file(
/*==========*/
	pfs_os_file_t*	file,	/*!< out: file handle */
	const char*	name,	/*!< in: log file name */
	os_offset_t*	size)	/*!< out: file size */
{
	bool	ret;

	*file = os_file_create(innodb_log_file_key, name,
			       OS_FILE_OPEN, OS_FILE_AIO,
			       OS_LOG_FILE, srv_read_only_mode, &ret);
	if (!ret) {
		ib::error() << "Unable to open '" << name << "'";
		return(DB_ERROR);
	}

	*size = os_file_get_size(*file);

	ret = os_file_close(*file);
	ut_a(ret);
	return(DB_SUCCESS);
}

<<<<<<< HEAD
=======
/** Creates or opens database data files and closes them.
@param[out]	create_new_db		true = create new database
@param[out]	min_arch_log_no		min of archived log numbers in
					data files
@param[out]	max_arch_log_no		max of archived log numbers in
					data files
@param[out]	flushed_lsn		flushed lsn in fist datafile
@param[out]	sum_of_new_sizes	sum of sizes of the new files
					added
@return	DB_SUCCESS or error code */
static MY_ATTRIBUTE((nonnull, warn_unused_result))
dberr_t
open_or_create_data_files(
	bool*		create_new_db,
#ifdef UNIV_LOG_ARCHIVE
	ulint*		min_arch_log_no,
	ulint*		max_arch_log_no,
#endif /* UNIV_LOG_ARCHIVE */
	lsn_t*		flushed_lsn,
	ulint*		sum_of_new_sizes)
{
	ibool		ret;
	ulint		i;
	ibool		one_opened	= FALSE;
	ibool		one_created	= FALSE;
	os_offset_t	size;
	ulint		flags;
	ulint		space;
	ulint		rounded_size_pages;
	char		name[10000];
	fil_space_crypt_t*    crypt_data=NULL;

	if (srv_n_data_files >= 1000) {

		ib_logf(IB_LOG_LEVEL_ERROR,
			"Can only have < 1000 data files, you have "
			"defined %lu", (ulong) srv_n_data_files);

		return(DB_ERROR);
	}

	*sum_of_new_sizes = 0;

	*create_new_db = false;

	srv_normalize_path_for_win(srv_data_home);

	for (i = 0; i < srv_n_data_files; i++) {
		ulint	dirnamelen;

		srv_normalize_path_for_win(srv_data_file_names[i]);
		dirnamelen = strlen(srv_data_home);

		ut_a(dirnamelen + strlen(srv_data_file_names[i])
		     < (sizeof name) - 1);

		memcpy(name, srv_data_home, dirnamelen);

		/* Add a path separator if needed. */
		if (dirnamelen && name[dirnamelen - 1] != SRV_PATH_SEPARATOR) {
			name[dirnamelen++] = SRV_PATH_SEPARATOR;
		}

		strcpy(name + dirnamelen, srv_data_file_names[i]);

		/* Note: It will return true if the file doesn' exist. */

		if (!srv_file_check_mode(name)) {

			return(DB_FAIL);

		} else if (srv_data_file_is_raw_partition[i] == 0) {

			/* First we try to create the file: if it already
			exists, ret will get value FALSE */

			files[i] = os_file_create(
				innodb_file_data_key, name, OS_FILE_CREATE,
				OS_FILE_NORMAL, OS_DATA_FILE, &ret, FALSE);

			if (srv_read_only_mode) {

				if (ret) {
					goto size_check;
				}

				ib_logf(IB_LOG_LEVEL_ERROR,
					"Opening %s failed!", name);

				return(DB_ERROR);

			} else if (!ret
				   && os_file_get_last_error(false)
				   != OS_FILE_ALREADY_EXISTS
#ifdef UNIV_AIX
				   /* AIX 5.1 after security patch ML7 may have
			           errno set to 0 here, which causes our
				   function to return 100; work around that
				   AIX problem */
				   && os_file_get_last_error(false) != 100
#endif /* UNIV_AIX */
			    ) {
				ib_logf(IB_LOG_LEVEL_ERROR,
					"Creating or opening %s failed!",
					name);

				return(DB_ERROR);
			}

		} else if (srv_data_file_is_raw_partition[i] == SRV_NEW_RAW) {

			ut_a(!srv_read_only_mode);

			/* The partition is opened, not created; then it is
			written over */

			srv_start_raw_disk_in_use = TRUE;
			srv_created_new_raw = TRUE;

			files[i] = os_file_create(
				innodb_file_data_key, name, OS_FILE_OPEN_RAW,
				OS_FILE_NORMAL, OS_DATA_FILE, &ret, FALSE);

			if (!ret) {
				ib_logf(IB_LOG_LEVEL_ERROR,
					"Error in opening %s", name);

				return(DB_ERROR);
			}

			const char*	check_msg;

			check_msg = fil_read_first_page(
				files[i], FALSE, &flags, &space,
#ifdef UNIV_LOG_ARCHIVE
				min_arch_log_no, max_arch_log_no,
#endif /* UNIV_LOG_ARCHIVE */
				flushed_lsn, NULL);

			/* If first page is valid, don't overwrite DB.
			It prevents overwriting DB when mysql_install_db
			starts mysqld multiple times during bootstrap. */
			if (check_msg == NULL) {

				srv_created_new_raw = FALSE;
				ret = FALSE;
			}

		} else if (srv_data_file_is_raw_partition[i] == SRV_OLD_RAW) {
			srv_start_raw_disk_in_use = TRUE;

			ret = FALSE;
		} else {
			ut_a(0);
		}

		if (ret == FALSE) {
			const char* check_msg;
			/* We open the data file */

			if (one_created) {
				ib_logf(IB_LOG_LEVEL_ERROR,
					"Data files can only be added at "
					"the end of a tablespace, but "
					"data file %s existed beforehand.",
					name);
				return(DB_ERROR);
			}

			if (srv_data_file_is_raw_partition[i] == SRV_OLD_RAW) {
				ut_a(!srv_read_only_mode);
				files[i] = os_file_create(
					innodb_file_data_key,
					name, OS_FILE_OPEN_RAW,
					OS_FILE_NORMAL, OS_DATA_FILE, &ret, FALSE);
			} else if (i == 0) {
				files[i] = os_file_create(
					innodb_file_data_key,
					name, OS_FILE_OPEN_RETRY,
					OS_FILE_NORMAL, OS_DATA_FILE, &ret, FALSE);
			} else {
				files[i] = os_file_create(
					innodb_file_data_key,
					name, OS_FILE_OPEN, OS_FILE_NORMAL,
					OS_DATA_FILE, &ret, FALSE);
			}

			if (!ret) {
				os_file_get_last_error(true);

				ib_logf(IB_LOG_LEVEL_ERROR,
					"Can't open '%s'", name);

				return(DB_ERROR);
			}

			if (srv_data_file_is_raw_partition[i] == SRV_OLD_RAW) {
				goto skip_size_check;
			}

size_check:
			size = os_file_get_size(files[i]);
			ut_a(size != (os_offset_t) -1);

			/* If InnoDB encountered an error or was killed
			while extending the data file, the last page
			could be incomplete. */

			rounded_size_pages = static_cast<ulint>(
				size >> UNIV_PAGE_SIZE_SHIFT);

			if (i == srv_n_data_files - 1
			    && srv_auto_extend_last_data_file) {

				if (srv_data_file_sizes[i] > rounded_size_pages
				    || (srv_last_file_size_max > 0
					&& srv_last_file_size_max
					< rounded_size_pages)) {

					ib_logf(IB_LOG_LEVEL_ERROR,
						"auto-extending "
						"data file %s is "
						"of a different size "
						ULINTPF " pages (rounded "
						"down to MB) than specified "
						"in the .cnf file: "
						"initial " ULINTPF " pages, "
						"max " ULINTPF " (relevant if "
						"non-zero) pages!",
						name,
						rounded_size_pages,
						srv_data_file_sizes[i],
						srv_last_file_size_max);

					return(DB_ERROR);
				}

				srv_data_file_sizes[i] = rounded_size_pages;
			}

			if (rounded_size_pages != srv_data_file_sizes[i]) {

				ib_logf(IB_LOG_LEVEL_ERROR,
					"Data file %s is of a different "
					"size " ULINTPF " pages (rounded down to MB) "
					"than specified in the .cnf file "
					ULINTPF " pages!",
					name,
					rounded_size_pages,
					srv_data_file_sizes[i]);

				return(DB_ERROR);
			}
skip_size_check:

			/* This is the earliest location where we can load
			the double write buffer. */
			if (i == 0) {
				buf_dblwr_init_or_load_pages(
					files[i], srv_data_file_names[i], true);
			}

			bool retry = true;
check_first_page:
			check_msg = fil_read_first_page(
				files[i], one_opened, &flags, &space,
#ifdef UNIV_LOG_ARCHIVE
				min_arch_log_no, max_arch_log_no,
#endif /* UNIV_LOG_ARCHIVE */
				flushed_lsn, &crypt_data);

			if (check_msg) {

				if (retry) {
					fsp_open_info	fsp;
					const ulint	page_no = 0;

					retry = false;
					fsp.id = 0;
					fsp.filepath = srv_data_file_names[i];
					fsp.file = files[i];

					if (fil_user_tablespace_restore_page(
						&fsp, page_no)) {
						goto check_first_page;
					}
				}

				ib_logf(IB_LOG_LEVEL_ERROR,
						"%s in data file %s",
						check_msg, name);
				return(DB_ERROR);
			}

			/* The first file of the system tablespace must
			have space ID = TRX_SYS_SPACE.  The FSP_SPACE_ID
			field in files greater than ibdata1 are unreliable. */
			ut_a(one_opened || space == TRX_SYS_SPACE);

			/* Check the flags for the first system tablespace
			file only. */
			if (!one_opened
			    && UNIV_PAGE_SIZE
			       != fsp_flags_get_page_size(flags)) {

				ib_logf(IB_LOG_LEVEL_ERROR,
					"Data file \"%s\" uses page size " ULINTPF " ,"
					"but the start-up parameter "
					"is --innodb-page-size=" ULINTPF " .",
					name,
					fsp_flags_get_page_size(flags),
					UNIV_PAGE_SIZE);

				return(DB_ERROR);
			}

			one_opened = TRUE;
		} else if (!srv_read_only_mode) {
			/* We created the data file and now write it full of
			zeros */

			one_created = TRUE;

			if (i > 0) {
				ib_logf(IB_LOG_LEVEL_INFO,
					"Data file %s did not"
					" exist: new to be created",
					name);
			} else {
				ib_logf(IB_LOG_LEVEL_INFO,
					"The first specified "
					"data file %s did not exist: "
					"a new database to be created!",
					name);

				*create_new_db = TRUE;
			}

			ib_logf(IB_LOG_LEVEL_INFO,
				"Setting file %s size to " ULINTPF " MB",
				name,
				(srv_data_file_sizes[i]
					 >> (20 - UNIV_PAGE_SIZE_SHIFT)));

			ret = os_file_set_size(
				name, files[i],
				(os_offset_t) srv_data_file_sizes[i]
				<< UNIV_PAGE_SIZE_SHIFT
				/* TODO: enable page_compression on the
				system tablespace and add
				, FSP_FLAGS_HAS_PAGE_COMPRESSION(flags)*/);

			if (!ret) {
				ib_logf(IB_LOG_LEVEL_ERROR,
					"Error in creating %s: "
					"probably out of disk space",
					name);

				return(DB_ERROR);
			}

			*sum_of_new_sizes += srv_data_file_sizes[i];
		}

		ret = os_file_close(files[i]);
		ut_a(ret);

		if (i == 0) {
			if (!crypt_data) {
				crypt_data = fil_space_create_crypt_data(FIL_ENCRYPTION_DEFAULT,
					FIL_DEFAULT_ENCRYPTION_KEY);
			}

			flags = FSP_FLAGS_PAGE_SSIZE();

			fil_space_create(name, 0, flags, FIL_TABLESPACE,
				crypt_data, (*create_new_db) == true);
		}

		ut_a(fil_validate());

		if (!fil_node_create(name, srv_data_file_sizes[i], 0,
				     srv_data_file_is_raw_partition[i] != 0)) {
			return(DB_ERROR);
		}
	}

	return(DB_SUCCESS);
}

>>>>>>> fbeb9489
/*********************************************************************//**
Create undo tablespace.
@return DB_SUCCESS or error code */
static
dberr_t
srv_undo_tablespace_create(
/*=======================*/
	const char*	name,		/*!< in: tablespace name */
	ulint		size)		/*!< in: tablespace size in pages */
{
	pfs_os_file_t	fh;
	bool		ret;
	dberr_t		err = DB_SUCCESS;

	os_file_create_subdirs_if_needed(name);

	fh = os_file_create(
		innodb_data_file_key,
		name,
		srv_read_only_mode ? OS_FILE_OPEN : OS_FILE_CREATE,
		OS_FILE_NORMAL, OS_DATA_FILE, srv_read_only_mode, &ret);

	if (srv_read_only_mode && ret) {

		ib::info() << name << " opened in read-only mode";

	} else if (ret == FALSE) {
		if (os_file_get_last_error(false) != OS_FILE_ALREADY_EXISTS
#ifdef UNIV_AIX
			/* AIX 5.1 after security patch ML7 may have
			errno set to 0 here, which causes our function
			to return 100; work around that AIX problem */
		    && os_file_get_last_error(false) != 100
#endif /* UNIV_AIX */
		) {
			ib::error() << "Can't create UNDO tablespace "
				<< name;
		}
		err = DB_ERROR;
	} else {
		ut_a(!srv_read_only_mode);

		/* We created the data file and now write it full of zeros */

		ib::info() << "Data file " << name << " did not exist: new to"
			" be created";

		ib::info() << "Setting file " << name << " size to "
			<< (size >> (20 - UNIV_PAGE_SIZE_SHIFT)) << " MB";

		ib::info() << "Database physically writes the file full: "
			<< "wait...";

		ret = os_file_set_size(
			name, fh, size << UNIV_PAGE_SIZE_SHIFT,
			srv_read_only_mode);

		if (!ret) {
			ib::info() << "Error in creating " << name
				<< ": probably out of disk space";

			err = DB_ERROR;
		}

		os_file_close(fh);
	}

	return(err);
}
/*********************************************************************//**
Open an undo tablespace.
@return DB_SUCCESS or error code */
static
dberr_t
srv_undo_tablespace_open(
/*=====================*/
	const char*	name,		/*!< in: tablespace file name */
	ulint		space_id)	/*!< in: tablespace id */
{
	pfs_os_file_t	fh;
	bool		ret;
	dberr_t		err	= DB_ERROR;
	char		undo_name[sizeof "innodb_undo000"];

	ut_snprintf(undo_name, sizeof(undo_name),
		   "innodb_undo%03u", static_cast<unsigned>(space_id));

	if (!srv_file_check_mode(name)) {
		ib::error() << "UNDO tablespaces must be " <<
			(srv_read_only_mode ? "writable" : "readable") << "!";

		return(DB_ERROR);
	}

	fh = os_file_create(
		innodb_data_file_key, name,
		OS_FILE_OPEN_RETRY
		| OS_FILE_ON_ERROR_NO_EXIT
		| OS_FILE_ON_ERROR_SILENT,
		OS_FILE_NORMAL,
		OS_DATA_FILE,
		srv_read_only_mode,
		&ret);

	/* If the file open was successful then load the tablespace. */

	if (ret) {
		os_offset_t	size;
		fil_space_t*	space;

		size = os_file_get_size(fh);
		ut_a(size != (os_offset_t) -1);

		ret = os_file_close(fh);
		ut_a(ret);

		/* Load the tablespace into InnoDB's internal
		data structures. */

		/* We set the biggest space id to the undo tablespace
		because InnoDB hasn't opened any other tablespace apart
		from the system tablespace. */

		fil_set_max_space_id_if_bigger(space_id);

		space = fil_space_create(
			undo_name, space_id, FSP_FLAGS_PAGE_SSIZE(),
			FIL_TYPE_TABLESPACE, NULL, true);

		ut_a(fil_validate());
		ut_a(space);

		os_offset_t	n_pages = size / UNIV_PAGE_SIZE;

		/* On 32-bit platforms, ulint is 32 bits and os_offset_t
		is 64 bits. It is OK to cast the n_pages to ulint because
		the unit has been scaled to pages and page number is always
		32 bits. */
		if (fil_node_create(
			name, (ulint) n_pages, space, false, TRUE)) {

			err = DB_SUCCESS;
		}
	}

	return(err);
}

/** Check if undo tablespaces and redo log files exist before creating a
new system tablespace
@retval DB_SUCCESS  if all undo and redo logs are not found
@retval DB_ERROR    if any undo and redo logs are found */
static
dberr_t
srv_check_undo_redo_logs_exists()
{
	bool		ret;
	os_file_t	fh;
	char	name[OS_FILE_MAX_PATH];

	/* Check if any undo tablespaces exist */
	for (ulint i = 1; i <= srv_undo_tablespaces; ++i) {

		ut_snprintf(
			name, sizeof(name),
			"%s%cundo%03zu",
			srv_undo_dir, OS_PATH_SEPARATOR,
			i);

		fh = os_file_create(
			innodb_data_file_key, name,
			OS_FILE_OPEN_RETRY
			| OS_FILE_ON_ERROR_NO_EXIT
			| OS_FILE_ON_ERROR_SILENT,
			OS_FILE_NORMAL,
			OS_DATA_FILE,
			srv_read_only_mode,
			&ret);

		if (ret) {
			os_file_close(fh);
			ib::error()
				<< "undo tablespace '" << name << "' exists."
				" Creating system tablespace with existing undo"
				" tablespaces is not supported. Please delete"
				" all undo tablespaces before creating new"
				" system tablespace.";
			return(DB_ERROR);
		}
	}

	/* Check if any redo log files exist */
	char	logfilename[OS_FILE_MAX_PATH];
	size_t dirnamelen = strlen(srv_log_group_home_dir);
	memcpy(logfilename, srv_log_group_home_dir, dirnamelen);

	for (unsigned i = 0; i < srv_n_log_files; i++) {
		sprintf(logfilename + dirnamelen,
			"ib_logfile%u", i);

		fh = os_file_create(
			innodb_log_file_key, logfilename,
			OS_FILE_OPEN_RETRY
			| OS_FILE_ON_ERROR_NO_EXIT
			| OS_FILE_ON_ERROR_SILENT,
			OS_FILE_NORMAL,
			OS_LOG_FILE,
			srv_read_only_mode,
			&ret);

		if (ret) {
			os_file_close(fh);
			ib::error() << "redo log file '" << logfilename
				<< "' exists. Creating system tablespace with"
				" existing redo log files is not recommended."
				" Please delete all redo log files before"
				" creating new system tablespace.";
			return(DB_ERROR);
		}
	}

	return(DB_SUCCESS);
}

undo::undo_spaces_t	undo::Truncate::s_fix_up_spaces;

/** Open the configured number of dedicated undo tablespaces.
@param[in]	create_new_db	whether the database is being initialized
@return DB_SUCCESS or error code */
static
dberr_t
srv_undo_tablespaces_init(bool create_new_db)
{
	ulint			i;
	dberr_t			err = DB_SUCCESS;
	ulint			prev_space_id = 0;
	ulint			n_undo_tablespaces;
	ulint			undo_tablespace_ids[TRX_SYS_N_RSEGS + 1];

	srv_undo_tablespaces_open = 0;

	ut_a(srv_undo_tablespaces <= TRX_SYS_N_RSEGS);

	memset(undo_tablespace_ids, 0x0, sizeof(undo_tablespace_ids));

	/* Create the undo spaces only if we are creating a new
	instance. We don't allow creating of new undo tablespaces
	in an existing instance (yet).  This restriction exists because
	we check in several places for SYSTEM tablespaces to be less than
	the min of user defined tablespace ids. Once we implement saving
	the location of the undo tablespaces and their space ids this
	restriction will/should be lifted. */

	for (i = 0; create_new_db && i < srv_undo_tablespaces; ++i) {
		char	name[OS_FILE_MAX_PATH];
		ulint	space_id  = i + 1;

		DBUG_EXECUTE_IF("innodb_undo_upgrade",
				space_id = i + 3;);

		ut_snprintf(
			name, sizeof(name),
			"%s%cundo%03zu",
			srv_undo_dir, OS_PATH_SEPARATOR, space_id);

		if (i == 0) {
			srv_undo_space_id_start = space_id;
			prev_space_id = srv_undo_space_id_start - 1;
		}

		undo_tablespace_ids[i] = space_id;

		err = srv_undo_tablespace_create(
			name, SRV_UNDO_TABLESPACE_SIZE_IN_PAGES);

		if (err != DB_SUCCESS) {
			ib::error() << "Could not create undo tablespace '"
				<< name << "'.";
			return(err);
		}
	}

	/* Get the tablespace ids of all the undo segments excluding
	the system tablespace (0). If we are creating a new instance then
	we build the undo_tablespace_ids ourselves since they don't
	already exist. */

	if (!create_new_db) {
		n_undo_tablespaces = trx_rseg_get_n_undo_tablespaces(
			undo_tablespace_ids);

		srv_undo_tablespaces_active = n_undo_tablespaces;

		/* Check if any of the UNDO tablespace needs fix-up because
		server crashed while truncate was active on UNDO tablespace.*/
		for (i = 0; i < n_undo_tablespaces; ++i) {

			undo::Truncate	undo_trunc;

			if (undo_trunc.needs_fix_up(undo_tablespace_ids[i])) {

				char	name[OS_FILE_MAX_PATH];

				ut_snprintf(name, sizeof(name),
					    "%s%cundo%03zu",
					    srv_undo_dir, OS_PATH_SEPARATOR,
					    undo_tablespace_ids[i]);

				os_file_delete(innodb_data_file_key, name);

				err = srv_undo_tablespace_create(
					name,
					SRV_UNDO_TABLESPACE_SIZE_IN_PAGES);

				if (err != DB_SUCCESS) {
					ib::error() << "Could not fix-up undo "
						" tablespace truncate '"
						<< name << "'.";
					return(err);
				}

				undo::Truncate::s_fix_up_spaces.push_back(
					undo_tablespace_ids[i]);
			}
		}
	} else {
		srv_undo_tablespaces_active = srv_undo_tablespaces;
		n_undo_tablespaces = srv_undo_tablespaces;

		if (n_undo_tablespaces != 0) {
			srv_undo_space_id_start = undo_tablespace_ids[0];
			prev_space_id = srv_undo_space_id_start - 1;
		}
	}

	/* Open all the undo tablespaces that are currently in use. If we
	fail to open any of these it is a fatal error. The tablespace ids
	should be contiguous. It is a fatal error because they are required
	for recovery and are referenced by the UNDO logs (a.k.a RBS). */

	for (i = 0; i < n_undo_tablespaces; ++i) {
		char	name[OS_FILE_MAX_PATH];

		ut_snprintf(
			name, sizeof(name),
			"%s%cundo%03zu",
			srv_undo_dir, OS_PATH_SEPARATOR,
			undo_tablespace_ids[i]);

		/* Should be no gaps in undo tablespace ids. */
		ut_a(prev_space_id + 1 == undo_tablespace_ids[i]);

		/* The system space id should not be in this array. */
		ut_a(undo_tablespace_ids[i] != 0);
		ut_a(undo_tablespace_ids[i] != ULINT_UNDEFINED);

		err = srv_undo_tablespace_open(name, undo_tablespace_ids[i]);

		if (err != DB_SUCCESS) {
			ib::error() << "Unable to open undo tablespace '"
				<< name << "'.";
			return(err);
		}

		prev_space_id = undo_tablespace_ids[i];

		/* Note the first undo tablespace id in case of
		no active undo tablespace. */
		if (0 == srv_undo_tablespaces_open++) {
			srv_undo_space_id_start = undo_tablespace_ids[i];
		}

		++srv_undo_tablespaces_open;
	}

	/* Open any extra unused undo tablespaces. These must be contiguous.
	We stop at the first failure. These are undo tablespaces that are
	not in use and therefore not required by recovery. We only check
	that there are no gaps. */

	for (i = prev_space_id + 1; i < TRX_SYS_N_RSEGS; ++i) {
		char	name[OS_FILE_MAX_PATH];

		ut_snprintf(
			name, sizeof(name),
			"%s%cundo%03zu", srv_undo_dir, OS_PATH_SEPARATOR, i);

		/* Undo space ids start from 1. */
		err = srv_undo_tablespace_open(name, i);

		if (err != DB_SUCCESS) {
			break;
		}

		++n_undo_tablespaces;

		++srv_undo_tablespaces_open;
	}

	/* Initialize srv_undo_space_id_start=0 when there are no
	dedicated undo tablespaces. */
	if (n_undo_tablespaces == 0) {
		srv_undo_space_id_start = 0;
	}

	/* If the user says that there are fewer than what we find we
	tolerate that discrepancy but not the inverse. Because there could
	be unused undo tablespaces for future use. */

	if (srv_undo_tablespaces > n_undo_tablespaces) {
		ib::error() << "Expected to open innodb_undo_tablespaces="
			<< srv_undo_tablespaces
			<< " but was able to find only "
			<< n_undo_tablespaces;

		return(err != DB_SUCCESS ? err : DB_ERROR);

	} else if (n_undo_tablespaces > 0) {

		ib::info() << "Opened " << n_undo_tablespaces
			<< " undo tablespaces";

		if (srv_undo_tablespaces == 0) {
			ib::warn() << "innodb_undo_tablespaces=0 disables"
				" dedicated undo log tablespaces";
		}
	}

	if (create_new_db) {
		mtr_t	mtr;

		mtr_start(&mtr);

		/* The undo log tablespace */
		for (i = 0; i < n_undo_tablespaces; ++i) {

			fsp_header_init(
				undo_tablespace_ids[i],
				SRV_UNDO_TABLESPACE_SIZE_IN_PAGES, &mtr);
		}

		mtr_commit(&mtr);
	}

	if (!undo::Truncate::s_fix_up_spaces.empty()) {

		/* Step-1: Initialize the tablespace header and rsegs header. */
		mtr_t		mtr;
		trx_sysf_t*	sys_header;

		mtr_start(&mtr);
		/* Turn off REDO logging. We are in server start mode and fixing
		UNDO tablespace even before REDO log is read. Let's say we
		do REDO logging here then this REDO log record will be applied
		as part of the current recovery process. We surely don't need
		that as this is fix-up action parallel to REDO logging. */
		mtr_set_log_mode(&mtr, MTR_LOG_NO_REDO);
		sys_header = trx_sysf_get(&mtr);

		for (undo::undo_spaces_t::const_iterator it
			     = undo::Truncate::s_fix_up_spaces.begin();
		     it != undo::Truncate::s_fix_up_spaces.end();
		     ++it) {

			undo::Truncate::add_space_to_trunc_list(*it);

			fsp_header_init(
				*it, SRV_UNDO_TABLESPACE_SIZE_IN_PAGES, &mtr);

			mtr_x_lock(fil_space_get_latch(*it, NULL), &mtr);

			for (ulint i = 0; i < TRX_SYS_N_RSEGS; i++) {

				ulint	space_id = trx_sysf_rseg_get_space(
						sys_header, i, &mtr);

				if (space_id == *it) {
					trx_rseg_header_create(
						*it, ULINT_MAX, i, &mtr);
				}
			}

			undo::Truncate::clear_trunc_list();
		}
		mtr_commit(&mtr);

		/* Step-2: Flush the dirty pages from the buffer pool. */
		for (undo::undo_spaces_t::const_iterator it
			     = undo::Truncate::s_fix_up_spaces.begin();
		     it != undo::Truncate::s_fix_up_spaces.end();
		     ++it) {

			buf_LRU_flush_or_remove_pages(
				TRX_SYS_SPACE, BUF_REMOVE_FLUSH_WRITE, NULL);

			buf_LRU_flush_or_remove_pages(
				*it, BUF_REMOVE_FLUSH_WRITE, NULL);

			/* Remove the truncate redo log file. */
			undo::Truncate	undo_trunc;
			undo_trunc.done_logging(*it);
		}
	}

	return(DB_SUCCESS);
}

/********************************************************************
Wait for the purge thread(s) to start up. */
static
void
srv_start_wait_for_purge_to_start()
/*===============================*/
{
	/* Wait for the purge coordinator and master thread to startup. */

	purge_state_t	state = trx_purge_state();

	ut_a(state != PURGE_STATE_DISABLED);

	while (srv_shutdown_state == SRV_SHUTDOWN_NONE
	       && srv_force_recovery < SRV_FORCE_NO_BACKGROUND
	       && state == PURGE_STATE_INIT) {

		switch (state = trx_purge_state()) {
		case PURGE_STATE_RUN:
		case PURGE_STATE_STOP:
			break;

		case PURGE_STATE_INIT:
			ib::info() << "Waiting for purge to start";

			os_thread_sleep(50000);
			break;

		case PURGE_STATE_EXIT:
		case PURGE_STATE_DISABLED:
			ut_error;
		}
	}
}

/** Create the temporary file tablespace.
@param[in]	create_new_db	whether we are creating a new database
@return DB_SUCCESS or error code. */
static
dberr_t
srv_open_tmp_tablespace(bool create_new_db)
{
	ulint	sum_of_new_sizes;

	/* Will try to remove if there is existing file left-over by last
	unclean shutdown */
	srv_tmp_space.set_sanity_check_status(true);
	srv_tmp_space.delete_files();
	srv_tmp_space.set_ignore_read_only(true);

	ib::info() << "Creating shared tablespace for temporary tables";

	bool	create_new_temp_space;

	srv_tmp_space.set_space_id(SRV_TMP_SPACE_ID);

	dberr_t	err = srv_tmp_space.check_file_spec(
		&create_new_temp_space, 12 * 1024 * 1024);

	if (err == DB_FAIL) {

		ib::error() << "The " << srv_tmp_space.name()
			<< " data file must be writable!";

		err = DB_ERROR;

	} else if (err != DB_SUCCESS) {
		ib::error() << "Could not create the shared "
			<< srv_tmp_space.name() << ".";

	} else if ((err = srv_tmp_space.open_or_create(
			    true, create_new_db, &sum_of_new_sizes, NULL))
		   != DB_SUCCESS) {

		ib::error() << "Unable to create the shared "
			<< srv_tmp_space.name();

	} else {

		mtr_t	mtr;
		ulint	size = srv_tmp_space.get_sum_of_sizes();

		/* Open this shared temp tablespace in the fil_system so that
		it stays open until shutdown. */
		if (fil_space_open(srv_tmp_space.name())) {

			/* Initialize the header page */
			mtr_start(&mtr);
			mtr_set_log_mode(&mtr, MTR_LOG_NO_REDO);

			fsp_header_init(SRV_TMP_SPACE_ID, size, &mtr);

			mtr_commit(&mtr);
		} else {
			/* This file was just opened in the code above! */
			ib::error() << "The " << srv_tmp_space.name()
				<< " data file cannot be re-opened"
				" after check_file_spec() succeeded!";

			err = DB_ERROR;
		}
	}

	return(err);
}

/****************************************************************//**
Set state to indicate start of particular group of threads in InnoDB. */
UNIV_INLINE
void
srv_start_state_set(
/*================*/
	srv_start_state_t state)	/*!< in: indicate current state of
					thread startup */
{
	srv_start_state |= state;
}

/****************************************************************//**
Check if following group of threads is started.
@return true if started */
UNIV_INLINE
bool
srv_start_state_is_set(
/*===================*/
	srv_start_state_t state)	/*!< in: state to check for */
{
	return(srv_start_state & state);
}

/**
Shutdown all background threads created by InnoDB. */
static
void
srv_shutdown_all_bg_threads()
{
	srv_shutdown_state = SRV_SHUTDOWN_EXIT_THREADS;

	if (!srv_start_state) {
		return;
	}

	/* All threads end up waiting for certain events. Put those events
	to the signaled state. Then the threads will exit themselves after
	os_event_wait(). */
	for (uint i = 0; i < 1000; ++i) {
		/* NOTE: IF YOU CREATE THREADS IN INNODB, YOU MUST EXIT THEM
		HERE OR EARLIER */

		if (srv_start_state_is_set(SRV_START_STATE_LOCK_SYS)) {
			/* a. Let the lock timeout thread exit */
			os_event_set(lock_sys->timeout_event);
		}

		if (!srv_read_only_mode) {
			/* b. srv error monitor thread exits automatically,
			no need to do anything here */

			if (srv_start_state_is_set(SRV_START_STATE_MASTER)) {
				/* c. We wake the master thread so that
				it exits */
				srv_wake_master_thread();
			}

			if (srv_start_state_is_set(SRV_START_STATE_PURGE)) {
				/* d. Wakeup purge threads. */
				srv_purge_wakeup();
			}

			if (srv_n_fil_crypt_threads_started) {
				os_event_set(fil_crypt_threads_event);
			}

			if (log_scrub_thread_active) {
				os_event_set(log_scrub_event);
			}
		}

		if (srv_start_state_is_set(SRV_START_STATE_IO)) {
			ut_ad(!srv_read_only_mode);

			/* e. Exit the i/o threads */
			if (recv_sys->flush_start != NULL) {
				os_event_set(recv_sys->flush_start);
			}
			if (recv_sys->flush_end != NULL) {
				os_event_set(recv_sys->flush_end);
			}

			os_event_set(buf_flush_event);

			/* f. dict_stats_thread is signaled from
			logs_empty_and_mark_files_at_shutdown() and
			should have already quit or is quitting right
			now. */

			if (srv_use_mtflush) {
				/* g. Exit the multi threaded flush threads */
				buf_mtflu_io_thread_exit();
			}
		}

		if (!buf_page_cleaner_is_active && os_aio_all_slots_free()) {
			os_aio_wake_all_threads_at_shutdown();
		}

		const bool active = os_thread_active();

		os_thread_sleep(100000);

		if (!active) {
			return;
		}
	}

	ib::warn() << os_thread_count << " threads created by InnoDB"
		" had not exited at shutdown!";
	ut_d(os_aio_print_pending_io(stderr));
	ut_ad(0);
}

#ifdef UNIV_DEBUG
# define srv_init_abort(_db_err)	\
	srv_init_abort_low(create_new_db, __FILE__, __LINE__, _db_err)
#else
# define srv_init_abort(_db_err)	\
	srv_init_abort_low(create_new_db, _db_err)
#endif /* UNIV_DEBUG */

/** Innobase start-up aborted. Perform cleanup actions.
@param[in]	create_new_db	TRUE if new db is  being created
@param[in]	file		File name
@param[in]	line		Line number
@param[in]	err		Reason for aborting InnoDB startup
@return DB_SUCCESS or error code. */
MY_ATTRIBUTE((warn_unused_result, nonnull))
static
dberr_t
srv_init_abort_low(
	bool		create_new_db,
#ifdef UNIV_DEBUG
	const char*	file,
	unsigned	line,
#endif /* UNIV_DEBUG */
	dberr_t		err)
{
	if (create_new_db) {
		ib::error() << "InnoDB Database creation was aborted"
#ifdef UNIV_DEBUG
			" at " << innobase_basename(file) << "[" << line << "]"
#endif /* UNIV_DEBUG */
			" with error " << ut_strerr(err) << ". You may need"
			" to delete the ibdata1 file before trying to start"
			" up again.";
	} else {
		ib::error() << "Plugin initialization aborted"
#ifdef UNIV_DEBUG
			" at " << innobase_basename(file) << "[" << line << "]"
#endif /* UNIV_DEBUG */
			" with error " << ut_strerr(err);
	}

	srv_shutdown_all_bg_threads();
	return(err);
}

/** Prepare to delete the redo log files. Flush the dirty pages from all the
buffer pools.  Flush the redo log buffer to the redo log file.
@param[in]	n_files		number of old redo log files
@return lsn upto which data pages have been flushed. */
static
lsn_t
srv_prepare_to_delete_redo_log_files(
	ulint	n_files)
{
	DBUG_ENTER("srv_prepare_to_delete_redo_log_files");

	lsn_t	flushed_lsn;
	ulint	pending_io = 0;
	ulint	count = 0;

	do {
		/* Clean the buffer pool. */
		buf_flush_sync_all_buf_pools();

		DBUG_EXECUTE_IF("innodb_log_abort_1", DBUG_RETURN(0););
		DBUG_PRINT("ib_log", ("After innodb_log_abort_1"));

		log_mutex_enter();

		fil_names_clear(log_sys->lsn, false);

		flushed_lsn = log_sys->lsn;

		{
			ib::info	info;
			if (srv_log_file_size == 0) {
				info << "Upgrading redo log: ";
			} else if (n_files != srv_n_log_files
				   || srv_log_file_size
				   != srv_log_file_size_requested) {
				if (srv_encrypt_log
				    == log_sys->is_encrypted()) {
					info << (srv_encrypt_log
						 ? "Resizing encrypted"
						 : "Resizing");
				} else if (srv_encrypt_log) {
					info << "Encrypting and resizing";
				} else {
					info << "Removing encryption"
						" and resizing";
				}

				info << " redo log from " << n_files
				     << "*" << srv_log_file_size << " to ";
			} else if (srv_encrypt_log) {
				info << "Encrypting redo log: ";
			} else {
				info << "Removing redo log encryption: ";
			}

			info << srv_n_log_files << "*"
			     << srv_log_file_size_requested
			     << " pages; LSN=" << flushed_lsn;
		}

		/* Flush the old log files. */
		log_mutex_exit();

		log_write_up_to(flushed_lsn, true);

		/* If innodb_flush_method=O_DSYNC,
		we need to explicitly flush the log buffers. */
		fil_flush(SRV_LOG_SPACE_FIRST_ID);

		ut_ad(flushed_lsn == log_get_lsn());

		/* Check if the buffer pools are clean.  If not
		retry till it is clean. */
		pending_io = buf_pool_check_no_pending_io();

		if (pending_io > 0) {
			count++;
			/* Print a message every 60 seconds if we
			are waiting to clean the buffer pools */
			if (srv_print_verbose_log && count > 600) {
				ib::info() << "Waiting for "
					<< pending_io << " buffer "
					<< "page I/Os to complete";
				count = 0;
			}
		}
		os_thread_sleep(100000);

	} while (buf_pool_check_no_pending_io());

	DBUG_RETURN(flushed_lsn);
}

/********************************************************************
Starts InnoDB and creates a new database if database files
are not found and the user wants.
@return DB_SUCCESS or error code */
dberr_t
innobase_start_or_create_for_mysql(void)
/*====================================*/
{
<<<<<<< HEAD
	bool		create_new_db = false;
	lsn_t		flushed_lsn;
	dberr_t		err		= DB_SUCCESS;
=======
	bool		create_new_db;
	lsn_t		flushed_lsn;
#ifdef UNIV_LOG_ARCHIVE
	ulint		min_arch_log_no;
	ulint		max_arch_log_no;
#endif /* UNIV_LOG_ARCHIVE */
	ulint		sum_of_new_sizes;
	dberr_t		err;
	unsigned	i;
>>>>>>> fbeb9489
	ulint		srv_n_log_files_found = srv_n_log_files;
	mtr_t		mtr;
	char		logfilename[10000];
	char*		logfile0	= NULL;
	size_t		dirnamelen;
	unsigned	i = 0;

	if (srv_force_recovery == SRV_FORCE_NO_LOG_REDO) {
		srv_read_only_mode = true;
	}

	if (srv_force_recovery == SRV_FORCE_NO_LOG_REDO) {
		srv_read_only_mode = 1;
	}

	high_level_read_only = srv_read_only_mode
		|| srv_force_recovery > SRV_FORCE_NO_TRX_UNDO;

	/* Reset the start state. */
	srv_start_state = SRV_START_STATE_NONE;

	if (srv_read_only_mode) {
		ib::info() << "Started in read only mode";

		/* There is no write to InnoDB tablespaces (not even
		temporary ones, because also CREATE TEMPORARY TABLE is
		refused in read-only mode). */
		srv_use_doublewrite_buf = FALSE;
	}

#ifdef HAVE_LZO1X
	if (lzo_init() != LZO_E_OK) {
		ib::warn() << "lzo_init() failed, support disabled";
		srv_lzo_disabled = true;
	} else {
		ib::info() << "LZO1X support available";
		srv_lzo_disabled = false;
	}
#endif /* HAVE_LZO1X */

	compile_time_assert(sizeof(ulint) == sizeof(void*));

#ifdef UNIV_DEBUG
	ib::info() << "!!!!!!!! UNIV_DEBUG switched on !!!!!!!!!";
#endif

#ifdef UNIV_IBUF_DEBUG
	ib::info() << "!!!!!!!! UNIV_IBUF_DEBUG switched on !!!!!!!!!";
# ifdef UNIV_IBUF_COUNT_DEBUG
	ib::info() << "!!!!!!!! UNIV_IBUF_COUNT_DEBUG switched on !!!!!!!!!";
	ib::error() << "Crash recovery will fail with UNIV_IBUF_COUNT_DEBUG";
# endif
#endif

#ifdef UNIV_LOG_LSN_DEBUG
	ib::info() << "!!!!!!!! UNIV_LOG_LSN_DEBUG switched on !!!!!!!!!";
#endif /* UNIV_LOG_LSN_DEBUG */

#if defined(COMPILER_HINTS_ENABLED)
	ib::info() << "Compiler hints enabled.";
#endif /* defined(COMPILER_HINTS_ENABLED) */

#ifdef _WIN32
	ib::info() << "Mutexes and rw_locks use Windows interlocked functions";
#else
	ib::info() << "Mutexes and rw_locks use GCC atomic builtins";
#endif
	ib::info() << MUTEX_TYPE;

	ib::info() << "Compressed tables use zlib " ZLIB_VERSION
#ifdef UNIV_ZIP_DEBUG
	      " with validation"
#endif /* UNIV_ZIP_DEBUG */
	      ;
#ifdef UNIV_ZIP_COPY
	ib::info() << "and extra copying";
#endif /* UNIV_ZIP_COPY */

	/* Since InnoDB does not currently clean up all its internal data
	structures in MySQL Embedded Server Library server_end(), we
	print an error message if someone tries to start up InnoDB a
	second time during the process lifetime. */

	if (srv_start_has_been_called) {
		ib::error() << "Startup called second time"
			" during the process lifetime."
			" In the MySQL Embedded Server Library"
			" you cannot call server_init() more than"
			" once during the process lifetime.";
	}

	srv_start_has_been_called = true;

	srv_is_being_started = true;

#ifdef _WIN32
	srv_use_native_aio = TRUE;

#elif defined(LINUX_NATIVE_AIO)

	if (srv_use_native_aio) {
		ib::info() << "Using Linux native AIO";
	}
#else
	/* Currently native AIO is supported only on windows and linux
	and that also when the support is compiled in. In all other
	cases, we ignore the setting of innodb_use_native_aio. */
	srv_use_native_aio = FALSE;
#endif /* _WIN32 */

	/* Register performance schema stages before any real work has been
	started which may need to be instrumented. */
	mysql_stage_register("innodb", srv_stages, UT_ARR_SIZE(srv_stages));

	if (srv_file_flush_method_str == NULL) {
		/* These are the default options */
		srv_file_flush_method = IF_WIN(SRV_ALL_O_DIRECT_FSYNC,SRV_FSYNC);
	} else if (0 == ut_strcmp(srv_file_flush_method_str, "fsync")) {
		srv_file_flush_method = SRV_FSYNC;

	} else if (0 == ut_strcmp(srv_file_flush_method_str, "O_DSYNC")) {
		srv_file_flush_method = SRV_O_DSYNC;

	} else if (0 == ut_strcmp(srv_file_flush_method_str, "O_DIRECT")) {
		srv_file_flush_method = SRV_O_DIRECT;

	} else if (0 == ut_strcmp(srv_file_flush_method_str, "O_DIRECT_NO_FSYNC")) {
		srv_file_flush_method = SRV_O_DIRECT_NO_FSYNC;

	} else if (0 == ut_strcmp(srv_file_flush_method_str, "littlesync")) {
		srv_file_flush_method = SRV_LITTLESYNC;

	} else if (0 == ut_strcmp(srv_file_flush_method_str, "nosync")) {
		srv_file_flush_method = SRV_NOSYNC;
#ifdef _WIN32
	} else if (0 == ut_strcmp(srv_file_flush_method_str, "normal")) {
		srv_file_flush_method = SRV_FSYNC;
	} else if (0 == ut_strcmp(srv_file_flush_method_str, "unbuffered")) {
	} else if (0 == ut_strcmp(srv_file_flush_method_str,
				  "async_unbuffered")) {
#endif /* _WIN32 */
	} else {
		ib::error() << "Unrecognized value "
			<< srv_file_flush_method_str
			<< " for innodb_flush_method";
		err = DB_ERROR;
	}

	/* Note that the call srv_boot() also changes the values of
	some variables to the units used by InnoDB internally */

	/* Set the maximum number of threads which can wait for a semaphore
	inside InnoDB: this is the 'sync wait array' size, as well as the
	maximum number of threads that can wait in the 'srv_conc array' for
	their time to enter InnoDB. */

	srv_max_n_threads = 1   /* io_ibuf_thread */
			    + 1 /* io_log_thread */
			    + 1 /* lock_wait_timeout_thread */
			    + 1 /* srv_error_monitor_thread */
			    + 1 /* srv_monitor_thread */
			    + 1 /* srv_master_thread */
			    + 1 /* srv_purge_coordinator_thread */
			    + 1 /* buf_dump_thread */
			    + 1 /* dict_stats_thread */
			    + 1 /* fts_optimize_thread */
			    + 1 /* recv_writer_thread */
			    + 1 /* trx_rollback_or_clean_all_recovered */
			    + 128 /* added as margin, for use of
				  InnoDB Memcached etc. */
			    + max_connections
			    + srv_n_read_io_threads
			    + srv_n_write_io_threads
			    + srv_n_purge_threads
			    + srv_n_page_cleaners
			    /* FTS Parallel Sort */
			    + fts_sort_pll_degree * FTS_NUM_AUX_INDEX
			      * max_connections;

	if (srv_buf_pool_size >= BUF_POOL_SIZE_THRESHOLD) {

		if (srv_buf_pool_instances == srv_buf_pool_instances_default) {
#if defined(_WIN32) && !defined(_WIN64)
			/* Do not allocate too large of a buffer pool on
			Windows 32-bit systems, which can have trouble
			allocating larger single contiguous memory blocks. */
			srv_buf_pool_instances = ut_min(
				static_cast<ulong>(MAX_BUFFER_POOLS),
				static_cast<ulong>(srv_buf_pool_size
						   / (128 * 1024 * 1024)));
#else /* defined(_WIN32) && !defined(_WIN64) */
			/* Default to 8 instances when size > 1GB. */
			srv_buf_pool_instances = 8;
#endif /* defined(_WIN32) && !defined(_WIN64) */
		}
	} else {
		/* If buffer pool is less than 1 GiB, assume fewer
		threads. Also use only one buffer pool instance. */
		if (srv_buf_pool_instances != srv_buf_pool_instances_default
		    && srv_buf_pool_instances != 1) {
			/* We can't distinguish whether the user has explicitly
			started mysqld with --innodb-buffer-pool-instances=0,
			(srv_buf_pool_instances_default is 0) or has not
			specified that option at all. Thus we have the
			limitation that if the user started with =0, we
			will not emit a warning here, but we should actually
			do so. */
			ib::info()
				<< "Adjusting innodb_buffer_pool_instances"
				" from " << srv_buf_pool_instances << " to 1"
				" since innodb_buffer_pool_size is less than "
				<< BUF_POOL_SIZE_THRESHOLD / (1024 * 1024)
				<< " MiB";
		}

		srv_buf_pool_instances = 1;
	}

	if (srv_buf_pool_chunk_unit * srv_buf_pool_instances
	    > srv_buf_pool_size) {
		/* Size unit of buffer pool is larger than srv_buf_pool_size.
		adjust srv_buf_pool_chunk_unit for srv_buf_pool_size. */
		srv_buf_pool_chunk_unit
			= static_cast<ulong>(srv_buf_pool_size)
			  / srv_buf_pool_instances;
		if (srv_buf_pool_size % srv_buf_pool_instances != 0) {
			++srv_buf_pool_chunk_unit;
		}
	}

	srv_buf_pool_size = buf_pool_size_align(srv_buf_pool_size);

	if (srv_n_page_cleaners > srv_buf_pool_instances) {
		/* limit of page_cleaner parallelizability
		is number of buffer pool instances. */
		srv_n_page_cleaners = srv_buf_pool_instances;
	}

	srv_boot();

	ib::info() << ut_crc32_implementation;

	if (!srv_read_only_mode) {

		mutex_create(LATCH_ID_SRV_MONITOR_FILE,
			     &srv_monitor_file_mutex);

		if (srv_innodb_status) {

			srv_monitor_file_name = static_cast<char*>(
				ut_malloc_nokey(
					strlen(fil_path_to_mysql_datadir)
					+ 20 + sizeof "/innodb_status."));

			sprintf(srv_monitor_file_name,
				"%s/innodb_status." ULINTPF,
				fil_path_to_mysql_datadir,
				os_proc_get_number());

			srv_monitor_file = fopen(srv_monitor_file_name, "w+");

			if (!srv_monitor_file) {
				ib::error() << "Unable to create "
					<< srv_monitor_file_name << ": "
					<< strerror(errno);
				if (err == DB_SUCCESS) {
					err = DB_ERROR;
				}
			}
		} else {

			srv_monitor_file_name = NULL;
			srv_monitor_file = os_file_create_tmpfile(NULL);

			if (!srv_monitor_file && err == DB_SUCCESS) {
				err = DB_ERROR;
			}
		}

		mutex_create(LATCH_ID_SRV_DICT_TMPFILE,
			     &srv_dict_tmpfile_mutex);

		srv_dict_tmpfile = os_file_create_tmpfile(NULL);

		if (!srv_dict_tmpfile && err == DB_SUCCESS) {
			err = DB_ERROR;
		}

		mutex_create(LATCH_ID_SRV_MISC_TMPFILE,
			     &srv_misc_tmpfile_mutex);

		srv_misc_tmpfile = os_file_create_tmpfile(NULL);

		if (!srv_misc_tmpfile && err == DB_SUCCESS) {
			err = DB_ERROR;
		}
	}

	if (err != DB_SUCCESS) {
		return(srv_init_abort(err));
	}

	srv_n_file_io_threads = srv_n_read_io_threads;

	srv_n_file_io_threads += srv_n_write_io_threads;

	if (!srv_read_only_mode) {
		/* Add the log and ibuf IO threads. */
		srv_n_file_io_threads += 2;
	} else {
		ib::info() << "Disabling background log and ibuf IO write"
			<< " threads.";
	}

	ut_a(srv_n_file_io_threads <= SRV_MAX_N_IO_THREADS);

	if (!os_aio_init(srv_n_read_io_threads,
			 srv_n_write_io_threads,
			 SRV_MAX_N_PENDING_SYNC_IOS)) {

		ib::error() << "Cannot initialize AIO sub-system";

		return(srv_init_abort(DB_ERROR));
	}

	fil_init(srv_file_per_table ? 50000 : 5000, srv_max_n_open_files);

	double	size;
	char	unit;

	if (srv_buf_pool_size >= 1024 * 1024 * 1024) {
		size = ((double) srv_buf_pool_size) / (1024 * 1024 * 1024);
		unit = 'G';
	} else {
		size = ((double) srv_buf_pool_size) / (1024 * 1024);
		unit = 'M';
	}

	double	chunk_size;
	char	chunk_unit;

	if (srv_buf_pool_chunk_unit >= 1024 * 1024 * 1024) {
		chunk_size = srv_buf_pool_chunk_unit / 1024.0 / 1024 / 1024;
		chunk_unit = 'G';
	} else {
		chunk_size = srv_buf_pool_chunk_unit / 1024.0 / 1024;
		chunk_unit = 'M';
	}

	ib::info() << "Initializing buffer pool, total size = "
		<< size << unit << ", instances = " << srv_buf_pool_instances
		<< ", chunk size = " << chunk_size << chunk_unit;

	err = buf_pool_init(srv_buf_pool_size, srv_buf_pool_instances);

	if (err != DB_SUCCESS) {
		ib::error() << "Cannot allocate memory for the buffer pool";

		return(srv_init_abort(DB_ERROR));
	}

	ib::info() << "Completed initialization of buffer pool";

#ifdef UNIV_DEBUG
	/* We have observed deadlocks with a 5MB buffer pool but
	the actual lower limit could very well be a little higher. */

	if (srv_buf_pool_size <= 5 * 1024 * 1024) {

		ib::info() << "Small buffer pool size ("
			<< srv_buf_pool_size / 1024 / 1024
			<< "M), the flst_validate() debug function can cause a"
			<< " deadlock if the buffer pool fills up.";
	}
#endif /* UNIV_DEBUG */

	fsp_init();
	log_sys_init();

	recv_sys_create();
	recv_sys_init(buf_pool_get_curr_size());
	lock_sys_create(srv_lock_table_size);
	srv_start_state_set(SRV_START_STATE_LOCK_SYS);

	/* Create i/o-handler threads: */

	for (ulint t = 0; t < srv_n_file_io_threads; ++t) {

		n[t] = t;

		thread_handles[t] = os_thread_create(io_handler_thread, n + t, thread_ids + t);
		thread_started[t] = true;
	}

	if (!srv_read_only_mode) {
		buf_flush_page_cleaner_init();

		os_thread_create(buf_flush_page_cleaner_coordinator,
				 NULL, NULL);

		buf_flush_page_cleaner_thread_started = true;

		for (i = 1; i < srv_n_page_cleaners; ++i) {
			os_thread_create(buf_flush_page_cleaner_worker,
					 NULL, NULL);
		}

		/* Make sure page cleaner is active. */
		while (!buf_page_cleaner_is_active) {
			os_thread_sleep(10000);
		}

		srv_start_state_set(SRV_START_STATE_IO);
	}

	if (srv_n_log_files * srv_log_file_size * UNIV_PAGE_SIZE
	    >= 512ULL * 1024ULL * 1024ULL * 1024ULL) {
		/* log_block_convert_lsn_to_no() limits the returned block
		number to 1G and given that OS_FILE_LOG_BLOCK_SIZE is 512
		bytes, then we have a limit of 512 GB. If that limit is to
		be raised, then log_block_convert_lsn_to_no() must be
		modified. */
		ib::error() << "Combined size of log files must be < 512 GB";

		return(srv_init_abort(DB_ERROR));
	}

	if (srv_n_log_files * srv_log_file_size >= ULINT_MAX) {
		/* fil_io() takes ulint as an argument and we are passing
		(next_offset / UNIV_PAGE_SIZE) to it in log_group_write_buf().
		So (next_offset / UNIV_PAGE_SIZE) must be less than ULINT_MAX.
		So next_offset must be < ULINT_MAX * UNIV_PAGE_SIZE. This
		means that we are limited to ULINT_MAX * UNIV_PAGE_SIZE which
		is 64 TB on 32 bit systems. */
		ib::error() << "Combined size of log files must be < "
			<< ULINT_MAX / 1073741824 * UNIV_PAGE_SIZE << " GB";

		return(srv_init_abort(DB_ERROR));
	}

	os_normalize_path(srv_data_home);

	/* Check if the data files exist or not. */
	err = srv_sys_space.check_file_spec(
		&create_new_db, MIN_EXPECTED_TABLESPACE_SIZE);

	if (err != DB_SUCCESS) {
		return(srv_init_abort(DB_ERROR));
	}

	srv_startup_is_before_trx_rollback_phase = !create_new_db;

	/* Check if undo tablespaces and redo log files exist before creating
	a new system tablespace */
	if (create_new_db) {
		err = srv_check_undo_redo_logs_exists();
		if (err != DB_SUCCESS) {
			return(srv_init_abort(DB_ERROR));
		}
		recv_sys_debug_free();
	}

<<<<<<< HEAD
	/* Open or create the data files. */
	ulint	sum_of_new_sizes;
=======
	recv_sys_create();
	recv_sys_init(buf_pool_get_curr_size());

	err = open_or_create_data_files(&create_new_db,
#ifdef UNIV_LOG_ARCHIVE
					&min_arch_log_no, &max_arch_log_no,
#endif /* UNIV_LOG_ARCHIVE */
					&flushed_lsn,
					&sum_of_new_sizes);
	if (err == DB_FAIL) {

		ib_logf(IB_LOG_LEVEL_ERROR,
			"The system tablespace must be writable!");

		return(DB_ERROR);

	} else if (err != DB_SUCCESS) {
>>>>>>> fbeb9489

	err = srv_sys_space.open_or_create(
		false, create_new_db, &sum_of_new_sizes, &flushed_lsn);

	switch (err) {
	case DB_SUCCESS:
		break;
	case DB_CANNOT_OPEN_FILE:
		ib::error()
			<< "Could not open or create the system tablespace. If"
			" you tried to add new data files to the system"
			" tablespace, and it failed here, you should now"
			" edit innodb_data_file_path in my.cnf back to what"
			" it was, and remove the new ibdata files InnoDB"
			" created in this failed attempt. InnoDB only wrote"
			" those files full of zeros, but did not yet use"
			" them in any way. But be careful: do not remove"
			" old data files which contain your precious data!";
		/* fall through */
	default:
		/* Other errors might come from Datafile::validate_first_page() */
		return(srv_init_abort(err));
	}

	dirnamelen = strlen(srv_log_group_home_dir);
	ut_a(dirnamelen < (sizeof logfilename) - 10 - sizeof "ib_logfile");
	memcpy(logfilename, srv_log_group_home_dir, dirnamelen);

	/* Add a path separator if needed. */
	if (dirnamelen && logfilename[dirnamelen - 1] != OS_PATH_SEPARATOR) {
		logfilename[dirnamelen++] = OS_PATH_SEPARATOR;
	}

	srv_log_file_size_requested = srv_log_file_size;

	if (create_new_db) {

<<<<<<< HEAD
		buf_flush_sync_all_buf_pools();
=======
		flushed_lsn = log_get_lsn();
>>>>>>> fbeb9489

		flushed_lsn = log_get_lsn();

<<<<<<< HEAD
		err = create_log_files(
			logfilename, dirnamelen, flushed_lsn, logfile0);
=======
		err = create_log_files(create_new_db, logfilename, dirnamelen,
				       flushed_lsn, logfile0);
>>>>>>> fbeb9489

		if (err != DB_SUCCESS) {
			return(srv_init_abort(err));
		}
	} else {
		for (i = 0; i < SRV_N_LOG_FILES_MAX; i++) {
			os_offset_t	size;
			os_file_stat_t	stat_info;

			sprintf(logfilename + dirnamelen,
				"ib_logfile%u", i);

			err = os_file_get_status(
				logfilename, &stat_info, false,
				srv_read_only_mode);

			if (err == DB_NOT_FOUND) {
				if (i == 0) {
<<<<<<< HEAD
					if (flushed_lsn
					    < static_cast<lsn_t>(1000)) {
						ib::error()
							<< "Cannot create"
=======

					if (flushed_lsn < (lsn_t) 1000) {
						ib_logf(IB_LOG_LEVEL_ERROR,
							"Cannot create"
>>>>>>> fbeb9489
							" log files because"
							" data files are"
							" corrupt or the"
							" database was not"
							" shut down cleanly"
							" after creating"
							" the data files.";
						return(srv_init_abort(
							DB_ERROR));
					}

					err = create_log_files(
<<<<<<< HEAD
						logfilename, dirnamelen,
						flushed_lsn, logfile0);
=======
						create_new_db, logfilename,
						dirnamelen, flushed_lsn,
						logfile0);
>>>>>>> fbeb9489

					if (err == DB_SUCCESS) {
						err = create_log_files_rename(
							logfilename,
							dirnamelen,
<<<<<<< HEAD
							flushed_lsn, logfile0);
=======
							flushed_lsn,
							logfile0);
>>>>>>> fbeb9489
					}

					if (err != DB_SUCCESS) {
						return(srv_init_abort(err));
					}

					/* Suppress the message about
					crash recovery. */
					flushed_lsn = log_get_lsn();
					goto files_checked;
				}

				/* opened all files */
				break;
			}

			if (!srv_file_check_mode(logfilename)) {
				return(srv_init_abort(DB_ERROR));
			}

			err = open_log_file(&files[i], logfilename, &size);

			if (err != DB_SUCCESS) {
				return(srv_init_abort(err));
			}

			ut_a(size != (os_offset_t) -1);

			if (size & ((1 << UNIV_PAGE_SIZE_SHIFT) - 1)) {

				ib::error() << "Log file " << logfilename
					<< " size " << size << " is not a"
					" multiple of innodb_page_size";
				return(srv_init_abort(DB_ERROR));
			}

			size >>= UNIV_PAGE_SIZE_SHIFT;

			if (i == 0) {
				srv_log_file_size = size;
			} else if (size != srv_log_file_size) {

				ib::error() << "Log file " << logfilename
					<< " is of different size "
					<< (size << UNIV_PAGE_SIZE_SHIFT)
					<< " bytes than other log files "
					<< (srv_log_file_size
					    << UNIV_PAGE_SIZE_SHIFT)
					<< " bytes!";
				return(srv_init_abort(DB_ERROR));
			}
		}

		srv_n_log_files_found = i;

		/* Create the in-memory file space objects. */

		sprintf(logfilename + dirnamelen, "ib_logfile%u", 0);

		/* Disable the doublewrite buffer for log files. */
		fil_space_t*	log_space = fil_space_create(
			"innodb_redo_log",
			SRV_LOG_SPACE_FIRST_ID, 0,
			FIL_TYPE_LOG,
			NULL /* no encryption yet */,
			true /* create */);

		ut_a(fil_validate());
		ut_a(log_space);

		/* srv_log_file_size is measured in pages; if page size is 16KB,
		then we have a limit of 64TB on 32 bit systems */
		ut_a(srv_log_file_size <= ULINT_MAX);

		for (unsigned j = 0; j < i; j++) {
			sprintf(logfilename + dirnamelen, "ib_logfile%u", j);

			if (!fil_node_create(logfilename,
					     (ulint) srv_log_file_size,
					     log_space, false, false)) {
				return(srv_init_abort(DB_ERROR));
			}
		}

		log_init(i, srv_log_file_size * UNIV_PAGE_SIZE);

		if (!log_set_capacity()) {
			return(srv_init_abort(DB_ERROR));
		}
	}

files_checked:
	/* Open all log files and data files in the system
	tablespace: we keep them open until database
	shutdown */

	fil_open_log_and_system_tablespace_files();
	ut_d(fil_space_get(0)->recv_size = srv_sys_space_size_debug);

	err = srv_undo_tablespaces_init(create_new_db);

	/* If the force recovery is set very high then we carry on regardless
	of all errors. Basically this is fingers crossed mode. */

	if (err != DB_SUCCESS
	    && srv_force_recovery < SRV_FORCE_NO_UNDO_LOG_SCAN) {

		return(srv_init_abort(err));
	}

	/* Initialize objects used by dict stats gathering thread, which
	can also be used by recovery if it tries to drop some table */
	if (!srv_read_only_mode) {
		dict_stats_thread_init();
	}

	trx_sys_file_format_init();

	trx_sys_create();

	if (create_new_db) {
		ut_a(!srv_read_only_mode);

		mtr_start(&mtr);
<<<<<<< HEAD
=======

		fsp_header_init(0, sum_of_new_sizes, &mtr);
		compile_time_assert(TRX_SYS_SPACE == 0);
		compile_time_assert(IBUF_SPACE_ID == 0);

		ulint ibuf_root = btr_create(
			DICT_CLUSTERED | DICT_UNIVERSAL | DICT_IBUF,
			0, 0, DICT_IBUF_ID_MIN,
			dict_ind_redundant, &mtr);

		mtr_commit(&mtr);

		if (ibuf_root == FIL_NULL) {
			return(srv_init_abort(true, __FILE__, __LINE__,
					      DB_ERROR));
		}

		ut_ad(ibuf_root == IBUF_TREE_ROOT_PAGE_NO);

		/* To maintain backward compatibility we create only
		the first rollback segment before the double write buffer.
		All the remaining rollback segments will be created later,
		after the double write buffer has been created. */
		trx_sys_create_sys_pages();

		ib_bh = trx_sys_init_at_db_start();
		n_recovered_trx = UT_LIST_GET_LEN(trx_sys->rw_trx_list);

		/* The purge system needs to create the purge view and
		therefore requires that the trx_sys is inited. */

		trx_purge_sys_create(srv_n_purge_threads, ib_bh);

		err = dict_create();

		if (err != DB_SUCCESS) {
			return(err);
		}

		srv_startup_is_before_trx_rollback_phase = FALSE;

		bool success = buf_flush_list(ULINT_MAX, LSN_MAX, NULL);
		ut_a(success);

		flushed_lsn = log_get_lsn();

		buf_flush_wait_batch_end(NULL, BUF_FLUSH_LIST);

		/* Stamp the LSN to the data files. */
		err = fil_write_flushed_lsn(flushed_lsn);

		if (err != DB_SUCCESS) {
			return(err);
		}

		err = create_log_files_rename(logfilename, dirnamelen,
					      flushed_lsn, logfile0);

		if (err != DB_SUCCESS) {
			return(err);
		}
#ifdef UNIV_LOG_ARCHIVE
	} else if (srv_archive_recovery) {
>>>>>>> fbeb9489

		bool ret = fsp_header_init(0, sum_of_new_sizes, &mtr);

		mtr_commit(&mtr);

		if (!ret) {
			return(srv_init_abort(DB_ERROR));
		}

		/* To maintain backward compatibility we create only
		the first rollback segment before the double write buffer.
		All the remaining rollback segments will be created later,
		after the double write buffer has been created. */
		trx_sys_create_sys_pages();
		trx_sys_init_at_db_start();

		err = dict_create();

		if (err != DB_SUCCESS) {
			return(srv_init_abort(err));
		}

		buf_flush_sync_all_buf_pools();

		flushed_lsn = log_get_lsn();

		err = fil_write_flushed_lsn(flushed_lsn);

		if (err == DB_SUCCESS) {
			err = create_log_files_rename(
				logfilename, dirnamelen,
				flushed_lsn, logfile0);
		}

		if (err != DB_SUCCESS) {
			return(srv_init_abort(err));
		}
	} else {

		/* Check if we support the max format that is stamped
		on the system tablespace.
		Note:  We are NOT allowed to make any modifications to
		the TRX_SYS_PAGE_NO page before recovery  because this
		page also contains the max_trx_id etc. important system
		variables that are required for recovery.  We need to
		ensure that we return the system to a state where normal
		recovery is guaranteed to work. We do this by
		invalidating the buffer cache, this will force the
		reread of the page and restoration to its last known
		consistent state, this is REQUIRED for the recovery
		process to work. */
		err = trx_sys_file_format_max_check(
			srv_max_file_format_at_startup);

		if (err != DB_SUCCESS) {
			return(srv_init_abort(err));
		}

		/* Invalidate the buffer pool to ensure that we reread
		the page that we read above, during recovery.
		Note that this is not as heavy weight as it seems. At
		this point there will be only ONE page in the buf_LRU
		and there must be no page in the buf_flush list. */
		buf_pool_invalidate();

		/* Scan and locate truncate log files. Parsed located files
		and add table to truncate information to central vector for
		truncate fix-up action post recovery. */
		err = TruncateLogParser::scan_and_parse(srv_log_group_home_dir);
		if (err != DB_SUCCESS) {

			return(srv_init_abort(DB_ERROR));
		}

		/* We always try to do a recovery, even if the database had
		been shut down normally: this is the normal startup path */

<<<<<<< HEAD
		err = recv_recovery_from_checkpoint_start(flushed_lsn);

		recv_sys->dblwr.pages.clear();

		if (err == DB_SUCCESS && !srv_read_only_mode) {
			log_mutex_enter();
			if (log_sys->is_encrypted() && !log_crypt_init()) {
				err = DB_ERROR;
			}
			log_mutex_exit();
		}
=======
		err = recv_recovery_from_checkpoint_start(
			LOG_CHECKPOINT, LSN_MAX,
			flushed_lsn);
>>>>>>> fbeb9489

		if (err == DB_SUCCESS) {
			/* Initialize the change buffer. */
			err = dict_boot();
		}

		if (err != DB_SUCCESS) {
			return(srv_init_abort(err));
		}

		/* This must precede recv_apply_hashed_log_recs(true). */
		trx_sys_init_at_db_start();

		if (srv_force_recovery < SRV_FORCE_NO_LOG_REDO) {
			/* Apply the hashed log records to the
			respective file pages, for the last batch of
			recv_group_scan_log_recs(). */

			recv_apply_hashed_log_recs(true);

			if (recv_sys->found_corrupt_log) {
				return (DB_CORRUPTION);
			}

			DBUG_PRINT("ib_log", ("apply completed"));

			if (recv_needed_recovery) {
				trx_sys_print_mysql_binlog_offset();
			}
		}

		if (recv_sys->found_corrupt_log) {
			ib::warn()
				<< "The log file may have been corrupt and it"
				" is possible that the log scan or parsing"
				" did not proceed far enough in recovery."
				" Please run CHECK TABLE on your InnoDB tables"
				" to check that they are ok!"
				" It may be safest to recover your"
				" InnoDB database from a backup!";
		}

		if (!srv_read_only_mode) {
			const ulint flags = FSP_FLAGS_PAGE_SSIZE();
			for (ulint id = 0; id <= srv_undo_tablespaces; id++) {
				if (fil_space_get(id)) {
					fsp_flags_try_adjust(id, flags);
				}
			}

			if (sum_of_new_sizes > 0) {
				/* New data file(s) were added */
				mtr.start();
				fsp_header_inc_size(0, sum_of_new_sizes, &mtr);
				mtr.commit();
				/* Immediately write the log record about
				increased tablespace size to disk, so that it
				is durable even if mysqld would crash
				quickly */
				log_buffer_flush_to_disk();
			}
		}

		const ulint	tablespace_size_in_header
			= fsp_header_get_tablespace_size();
		const ulint	sum_of_data_file_sizes
			= srv_sys_space.get_sum_of_sizes();
		/* Compare the system tablespace file size to what is
		stored in FSP_SIZE. In open_or_create_data_files()
		we already checked that the file sizes match the
		innodb_data_file_path specification. */
		if (srv_read_only_mode
		    || sum_of_data_file_sizes == tablespace_size_in_header) {
			/* Do not complain about the size. */
		} else if (!srv_sys_space.can_auto_extend_last_file()
			   || sum_of_data_file_sizes
			   < tablespace_size_in_header) {
			ib::error() << "Tablespace size stored in header is "
				<< tablespace_size_in_header
				<< " pages, but the sum of data file sizes is "
				<< sum_of_data_file_sizes << " pages";

			if (srv_force_recovery == 0
			    && sum_of_data_file_sizes
			    < tablespace_size_in_header) {
				ib::error() <<
					"Cannot start InnoDB. The tail of"
					" the system tablespace is"
					" missing. Have you edited"
					" innodb_data_file_path in my.cnf"
					" in an inappropriate way, removing"
					" data files from there?"
					" You can set innodb_force_recovery=1"
					" in my.cnf to force"
					" a startup if you are trying to"
					" recover a badly corrupt database.";

				return(srv_init_abort(DB_ERROR));
			}
		}

		/* recv_recovery_from_checkpoint_finish needs trx lists which
		are initialized in trx_sys_init_at_db_start(). */

		recv_recovery_from_checkpoint_finish();

		/* Upgrade or resize or rebuild the redo logs before
		generating any dirty pages, so that the old redo log
		files will not be written to. */

		if (srv_force_recovery == SRV_FORCE_NO_LOG_REDO) {
			/* Completely ignore the redo log. */
		} else if (srv_read_only_mode) {
			/* Leave the redo log alone. */
		} else if (srv_log_file_size_requested == srv_log_file_size
			   && srv_n_log_files_found == srv_n_log_files
			   && log_sys->is_encrypted() == srv_encrypt_log) {
			/* No need to upgrade or resize the redo log. */
		} else {
			/* Prepare to delete the old redo log files */
			flushed_lsn = srv_prepare_to_delete_redo_log_files(i);

			DBUG_EXECUTE_IF("innodb_log_abort_1",
<<<<<<< HEAD
					return(srv_init_abort(DB_ERROR)););
=======
					return(DB_ERROR););

			flushed_lsn = log_get_lsn();

			ib_logf(IB_LOG_LEVEL_WARN,
				"Resizing redo log from %u*%u to %u*%u pages"
				", LSN=" LSN_PF,
				(unsigned) i,
				(unsigned) srv_log_file_size,
				(unsigned) srv_n_log_files,
				(unsigned) srv_log_file_size_requested,
				flushed_lsn);

			buf_flush_wait_batch_end(NULL, BUF_FLUSH_LIST);

			/* Flush the old log files. */
			log_buffer_flush_to_disk();
			/* If innodb_flush_method=O_DSYNC,
			we need to explicitly flush the log buffers. */
			fil_flush(SRV_LOG_SPACE_FIRST_ID);

			ut_ad(flushed_lsn == log_get_lsn());

>>>>>>> fbeb9489
			/* Prohibit redo log writes from any other
			threads until creating a log checkpoint at the
			end of create_log_files(). */
			ut_d(recv_no_log_write = true);
			ut_ad(!buf_pool_check_no_pending_io());

			DBUG_EXECUTE_IF("innodb_log_abort_3",
					return(srv_init_abort(DB_ERROR)););
			DBUG_PRINT("ib_log", ("After innodb_log_abort_3"));

			/* Stamp the LSN to the data files. */
			err = fil_write_flushed_lsn(flushed_lsn);

			DBUG_EXECUTE_IF("innodb_log_abort_4", err = DB_ERROR;);
			DBUG_PRINT("ib_log", ("After innodb_log_abort_4"));

			if (err != DB_SUCCESS) {
				return(srv_init_abort(err));
			}

			/* Close and free the redo log files, so that
			we can replace them. */
			fil_close_log_files(true);

			DBUG_EXECUTE_IF("innodb_log_abort_5",
					return(srv_init_abort(DB_ERROR)););
			DBUG_PRINT("ib_log", ("After innodb_log_abort_5"));

			/* Free the old log file space. */
			log_group_close_all();

			ib::info() << "Starting to delete and rewrite log"
				" files.";

			srv_log_file_size = srv_log_file_size_requested;

<<<<<<< HEAD
			err = create_log_files(
				logfilename, dirnamelen, flushed_lsn,
				logfile0);

			if (err == DB_SUCCESS) {
				err = create_log_files_rename(
					logfilename, dirnamelen, flushed_lsn,
					logfile0);
			}

			if (err != DB_SUCCESS) {
				return(srv_init_abort(err));
=======
			err = create_log_files(create_new_db, logfilename,
					       dirnamelen, flushed_lsn,
					       logfile0);

			if (err != DB_SUCCESS) {
				return(err);
>>>>>>> fbeb9489
			}
		}


<<<<<<< HEAD
		/* Validate a few system page types that were left
		uninitialized by older versions of MySQL. */
		if (!high_level_read_only) {
			mtr_t		mtr;
			buf_block_t*	block;
			mtr.start();
			mtr.set_sys_modified();
			/* Bitmap page types will be reset in
			buf_dblwr_check_block() without redo logging. */
			block = buf_page_get(
				page_id_t(IBUF_SPACE_ID,
					  FSP_IBUF_HEADER_PAGE_NO),
				univ_page_size, RW_X_LATCH, &mtr);
			fil_block_check_type(block, FIL_PAGE_TYPE_SYS, &mtr);
			/* Already MySQL 3.23.53 initialized
			FSP_IBUF_TREE_ROOT_PAGE_NO to
			FIL_PAGE_INDEX. No need to reset that one. */
			block = buf_page_get(
				page_id_t(TRX_SYS_SPACE, TRX_SYS_PAGE_NO),
				univ_page_size, RW_X_LATCH, &mtr);
			fil_block_check_type(block, FIL_PAGE_TYPE_TRX_SYS,
					     &mtr);
			block = buf_page_get(
				page_id_t(TRX_SYS_SPACE,
					  FSP_FIRST_RSEG_PAGE_NO),
				univ_page_size, RW_X_LATCH, &mtr);
			fil_block_check_type(block, FIL_PAGE_TYPE_SYS, &mtr);
			block = buf_page_get(
				page_id_t(TRX_SYS_SPACE, FSP_DICT_HDR_PAGE_NO),
				univ_page_size, RW_X_LATCH, &mtr);
			fil_block_check_type(block, FIL_PAGE_TYPE_SYS, &mtr);
			mtr.commit();
		}

		/* Roll back any recovered data dictionary transactions, so
		that the data dictionary tables will be free of any locks.
		The data dictionary latch should guarantee that there is at
		most one data dictionary transaction active at a time. */
		if (srv_force_recovery < SRV_FORCE_NO_TRX_UNDO) {
			trx_rollback_or_clean_recovered(FALSE);
		}

		/* Fix-up truncate of tables in the system tablespace
		if server crashed while truncate was active. The non-
		system tables are done after tablespace discovery. Do
		this now because this procedure assumes that no pages
		have changed since redo recovery.  Tablespace discovery
		can do updates to pages in the system tablespace.*/
		err = truncate_t::fixup_tables_in_system_tablespace();

		if (srv_force_recovery < SRV_FORCE_NO_IBUF_MERGE) {
			/* Open or Create SYS_TABLESPACES and SYS_DATAFILES
			so that tablespace names and other metadata can be
			found. */
			err = dict_create_or_check_sys_tablespace();
=======
			err = create_log_files_rename(logfilename, dirnamelen,
						      log_get_lsn(), logfile0);

>>>>>>> fbeb9489
			if (err != DB_SUCCESS) {
				return(srv_init_abort(err));
			}

			/* The following call is necessary for the insert
			buffer to work with multiple tablespaces. We must
			know the mapping between space id's and .ibd file
			names.

			In a crash recovery, we check that the info in data
			dictionary is consistent with what we already know
			about space id's from the calls to fil_ibd_load().

			In a normal startup, we create the space objects for
			every table in the InnoDB data dictionary that has
			an .ibd file.

			We also determine the maximum tablespace id used.

			The 'validate' flag indicates that when a tablespace
			is opened, we also read the header page and validate
			the contents to the data dictionary. This is time
			consuming, especially for databases with lots of ibd
			files.  So only do it after a crash and not forcing
			recovery.  Open rw transactions at this point is not
			a good reason to validate. */
			bool validate = recv_needed_recovery
				&& srv_force_recovery == 0;

			dict_check_tablespaces_and_store_max_id(validate);
		}

		/* Fix-up truncate of table if server crashed while truncate
		was active. */
		err = truncate_t::fixup_tables_in_non_system_tablespace();

		if (err != DB_SUCCESS) {
			return(srv_init_abort(err));
		}

		recv_recovery_rollback_active();

		/* It is possible that file_format tag has never
		been set. In this case we initialize it to minimum
		value.  Important to note that we can do it ONLY after
		we have finished the recovery process so that the
		image of TRX_SYS_PAGE_NO is not stale. */
		trx_sys_file_format_tag_init();
	}

	ut_ad(err == DB_SUCCESS);
	ut_a(sum_of_new_sizes != ULINT_UNDEFINED);

<<<<<<< HEAD
	/* Create the doublewrite buffer to a new tablespace */
	if (!srv_read_only_mode && srv_force_recovery < SRV_FORCE_NO_TRX_UNDO
	    && !buf_dblwr_create()) {
		return(srv_init_abort(DB_ERROR));
=======
#ifdef UNIV_LOG_ARCHIVE
	/* Archiving is always off under MySQL */
	if (!srv_log_archive_on) {
		ut_a(DB_SUCCESS == log_archive_noarchivelog());
	} else {
		mutex_enter(&(log_sys->mutex));

		start_archive = FALSE;

		if (log_sys->archiving_state == LOG_ARCH_OFF) {
			start_archive = TRUE;
		}

		mutex_exit(&(log_sys->mutex));

		if (start_archive) {
			ut_a(DB_SUCCESS == log_archive_archivelog());
		}
	}
#endif /* UNIV_LOG_ARCHIVE */

	/* fprintf(stderr, "Max allowed record size %lu\n",
	page_get_free_space_of_empty() / 2); */

	if (!buf_dblwr_create()) {
		return(srv_init_abort(create_new_db, __FILE__, __LINE__,
				      DB_ERROR));
>>>>>>> fbeb9489
	}

	/* Here the double write buffer has already been created and so
	any new rollback segments will be allocated after the double
	write buffer. The default segment should already exist.
	We create the new segments only if it's a new database or
	the database was shutdown cleanly. */

	/* Note: When creating the extra rollback segments during an upgrade
	we violate the latching order, even if the change buffer is empty.
	We make an exception in sync0sync.cc and check srv_is_being_started
	for that violation. It cannot create a deadlock because we are still
	running in single threaded mode essentially. Only the IO threads
	should be running at this stage. */

	ut_a(srv_undo_logs > 0);
	ut_a(srv_undo_logs <= TRX_SYS_N_RSEGS);

<<<<<<< HEAD
	if (!trx_sys_create_rsegs()) {
		return(srv_init_abort(DB_ERROR));
=======
	/* The number of rsegs that exist in InnoDB is given by status
	variable srv_available_undo_logs. The number of rsegs to use can
	be set using the dynamic global variable srv_undo_logs. */

	srv_available_undo_logs = trx_sys_create_rsegs(
		srv_undo_tablespaces, srv_undo_logs);

	if (srv_available_undo_logs == ULINT_UNDEFINED) {
		/* Can only happen if server is read only. */
		ut_a(srv_read_only_mode);
		srv_undo_logs = ULONG_UNDEFINED;
	} else if (srv_available_undo_logs < srv_undo_logs) {
		/* Should due to out of file space. */
		return (srv_init_abort(create_new_db, __FILE__, __LINE__, DB_ERROR));
>>>>>>> fbeb9489
	}

	srv_startup_is_before_trx_rollback_phase = false;

	if (!srv_read_only_mode) {
		/* Create the thread which watches the timeouts
		for lock waits */
		thread_handles[2 + SRV_MAX_N_IO_THREADS] = os_thread_create(
			lock_wait_timeout_thread,
			NULL, thread_ids + 2 + SRV_MAX_N_IO_THREADS);
		thread_started[2 + SRV_MAX_N_IO_THREADS] = true;
		lock_sys->timeout_thread_active = true;

		/* Create the thread which warns of long semaphore waits */
		srv_error_monitor_active = true;
		thread_handles[3 + SRV_MAX_N_IO_THREADS] = os_thread_create(
			srv_error_monitor_thread,
			NULL, thread_ids + 3 + SRV_MAX_N_IO_THREADS);
		thread_started[3 + SRV_MAX_N_IO_THREADS] = true;

		/* Create the thread which prints InnoDB monitor info */
		srv_monitor_active = true;
		thread_handles[4 + SRV_MAX_N_IO_THREADS] = os_thread_create(
			srv_monitor_thread,
			NULL, thread_ids + 4 + SRV_MAX_N_IO_THREADS);
		thread_started[4 + SRV_MAX_N_IO_THREADS] = true;
		srv_start_state_set(SRV_START_STATE_MONITOR);
	}

	/* Create the SYS_FOREIGN and SYS_FOREIGN_COLS system tables */
	err = dict_create_or_check_foreign_constraint_tables();
	if (err == DB_SUCCESS) {
		err = dict_create_or_check_sys_tablespace();
		if (err == DB_SUCCESS) {
			err = dict_create_or_check_sys_virtual();
		}
	}
	switch (err) {
	case DB_SUCCESS:
		break;
	case DB_READ_ONLY:
		if (srv_force_recovery >= SRV_FORCE_NO_TRX_UNDO) {
			break;
		}
		ib::error() << "Cannot create system tables in read-only mode";
		/* fall through */
	default:
		return(srv_init_abort(err));
	}

	if (!srv_read_only_mode) {
		/* Initialize the innodb_temporary tablespace and keep
		it open until shutdown. */
		err = srv_open_tmp_tablespace(create_new_db);

		if (err != DB_SUCCESS) {
			return(srv_init_abort(err));
		}

		trx_temp_rseg_create();
	}

	srv_is_being_started = false;

	ut_a(trx_purge_state() == PURGE_STATE_INIT);

	/* Create the master thread which does purge and other utility
	operations */

	if (!srv_read_only_mode) {

		thread_handles[1 + SRV_MAX_N_IO_THREADS] = os_thread_create(
			srv_master_thread,
			NULL, thread_ids + (1 + SRV_MAX_N_IO_THREADS));
		thread_started[1 + SRV_MAX_N_IO_THREADS] = true;
		srv_start_state_set(SRV_START_STATE_MASTER);
	}

	if (!srv_read_only_mode
	    && srv_force_recovery < SRV_FORCE_NO_BACKGROUND) {

		thread_handles[5 + SRV_MAX_N_IO_THREADS] = os_thread_create(
			srv_purge_coordinator_thread,
			NULL, thread_ids + 5 + SRV_MAX_N_IO_THREADS);

		thread_started[5 + SRV_MAX_N_IO_THREADS] = true;

		ut_a(UT_ARR_SIZE(thread_ids)
		     > 5 + srv_n_purge_threads + SRV_MAX_N_IO_THREADS);

		/* We've already created the purge coordinator thread above. */
		for (i = 1; i < srv_n_purge_threads; ++i) {
			thread_handles[5 + i + SRV_MAX_N_IO_THREADS] = os_thread_create(
				srv_worker_thread, NULL,
				thread_ids + 5 + i + SRV_MAX_N_IO_THREADS);
			thread_started[5 + i + SRV_MAX_N_IO_THREADS] = true;
		}

		srv_start_wait_for_purge_to_start();

		srv_start_state_set(SRV_START_STATE_PURGE);
	} else {
		purge_sys->state = PURGE_STATE_DISABLED;
	}

	if (!srv_read_only_mode) {
		/* wake main loop of page cleaner up */
		os_event_set(buf_flush_event);

		if (srv_use_mtflush) {
			/* Start multi-threaded flush threads */
			mtflush_ctx = buf_mtflu_handler_init(
				srv_mtflush_threads,
				srv_buf_pool_instances);

			/* Set up the thread ids */
			buf_mtflu_set_thread_ids(
				srv_mtflush_threads,
				mtflush_ctx,
				(thread_ids + 6 + 32));
		}
	}

	if (srv_print_verbose_log) {
		ib::info() << INNODB_VERSION_STR
			<< " started; log sequence number "
			<< srv_start_lsn;
	}

	if (srv_force_recovery > 0) {
		ib::info() << "!!! innodb_force_recovery is set to "
			<< srv_force_recovery << " !!!";
	}

	if (srv_force_recovery == 0) {
		/* In the insert buffer we may have even bigger tablespace
		id's, because we may have dropped those tablespaces, but
		insert buffer merge has not had time to clean the records from
		the ibuf tree. */

		ibuf_update_max_tablespace_id();
	}

	if (!srv_read_only_mode) {
		if (create_new_db) {
			srv_buffer_pool_load_at_startup = FALSE;
		}

#ifdef WITH_WSREP
		/*
		  Create the dump/load thread only when not running with
		  --wsrep-recover.
		*/
		if (!wsrep_recovery) {
#endif /* WITH_WSREP */
		/* Create the buffer pool dump/load thread */
		buf_dump_thread_handle=
			os_thread_create(buf_dump_thread, NULL, NULL);

		srv_buf_dump_thread_active = true;
		buf_dump_thread_started = true;
#ifdef WITH_WSREP
		} else {
			ib::warn() <<
				"Skipping buffer pool dump/restore during "
				"wsrep recovery.";
		}
#endif /* WITH_WSREP */

		/* Create thread(s) that handles key rotation. This is
		needed already here as log_preflush_pool_modified_pages
		will flush dirty pages and that might need e.g.
		fil_crypt_threads_event. */
		fil_system_enter();
		fil_crypt_threads_init();
		fil_system_exit();

		/*
		  Create a checkpoint before logging anything new, so that
		  the current encryption key in use is definitely logged
		  before any log blocks encrypted with that key.
		*/
		log_make_checkpoint_at(LSN_MAX, TRUE);

		/* Create the dict stats gathering thread */
		dict_stats_thread_handle = os_thread_create(
			dict_stats_thread, NULL, NULL);
		srv_dict_stats_thread_active = true;
		dict_stats_thread_started = true;

		/* Create the thread that will optimize the FTS sub-system. */
		fts_optimize_init();

		/* Init data for datafile scrub threads */
		btr_scrub_init();

		/* Initialize online defragmentation. */
		btr_defragment_init();
		btr_defragment_thread_active = true;
		os_thread_create(btr_defragment_thread, NULL, NULL);

		srv_start_state_set(SRV_START_STATE_STAT);
	}

	/* Create the buffer pool resize thread */
	srv_buf_resize_thread_active = true;
	os_thread_create(buf_resize_thread, NULL, NULL);

	return(DB_SUCCESS);
}

#if 0
/********************************************************************
Sync all FTS cache before shutdown */
static
void
srv_fts_close(void)
/*===============*/
{
	dict_table_t*	table;

	for (table = UT_LIST_GET_FIRST(dict_sys->table_LRU);
	     table; table = UT_LIST_GET_NEXT(table_LRU, table)) {
		fts_t*          fts = table->fts;

		if (fts != NULL) {
			fts_sync_table(table);
		}
	}

	for (table = UT_LIST_GET_FIRST(dict_sys->table_non_LRU);
	     table; table = UT_LIST_GET_NEXT(table_LRU, table)) {
		fts_t*          fts = table->fts;

		if (fts != NULL) {
			fts_sync_table(table);
		}
	}
}
#endif

/****************************************************************//**
Shuts down background threads that can generate undo pages. */
void
srv_shutdown_bg_undo_sources(void)
/*===========================*/
{
	if (srv_start_state_is_set(SRV_START_STATE_STAT)) {
		ut_ad(!srv_read_only_mode);
		fts_optimize_shutdown();
		dict_stats_shutdown();
	}
}

/** Shut down InnoDB. */
void
innodb_shutdown()
{
	ut_ad(!srv_running);

	if (srv_fast_shutdown) {
		srv_shutdown_bg_undo_sources();
	}

	/* 1. Flush the buffer pool to disk, write the current lsn to
	the tablespace header(s), and copy all log data to archive.
	The step 1 is the real InnoDB shutdown. The remaining steps 2 - ...
	just free data structures after the shutdown. */

	logs_empty_and_mark_files_at_shutdown();

	if (ulint n_threads = srv_conc_get_active_threads()) {
		ib::warn() << "Query counter shows "
			<< n_threads << " queries still"
			" inside InnoDB at shutdown";
	}

	/* 2. Make all threads created by InnoDB to exit */
	srv_shutdown_all_bg_threads();

	if (srv_monitor_file) {
		fclose(srv_monitor_file);
		srv_monitor_file = 0;
		if (srv_monitor_file_name) {
			unlink(srv_monitor_file_name);
			ut_free(srv_monitor_file_name);
		}
	}

	if (srv_dict_tmpfile) {
		fclose(srv_dict_tmpfile);
		srv_dict_tmpfile = 0;
	}

	if (srv_misc_tmpfile) {
		fclose(srv_misc_tmpfile);
		srv_misc_tmpfile = 0;
	}

	ut_ad(dict_stats_event || !srv_was_started || srv_read_only_mode);
	ut_ad(dict_sys || !srv_was_started);
	ut_ad(trx_sys || !srv_was_started);
	ut_ad(buf_dblwr || !srv_was_started || srv_read_only_mode
	      || srv_force_recovery >= SRV_FORCE_NO_TRX_UNDO);
	ut_ad(lock_sys || !srv_was_started);
#ifdef BTR_CUR_HASH_ADAPT
	ut_ad(btr_search_sys || !srv_was_started);
#endif /* BTR_CUR_HASH_ADAPT */
	ut_ad(ibuf || !srv_was_started);
	ut_ad(log_sys || !srv_was_started);

	if (dict_stats_event) {
		dict_stats_thread_deinit();
	}

	if (srv_start_state_is_set(SRV_START_STATE_STAT)) {
		ut_ad(!srv_read_only_mode);
		/* srv_shutdown_bg_undo_sources() already invoked
		fts_optimize_shutdown(); dict_stats_shutdown(); */

		fil_crypt_threads_cleanup();
		btr_scrub_cleanup();
		btr_defragment_shutdown();
	}

	/* This must be disabled before closing the buffer pool
	and closing the data dictionary.  */

#ifdef BTR_CUR_HASH_ADAPT
	if (dict_sys) {
		btr_search_disable(true);
	}
#endif /* BTR_CUR_HASH_ADAPT */
	if (ibuf) {
		ibuf_close();
	}
	if (log_sys) {
		log_shutdown();
	}
	if (trx_sys) {
		trx_sys_file_format_close();
		trx_sys_close();
	}
	UT_DELETE(purge_sys);
	purge_sys = NULL;
	if (buf_dblwr) {
		buf_dblwr_free();
	}
	if (lock_sys) {
		lock_sys_close();
	}

	trx_pool_close();

	/* We don't create these mutexes in RO mode because we don't create
	the temp files that the cover. */
	if (!srv_read_only_mode) {
		mutex_free(&srv_monitor_file_mutex);
		mutex_free(&srv_dict_tmpfile_mutex);
		mutex_free(&srv_misc_tmpfile_mutex);
	}

	if (dict_sys) {
		dict_close();
	}

#ifdef BTR_CUR_HASH_ADAPT
	if (btr_search_sys) {
		btr_search_sys_free();
	}
#endif /* BTR_CUR_HASH_ADAPT */

	/* 3. Free all InnoDB's own mutexes and the os_fast_mutexes inside
	them */
	os_aio_free();
	row_mysql_close();
	srv_free();
	fil_close();

	/* 4. Free all allocated memory */

	pars_lexer_close();
	log_mem_free();
	ut_ad(buf_pool_ptr || !srv_was_started);
	if (buf_pool_ptr) {
		buf_pool_free(srv_buf_pool_instances);
	}

	/* 6. Free the thread management resoruces. */
	os_thread_free();

	/* 7. Free the synchronisation infrastructure. */
	sync_check_close();

	if (dict_foreign_err_file) {
		fclose(dict_foreign_err_file);
	}

	if (srv_was_started && srv_print_verbose_log) {
		ib::info() << "Shutdown completed; log sequence number "
			<< srv_shutdown_lsn;
	}

	srv_start_state = SRV_START_STATE_NONE;
	srv_was_started = false;
	srv_start_has_been_called = false;
}

#if 0 // TODO: Enable this in WL#6608
/********************************************************************
Signal all per-table background threads to shutdown, and wait for them to do
so. */
static
void
srv_shutdown_table_bg_threads(void)
/*===============================*/
{
	dict_table_t*	table;
	dict_table_t*	first;
	dict_table_t*	last = NULL;

	mutex_enter(&dict_sys->mutex);

	/* Signal all threads that they should stop. */
	table = UT_LIST_GET_FIRST(dict_sys->table_LRU);
	first = table;
	while (table) {
		dict_table_t*	next;
		fts_t*		fts = table->fts;

		if (fts != NULL) {
			fts_start_shutdown(table, fts);
		}

		next = UT_LIST_GET_NEXT(table_LRU, table);

		if (!next) {
			last = table;
		}

		table = next;
	}

	/* We must release dict_sys->mutex here; if we hold on to it in the
	loop below, we will deadlock if any of the background threads try to
	acquire it (for example, the FTS thread by calling que_eval_sql).

	Releasing it here and going through dict_sys->table_LRU without
	holding it is safe because:

	 a) MySQL only starts the shutdown procedure after all client
	 threads have been disconnected and no new ones are accepted, so no
	 new tables are added or old ones dropped.

	 b) Despite its name, the list is not LRU, and the order stays
	 fixed.

	To safeguard against the above assumptions ever changing, we store
	the first and last items in the list above, and then check that
	they've stayed the same below. */

	mutex_exit(&dict_sys->mutex);

	/* Wait for the threads of each table to stop. This is not inside
	the above loop, because by signaling all the threads first we can
	overlap their shutting down delays. */
	table = UT_LIST_GET_FIRST(dict_sys->table_LRU);
	ut_a(first == table);
	while (table) {
		dict_table_t*	next;
		fts_t*		fts = table->fts;

		if (fts != NULL) {
			fts_shutdown(table, fts);
		}

		next = UT_LIST_GET_NEXT(table_LRU, table);

		if (table == last) {
			ut_a(!next);
		}

		table = next;
	}
}
#endif

/** Get the meta-data filename from the table name for a
single-table tablespace.
@param[in]	table		table object
@param[out]	filename	filename
@param[in]	max_len		filename max length */
void
srv_get_meta_data_filename(
	dict_table_t*	table,
	char*		filename,
	ulint		max_len)
{
	ulint		len;
	char*		path;

	/* Make sure the data_dir_path is set. */
	dict_get_and_save_data_dir_path(table, false);

	if (DICT_TF_HAS_DATA_DIR(table->flags)) {
		ut_a(table->data_dir_path);

		path = fil_make_filepath(
			table->data_dir_path, table->name.m_name, CFG, true);
	} else {
		path = fil_make_filepath(NULL, table->name.m_name, CFG, false);
	}

	ut_a(path);
	len = ut_strlen(path);
	ut_a(max_len >= len);

	strcpy(filename, path);

	ut_free(path);
}<|MERGE_RESOLUTION|>--- conflicted
+++ resolved
@@ -214,56 +214,10 @@
 mysql_pfs_key_t	srv_worker_thread_key;
 #endif /* UNIV_PFS_THREAD */
 
-<<<<<<< HEAD
 #ifdef HAVE_PSI_STAGE_INTERFACE
 /** Array of all InnoDB stage events for monitoring activities via
 performance schema. */
 static PSI_stage_info*	srv_stages[] =
-=======
-/** Innobase start-up aborted. Perform cleanup actions.
-@param[in]	create_new_db	TRUE if new db is  being created
-@param[in]	file		File name
-@param[in]	line		Line number
-@param[in]	err		Reason for aborting InnoDB startup
-@return DB_SUCCESS or error code. */
-static
-dberr_t
-srv_init_abort(
-	bool		create_new_db,
-	const char*	file,
-	ulint		line,
-	dberr_t		err)
-{
-	if (create_new_db) {
-		ib_logf(IB_LOG_LEVEL_ERROR,
-			"Database creation was aborted"
-			" at %s [" ULINTPF "]"
-			" with error %s. You may need"
-			" to delete the ibdata1 file before trying to start"
-			" up again.",
-			file, line, ut_strerr(err));
-	} else {
-		ib_logf(IB_LOG_LEVEL_ERROR,
-			"Plugin initialization aborted"
-			" at %s [" ULINTPF "]"
-			" with error %s.",
-			file, line, ut_strerr(err));
-	}
-
-	return(err);
-}
-
-/*********************************************************************//**
-Convert a numeric string that optionally ends in G or M or K, to a number
-containing megabytes.
-@return	next character in string */
-static
-char*
-srv_parse_megabytes(
-/*================*/
-	char*	str,	/*!< in: string containing a quantity in bytes */
-	ulint*	megs)	/*!< out: the number in megabytes */
->>>>>>> fbeb9489
 {
 	&srv_stage_alter_table_end,
 	&srv_stage_alter_table_flush,
@@ -626,399 +580,6 @@
 	return(DB_SUCCESS);
 }
 
-<<<<<<< HEAD
-=======
-/** Creates or opens database data files and closes them.
-@param[out]	create_new_db		true = create new database
-@param[out]	min_arch_log_no		min of archived log numbers in
-					data files
-@param[out]	max_arch_log_no		max of archived log numbers in
-					data files
-@param[out]	flushed_lsn		flushed lsn in fist datafile
-@param[out]	sum_of_new_sizes	sum of sizes of the new files
-					added
-@return	DB_SUCCESS or error code */
-static MY_ATTRIBUTE((nonnull, warn_unused_result))
-dberr_t
-open_or_create_data_files(
-	bool*		create_new_db,
-#ifdef UNIV_LOG_ARCHIVE
-	ulint*		min_arch_log_no,
-	ulint*		max_arch_log_no,
-#endif /* UNIV_LOG_ARCHIVE */
-	lsn_t*		flushed_lsn,
-	ulint*		sum_of_new_sizes)
-{
-	ibool		ret;
-	ulint		i;
-	ibool		one_opened	= FALSE;
-	ibool		one_created	= FALSE;
-	os_offset_t	size;
-	ulint		flags;
-	ulint		space;
-	ulint		rounded_size_pages;
-	char		name[10000];
-	fil_space_crypt_t*    crypt_data=NULL;
-
-	if (srv_n_data_files >= 1000) {
-
-		ib_logf(IB_LOG_LEVEL_ERROR,
-			"Can only have < 1000 data files, you have "
-			"defined %lu", (ulong) srv_n_data_files);
-
-		return(DB_ERROR);
-	}
-
-	*sum_of_new_sizes = 0;
-
-	*create_new_db = false;
-
-	srv_normalize_path_for_win(srv_data_home);
-
-	for (i = 0; i < srv_n_data_files; i++) {
-		ulint	dirnamelen;
-
-		srv_normalize_path_for_win(srv_data_file_names[i]);
-		dirnamelen = strlen(srv_data_home);
-
-		ut_a(dirnamelen + strlen(srv_data_file_names[i])
-		     < (sizeof name) - 1);
-
-		memcpy(name, srv_data_home, dirnamelen);
-
-		/* Add a path separator if needed. */
-		if (dirnamelen && name[dirnamelen - 1] != SRV_PATH_SEPARATOR) {
-			name[dirnamelen++] = SRV_PATH_SEPARATOR;
-		}
-
-		strcpy(name + dirnamelen, srv_data_file_names[i]);
-
-		/* Note: It will return true if the file doesn' exist. */
-
-		if (!srv_file_check_mode(name)) {
-
-			return(DB_FAIL);
-
-		} else if (srv_data_file_is_raw_partition[i] == 0) {
-
-			/* First we try to create the file: if it already
-			exists, ret will get value FALSE */
-
-			files[i] = os_file_create(
-				innodb_file_data_key, name, OS_FILE_CREATE,
-				OS_FILE_NORMAL, OS_DATA_FILE, &ret, FALSE);
-
-			if (srv_read_only_mode) {
-
-				if (ret) {
-					goto size_check;
-				}
-
-				ib_logf(IB_LOG_LEVEL_ERROR,
-					"Opening %s failed!", name);
-
-				return(DB_ERROR);
-
-			} else if (!ret
-				   && os_file_get_last_error(false)
-				   != OS_FILE_ALREADY_EXISTS
-#ifdef UNIV_AIX
-				   /* AIX 5.1 after security patch ML7 may have
-			           errno set to 0 here, which causes our
-				   function to return 100; work around that
-				   AIX problem */
-				   && os_file_get_last_error(false) != 100
-#endif /* UNIV_AIX */
-			    ) {
-				ib_logf(IB_LOG_LEVEL_ERROR,
-					"Creating or opening %s failed!",
-					name);
-
-				return(DB_ERROR);
-			}
-
-		} else if (srv_data_file_is_raw_partition[i] == SRV_NEW_RAW) {
-
-			ut_a(!srv_read_only_mode);
-
-			/* The partition is opened, not created; then it is
-			written over */
-
-			srv_start_raw_disk_in_use = TRUE;
-			srv_created_new_raw = TRUE;
-
-			files[i] = os_file_create(
-				innodb_file_data_key, name, OS_FILE_OPEN_RAW,
-				OS_FILE_NORMAL, OS_DATA_FILE, &ret, FALSE);
-
-			if (!ret) {
-				ib_logf(IB_LOG_LEVEL_ERROR,
-					"Error in opening %s", name);
-
-				return(DB_ERROR);
-			}
-
-			const char*	check_msg;
-
-			check_msg = fil_read_first_page(
-				files[i], FALSE, &flags, &space,
-#ifdef UNIV_LOG_ARCHIVE
-				min_arch_log_no, max_arch_log_no,
-#endif /* UNIV_LOG_ARCHIVE */
-				flushed_lsn, NULL);
-
-			/* If first page is valid, don't overwrite DB.
-			It prevents overwriting DB when mysql_install_db
-			starts mysqld multiple times during bootstrap. */
-			if (check_msg == NULL) {
-
-				srv_created_new_raw = FALSE;
-				ret = FALSE;
-			}
-
-		} else if (srv_data_file_is_raw_partition[i] == SRV_OLD_RAW) {
-			srv_start_raw_disk_in_use = TRUE;
-
-			ret = FALSE;
-		} else {
-			ut_a(0);
-		}
-
-		if (ret == FALSE) {
-			const char* check_msg;
-			/* We open the data file */
-
-			if (one_created) {
-				ib_logf(IB_LOG_LEVEL_ERROR,
-					"Data files can only be added at "
-					"the end of a tablespace, but "
-					"data file %s existed beforehand.",
-					name);
-				return(DB_ERROR);
-			}
-
-			if (srv_data_file_is_raw_partition[i] == SRV_OLD_RAW) {
-				ut_a(!srv_read_only_mode);
-				files[i] = os_file_create(
-					innodb_file_data_key,
-					name, OS_FILE_OPEN_RAW,
-					OS_FILE_NORMAL, OS_DATA_FILE, &ret, FALSE);
-			} else if (i == 0) {
-				files[i] = os_file_create(
-					innodb_file_data_key,
-					name, OS_FILE_OPEN_RETRY,
-					OS_FILE_NORMAL, OS_DATA_FILE, &ret, FALSE);
-			} else {
-				files[i] = os_file_create(
-					innodb_file_data_key,
-					name, OS_FILE_OPEN, OS_FILE_NORMAL,
-					OS_DATA_FILE, &ret, FALSE);
-			}
-
-			if (!ret) {
-				os_file_get_last_error(true);
-
-				ib_logf(IB_LOG_LEVEL_ERROR,
-					"Can't open '%s'", name);
-
-				return(DB_ERROR);
-			}
-
-			if (srv_data_file_is_raw_partition[i] == SRV_OLD_RAW) {
-				goto skip_size_check;
-			}
-
-size_check:
-			size = os_file_get_size(files[i]);
-			ut_a(size != (os_offset_t) -1);
-
-			/* If InnoDB encountered an error or was killed
-			while extending the data file, the last page
-			could be incomplete. */
-
-			rounded_size_pages = static_cast<ulint>(
-				size >> UNIV_PAGE_SIZE_SHIFT);
-
-			if (i == srv_n_data_files - 1
-			    && srv_auto_extend_last_data_file) {
-
-				if (srv_data_file_sizes[i] > rounded_size_pages
-				    || (srv_last_file_size_max > 0
-					&& srv_last_file_size_max
-					< rounded_size_pages)) {
-
-					ib_logf(IB_LOG_LEVEL_ERROR,
-						"auto-extending "
-						"data file %s is "
-						"of a different size "
-						ULINTPF " pages (rounded "
-						"down to MB) than specified "
-						"in the .cnf file: "
-						"initial " ULINTPF " pages, "
-						"max " ULINTPF " (relevant if "
-						"non-zero) pages!",
-						name,
-						rounded_size_pages,
-						srv_data_file_sizes[i],
-						srv_last_file_size_max);
-
-					return(DB_ERROR);
-				}
-
-				srv_data_file_sizes[i] = rounded_size_pages;
-			}
-
-			if (rounded_size_pages != srv_data_file_sizes[i]) {
-
-				ib_logf(IB_LOG_LEVEL_ERROR,
-					"Data file %s is of a different "
-					"size " ULINTPF " pages (rounded down to MB) "
-					"than specified in the .cnf file "
-					ULINTPF " pages!",
-					name,
-					rounded_size_pages,
-					srv_data_file_sizes[i]);
-
-				return(DB_ERROR);
-			}
-skip_size_check:
-
-			/* This is the earliest location where we can load
-			the double write buffer. */
-			if (i == 0) {
-				buf_dblwr_init_or_load_pages(
-					files[i], srv_data_file_names[i], true);
-			}
-
-			bool retry = true;
-check_first_page:
-			check_msg = fil_read_first_page(
-				files[i], one_opened, &flags, &space,
-#ifdef UNIV_LOG_ARCHIVE
-				min_arch_log_no, max_arch_log_no,
-#endif /* UNIV_LOG_ARCHIVE */
-				flushed_lsn, &crypt_data);
-
-			if (check_msg) {
-
-				if (retry) {
-					fsp_open_info	fsp;
-					const ulint	page_no = 0;
-
-					retry = false;
-					fsp.id = 0;
-					fsp.filepath = srv_data_file_names[i];
-					fsp.file = files[i];
-
-					if (fil_user_tablespace_restore_page(
-						&fsp, page_no)) {
-						goto check_first_page;
-					}
-				}
-
-				ib_logf(IB_LOG_LEVEL_ERROR,
-						"%s in data file %s",
-						check_msg, name);
-				return(DB_ERROR);
-			}
-
-			/* The first file of the system tablespace must
-			have space ID = TRX_SYS_SPACE.  The FSP_SPACE_ID
-			field in files greater than ibdata1 are unreliable. */
-			ut_a(one_opened || space == TRX_SYS_SPACE);
-
-			/* Check the flags for the first system tablespace
-			file only. */
-			if (!one_opened
-			    && UNIV_PAGE_SIZE
-			       != fsp_flags_get_page_size(flags)) {
-
-				ib_logf(IB_LOG_LEVEL_ERROR,
-					"Data file \"%s\" uses page size " ULINTPF " ,"
-					"but the start-up parameter "
-					"is --innodb-page-size=" ULINTPF " .",
-					name,
-					fsp_flags_get_page_size(flags),
-					UNIV_PAGE_SIZE);
-
-				return(DB_ERROR);
-			}
-
-			one_opened = TRUE;
-		} else if (!srv_read_only_mode) {
-			/* We created the data file and now write it full of
-			zeros */
-
-			one_created = TRUE;
-
-			if (i > 0) {
-				ib_logf(IB_LOG_LEVEL_INFO,
-					"Data file %s did not"
-					" exist: new to be created",
-					name);
-			} else {
-				ib_logf(IB_LOG_LEVEL_INFO,
-					"The first specified "
-					"data file %s did not exist: "
-					"a new database to be created!",
-					name);
-
-				*create_new_db = TRUE;
-			}
-
-			ib_logf(IB_LOG_LEVEL_INFO,
-				"Setting file %s size to " ULINTPF " MB",
-				name,
-				(srv_data_file_sizes[i]
-					 >> (20 - UNIV_PAGE_SIZE_SHIFT)));
-
-			ret = os_file_set_size(
-				name, files[i],
-				(os_offset_t) srv_data_file_sizes[i]
-				<< UNIV_PAGE_SIZE_SHIFT
-				/* TODO: enable page_compression on the
-				system tablespace and add
-				, FSP_FLAGS_HAS_PAGE_COMPRESSION(flags)*/);
-
-			if (!ret) {
-				ib_logf(IB_LOG_LEVEL_ERROR,
-					"Error in creating %s: "
-					"probably out of disk space",
-					name);
-
-				return(DB_ERROR);
-			}
-
-			*sum_of_new_sizes += srv_data_file_sizes[i];
-		}
-
-		ret = os_file_close(files[i]);
-		ut_a(ret);
-
-		if (i == 0) {
-			if (!crypt_data) {
-				crypt_data = fil_space_create_crypt_data(FIL_ENCRYPTION_DEFAULT,
-					FIL_DEFAULT_ENCRYPTION_KEY);
-			}
-
-			flags = FSP_FLAGS_PAGE_SSIZE();
-
-			fil_space_create(name, 0, flags, FIL_TABLESPACE,
-				crypt_data, (*create_new_db) == true);
-		}
-
-		ut_a(fil_validate());
-
-		if (!fil_node_create(name, srv_data_file_sizes[i], 0,
-				     srv_data_file_is_raw_partition[i] != 0)) {
-			return(DB_ERROR);
-		}
-	}
-
-	return(DB_SUCCESS);
-}
-
->>>>>>> fbeb9489
 /*********************************************************************//**
 Create undo tablespace.
 @return DB_SUCCESS or error code */
@@ -1773,7 +1334,7 @@
 	dberr_t		err)
 {
 	if (create_new_db) {
-		ib::error() << "InnoDB Database creation was aborted"
+		ib::error() << "Database creation was aborted"
 #ifdef UNIV_DEBUG
 			" at " << innobase_basename(file) << "[" << line << "]"
 #endif /* UNIV_DEBUG */
@@ -1893,21 +1454,9 @@
 innobase_start_or_create_for_mysql(void)
 /*====================================*/
 {
-<<<<<<< HEAD
 	bool		create_new_db = false;
 	lsn_t		flushed_lsn;
 	dberr_t		err		= DB_SUCCESS;
-=======
-	bool		create_new_db;
-	lsn_t		flushed_lsn;
-#ifdef UNIV_LOG_ARCHIVE
-	ulint		min_arch_log_no;
-	ulint		max_arch_log_no;
-#endif /* UNIV_LOG_ARCHIVE */
-	ulint		sum_of_new_sizes;
-	dberr_t		err;
-	unsigned	i;
->>>>>>> fbeb9489
 	ulint		srv_n_log_files_found = srv_n_log_files;
 	mtr_t		mtr;
 	char		logfilename[10000];
@@ -2370,28 +1919,8 @@
 		recv_sys_debug_free();
 	}
 
-<<<<<<< HEAD
 	/* Open or create the data files. */
 	ulint	sum_of_new_sizes;
-=======
-	recv_sys_create();
-	recv_sys_init(buf_pool_get_curr_size());
-
-	err = open_or_create_data_files(&create_new_db,
-#ifdef UNIV_LOG_ARCHIVE
-					&min_arch_log_no, &max_arch_log_no,
-#endif /* UNIV_LOG_ARCHIVE */
-					&flushed_lsn,
-					&sum_of_new_sizes);
-	if (err == DB_FAIL) {
-
-		ib_logf(IB_LOG_LEVEL_ERROR,
-			"The system tablespace must be writable!");
-
-		return(DB_ERROR);
-
-	} else if (err != DB_SUCCESS) {
->>>>>>> fbeb9489
 
 	err = srv_sys_space.open_or_create(
 		false, create_new_db, &sum_of_new_sizes, &flushed_lsn);
@@ -2429,21 +1958,12 @@
 
 	if (create_new_db) {
 
-<<<<<<< HEAD
 		buf_flush_sync_all_buf_pools();
-=======
+
 		flushed_lsn = log_get_lsn();
->>>>>>> fbeb9489
-
-		flushed_lsn = log_get_lsn();
-
-<<<<<<< HEAD
+
 		err = create_log_files(
 			logfilename, dirnamelen, flushed_lsn, logfile0);
-=======
-		err = create_log_files(create_new_db, logfilename, dirnamelen,
-				       flushed_lsn, logfile0);
->>>>>>> fbeb9489
 
 		if (err != DB_SUCCESS) {
 			return(srv_init_abort(err));
@@ -2462,17 +1982,10 @@
 
 			if (err == DB_NOT_FOUND) {
 				if (i == 0) {
-<<<<<<< HEAD
 					if (flushed_lsn
 					    < static_cast<lsn_t>(1000)) {
 						ib::error()
 							<< "Cannot create"
-=======
-
-					if (flushed_lsn < (lsn_t) 1000) {
-						ib_logf(IB_LOG_LEVEL_ERROR,
-							"Cannot create"
->>>>>>> fbeb9489
 							" log files because"
 							" data files are"
 							" corrupt or the"
@@ -2485,25 +1998,14 @@
 					}
 
 					err = create_log_files(
-<<<<<<< HEAD
 						logfilename, dirnamelen,
 						flushed_lsn, logfile0);
-=======
-						create_new_db, logfilename,
-						dirnamelen, flushed_lsn,
-						logfile0);
->>>>>>> fbeb9489
 
 					if (err == DB_SUCCESS) {
 						err = create_log_files_rename(
 							logfilename,
 							dirnamelen,
-<<<<<<< HEAD
 							flushed_lsn, logfile0);
-=======
-							flushed_lsn,
-							logfile0);
->>>>>>> fbeb9489
 					}
 
 					if (err != DB_SUCCESS) {
@@ -2628,80 +2130,24 @@
 		ut_a(!srv_read_only_mode);
 
 		mtr_start(&mtr);
-<<<<<<< HEAD
-=======
 
 		fsp_header_init(0, sum_of_new_sizes, &mtr);
+
 		compile_time_assert(TRX_SYS_SPACE == 0);
 		compile_time_assert(IBUF_SPACE_ID == 0);
 
 		ulint ibuf_root = btr_create(
 			DICT_CLUSTERED | DICT_UNIVERSAL | DICT_IBUF,
-			0, 0, DICT_IBUF_ID_MIN,
-			dict_ind_redundant, &mtr);
+			0, univ_page_size, DICT_IBUF_ID_MIN,
+			dict_ind_redundant, NULL, &mtr);
 
 		mtr_commit(&mtr);
 
 		if (ibuf_root == FIL_NULL) {
-			return(srv_init_abort(true, __FILE__, __LINE__,
-					      DB_ERROR));
+			return(srv_init_abort(DB_ERROR));
 		}
 
 		ut_ad(ibuf_root == IBUF_TREE_ROOT_PAGE_NO);
-
-		/* To maintain backward compatibility we create only
-		the first rollback segment before the double write buffer.
-		All the remaining rollback segments will be created later,
-		after the double write buffer has been created. */
-		trx_sys_create_sys_pages();
-
-		ib_bh = trx_sys_init_at_db_start();
-		n_recovered_trx = UT_LIST_GET_LEN(trx_sys->rw_trx_list);
-
-		/* The purge system needs to create the purge view and
-		therefore requires that the trx_sys is inited. */
-
-		trx_purge_sys_create(srv_n_purge_threads, ib_bh);
-
-		err = dict_create();
-
-		if (err != DB_SUCCESS) {
-			return(err);
-		}
-
-		srv_startup_is_before_trx_rollback_phase = FALSE;
-
-		bool success = buf_flush_list(ULINT_MAX, LSN_MAX, NULL);
-		ut_a(success);
-
-		flushed_lsn = log_get_lsn();
-
-		buf_flush_wait_batch_end(NULL, BUF_FLUSH_LIST);
-
-		/* Stamp the LSN to the data files. */
-		err = fil_write_flushed_lsn(flushed_lsn);
-
-		if (err != DB_SUCCESS) {
-			return(err);
-		}
-
-		err = create_log_files_rename(logfilename, dirnamelen,
-					      flushed_lsn, logfile0);
-
-		if (err != DB_SUCCESS) {
-			return(err);
-		}
-#ifdef UNIV_LOG_ARCHIVE
-	} else if (srv_archive_recovery) {
->>>>>>> fbeb9489
-
-		bool ret = fsp_header_init(0, sum_of_new_sizes, &mtr);
-
-		mtr_commit(&mtr);
-
-		if (!ret) {
-			return(srv_init_abort(DB_ERROR));
-		}
 
 		/* To maintain backward compatibility we create only
 		the first rollback segment before the double write buffer.
@@ -2771,7 +2217,6 @@
 		/* We always try to do a recovery, even if the database had
 		been shut down normally: this is the normal startup path */
 
-<<<<<<< HEAD
 		err = recv_recovery_from_checkpoint_start(flushed_lsn);
 
 		recv_sys->dblwr.pages.clear();
@@ -2783,11 +2228,6 @@
 			}
 			log_mutex_exit();
 		}
-=======
-		err = recv_recovery_from_checkpoint_start(
-			LOG_CHECKPOINT, LSN_MAX,
-			flushed_lsn);
->>>>>>> fbeb9489
 
 		if (err == DB_SUCCESS) {
 			/* Initialize the change buffer. */
@@ -2856,7 +2296,7 @@
 		const ulint	sum_of_data_file_sizes
 			= srv_sys_space.get_sum_of_sizes();
 		/* Compare the system tablespace file size to what is
-		stored in FSP_SIZE. In open_or_create_data_files()
+		stored in FSP_SIZE. In srv_sys_space.open_or_create()
 		we already checked that the file sizes match the
 		innodb_data_file_path specification. */
 		if (srv_read_only_mode
@@ -2911,33 +2351,7 @@
 			flushed_lsn = srv_prepare_to_delete_redo_log_files(i);
 
 			DBUG_EXECUTE_IF("innodb_log_abort_1",
-<<<<<<< HEAD
 					return(srv_init_abort(DB_ERROR)););
-=======
-					return(DB_ERROR););
-
-			flushed_lsn = log_get_lsn();
-
-			ib_logf(IB_LOG_LEVEL_WARN,
-				"Resizing redo log from %u*%u to %u*%u pages"
-				", LSN=" LSN_PF,
-				(unsigned) i,
-				(unsigned) srv_log_file_size,
-				(unsigned) srv_n_log_files,
-				(unsigned) srv_log_file_size_requested,
-				flushed_lsn);
-
-			buf_flush_wait_batch_end(NULL, BUF_FLUSH_LIST);
-
-			/* Flush the old log files. */
-			log_buffer_flush_to_disk();
-			/* If innodb_flush_method=O_DSYNC,
-			we need to explicitly flush the log buffers. */
-			fil_flush(SRV_LOG_SPACE_FIRST_ID);
-
-			ut_ad(flushed_lsn == log_get_lsn());
-
->>>>>>> fbeb9489
 			/* Prohibit redo log writes from any other
 			threads until creating a log checkpoint at the
 			end of create_log_files(). */
@@ -2974,7 +2388,6 @@
 
 			srv_log_file_size = srv_log_file_size_requested;
 
-<<<<<<< HEAD
 			err = create_log_files(
 				logfilename, dirnamelen, flushed_lsn,
 				logfile0);
@@ -2987,19 +2400,9 @@
 
 			if (err != DB_SUCCESS) {
 				return(srv_init_abort(err));
-=======
-			err = create_log_files(create_new_db, logfilename,
-					       dirnamelen, flushed_lsn,
-					       logfile0);
-
-			if (err != DB_SUCCESS) {
-				return(err);
->>>>>>> fbeb9489
 			}
 		}
 
-
-<<<<<<< HEAD
 		/* Validate a few system page types that were left
 		uninitialized by older versions of MySQL. */
 		if (!high_level_read_only) {
@@ -3055,11 +2458,6 @@
 			so that tablespace names and other metadata can be
 			found. */
 			err = dict_create_or_check_sys_tablespace();
-=======
-			err = create_log_files_rename(logfilename, dirnamelen,
-						      log_get_lsn(), logfile0);
-
->>>>>>> fbeb9489
 			if (err != DB_SUCCESS) {
 				return(srv_init_abort(err));
 			}
@@ -3113,40 +2511,10 @@
 	ut_ad(err == DB_SUCCESS);
 	ut_a(sum_of_new_sizes != ULINT_UNDEFINED);
 
-<<<<<<< HEAD
 	/* Create the doublewrite buffer to a new tablespace */
 	if (!srv_read_only_mode && srv_force_recovery < SRV_FORCE_NO_TRX_UNDO
 	    && !buf_dblwr_create()) {
 		return(srv_init_abort(DB_ERROR));
-=======
-#ifdef UNIV_LOG_ARCHIVE
-	/* Archiving is always off under MySQL */
-	if (!srv_log_archive_on) {
-		ut_a(DB_SUCCESS == log_archive_noarchivelog());
-	} else {
-		mutex_enter(&(log_sys->mutex));
-
-		start_archive = FALSE;
-
-		if (log_sys->archiving_state == LOG_ARCH_OFF) {
-			start_archive = TRUE;
-		}
-
-		mutex_exit(&(log_sys->mutex));
-
-		if (start_archive) {
-			ut_a(DB_SUCCESS == log_archive_archivelog());
-		}
-	}
-#endif /* UNIV_LOG_ARCHIVE */
-
-	/* fprintf(stderr, "Max allowed record size %lu\n",
-	page_get_free_space_of_empty() / 2); */
-
-	if (!buf_dblwr_create()) {
-		return(srv_init_abort(create_new_db, __FILE__, __LINE__,
-				      DB_ERROR));
->>>>>>> fbeb9489
 	}
 
 	/* Here the double write buffer has already been created and so
@@ -3165,25 +2533,8 @@
 	ut_a(srv_undo_logs > 0);
 	ut_a(srv_undo_logs <= TRX_SYS_N_RSEGS);
 
-<<<<<<< HEAD
 	if (!trx_sys_create_rsegs()) {
 		return(srv_init_abort(DB_ERROR));
-=======
-	/* The number of rsegs that exist in InnoDB is given by status
-	variable srv_available_undo_logs. The number of rsegs to use can
-	be set using the dynamic global variable srv_undo_logs. */
-
-	srv_available_undo_logs = trx_sys_create_rsegs(
-		srv_undo_tablespaces, srv_undo_logs);
-
-	if (srv_available_undo_logs == ULINT_UNDEFINED) {
-		/* Can only happen if server is read only. */
-		ut_a(srv_read_only_mode);
-		srv_undo_logs = ULONG_UNDEFINED;
-	} else if (srv_available_undo_logs < srv_undo_logs) {
-		/* Should due to out of file space. */
-		return (srv_init_abort(create_new_db, __FILE__, __LINE__, DB_ERROR));
->>>>>>> fbeb9489
 	}
 
 	srv_startup_is_before_trx_rollback_phase = false;
