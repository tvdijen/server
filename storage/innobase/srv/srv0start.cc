--- conflicted
+++ resolved
@@ -1038,13 +1038,9 @@
 
 			fil_space_t* space = fil_space_get(*it);
 
-<<<<<<< HEAD
 			fsp_header_init(space,
 					SRV_UNDO_TABLESPACE_SIZE_IN_PAGES,
 					&mtr);
-=======
-			mtr_x_lock_space(*it, &mtr);
->>>>>>> ca9276e3
 
 			for (ulint i = 0; i < TRX_SYS_N_RSEGS; i++) {
 				if (trx_sysf_rseg_get_space(sys_header, i)
@@ -2027,6 +2023,8 @@
 			if (sum_of_new_sizes > 0) {
 				/* New data file(s) were added */
 				mtr.start();
+				mtr.x_lock_space(fil_system.sys_space,
+						 __FILE__, __LINE__);
 				buf_block_t* block = buf_page_get(
 					page_id_t(0, 0), univ_page_size,
 					RW_SX_LATCH, &mtr);
