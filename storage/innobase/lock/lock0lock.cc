--- conflicted
+++ resolved
@@ -5209,14 +5209,9 @@
 	if (!lock_table_has(trx, index->table, LOCK_X)
 	    && !page_rec_is_supremum(rec)
 	    && page_get_max_trx_id(block->frame) >= trx_sys.get_min_trx_id()
-<<<<<<< HEAD
 	    && lock_rec_convert_impl_to_expl(thr_get_trx(thr), id, rec,
-					     index, offsets)) {
-=======
-	    && lock_rec_convert_impl_to_expl(thr_get_trx(thr), block, rec,
 					     index, offsets)
 	    && gap_mode == LOCK_REC_NOT_GAP) {
->>>>>>> 17980e35
 		/* We already hold an implicit exclusive lock. */
 		return DB_SUCCESS;
 	}
@@ -5274,9 +5269,6 @@
 					LOCK_REC_NOT_GAP */
 	que_thr_t*		thr)	/*!< in: query thread */
 {
-	dberr_t	err;
-	ulint	heap_no;
-
 	ut_ad(dict_index_is_clust(index));
 	ut_ad(block->frame == page_align(rec));
 	ut_ad(page_rec_is_user_rec(rec) || page_rec_is_supremum(rec));
@@ -5295,26 +5287,19 @@
 
 	const page_id_t id{block->page.id()};
 
-	heap_no = page_rec_get_heap_no(rec);
-
-<<<<<<< HEAD
-	if (heap_no != PAGE_HEAP_NO_SUPREMUM
-	    && lock_rec_convert_impl_to_expl(thr_get_trx(thr), id, rec,
-					     index, offsets)) {
-=======
+	ulint heap_no = page_rec_get_heap_no(rec);
+
 	trx_t *trx = thr_get_trx(thr);
 	if (!lock_table_has(trx, index->table, LOCK_X)
 	    && heap_no != PAGE_HEAP_NO_SUPREMUM
-	    && lock_rec_convert_impl_to_expl(trx, block, rec,
-					     index, offsets)
+	    && lock_rec_convert_impl_to_expl(trx, id, rec, index, offsets)
 	    && gap_mode == LOCK_REC_NOT_GAP) {
->>>>>>> 17980e35
 		/* We already hold an implicit exclusive lock. */
 		return DB_SUCCESS;
 	}
 
-	err = lock_rec_lock(false, gap_mode | mode,
-			    block, heap_no, index, thr);
+	dberr_t err = lock_rec_lock(false, gap_mode | mode,
+				    block, heap_no, index, thr);
 
 	ut_ad(lock_rec_queue_validate(false, id, rec, index, offsets));
 
