/* Copyright (C) 2000-2006 MySQL AB

   This program is free software; you can redistribute it and/or modify
   it under the terms of the GNU General Public License as published by
   the Free Software Foundation; version 2 of the License.

   This program is distributed in the hope that it will be useful,
   but WITHOUT ANY WARRANTY; without even the implied warranty of
   MERCHANTABILITY or FITNESS FOR A PARTICULAR PURPOSE.  See the
   GNU General Public License for more details.

   You should have received a copy of the GNU General Public License
   along with this program; if not, write to the Free Software
   Foundation, Inc., 59 Temple Place, Suite 330, Boston, MA  02111-1307  USA */


/*
  MyISAM MERGE tables

  A MyISAM MERGE table is kind of a union of zero or more MyISAM tables.

  Besides the normal form file (.frm) a MERGE table has a meta file
  (.MRG) with a list of tables. These are paths to the MyISAM table
  files. The last two components of the path contain the database name
  and the table name respectively.

  When a MERGE table is open, there exists an TABLE object for the MERGE
  table itself and a TABLE object for each of the MyISAM tables. For
  abbreviated writing, I call the MERGE table object "parent" and the
  MyISAM table objects "children".

  A MERGE table is almost always opened through open_and_lock_tables()
  and hence through open_tables(). When the parent appears in the list
  of tables to open, the initial open of the handler does nothing but
  read the meta file and collect a list of TABLE_LIST objects for the
  children. This list is attached to the parent TABLE object as
  TABLE::child_l. The end of the children list is saved in
  TABLE::child_last_l.

  Back in open_tables(), add_merge_table_list() is called. It updates
  each list member with the lock type and a back pointer to the parent
  TABLE_LIST object TABLE_LIST::parent_l. The list is then inserted in
  the list of tables to open, right behind the parent. Consequently,
  open_tables() opens the children, one after the other. The TABLE
  references of the TABLE_LIST objects are implicitly set to the open
  tables. The children are opened as independent MyISAM tables, right as
  if they are used by the SQL statement.

  TABLE_LIST::parent_l is required to find the parent 1. when the last
  child has been opened and children are to be attached, and 2. when an
  error happens during child open and the child list must be removed
  from the queuery list. In these cases the current child does not have
  TABLE::parent set or does not have a TABLE at all respectively.

  When the last child is open, attach_merge_children() is called. It
  removes the list of children from the open list. Then the children are
  "attached" to the parent. All required references between parent and
  children are set up.

  The MERGE storage engine sets up an array with references to the
  low-level MyISAM table objects (MI_INFO). It remembers the state of
  the table in MYRG_INFO::children_attached.

  Every child TABLE::parent references the parent TABLE object. That way
  TABLE objects belonging to a MERGE table can be identified.
  TABLE::parent is required because the parent and child TABLE objects
  can live longer than the parent TABLE_LIST object. So the path
  child->pos_in_table_list->parent_l->table can be broken.

  If necessary, the compatibility of parent and children is checked.
  This check is necessary when any of the objects are reopend. This is
  detected by comparing the current table def version against the
  remembered child def version. On parent open, the list members are
  initialized to an "impossible"/"undefined" version value. So the check
  is always executed on the first attach.

  The version check is done in myisammrg_attach_children_callback(),
  which is called for every child. ha_myisammrg::attach_children()
  initializes 'need_compat_check' to FALSE and
  myisammrg_attach_children_callback() sets it ot TRUE if a table
  def version mismatches the remembered child def version.

  Finally the parent TABLE::children_attached is set.

  ---

  On parent open the storage engine structures are allocated and initialized.
  They stay with the open table until its final close.


*/

#ifdef USE_PRAGMA_IMPLEMENTATION
#pragma implementation				// gcc: Class implementation
#endif

#define MYSQL_SERVER 1
#include "mysql_priv.h"
#include <mysql/plugin.h>
#include <m_ctype.h>
#include "../myisam/ha_myisam.h"
#include "ha_myisammrg.h"
#include "myrg_def.h"


static handler *myisammrg_create_handler(handlerton *hton,
                                         TABLE_SHARE *table,
                                         MEM_ROOT *mem_root)
{
  return new (mem_root) ha_myisammrg(hton, table);
}


/**
  @brief Constructor
*/

ha_myisammrg::ha_myisammrg(handlerton *hton, TABLE_SHARE *table_arg)
  :handler(hton, table_arg), file(0)
{}


/**
  @brief Destructor
*/

ha_myisammrg::~ha_myisammrg(void)
{}


static const char *ha_myisammrg_exts[] = {
  ".MRG",
  NullS
};
extern int table2myisam(TABLE *table_arg, MI_KEYDEF **keydef_out,
                        MI_COLUMNDEF **recinfo_out, uint *records_out);
extern int check_definition(MI_KEYDEF *t1_keyinfo, MI_COLUMNDEF *t1_recinfo,
                            uint t1_keys, uint t1_recs,
                            MI_KEYDEF *t2_keyinfo, MI_COLUMNDEF *t2_recinfo,
                            uint t2_keys, uint t2_recs, bool strict);
static void split_file_name(const char *file_name,
			    LEX_STRING *db, LEX_STRING *name);


extern "C" void myrg_print_wrong_table(const char *table_name)
{
  LEX_STRING db, name;
  char buf[FN_REFLEN];
  split_file_name(table_name, &db, &name);
  memcpy(buf, db.str, db.length);
  buf[db.length]= '.';
  memcpy(buf + db.length + 1, name.str, name.length);
  buf[db.length + name.length + 1]= 0;
  push_warning_printf(current_thd, MYSQL_ERROR::WARN_LEVEL_ERROR,
                      ER_ADMIN_WRONG_MRG_TABLE, ER(ER_ADMIN_WRONG_MRG_TABLE),
                      buf);
}


const char **ha_myisammrg::bas_ext() const
{
  return ha_myisammrg_exts;
}


const char *ha_myisammrg::index_type(uint key_number)
{
  return ((table->key_info[key_number].flags & HA_FULLTEXT) ? 
	  "FULLTEXT" :
	  (table->key_info[key_number].flags & HA_SPATIAL) ?
	  "SPATIAL" :
	  (table->key_info[key_number].algorithm == HA_KEY_ALG_RTREE) ?
	  "RTREE" :
	  "BTREE");
}


/**
  @brief Callback function for open of a MERGE parent table.

  @detail This function adds a TABLE_LIST object for a MERGE child table
    to a list of tables of the parent TABLE object. It is called for
    each child table.

    The list of child TABLE_LIST objects is kept in the TABLE object of
    the parent for the whole life time of the MERGE table. It is
    inserted in the statement list behind the MERGE parent TABLE_LIST
    object when the MERGE table is opened. It is removed from the
    statement list after the last child is opened.

    All memeory used for the child TABLE_LIST objects and the strings
    referred by it are taken from the parent TABLE::mem_root. Thus they
    are all freed implicitly at the final close of the table.

    TABLE::child_l -> TABLE_LIST::next_global -> TABLE_LIST::next_global
    #                 #               ^          #               ^
    #                 #               |          #               |
    #                 #               +--------- TABLE_LIST::prev_global
    #                 #                                          |
    #           |<--- TABLE_LIST::prev_global                    |
    #                                                            |
    TABLE::child_last_l -----------------------------------------+

  @param[in]    callback_param  data pointer as given to myrg_parent_open()
  @param[in]    filename        file name of MyISAM table
                                without extension.

  @return status
    @retval     0               OK
    @retval     != 0            Error
*/

static int myisammrg_parent_open_callback(void *callback_param,
                                          const char *filename)
{
  ha_myisammrg  *ha_myrg;
  TABLE         *parent;
  TABLE_LIST    *child_l;
  const char    *db;
  const char    *table_name;
  uint          dirlen;
  char          dir_path[FN_REFLEN];
  DBUG_ENTER("myisammrg_parent_open_callback");

  /* Extract child table name and database name from filename. */
  dirlen= dirname_length(filename);
  if (dirlen >= FN_REFLEN)
  {
    /* purecov: begin inspected */
    DBUG_PRINT("error", ("name too long: '%.64s'", filename));
    my_errno= ENAMETOOLONG;
    DBUG_RETURN(1);
    /* purecov: end */
  }
  table_name= filename + dirlen;
  dirlen--; /* Strip off trailing '/'. */
  memcpy(dir_path, filename, dirlen);
  dir_path[dirlen]= '\0';
  db= base_name(dir_path);
  dirlen-= db - dir_path; /* This is now the length of 'db'. */
  DBUG_PRINT("myrg", ("open: '%s'.'%s'", db, table_name));

  ha_myrg= (ha_myisammrg*) callback_param;
  parent= ha_myrg->table_ptr();

  /* Get a TABLE_LIST object. */
  if (!(child_l= (TABLE_LIST*) alloc_root(&parent->mem_root,
                                          sizeof(TABLE_LIST))))
  {
    /* purecov: begin inspected */
    DBUG_PRINT("error", ("my_malloc error: %d", my_errno));
    DBUG_RETURN(1);
    /* purecov: end */
  }
  bzero((char*) child_l, sizeof(TABLE_LIST));

  /* Set database (schema) name. */
  child_l->db_length= dirlen;
  child_l->db= strmake_root(&parent->mem_root, db, dirlen);
  /* Set table name. */
  child_l->table_name_length= strlen(table_name);
  child_l->table_name= strmake_root(&parent->mem_root, table_name,
                                    child_l->table_name_length);
  /* Convert to lowercase if required. */
  if (lower_case_table_names && child_l->table_name_length)
    child_l->table_name_length= my_casedn_str(files_charset_info,
                                              child_l->table_name);
  /* Set alias. */
  child_l->alias= child_l->table_name;

  /* Initialize table map to 'undefined'. */
  child_l->init_child_def_version();

  /* Link TABLE_LIST object into the parent list. */
  if (!parent->child_last_l)
  {
    /* Initialize parent->child_last_l when handling first child. */
    parent->child_last_l= &parent->child_l;
  }
  *parent->child_last_l= child_l;
  child_l->prev_global= parent->child_last_l;
  parent->child_last_l= &child_l->next_global;

  DBUG_RETURN(0);
}


/**
  @brief Callback function for attaching a MERGE child table.

  @detail This function retrieves the MyISAM table handle from the
    next child table. It is called for each child table.

  @param[in]    callback_param      data pointer as given to
                                    myrg_attach_children()

  @return       pointer to open MyISAM table structure
    @retval     !=NULL                  OK, returning pointer
    @retval     NULL, my_errno == 0     Ok, no more child tables
    @retval     NULL, my_errno != 0     error
*/

static MI_INFO *myisammrg_attach_children_callback(void *callback_param)
{
  ha_myisammrg  *ha_myrg;
  TABLE         *parent;
  TABLE         *child;
  TABLE_LIST    *child_l;
  MI_INFO       *myisam;
  DBUG_ENTER("myisammrg_attach_children_callback");

  my_errno= 0;
  ha_myrg= (ha_myisammrg*) callback_param;
  parent= ha_myrg->table_ptr();

  /* Get child list item. */
  child_l= ha_myrg->next_child_attach;
  if (!child_l)
  {
    DBUG_PRINT("myrg", ("No more children to attach"));
    DBUG_RETURN(NULL);
  }
  child= child_l->table;
  DBUG_PRINT("myrg", ("child table: '%s'.'%s' 0x%lx", child->s->db.str,
                      child->s->table_name.str, (long) child));
  /*
    Prepare for next child. Used as child_l in next call to this function.
    We cannot rely on a NULL-terminated chain.
  */
  if (&child_l->next_global == parent->child_last_l)
  {
    DBUG_PRINT("myrg", ("attaching last child"));
    ha_myrg->next_child_attach= NULL;
  }
  else
    ha_myrg->next_child_attach= child_l->next_global;

  /* Set parent reference. */
  child->parent= parent;

  /*
    Do a quick compatibility check. The table def version is set when
    the table share is created. The child def version is copied
    from the table def version after a sucessful compatibility check.
    We need to repeat the compatibility check only if a child is opened
    from a different share than last time it was used with this MERGE
    table.
  */
  DBUG_PRINT("myrg", ("table_def_version last: %lu  current: %lu",
                      (ulong) child_l->get_child_def_version(),
                      (ulong) child->s->get_table_def_version()));
  if (child_l->get_child_def_version() != child->s->get_table_def_version())
    ha_myrg->need_compat_check= TRUE;

  /*
    If parent is temporary, children must be temporary too and vice
    versa. This check must be done for every child on every open because
    the table def version can overlap between temporary and
    non-temporary tables. We need to detect the case where a
    non-temporary table has been replaced with a temporary table of the
    same version. Or vice versa. A very unlikely case, but it could
    happen.
  */
  if (child->s->tmp_table != parent->s->tmp_table)
  {
    DBUG_PRINT("error", ("temporary table mismatch parent: %d  child: %d",
                         parent->s->tmp_table, child->s->tmp_table));
    my_errno= HA_ERR_WRONG_MRG_TABLE_DEF;
    goto err;
  }

  /* Extract the MyISAM table structure pointer from the handler object. */
  if ((child->file->ht->db_type != DB_TYPE_MYISAM) ||
      !(myisam= ((ha_myisam*) child->file)->file_ptr()))
  {
    DBUG_PRINT("error", ("no MyISAM handle for child table: '%s'.'%s' 0x%lx",
                         child->s->db.str, child->s->table_name.str,
                         (long) child));
    my_errno= HA_ERR_WRONG_MRG_TABLE_DEF;
  }
  DBUG_PRINT("myrg", ("MyISAM handle: 0x%lx  my_errno: %d",
                      (long) myisam, my_errno));

 err:
  DBUG_RETURN(my_errno ? NULL : myisam);
}


/**
  @brief Open a MERGE parent table, not its children.

  @detail This function initializes the MERGE storage engine structures
    and adds a child list of TABLE_LIST to the parent TABLE.

  @param[in]    name            MERGE table path name
  @param[in]    mode            read/write mode, unused
  @param[in]    test_if_locked  open flags

  @return       status
    @retval     0               OK
    @retval     -1              Error, my_errno gives reason
*/

int ha_myisammrg::open(const char *name, int mode __attribute__((unused)),
                       uint test_if_locked)
{
  DBUG_ENTER("ha_myisammrg::open");
  DBUG_PRINT("myrg", ("name: '%s'  table: 0x%lx", name, (long) table));
  DBUG_PRINT("myrg", ("test_if_locked: %u", test_if_locked));

  /* Save for later use. */
  this->test_if_locked= test_if_locked;

  /* retrieve children table list. */
  my_errno= 0;
  if (!(file= myrg_parent_open(name, myisammrg_parent_open_callback, this)))
  {
    DBUG_PRINT("error", ("my_errno %d", my_errno));
    DBUG_RETURN(my_errno ? my_errno : -1);
  }
  DBUG_PRINT("myrg", ("MYRG_INFO: 0x%lx", (long) file));
  DBUG_RETURN(0);
}


/**
  @brief Attach children to a MERGE table.

  @detail Let the storage engine attach its children through a callback
    function. Check table definitions for consistency.

  @note Special thd->open_options may be in effect. We can make use of
    them in attach. I.e. we use HA_OPEN_FOR_REPAIR to report the names
    of mismatching child tables. We cannot transport these options in
    ha_myisammrg::test_if_locked because they may change after the
    parent is opened. The parent is kept open in the table cache over
    multiple statements and can be used by other threads. Open options
    can change over time.

  @return status
    @retval     0               OK
    @retval     != 0            Error, my_errno gives reason
*/

int ha_myisammrg::attach_children(void)
{
  MYRG_TABLE    *u_table;
  MI_COLUMNDEF  *recinfo;
  MI_KEYDEF     *keyinfo;
  uint          recs;
  uint          keys= table->s->keys;
  int           error;
  DBUG_ENTER("ha_myisammrg::attach_children");
  DBUG_PRINT("myrg", ("table: '%s'.'%s' 0x%lx", table->s->db.str,
                      table->s->table_name.str, (long) table));
  DBUG_PRINT("myrg", ("test_if_locked: %u", this->test_if_locked));
  DBUG_ASSERT(!this->file->children_attached);

  /*
    Initialize variables that are used, modified, and/or set by
    myisammrg_attach_children_callback().
    'next_child_attach' traverses the chain of TABLE_LIST objects
    that has been compiled during myrg_parent_open(). Every call
    to myisammrg_attach_children_callback() moves the pointer to
    the next object.
    'need_compat_check' is set by myisammrg_attach_children_callback()
    if a child fails the table def version check.
    'my_errno' is set by myisammrg_attach_children_callback() in
    case of an error.
  */
  next_child_attach= table->child_l;
  need_compat_check= FALSE;
  my_errno= 0;

  if (myrg_attach_children(this->file, this->test_if_locked |
                           current_thd->open_options,
                           myisammrg_attach_children_callback, this))
  {
    DBUG_PRINT("error", ("my_errno %d", my_errno));
    DBUG_RETURN(my_errno ? my_errno : -1);
  }
  DBUG_PRINT("myrg", ("calling myrg_extrafunc"));
  myrg_extrafunc(file, query_cache_invalidate_by_MyISAM_filename_ref);
  if (!(test_if_locked == HA_OPEN_WAIT_IF_LOCKED ||
	test_if_locked == HA_OPEN_ABORT_IF_LOCKED))
    myrg_extra(file,HA_EXTRA_NO_WAIT_LOCK,0);
  info(HA_STATUS_NO_LOCK | HA_STATUS_VARIABLE | HA_STATUS_CONST);
  if (!(test_if_locked & HA_OPEN_WAIT_IF_LOCKED))
    myrg_extra(file,HA_EXTRA_WAIT_LOCK,0);

  /*
    The compatibility check is required only if one or more children do
    not match their table def version from the last check. This will
    always happen at the first attach because the reference child def
    version is initialized to 'undefined' at open.
  */
  DBUG_PRINT("myrg", ("need_compat_check: %d", need_compat_check));
  if (need_compat_check)
  {
    TABLE_LIST *child_l;

    if (table->s->reclength != stats.mean_rec_length && stats.mean_rec_length)
    {
      DBUG_PRINT("error",("reclength: %lu  mean_rec_length: %lu",
                          table->s->reclength, stats.mean_rec_length));
      if (test_if_locked & HA_OPEN_FOR_REPAIR)
        myrg_print_wrong_table(file->open_tables->table->filename);
      error= HA_ERR_WRONG_MRG_TABLE_DEF;
      goto err;
    }
    /*
      Both recinfo and keyinfo are allocated by my_multi_malloc(), thus
      only recinfo must be freed.
    */
    if ((error= table2myisam(table, &keyinfo, &recinfo, &recs)))
    {
      /* purecov: begin inspected */
      DBUG_PRINT("error", ("failed to convert TABLE object to MyISAM "
                           "key and column definition"));
      goto err;
      /* purecov: end */
    }
    for (u_table= file->open_tables; u_table < file->end_table; u_table++)
    {
      if (check_definition(keyinfo, recinfo, keys, recs,
                           u_table->table->s->keyinfo, u_table->table->s->rec,
                           u_table->table->s->base.keys,
                           u_table->table->s->base.fields, false))
      {
        DBUG_PRINT("error", ("table definition mismatch: '%s'",
                             u_table->table->filename));
        error= HA_ERR_WRONG_MRG_TABLE_DEF;
        if (!(this->test_if_locked & HA_OPEN_FOR_REPAIR))
        {
          my_free((uchar*) recinfo, MYF(0));
          goto err;
        }
        myrg_print_wrong_table(u_table->table->filename);
      }
    }
    my_free((uchar*) recinfo, MYF(0));
    if (error == HA_ERR_WRONG_MRG_TABLE_DEF)
      goto err;

    /* All checks passed so far. Now update child def version. */
    for (child_l= table->child_l; ; child_l= child_l->next_global)
    {
      child_l->set_child_def_version(
        child_l->table->s->get_table_def_version());

      if (&child_l->next_global == table->child_last_l)
        break;
    }
  }
#if !defined(BIG_TABLES) || SIZEOF_OFF_T == 4
  /* Merge table has more than 2G rows */
  if (table->s->crashed)
  {
    DBUG_PRINT("error", ("MERGE table marked crashed"));
    error= HA_ERR_WRONG_MRG_TABLE_DEF;
    goto err;
  }
#endif
  DBUG_RETURN(0);

err:
  myrg_detach_children(file);
  DBUG_RETURN(my_errno= error);
}


/**
  @brief Detach all children from a MERGE table.

  @note Detach must not touch the children in any way.
    They may have been closed at ths point already.
    All references to the children should be removed.

  @return status
    @retval     0               OK
    @retval     != 0            Error, my_errno gives reason
*/

int ha_myisammrg::detach_children(void)
{
  DBUG_ENTER("ha_myisammrg::detach_children");
  DBUG_ASSERT(this->file && this->file->children_attached);

  if (myrg_detach_children(this->file))
  {
    /* purecov: begin inspected */
    DBUG_PRINT("error", ("my_errno %d", my_errno));
    DBUG_RETURN(my_errno ? my_errno : -1);
    /* purecov: end */
  }
  DBUG_RETURN(0);
}


/**
  @brief Close a MERGE parent table, not its children.

  @note The children are expected to be closed separately by the caller.

  @return status
    @retval     0               OK
    @retval     != 0            Error, my_errno gives reason
*/

int ha_myisammrg::close(void)
{
  int rc;
  DBUG_ENTER("ha_myisammrg::close");
  /*
    Children must not be attached here. Unless the MERGE table has no
    children. In this case children_attached is always true.
  */
  DBUG_ASSERT(!this->file->children_attached || !this->file->tables);
  rc= myrg_close(file);
  file= 0;
  DBUG_RETURN(rc);
}

int ha_myisammrg::write_row(uchar * buf)
{
  DBUG_ENTER("ha_myisammrg::write_row");
  DBUG_ASSERT(this->file->children_attached);
  ha_statistic_increment(&SSV::ha_write_count);

  if (file->merge_insert_method == MERGE_INSERT_DISABLED || !file->tables)
    DBUG_RETURN(HA_ERR_TABLE_READONLY);

  if (table->timestamp_field_type & TIMESTAMP_AUTO_SET_ON_INSERT)
    table->timestamp_field->set_time();
  if (table->next_number_field && buf == table->record[0])
  {
    int error;
    if ((error= update_auto_increment()))
      DBUG_RETURN(error); /* purecov: inspected */
  }
  DBUG_RETURN(myrg_write(file,buf));
}

int ha_myisammrg::update_row(const uchar * old_data, uchar * new_data)
{
  DBUG_ASSERT(this->file->children_attached);
  ha_statistic_increment(&SSV::ha_update_count);
  if (table->timestamp_field_type & TIMESTAMP_AUTO_SET_ON_UPDATE)
    table->timestamp_field->set_time();
  return myrg_update(file,old_data,new_data);
}

int ha_myisammrg::delete_row(const uchar * buf)
{
  DBUG_ASSERT(this->file->children_attached);
  ha_statistic_increment(&SSV::ha_delete_count);
  return myrg_delete(file,buf);
}

int ha_myisammrg::index_read_map(uchar * buf, const uchar * key,
                                 key_part_map keypart_map,
                                 enum ha_rkey_function find_flag)
{
  DBUG_ASSERT(this->file->children_attached);
  ha_statistic_increment(&SSV::ha_read_key_count);
  int error=myrg_rkey(file,buf,active_index, key, keypart_map, find_flag);
  table->status=error ? STATUS_NOT_FOUND: 0;
  return error;
}

int ha_myisammrg::index_read_idx_map(uchar * buf, uint index, const uchar * key,
                                     key_part_map keypart_map,
                                     enum ha_rkey_function find_flag)
{
  DBUG_ASSERT(this->file->children_attached);
  ha_statistic_increment(&SSV::ha_read_key_count);
  int error=myrg_rkey(file,buf,index, key, keypart_map, find_flag);
  table->status=error ? STATUS_NOT_FOUND: 0;
  return error;
}

int ha_myisammrg::index_read_last_map(uchar *buf, const uchar *key,
                                      key_part_map keypart_map)
{
  DBUG_ASSERT(this->file->children_attached);
  ha_statistic_increment(&SSV::ha_read_key_count);
  int error=myrg_rkey(file,buf,active_index, key, keypart_map,
		      HA_READ_PREFIX_LAST);
  table->status=error ? STATUS_NOT_FOUND: 0;
  return error;
}

int ha_myisammrg::index_next(uchar * buf)
{
  DBUG_ASSERT(this->file->children_attached);
  ha_statistic_increment(&SSV::ha_read_next_count);
  int error=myrg_rnext(file,buf,active_index);
  table->status=error ? STATUS_NOT_FOUND: 0;
  return error;
}

int ha_myisammrg::index_prev(uchar * buf)
{
  DBUG_ASSERT(this->file->children_attached);
  ha_statistic_increment(&SSV::ha_read_prev_count);
  int error=myrg_rprev(file,buf, active_index);
  table->status=error ? STATUS_NOT_FOUND: 0;
  return error;
}

int ha_myisammrg::index_first(uchar * buf)
{
  DBUG_ASSERT(this->file->children_attached);
  ha_statistic_increment(&SSV::ha_read_first_count);
  int error=myrg_rfirst(file, buf, active_index);
  table->status=error ? STATUS_NOT_FOUND: 0;
  return error;
}

int ha_myisammrg::index_last(uchar * buf)
{
  DBUG_ASSERT(this->file->children_attached);
  ha_statistic_increment(&SSV::ha_read_last_count);
  int error=myrg_rlast(file, buf, active_index);
  table->status=error ? STATUS_NOT_FOUND: 0;
  return error;
}

int ha_myisammrg::index_next_same(uchar * buf,
                                  const uchar *key __attribute__((unused)),
                                  uint length __attribute__((unused)))
{
<<<<<<< HEAD
  DBUG_ASSERT(this->file->children_attached);
=======
  int error;
>>>>>>> 76a5b3b9
  ha_statistic_increment(&SSV::ha_read_next_count);
  do
  {
    error= myrg_rnext_same(file,buf);
  } while (error == HA_ERR_RECORD_DELETED);
  table->status=error ? STATUS_NOT_FOUND: 0;
  return error;
}


int ha_myisammrg::rnd_init(bool scan)
{
  DBUG_ASSERT(this->file->children_attached);
  return myrg_reset(file);
}


int ha_myisammrg::rnd_next(uchar *buf)
{
  DBUG_ASSERT(this->file->children_attached);
  ha_statistic_increment(&SSV::ha_read_rnd_next_count);
  int error=myrg_rrnd(file, buf, HA_OFFSET_ERROR);
  table->status=error ? STATUS_NOT_FOUND: 0;
  return error;
}


int ha_myisammrg::rnd_pos(uchar * buf, uchar *pos)
{
  DBUG_ASSERT(this->file->children_attached);
  ha_statistic_increment(&SSV::ha_read_rnd_count);
  int error=myrg_rrnd(file, buf, my_get_ptr(pos,ref_length));
  table->status=error ? STATUS_NOT_FOUND: 0;
  return error;
}

void ha_myisammrg::position(const uchar *record)
{
  DBUG_ASSERT(this->file->children_attached);
  ulonglong row_position= myrg_position(file);
  my_store_ptr(ref, ref_length, (my_off_t) row_position);
}


ha_rows ha_myisammrg::records_in_range(uint inx, key_range *min_key,
                                       key_range *max_key)
{
  DBUG_ASSERT(this->file->children_attached);
  return (ha_rows) myrg_records_in_range(file, (int) inx, min_key, max_key);
}


int ha_myisammrg::info(uint flag)
{
  MYMERGE_INFO mrg_info;
  DBUG_ASSERT(this->file->children_attached);
  (void) myrg_status(file,&mrg_info,flag);
  /*
    The following fails if one has not compiled MySQL with -DBIG_TABLES
    and one has more than 2^32 rows in the merge tables.
  */
  stats.records = (ha_rows) mrg_info.records;
  stats.deleted = (ha_rows) mrg_info.deleted;
#if !defined(BIG_TABLES) || SIZEOF_OFF_T == 4
  if ((mrg_info.records >= (ulonglong) 1 << 32) ||
      (mrg_info.deleted >= (ulonglong) 1 << 32))
    table->s->crashed= 1;
#endif
  stats.data_file_length= mrg_info.data_file_length;
  errkey= mrg_info.errkey;
  table->s->keys_in_use.set_prefix(table->s->keys);
  stats.mean_rec_length= mrg_info.reclength;
  
  /* 
    The handler::block_size is used all over the code in index scan cost
    calculations. It is used to get number of disk seeks required to
    retrieve a number of index tuples.
    If the merge table has N underlying tables, then (assuming underlying
    tables have equal size, the only "simple" approach we can use)
    retrieving X index records from a merge table will require N times more
    disk seeks compared to doing the same on a MyISAM table with equal
    number of records.
    In the edge case (file_tables > myisam_block_size) we'll get
    block_size==0, and index calculation code will act as if we need one
    disk seek to retrieve one index tuple.

    TODO: In 5.2 index scan cost calculation will be factored out into a
    virtual function in class handler and we'll be able to remove this hack.
  */
  stats.block_size= 0;
  if (file->tables)
    stats.block_size= myisam_block_size / file->tables;
  
  stats.update_time= 0;
#if SIZEOF_OFF_T > 4
  ref_length=6;					// Should be big enough
#else
  ref_length=4;					// Can't be > than my_off_t
#endif
  if (flag & HA_STATUS_CONST)
  {
    if (table->s->key_parts && mrg_info.rec_per_key)
    {
#ifdef HAVE_purify
      /*
        valgrind may be unhappy about it, because optimizer may access values
        between file->keys and table->key_parts, that will be uninitialized.
        It's safe though, because even if opimizer will decide to use a key
        with such a number, it'll be an error later anyway.
      */
      bzero((char*) table->key_info[0].rec_per_key,
            sizeof(table->key_info[0].rec_per_key) * table->s->key_parts);
#endif
      memcpy((char*) table->key_info[0].rec_per_key,
	     (char*) mrg_info.rec_per_key,
             sizeof(table->key_info[0].rec_per_key) *
             min(file->keys, table->s->key_parts));
    }
  }
  return 0;
}


int ha_myisammrg::extra(enum ha_extra_function operation)
{
  if (operation == HA_EXTRA_ATTACH_CHILDREN)
  {
    int rc= attach_children();
    if (!rc)
      (void) extra(HA_EXTRA_NO_READCHECK); // Not needed in SQL
    return(rc);
  }
  else if (operation == HA_EXTRA_DETACH_CHILDREN)
  {
    /*
      Note that detach must not touch the children in any way.
      They may have been closed at ths point already.
    */
    int rc= detach_children();
    return(rc);
  }

  /* As this is just a mapping, we don't have to force the underlying
     tables to be closed */
  if (operation == HA_EXTRA_FORCE_REOPEN ||
      operation == HA_EXTRA_PREPARE_FOR_DELETE)
    return 0;
  return myrg_extra(file,operation,0);
}

int ha_myisammrg::reset(void)
{
  return myrg_reset(file);
}

/* To be used with WRITE_CACHE, EXTRA_CACHE and BULK_INSERT_BEGIN */

int ha_myisammrg::extra_opt(enum ha_extra_function operation, ulong cache_size)
{
  DBUG_ASSERT(this->file->children_attached);
  if ((specialflag & SPECIAL_SAFE_MODE) && operation == HA_EXTRA_WRITE_CACHE)
    return 0;
  return myrg_extra(file, operation, (void*) &cache_size);
}

int ha_myisammrg::external_lock(THD *thd, int lock_type)
{
  DBUG_ASSERT(this->file->children_attached);
  return myrg_lock_database(file,lock_type);
}

uint ha_myisammrg::lock_count(void) const
{
  /*
    Return the real lock count even if the children are not attached.
    This method is used for allocating memory. If we would return 0
    to another thread (e.g. doing FLUSH TABLE), and attach the children
    before the other thread calls store_lock(), then we would return
    more locks in store_lock() than we claimed by lock_count(). The
    other tread would overrun its memory.
  */
  return file->tables;
}


THR_LOCK_DATA **ha_myisammrg::store_lock(THD *thd,
					 THR_LOCK_DATA **to,
					 enum thr_lock_type lock_type)
{
  MYRG_TABLE *open_table;

  /*
    This method can be called while another thread is attaching the
    children. If the processor reorders instructions or write to memory,
    'children_attached' could be set before 'open_tables' has all the
    pointers to the children. Use of a mutex here and in
    myrg_attach_children() forces consistent data.
  */
  pthread_mutex_lock(&this->file->mutex);

  /*
    When MERGE table is open, but not yet attached, other threads
    could flush it, which means call mysql_lock_abort_for_thread()
    on this threads TABLE. 'children_attached' is FALSE in this
    situaton. Since the table is not locked, return no lock data.
  */
  if (!this->file->children_attached)
    goto end; /* purecov: tested */

  for (open_table=file->open_tables ;
       open_table != file->end_table ;
       open_table++)
  {
    *(to++)= &open_table->table->lock;
    if (lock_type != TL_IGNORE && open_table->table->lock.type == TL_UNLOCK)
      open_table->table->lock.type=lock_type;
  }

 end:
  pthread_mutex_unlock(&this->file->mutex);
  return to;
}


/* Find out database name and table name from a filename */

static void split_file_name(const char *file_name,
			    LEX_STRING *db, LEX_STRING *name)
{
  uint dir_length, prefix_length;
  char buff[FN_REFLEN];

  db->length= 0;
  strmake(buff, file_name, sizeof(buff)-1);
  dir_length= dirname_length(buff);
  if (dir_length > 1)
  {
    /* Get database */
    buff[dir_length-1]= 0;			// Remove end '/'
    prefix_length= dirname_length(buff);
    db->str= (char*) file_name+ prefix_length;
    db->length= dir_length - prefix_length -1;
  }
  name->str= (char*) file_name+ dir_length;
  name->length= (uint) (fn_ext(name->str) - name->str);
}


void ha_myisammrg::update_create_info(HA_CREATE_INFO *create_info)
{
  DBUG_ENTER("ha_myisammrg::update_create_info");

  if (!(create_info->used_fields & HA_CREATE_USED_UNION))
  {
    MYRG_TABLE *open_table;
    THD *thd=current_thd;

    create_info->merge_list.next= &create_info->merge_list.first;
    create_info->merge_list.elements=0;

    for (open_table=file->open_tables ;
	 open_table != file->end_table ;
	 open_table++)
    {
      TABLE_LIST *ptr;
      LEX_STRING db, name;
      LINT_INIT(db.str);

      if (!(ptr = (TABLE_LIST *) thd->calloc(sizeof(TABLE_LIST))))
	goto err;
      split_file_name(open_table->table->filename, &db, &name);
      if (!(ptr->table_name= thd->strmake(name.str, name.length)))
	goto err;
      if (db.length && !(ptr->db= thd->strmake(db.str, db.length)))
	goto err;

      create_info->merge_list.elements++;
      (*create_info->merge_list.next) = (uchar*) ptr;
      create_info->merge_list.next= (uchar**) &ptr->next_local;
    }
    *create_info->merge_list.next=0;
  }
  if (!(create_info->used_fields & HA_CREATE_USED_INSERT_METHOD))
  {
    create_info->merge_insert_method = file->merge_insert_method;
  }
  DBUG_VOID_RETURN;

err:
  create_info->merge_list.elements=0;
  create_info->merge_list.first=0;
  DBUG_VOID_RETURN;
}


int ha_myisammrg::create(const char *name, register TABLE *form,
			 HA_CREATE_INFO *create_info)
{
  char buff[FN_REFLEN];
  const char **table_names, **pos;
  TABLE_LIST *tables= (TABLE_LIST*) create_info->merge_list.first;
  THD *thd= current_thd;
  uint dirlgt= dirname_length(name);
  DBUG_ENTER("ha_myisammrg::create");

  /* Allocate a table_names array in thread mem_root. */
  if (!(table_names= (const char**)
        thd->alloc((create_info->merge_list.elements+1) * sizeof(char*))))
    DBUG_RETURN(HA_ERR_OUT_OF_MEM);

  /* Create child path names. */
  for (pos= table_names; tables; tables= tables->next_local)
  {
    const char *table_name;

    /*
      Construct the path to the MyISAM table. Try to meet two conditions:
      1.) Allow to include MyISAM tables from different databases, and
      2.) allow for moving DATADIR around in the file system.
      The first means that we need paths in the .MRG file. The second
      means that we should not have absolute paths in the .MRG file.
      The best, we can do, is to use 'mysql_data_home', which is '.'
      in mysqld and may be an absolute path in an embedded server.
      This means that it might not be possible to move the DATADIR of
      an embedded server without changing the paths in the .MRG file.

      Do the same even for temporary tables. MERGE children are now
      opened through the table cache. They are opened by db.table_name,
      not by their path name.
    */
    uint length= build_table_filename(buff, sizeof(buff),
                                      tables->db, tables->table_name, "", 0);
    /*
      If a MyISAM table is in the same directory as the MERGE table,
      we use the table name without a path. This means that the
      DATADIR can easily be moved even for an embedded server as long
      as the MyISAM tables are from the same database as the MERGE table.
    */
    if ((dirname_length(buff) == dirlgt) && ! memcmp(buff, name, dirlgt))
      table_name= tables->table_name;
    else
      if (! (table_name= thd->strmake(buff, length)))
        DBUG_RETURN(HA_ERR_OUT_OF_MEM); /* purecov: inspected */

    *pos++= table_name;
  }
  *pos=0;

  /* Create a MERGE meta file from the table_names array. */
  DBUG_RETURN(myrg_create(fn_format(buff,name,"","",
                                    MY_RESOLVE_SYMLINKS|
                                    MY_UNPACK_FILENAME|MY_APPEND_EXT),
			  table_names,
                          create_info->merge_insert_method,
                          (my_bool) 0));
}


void ha_myisammrg::append_create_info(String *packet)
{
  const char *current_db;
  uint db_length;
  THD *thd= current_thd;
  MYRG_TABLE *open_table, *first;

  if (file->merge_insert_method != MERGE_INSERT_DISABLED)
  {
    packet->append(STRING_WITH_LEN(" INSERT_METHOD="));
    packet->append(get_type(&merge_insert_method,file->merge_insert_method-1));
  }
  packet->append(STRING_WITH_LEN(" UNION=("));

  current_db= table->s->db.str;
  db_length=  table->s->db.length;

  for (first=open_table=file->open_tables ;
       open_table != file->end_table ;
       open_table++)
  {
    LEX_STRING db, name;
    LINT_INIT(db.str);

    split_file_name(open_table->table->filename, &db, &name);
    if (open_table != first)
      packet->append(',');
    /* Report database for mapped table if it isn't in current database */
    if (db.length &&
	(db_length != db.length ||
	 strncmp(current_db, db.str, db.length)))
    {
      append_identifier(thd, packet, db.str, db.length);
      packet->append('.');
    }
    append_identifier(thd, packet, name.str, name.length);
  }
  packet->append(')');
}


bool ha_myisammrg::check_if_incompatible_data(HA_CREATE_INFO *info,
					      uint table_changes)
{
  /*
    For myisammrg, we should always re-generate the mapping file as this
    is trivial to do
  */
  return COMPATIBLE_DATA_NO;
}


int ha_myisammrg::check(THD* thd, HA_CHECK_OPT* check_opt)
{
  return HA_ADMIN_OK;
}


extern int myrg_panic(enum ha_panic_function flag);
int myisammrg_panic(handlerton *hton, ha_panic_function flag)
{
  return myrg_panic(flag);
}

static int myisammrg_init(void *p)
{
  handlerton *myisammrg_hton;

  myisammrg_hton= (handlerton *)p;

  myisammrg_hton->db_type= DB_TYPE_MRG_MYISAM;
  myisammrg_hton->create= myisammrg_create_handler;
  myisammrg_hton->panic= myisammrg_panic;
  myisammrg_hton->flags= HTON_NO_PARTITION;

  return 0;
}

struct st_mysql_storage_engine myisammrg_storage_engine=
{ MYSQL_HANDLERTON_INTERFACE_VERSION };

mysql_declare_plugin(myisammrg)
{
  MYSQL_STORAGE_ENGINE_PLUGIN,
  &myisammrg_storage_engine,
  "MRG_MYISAM",
  "MySQL AB",
  "Collection of identical MyISAM tables",
  PLUGIN_LICENSE_GPL,
  myisammrg_init, /* Plugin Init */
  NULL, /* Plugin Deinit */
  0x0100, /* 1.0 */
  NULL,                       /* status variables                */
  NULL,                       /* system variables                */
  NULL                        /* config options                  */
}
mysql_declare_plugin_end;<|MERGE_RESOLUTION|>--- conflicted
+++ resolved
@@ -730,11 +730,8 @@
                                   const uchar *key __attribute__((unused)),
                                   uint length __attribute__((unused)))
 {
-<<<<<<< HEAD
-  DBUG_ASSERT(this->file->children_attached);
-=======
   int error;
->>>>>>> 76a5b3b9
+  DBUG_ASSERT(this->file->children_attached);
   ha_statistic_increment(&SSV::ha_read_next_count);
   do
   {
