/* Copyright (C) 2007 MySQL AB

   This program is free software; you can redistribute it and/or modify
   it under the terms of the GNU General Public License as published by
   the Free Software Foundation; version 2 of the License.

   This program is distributed in the hope that it will be useful,
   but WITHOUT ANY WARRANTY; without even the implied warranty of
   MERCHANTABILITY or FITNESS FOR A PARTICULAR PURPOSE.  See the
   GNU General Public License for more details.

   You should have received a copy of the GNU General Public License
   along with this program; if not, write to the Free Software
   Foundation, Inc., 59 Temple Place, Suite 330, Boston, MA  02111-1307  USA */

#include "maria_def.h"
#include "ma_recovery.h"
#include <my_getopt.h>

#define LOG_FLAGS 0

static const char *load_default_groups[]= { "maria_read_log",0 };
static void get_options(int *argc,char * * *argv);
#ifndef DBUG_OFF
#if defined(__WIN__)
const char *default_dbug_option= "d:t:i:O,\\maria_read_log.trace";
#else
const char *default_dbug_option= "d:t:i:o,/tmp/maria_read_log.trace";
#endif
#endif /* DBUG_OFF */
static my_bool opt_display_only, opt_apply, opt_apply_undo, opt_silent;
static my_bool opt_check;
static const char *opt_tmpdir;
static ulong opt_page_buffer_size;
static ulonglong opt_start_from_lsn;
static MY_TMPDIR maria_chk_tmpdir;


int main(int argc, char **argv)
{
  LSN lsn;
  char **default_argv;
  uint warnings_count;
  MY_INIT(argv[0]);

  load_defaults("my", load_default_groups, &argc, &argv);
  default_argv= argv;
  get_options(&argc, &argv);

  maria_data_root= ".";
  maria_in_recovery= TRUE;

  if (maria_init())
  {
    fprintf(stderr, "Can't init Maria engine (%d)\n", errno);
    goto err;
  }
  /* we don't want to create a control file, it MUST exist */
  if (ma_control_file_create_or_open())
  {
    fprintf(stderr, "Can't open control file (%d)\n", errno);
    goto err;
  }
  if (last_logno == FILENO_IMPOSSIBLE)
  {
    fprintf(stderr, "Can't find any log\n");
    goto err;
  }
  if (init_pagecache(maria_pagecache, opt_page_buffer_size, 0, 0,
                     TRANSLOG_PAGE_SIZE, MY_WME) == 0)
  {
    fprintf(stderr, "Got error in init_pagecache() (errno: %d)\n", errno);
    goto err;
  }
  /*
    If log handler does not find the "last_logno" log it will return error,
    which is good.
    But if it finds a log and this log was crashed, it will create a new log,
    which is useless. TODO: start log handler in read-only mode.
  */
<<<<<<< HEAD
  if (init_pagecache(maria_log_pagecache,
                     TRANSLOG_PAGECACHE_SIZE, 0, 0,
                     TRANSLOG_PAGE_SIZE, MY_WME) == 0 ||
      translog_init(maria_data_root, TRANSLOG_FILE_SIZE,
                    0, 0, maria_log_pagecache, TRANSLOG_DEFAULT_FLAGS))
=======
  if (translog_init(".", LOG_FILE_SIZE, 50112, 0, maria_pagecache,
                    TRANSLOG_DEFAULT_FLAGS, opt_only_display))
>>>>>>> 3a913bdf
  {
    fprintf(stderr, "Can't init loghandler (%d)\n", errno);
    goto err;
  }

  if (opt_display_only)
    printf("You are using --display-only, NOTHING will be written to disk\n");

  /* LSN could be also --start-from-lsn=# */
  lsn= translog_first_lsn_in_log();
  if (lsn == LSN_ERROR)
  {
    fprintf(stderr, "Opening transaction log failed\n");
    goto end;
  }
  if (lsn == LSN_IMPOSSIBLE)
  {
     fprintf(stdout, "The transaction log is empty\n");
  }
  fprintf(stdout, "The transaction log starts from lsn (%lu,0x%lx)\n",
          LSN_IN_PARTS(lsn));

  if (opt_start_from_lsn)
  {
    if (opt_start_from_lsn < (ulonglong) lsn)
    {
      fprintf(stderr, "start_from_lsn is too small. Aborting\n");
      maria_end();
      goto err;
    }
    lsn= (LSN) opt_start_from_lsn;
    fprintf(stdout, "Starting reading log from lsn (%lu,0x%lx)\n",
            LSN_IN_PARTS(lsn));
  }

  fprintf(stdout, "TRACE of the last maria_read_log\n");
  if (maria_apply_log(lsn, opt_apply ?  MARIA_LOG_APPLY :
                      (opt_check ? MARIA_LOG_CHECK :
                       MARIA_LOG_DISPLAY_HEADER), opt_silent ? NULL : stdout,
                      opt_apply_undo, FALSE, FALSE, &warnings_count))
    goto err;
  if (warnings_count == 0)
    fprintf(stdout, "%s: SUCCESS\n", my_progname_short);
  else
    fprintf(stdout, "%s: DOUBTFUL (%u warnings, check previous output)\n",
            my_progname_short, warnings_count);

end:
  maria_end();
  free_tmpdir(&maria_chk_tmpdir);
  free_defaults(default_argv);
  my_end(0);
  exit(0);
  return 0;				/* No compiler warning */

err:
  /* don't touch anything more, in case we hit a bug */
  fprintf(stderr, "%s: FAILED\n", my_progname_short);
  free_tmpdir(&maria_chk_tmpdir);
  free_defaults(default_argv);
  exit(1);
}


#include "ma_check_standalone.h"


static struct my_option my_long_options[] =
{
  {"apply", 'a',
   "Apply log to tables: modifies tables! you should make a backup first! "
   " Displays a lot of information if not run with --silent",
   (uchar **) &opt_apply, (uchar **) &opt_apply, 0,
   GET_BOOL, NO_ARG, 0, 0, 0, 0, 0, 0},
  {"check", 'c',
   "if --display-only, check if record is fully readable (for debugging)",
   (uchar **) &opt_check, (uchar **) &opt_check, 0,
   GET_BOOL, NO_ARG, 0, 0, 0, 0, 0, 0},
#ifndef DBUG_OFF
  {"debug", '#', "Output debug log. Often the argument is 'd:t:o,filename'.",
   0, 0, 0, GET_STR, OPT_ARG, 0, 0, 0, 0, 0, 0},
#endif
  {"help", '?', "Display this help and exit.",
   0, 0, 0, GET_NO_ARG, NO_ARG, 0, 0, 0, 0, 0, 0},
  {"display-only", 'd', "display brief info read from records' header",
   (uchar **) &opt_display_only, (uchar **) &opt_display_only, 0, GET_BOOL,
   NO_ARG,0, 0, 0, 0, 0, 0},
  { "page_buffer_size", 'P', "",
    (uchar**) &opt_page_buffer_size, (uchar**) &opt_page_buffer_size, 0,
    GET_ULONG, REQUIRED_ARG, (long) USE_BUFFER_INIT,
    (long) USE_BUFFER_INIT, (long) ~(ulong) 0, (long) MALLOC_OVERHEAD,
    (long) IO_SIZE, 0},
  { "start_from_lsn", 'o', "Start reading log from this lsn",
    (uchar**) &opt_start_from_lsn, (uchar**) &opt_start_from_lsn,
    0, GET_ULL, REQUIRED_ARG, 0, 0, ~(longlong) 0, 0, 0, 0 },
  {"silent", 's', "Print less information during apply/undo phase",
   (uchar **) &opt_silent, (uchar **) &opt_silent, 0,
   GET_BOOL, NO_ARG, 0, 0, 0, 0, 0, 0},
  {"tmpdir", 't', "Path for temporary files. Multiple paths can be specified, "
   "separated by "
#if defined( __WIN__) || defined(__NETWARE__)
   "semicolon (;)"
#else
   "colon (:)"
#endif
   , (uchar**) &opt_tmpdir, 0, 0, GET_STR, REQUIRED_ARG, 0, 0, 0, 0, 0, 0},
  {"undo", 'u', "Apply UNDO records to tables. (disable with --disable-undo)",
   (uchar **) &opt_apply_undo, (uchar **) &opt_apply_undo, 0,
   GET_BOOL, NO_ARG, 1, 0, 0, 0, 0, 0},
  {"version", 'V', "Print version and exit.",
   0, 0, 0, GET_NO_ARG, NO_ARG, 0, 0, 0, 0, 0, 0},
  { 0, 0, 0, 0, 0, 0, GET_NO_ARG, NO_ARG, 0, 0, 0, 0, 0, 0}
};

#include <help_start.h>

static void print_version(void)
{
  VOID(printf("%s Ver 1.2 for %s on %s\n",
              my_progname_short, SYSTEM_TYPE, MACHINE_TYPE));
  NETWARE_SET_SCREEN_MODE(1);
}


static void usage(void)
{
  print_version();
  puts("Copyright (C) 2007 MySQL AB");
  puts("This software comes with ABSOLUTELY NO WARRANTY. This is free software,");
  puts("and you are welcome to modify and redistribute it under the GPL license\n");

  puts("Display and apply log records from a MARIA transaction log");
  puts("found in the current directory (for now)");
  VOID(printf("\nUsage: %s OPTIONS\n", my_progname_short));
  puts("You need to use one of -o or -a");
  my_print_help(my_long_options);
  print_defaults("my", load_default_groups);
  my_print_variables(my_long_options);
}

#include <help_end.h>

static my_bool
get_one_option(int optid __attribute__((unused)),
               const struct my_option *opt __attribute__((unused)),
               char *argument __attribute__((unused)))
{
  switch (optid) {
  case '?':
    usage();
    exit(0);
  case 'V':
    print_version();
    exit(0);
#ifndef DBUG_OFF
  case '#':
    DBUG_SET_INITIAL(argument ? argument : default_dbug_option);
    break;
#endif
  }
  return 0;
}

static void get_options(int *argc,char ***argv)
{
  int ho_error;

  if ((ho_error=handle_options(argc, argv, my_long_options, get_one_option)))
    exit(ho_error);

  if (!opt_apply)
    opt_apply_undo= FALSE;

  if ((opt_display_only + opt_apply) != 1)
  {
    usage();
    exit(1);
  }
  if (init_tmpdir(&maria_chk_tmpdir, opt_tmpdir))
    exit(1);
  maria_tmpdir= &maria_chk_tmpdir;
}<|MERGE_RESOLUTION|>--- conflicted
+++ resolved
@@ -78,16 +78,12 @@
     But if it finds a log and this log was crashed, it will create a new log,
     which is useless. TODO: start log handler in read-only mode.
   */
-<<<<<<< HEAD
   if (init_pagecache(maria_log_pagecache,
                      TRANSLOG_PAGECACHE_SIZE, 0, 0,
                      TRANSLOG_PAGE_SIZE, MY_WME) == 0 ||
       translog_init(maria_data_root, TRANSLOG_FILE_SIZE,
-                    0, 0, maria_log_pagecache, TRANSLOG_DEFAULT_FLAGS))
-=======
-  if (translog_init(".", LOG_FILE_SIZE, 50112, 0, maria_pagecache,
-                    TRANSLOG_DEFAULT_FLAGS, opt_only_display))
->>>>>>> 3a913bdf
+                    0, 0, maria_log_pagecache, TRANSLOG_DEFAULT_FLAGS,
+                    opt_only_display))
   {
     fprintf(stderr, "Can't init loghandler (%d)\n", errno);
     goto err;
