/* Copyright (C) 2006 MySQL AB & MySQL Finland AB & TCX DataKonsult AB

   This program is free software; you can redistribute it and/or modify
   it under the terms of the GNU General Public License as published by
   the Free Software Foundation; version 2 of the License.

   This program is distributed in the hope that it will be useful,
   but WITHOUT ANY WARRANTY; without even the implied warranty of
   MERCHANTABILITY or FITNESS FOR A PARTICULAR PURPOSE.  See the
   GNU General Public License for more details.

   You should have received a copy of the GNU General Public License
   along with this program; if not, write to the Free Software
   Foundation, Inc., 59 Temple Place, Suite 330, Boston, MA  02111-1307  USA */

/* Test av isam-databas: stor test */

#ifndef USE_MY_FUNC		/* We want to be able to dbug this !! */
#define USE_MY_FUNC
#endif
#include "maria_def.h"
#include "trnman.h"
#include <m_ctype.h>
#include <my_bit.h>
#include "ma_checkpoint.h"

#define STANDARD_LENGTH 37
#define MARIA_KEYS 6
#define MAX_PARTS 4
#if !defined(MSDOS) && !defined(labs)
#define labs(a) abs(a)
#endif

static void get_options(int argc, char *argv[]);
static uint rnd(uint max_value);
static void fix_length(uchar *record,uint length);
static void put_blob_in_record(uchar *blob_pos,char **blob_buffer,
                               ulong *length);
static void copy_key(MARIA_HA *info, uint inx, uchar *record, uchar *key);

static int verbose= 0, testflag= 0, first_key= 0, async_io= 0, pagecacheing= 0;
static int write_cacheing= 0, do_locking= 0, rec_pointer_size= 0;
static int silent= 0, opt_quick_mode= 0, transactional= 0, skip_update= 0;
static int die_in_middle_of_transaction= 0, pack_fields= 1;
static int pack_seg= HA_SPACE_PACK, pack_type= HA_PACK_KEY, remove_count= -1;
static int create_flag= 0, srand_arg= 0, checkpoint= 0;
static my_bool opt_versioning= 0;
static uint use_blob= 0, update_count= 0;
static ulong pagecache_size=8192*32;
static enum data_file_type record_type= DYNAMIC_RECORD;

static uint keys=MARIA_KEYS,recant=1000;
static uint16 key1[1001],key3[5001];
static uchar record[300],record2[300],key[100],key2[100];
static uchar read_record[300],read_record2[300],read_record3[300];
static HA_KEYSEG glob_keyseg[MARIA_KEYS][MAX_PARTS];

		/* Test program */

int main(int argc, char *argv[])
{
  uint i;
  int j,n1,n2,n3,error,k;
  uint write_count,update,dupp_keys,opt_delete,start,length,blob_pos,
       reclength,ant,found_parts;
  my_off_t lastpos;
  ha_rows range_records,records;
  MARIA_HA *file;
  MARIA_KEYDEF keyinfo[10];
  MARIA_COLUMNDEF recinfo[10];
  MARIA_INFO info;
  char *blob_buffer;
  MARIA_CREATE_INFO create_info;
  char filename[FN_REFLEN];

#ifdef SAFE_MUTEX
  safe_mutex_deadlock_detector= 1;
#endif
  MY_INIT(argv[0]);

  maria_data_root= (char *)".";
  get_options(argc,argv);
  fn_format(filename, "test2", maria_data_root, "", MYF(0));

  if (! async_io)
    my_disable_async_io=1;

  /* If we sync or not have no affect on this test */
  my_disable_sync= 1;

  /* Maria requires that we always have a page cache */
  if (maria_init() ||
      (init_pagecache(maria_pagecache, pagecache_size, 0, 0,
		      maria_block_size, MY_WME) == 0) ||
      ma_control_file_open(TRUE, TRUE) ||
      (init_pagecache(maria_log_pagecache,
		      TRANSLOG_PAGECACHE_SIZE, 0, 0,
		      TRANSLOG_PAGE_SIZE, MY_WME) == 0) ||
      translog_init(maria_data_root, TRANSLOG_FILE_SIZE,
		    0, 0, maria_log_pagecache,
		    TRANSLOG_DEFAULT_FLAGS, 0) ||
      (transactional && (trnman_init(0) || ma_checkpoint_init(0))))
  {
    fprintf(stderr, "Error in initialization");
    exit(1);
  }
  if (opt_versioning)
    init_thr_lock();

  reclength=STANDARD_LENGTH+60+(use_blob ? 8 : 0);
  blob_pos=STANDARD_LENGTH+60;
  keyinfo[0].seg= &glob_keyseg[0][0];
  keyinfo[0].seg[0].start=0;
  keyinfo[0].seg[0].length=6;
  keyinfo[0].seg[0].type=HA_KEYTYPE_TEXT;
  keyinfo[0].seg[0].language= default_charset_info->number;
  keyinfo[0].seg[0].flag=(uint8) pack_seg;
  keyinfo[0].seg[0].null_bit=0;
  keyinfo[0].seg[0].null_pos=0;
  keyinfo[0].key_alg=HA_KEY_ALG_BTREE;
  keyinfo[0].keysegs=1;
  keyinfo[0].flag = pack_type;
  keyinfo[0].block_length= 0;                   /* Default block length */
  keyinfo[1].seg= &glob_keyseg[1][0];
  keyinfo[1].seg[0].start=7;
  keyinfo[1].seg[0].length=6;
  keyinfo[1].seg[0].type=HA_KEYTYPE_BINARY;
  keyinfo[1].seg[0].flag=0;
  keyinfo[1].seg[0].null_bit=0;
  keyinfo[1].seg[0].null_pos=0;
  keyinfo[1].seg[1].start=0;			/* two part key */
  keyinfo[1].seg[1].length=6;
  keyinfo[1].seg[1].type=HA_KEYTYPE_NUM;
  keyinfo[1].seg[1].flag=HA_REVERSE_SORT;
  keyinfo[1].seg[1].null_bit=0;
  keyinfo[1].seg[1].null_pos=0;
  keyinfo[1].key_alg=HA_KEY_ALG_BTREE;
  keyinfo[1].keysegs=2;
  keyinfo[1].flag =0;
  keyinfo[1].block_length= MARIA_MIN_KEY_BLOCK_LENGTH;  /* Diff blocklength */
  keyinfo[2].seg= &glob_keyseg[2][0];
  keyinfo[2].seg[0].start=12;
  keyinfo[2].seg[0].length=8;
  keyinfo[2].seg[0].type=HA_KEYTYPE_BINARY;
  keyinfo[2].seg[0].flag=HA_REVERSE_SORT;
  keyinfo[2].seg[0].null_bit=0;
  keyinfo[2].seg[0].null_pos=0;
  keyinfo[2].key_alg=HA_KEY_ALG_BTREE;
  keyinfo[2].keysegs=1;
  keyinfo[2].flag =HA_NOSAME;
  keyinfo[2].block_length= 0;                   /* Default block length */
  keyinfo[3].seg= &glob_keyseg[3][0];
  keyinfo[3].seg[0].start=0;
  keyinfo[3].seg[0].length=reclength-(use_blob ? 8 : 0);
  keyinfo[3].seg[0].type=HA_KEYTYPE_TEXT;
  keyinfo[3].seg[0].language=default_charset_info->number;
  keyinfo[3].seg[0].flag=(uint8) pack_seg;
  keyinfo[3].seg[0].null_bit=0;
  keyinfo[3].seg[0].null_pos=0;
  keyinfo[3].key_alg=HA_KEY_ALG_BTREE;
  keyinfo[3].keysegs=1;
  keyinfo[3].flag = pack_type;
  keyinfo[3].block_length= 0;                   /* Default block length */
  keyinfo[4].seg= &glob_keyseg[4][0];
  keyinfo[4].seg[0].start=0;
  keyinfo[4].seg[0].length=5;
  keyinfo[4].seg[0].type=HA_KEYTYPE_TEXT;
  keyinfo[4].seg[0].language=default_charset_info->number;
  keyinfo[4].seg[0].flag=0;
  keyinfo[4].seg[0].null_bit=0;
  keyinfo[4].seg[0].null_pos=0;
  keyinfo[4].key_alg=HA_KEY_ALG_BTREE;
  keyinfo[4].keysegs=1;
  keyinfo[4].flag = pack_type;
  keyinfo[4].block_length= 0;                   /* Default block length */
  keyinfo[5].seg= &glob_keyseg[5][0];
  keyinfo[5].seg[0].start=0;
  keyinfo[5].seg[0].length=4;
  keyinfo[5].seg[0].type=HA_KEYTYPE_TEXT;
  keyinfo[5].seg[0].language=default_charset_info->number;
  keyinfo[5].seg[0].flag=pack_seg;
  keyinfo[5].seg[0].null_bit=0;
  keyinfo[5].seg[0].null_pos=0;
  keyinfo[5].key_alg=HA_KEY_ALG_BTREE;
  keyinfo[5].keysegs=1;
  keyinfo[5].flag = pack_type;
  keyinfo[5].block_length= 0;                   /* Default block length */

  recinfo[0].type=pack_fields ? FIELD_SKIP_PRESPACE : 0;
  recinfo[0].length=7;
  recinfo[0].null_bit=0;
  recinfo[0].null_pos=0;
  recinfo[1].type=pack_fields ? FIELD_SKIP_PRESPACE : 0;
  recinfo[1].length=5;
  recinfo[1].null_bit=0;
  recinfo[1].null_pos=0;
  recinfo[2].type=pack_fields ? FIELD_SKIP_PRESPACE : 0;
  recinfo[2].length=9;
  recinfo[2].null_bit=0;
  recinfo[2].null_pos=0;
  recinfo[3].type=FIELD_NORMAL;
  recinfo[3].length=STANDARD_LENGTH-7-5-9-4;
  recinfo[3].null_bit=0;
  recinfo[3].null_pos=0;
  recinfo[4].type=pack_fields ? FIELD_SKIP_ZERO : 0;
  recinfo[4].length=4;
  recinfo[4].null_bit=0;
  recinfo[4].null_pos=0;
  recinfo[5].type=pack_fields ? FIELD_SKIP_ENDSPACE : 0;
  recinfo[5].length=60;
  recinfo[5].null_bit=0;
  recinfo[5].null_pos=0;
  if (use_blob)
  {
    recinfo[6].type=FIELD_BLOB;
    recinfo[6].length=4+portable_sizeof_char_ptr;
    recinfo[6].null_bit=0;
    recinfo[6].null_pos=0;
  }

  write_count=update=dupp_keys=opt_delete=0;
  blob_buffer=0;

  for (i=1000 ; i>0 ; i--) key1[i]=0;
  for (i=5000 ; i>0 ; i--) key3[i]=0;

  if (!silent)
    printf("- Creating maria-file\n");
  file= 0;
  bzero((char*) &create_info,sizeof(create_info));
  create_info.max_rows=(ha_rows) (rec_pointer_size ?
				  (1L << (rec_pointer_size*8))/
				  reclength : 0);
  create_info.reloc_rows=(ha_rows) 100;
  create_info.transactional= transactional;
  if (maria_create(filename, record_type, keys,&keyinfo[first_key],
		use_blob ? 7 : 6, &recinfo[0],
		0,(MARIA_UNIQUEDEF*) 0,
		&create_info,create_flag))
    goto err;
  if (!(file=maria_open(filename,2,HA_OPEN_ABORT_IF_LOCKED)))
    goto err;
  maria_begin(file);
  if (opt_versioning)
    maria_versioning(file, 1);
  if (testflag == 1)
    goto end;
  if (checkpoint == 1 && ma_checkpoint_execute(CHECKPOINT_MEDIUM, FALSE))
    goto err;
  if (!silent)
    printf("- Writing key:s\n");
  if (do_locking)
    maria_lock_database(file,F_WRLCK);
  if (write_cacheing)
    maria_extra(file,HA_EXTRA_WRITE_CACHE,0);
  if (opt_quick_mode)
    maria_extra(file,HA_EXTRA_QUICK,0);

  for (i=0 ; i < recant ; i++)
  {
    ulong blob_length;
    n1=rnd(1000); n2=rnd(100); n3=rnd(5000);
    sprintf((char*) record,"%6d:%4d:%8d:Pos: %4d    ",n1,n2,n3,write_count);
    int4store(record+STANDARD_LENGTH-4,(long) i);
    fix_length(record,(uint) STANDARD_LENGTH+rnd(60));
    put_blob_in_record(record+blob_pos,&blob_buffer, &blob_length);
    DBUG_PRINT("test",("record: %d  blob_length: %lu", i, blob_length));

    if (maria_write(file,record))
    {
      if (my_errno != HA_ERR_FOUND_DUPP_KEY || key3[n3] == 0)
      {
	printf("Error: %d in write at record: %d\n",my_errno,i);
	goto err;
      }
      if (verbose) printf("   Double key: %d at record# %d\n", n3, i);
    }
    else
    {
      if (key3[n3] == 1 && first_key <3 && first_key+keys >= 3)
      {
	printf("Error: Didn't get error when writing second key: '%8d'\n",n3);
	goto err2;
      }
      write_count++; key1[n1]++; key3[n3]=1;
    }

    /* Check if we can find key without flushing database */
    if (i % 10 == 0)
    {
      for (j=rnd(1000)+1 ; j>0 && key1[j] == 0 ; j--) ;
      if (!j)
	for (j=999 ; j>0 && key1[j] == 0 ; j--) ;
      sprintf((char*) key,"%6d",j);
      if (maria_rkey(file,read_record,0,key,HA_WHOLE_KEY,HA_READ_KEY_EXACT))
      {
	printf("Test in loop: Can't find key: \"%s\"\n",key);
	goto err;
      }
    }
  }
  if (checkpoint == 2 && ma_checkpoint_execute(CHECKPOINT_MEDIUM, FALSE))
    goto err;

  if (write_cacheing)
  {
    if (maria_extra(file,HA_EXTRA_NO_CACHE,0))
    {
      puts("got error from maria_extra(HA_EXTRA_NO_CACHE)");
      goto err;
    }
  }

  if (testflag == 2)
    goto end;

#ifdef REMOVE_WHEN_WE_HAVE_RESIZE
  if (pagecacheing)
    resize_pagecache(maria_pagecache, maria_block_size,
                     pagecache_size * 2, 0, 0);
#endif
  if (!silent)
    printf("- Delete\n");
  if (srand_arg)
    srand(srand_arg);
  if (!update_count)
    update_count= recant/10;

  for (i=0 ; i < update_count ; i++)
  {
    for (j=rnd(1000)+1 ; j>0 && key1[j] == 0 ; j--) ;
    if (j != 0)
    {
      sprintf((char*) key,"%6d",j);
      if (maria_rkey(file,read_record,0,key,HA_WHOLE_KEY,HA_READ_KEY_EXACT))
      {
	printf("can't find key1: \"%s\"\n",key);
	goto err;
      }
      if (bcmp(read_record+keyinfo[0].seg[0].start,
               key, keyinfo[0].seg[0].length))
      {
	printf("Found wrong record when searching for key: \"%s\"\n",key);
	goto err2;
      }
      if (opt_delete == (uint) remove_count)		/* While testing */
	goto end;
      if (maria_delete(file,read_record))
      {
	printf("error: %d; can't delete record: \"%s\"\n", my_errno,read_record);
	goto err;
      }
      opt_delete++;
      key1[atoi((char*) read_record+keyinfo[0].seg[0].start)]--;
      key3[atoi((char*) read_record+keyinfo[2].seg[0].start)]=0;
    }
    else
    {
      puts("Warning: Skipping delete test because no dupplicate keys");
      break;
    }
  }
  if (testflag == 3)
    goto end;
  if (checkpoint == 3 && ma_checkpoint_execute(CHECKPOINT_MEDIUM, FALSE))
    goto err;

  if (!silent)
    printf("- Update\n");
  if (srand_arg)
    srand(srand_arg);
  if (!update_count)
    update_count= recant/10;

  for (i=0 ; i < update_count ; i++)
  {
    n1=rnd(1000); n2=rnd(100); n3=rnd(5000);
    sprintf((char*) record2,"%6d:%4d:%8d:XXX: %4d     ",n1,n2,n3,update);
    int4store(record2+STANDARD_LENGTH-4,(long) i);
    fix_length(record2,(uint) STANDARD_LENGTH+rnd(60));

    for (j=rnd(1000)+1 ; j>0 && key1[j] == 0 ; j--) ;
    if (j != 0)
    {
      sprintf((char*) key,"%6d",j);
      if (maria_rkey(file,read_record,0,key,HA_WHOLE_KEY,HA_READ_KEY_EXACT))
      {
	printf("can't find key1: \"%s\"\n", (char*) key);
	goto err;
      }
      if (bcmp(read_record+keyinfo[0].seg[0].start,
               key, keyinfo[0].seg[0].length))
      {
	printf("Found wrong record when searching for key: \"%s\"; Found \"%.*s\"\n",
               key, keyinfo[0].seg[0].length,
               read_record+keyinfo[0].seg[0].start);
	goto err2;
      }
      if (use_blob)
      {
        ulong blob_length;
	if (i & 1)
	  put_blob_in_record(record2+blob_pos,&blob_buffer, &blob_length);
	else
	  bmove(record2+blob_pos, read_record+blob_pos, 4 + sizeof(char*));
      }
      if (skip_update)
        continue;
      if (maria_update(file,read_record,record2))
      {
	if (my_errno != HA_ERR_FOUND_DUPP_KEY || key3[n3] == 0)
	{
	  printf("error: %d; can't update:\nFrom: \"%s\"\nTo:   \"%s\"\n",
		 my_errno,read_record,record2);
	  goto err;
	}
	if (verbose)
	  printf("Double key when tried to update:\nFrom: \"%s\"\nTo:   \"%s\"\n",record,record2);
      }
      else
      {
	key1[atoi((char*) read_record+keyinfo[0].seg[0].start)]--;
	key3[atoi((char*) read_record+keyinfo[2].seg[0].start)]=0;
	key1[n1]++; key3[n3]=1;
	update++;
      }
    }
  }
  if (testflag == 4)
    goto end;
  if (checkpoint == 4 && ma_checkpoint_execute(CHECKPOINT_MEDIUM, FALSE))
    goto err;

  for (i=999, dupp_keys=j=0 ; i>0 ; i--)
  {
    if (key1[i] > dupp_keys)
    {
      dupp_keys=key1[i]; j=i;
    }
  }
  sprintf((char*) key,"%6d",j);
  start=keyinfo[0].seg[0].start;
  length=keyinfo[0].seg[0].length;
  if (dupp_keys)
  {
    if (!silent)
      printf("- Same key: first - next -> last - prev -> first\n");
    DBUG_PRINT("progpos",("first - next -> last - prev -> first"));
    if (verbose) printf("	 Using key: \"%s\"  Keys: %d\n",key,dupp_keys);

    if (maria_rkey(file,read_record,0,key,HA_WHOLE_KEY,HA_READ_KEY_EXACT))
      goto err;
    if (maria_rsame(file,read_record2,-1))
      goto err;
    if (memcmp(read_record,read_record2,reclength) != 0)
    {
      printf("maria_rsame didn't find same record\n");
      goto err2;
    }
    info.recpos=maria_position(file);
    if (maria_rfirst(file,read_record2,0) ||
	maria_rsame_with_pos(file,read_record2,0,info.recpos) ||
	memcmp(read_record,read_record2,reclength) != 0)
    {
      printf("maria_rsame_with_pos didn't find same record\n");
      goto err2;
    }
    {
      int skr;
      info.recpos= maria_position(file);
      skr= maria_rnext(file,read_record2,0);
      if ((skr && my_errno != HA_ERR_END_OF_FILE) ||
	  maria_rprev(file,read_record2,0) ||
	  memcmp(read_record,read_record2,reclength) != 0 ||
          info.recpos != maria_position(file))
      {
	printf("maria_rsame_with_pos lost position\n");
	goto err;
      }
    }
    ant=1;
    while (maria_rnext(file,read_record2,0) == 0 &&
	   memcmp(read_record2+start,key,length) == 0) ant++;
    if (ant != dupp_keys)
    {
      printf("next: Found: %d keys of %d\n",ant,dupp_keys);
      goto err2;
    }
    ant=0;
    while (maria_rprev(file,read_record3,0) == 0 &&
	   bcmp(read_record3+start,key,length) == 0) ant++;
    if (ant != dupp_keys)
    {
      printf("prev: Found: %d records of %d\n",ant,dupp_keys);
      goto err2;
    }

    /* Check of maria_rnext_same */
    if (maria_rkey(file,read_record,0,key,HA_WHOLE_KEY,HA_READ_KEY_EXACT))
      goto err;
    ant=1;
    while (!maria_rnext_same(file,read_record3) && ant < dupp_keys+10)
      ant++;
    if (ant != dupp_keys || my_errno != HA_ERR_END_OF_FILE)
    {
      printf("maria_rnext_same: Found: %d records of %d\n",ant,dupp_keys);
      goto err2;
    }
  }

  if (!silent)
    printf("- All keys: first - next -> last - prev -> first\n");
  DBUG_PRINT("progpos",("All keys: first - next -> last - prev -> first"));
  ant=1;
  if (maria_rfirst(file,read_record,0))
  {
    printf("Can't find first record\n");
    goto err;
  }
  while ((error=maria_rnext(file,read_record3,0)) == 0 && ant < write_count+10)
    ant++;
  if (ant != write_count - opt_delete || error != HA_ERR_END_OF_FILE)
  {
    printf("next: I found: %d records of %d (error: %d)\n",
	   ant, write_count - opt_delete, error);
    goto err;
  }
  if (maria_rlast(file,read_record2,0) ||
      bcmp(read_record2,read_record3,reclength))
  {
    printf("Can't find last record\n");
    DBUG_DUMP("record2", read_record2, reclength);
    DBUG_DUMP("record3", read_record3, reclength);
    goto err2;
  }
  ant=1;
  while (maria_rprev(file,read_record3,0) == 0 && ant < write_count+10)
    ant++;
  if (ant != write_count - opt_delete)
  {
    printf("prev: I found: %d records of %d\n",ant,write_count);
    goto err2;
  }
  if (bcmp(read_record,read_record3,reclength))
  {
    printf("Can't find first record\n");
    goto err2;
  }

  if (!silent)
    printf("- Test if: Read first - next - prev - prev - next == first\n");
  DBUG_PRINT("progpos",("- Read first - next - prev - prev - next == first"));
  if (maria_rfirst(file,read_record,0) ||
      maria_rnext(file,read_record3,0) ||
      maria_rprev(file,read_record3,0) ||
      maria_rprev(file,read_record3,0) == 0 ||
      maria_rnext(file,read_record3,0))
      goto err;
  if (bcmp(read_record,read_record3,reclength) != 0)
     printf("Can't find first record\n");

  if (!silent)
    printf("- Test if: Read last - prev - next - next - prev == last\n");
  DBUG_PRINT("progpos",("Read last - prev - next - next - prev == last"));
  if (maria_rlast(file,read_record2,0) ||
      maria_rprev(file,read_record3,0) ||
      maria_rnext(file,read_record3,0) ||
      maria_rnext(file,read_record3,0) == 0 ||
      maria_rprev(file,read_record3,0))
      goto err;
  if (bcmp(read_record2,read_record3,reclength))
     printf("Can't find last record\n");
#ifdef NOT_ANYMORE
  if (!silent)
    puts("- Test read key-part");
  strmov(key2,key);
  for(i=strlen(key2) ; i-- > 1 ;)
  {
    key2[i]=0;

    /* The following row is just to catch some bugs in the key code */
    bzero((char*) file->lastkey,file->s->base.max_key_length*2);
    if (maria_rkey(file,read_record,0,key2,(uint) i,HA_READ_PREFIX))
      goto err;
    if (bcmp(read_record+start,key,(uint) i))
    {
      puts("Didn't find right record");
      goto err2;
    }
  }
#endif
  if (dupp_keys > 2)
  {
    if (!silent)
      printf("- Read key (first) - next - delete - next -> last\n");
    DBUG_PRINT("progpos",("first - next - delete - next -> last"));
    if (maria_rkey(file,read_record,0,key,HA_WHOLE_KEY,HA_READ_KEY_EXACT))
      goto err;
    if (maria_rnext(file,read_record3,0)) goto err;
    if (maria_delete(file,read_record3)) goto err;
    opt_delete++;
    ant=1;
    while (maria_rnext(file,read_record3,0) == 0 &&
	   bcmp(read_record3+start,key,length) == 0) ant++;
    if (ant != dupp_keys-1)
    {
      printf("next: I can only find: %d keys of %d\n",ant,dupp_keys-1);
      goto err2;
    }
  }
  if (dupp_keys>4)
  {
    if (!silent)
      printf("- Read last of key - prev - delete - prev -> first\n");
    DBUG_PRINT("progpos",("last - prev - delete - prev -> first"));
    if (maria_rprev(file,read_record3,0)) goto err;
    if (maria_rprev(file,read_record3,0)) goto err;
    if (maria_delete(file,read_record3)) goto err;
    opt_delete++;
    ant=1;
    while (maria_rprev(file,read_record3,0) == 0 &&
	   bcmp(read_record3+start,key,length) == 0) ant++;
    if (ant != dupp_keys-2)
    {
      printf("next: I can only find: %d keys of %d\n",ant,dupp_keys-2);
      goto err2;
    }
  }
  if (dupp_keys > 6)
  {
    if (!silent)
      printf("- Read first - delete - next -> last\n");
    DBUG_PRINT("progpos",("first - delete - next -> last"));
    if (maria_rkey(file,read_record3,0,key,HA_WHOLE_KEY,HA_READ_KEY_EXACT))
      goto err;
    if (maria_delete(file,read_record3)) goto err;
    opt_delete++;
    ant=1;
    if (maria_rnext(file,read_record,0))
      goto err;					/* Skall finnas poster */
    while (maria_rnext(file,read_record3,0) == 0 &&
	   bcmp(read_record3+start,key,length) == 0) ant++;
    if (ant != dupp_keys-3)
    {
      printf("next: I can only find: %d keys of %d\n",ant,dupp_keys-3);
      goto err2;
    }

    if (!silent)
      printf("- Read last - delete - prev -> first\n");
    DBUG_PRINT("progpos",("last - delete - prev -> first"));
    if (maria_rprev(file,read_record3,0)) goto err;
    if (maria_delete(file,read_record3)) goto err;
    opt_delete++;
    ant=0;
    while (maria_rprev(file,read_record3,0) == 0 &&
	   bcmp(read_record3+start,key,length) == 0) ant++;
    if (ant != dupp_keys-4)
    {
      printf("next: I can only find: %d keys of %d\n",ant,dupp_keys-4);
      goto err2;
    }
  }

  if (!silent)
    puts("- Test if: Read rrnd - same");
  DBUG_PRINT("progpos",("Read rrnd - same"));
  assert(maria_scan_init(file) == 0);
  for (i=0 ; i < write_count ; i++)
  {
    int tmp;
    if ((tmp= maria_scan(file,read_record)) &&
        tmp != HA_ERR_END_OF_FILE &&
        tmp != HA_ERR_RECORD_DELETED)
    {
      printf("Got error %d when scanning table\n", tmp);
      break;
    }
    if (!tmp)
    {
      /* Remember position to last found row */
      info.recpos= maria_position(file);
      bmove(read_record2,read_record,reclength);
    }
  }
  maria_scan_end(file);
  if (i != write_count && i != write_count - opt_delete)
  {
    printf("Found wrong number of rows while scanning table\n");
    goto err2;
  }

  if (maria_rsame_with_pos(file,read_record,0,info.recpos))
    goto err;
  if (bcmp(read_record,read_record2,reclength) != 0)
  {
    printf("maria_rsame_with_pos didn't find same record\n");
    goto err2;
  }

  for (i=min(2,keys) ; i-- > 0 ;)
  {
    if (maria_rsame(file,read_record2,(int) i)) goto err;
    if (bcmp(read_record,read_record2,reclength) != 0)
    {
      printf("maria_rsame didn't find same record\n");
      goto err2;
    }
  }
  if (!silent)
    puts("- Test maria_records_in_range");
  maria_status(file,&info,HA_STATUS_VARIABLE);
  for (i=0 ; i < info.keys ; i++)
  {
    key_range min_key, max_key;
    if (maria_rfirst(file,read_record,(int) i) ||
	maria_rlast(file,read_record2,(int) i))
      goto err;
    copy_key(file,(uint) i, read_record,  key);
    copy_key(file,(uint) i, read_record2, key2);
    min_key.key= key;
    min_key.keypart_map= HA_WHOLE_KEY;
    min_key.flag= HA_READ_KEY_EXACT;
    max_key.key= key2;
    max_key.keypart_map= HA_WHOLE_KEY;
    max_key.flag= HA_READ_AFTER_KEY;

    range_records= maria_records_in_range(file,(int) i, &min_key, &max_key);
    if (range_records < info.records*8/10 ||
	range_records > info.records*12/10)
    {
      printf("maria_records_range returned %ld; Should be about %ld\n",
	     (long) range_records,(long) info.records);
      goto err2;
    }
    if (verbose)
    {
      printf("maria_records_range returned %ld;  Exact is %ld  (diff: %4.2g %%)\n",
	     (long) range_records, (long) info.records,
	     labs((long) range_records - (long) info.records)*100.0/
	     info.records);
    }
  }
  for (i=0 ; i < 5 ; i++)
  {
    for (j=rnd(1000)+1 ; j>0 && key1[j] == 0 ; j--) ;
    for (k=rnd(1000)+1 ; k>0 && key1[k] == 0 ; k--) ;
    if (j != 0 && k != 0)
    {
      key_range min_key, max_key;
      if (j > k)
	swap_variables(int, j, k);
      sprintf((char*) key,"%6d",j);
      sprintf((char*) key2,"%6d",k);

      min_key.key= key;
      min_key.keypart_map= HA_WHOLE_KEY;
      min_key.flag= HA_READ_AFTER_KEY;
      max_key.key= key2;
      max_key.keypart_map= HA_WHOLE_KEY;
      max_key.flag= HA_READ_BEFORE_KEY;
      range_records= maria_records_in_range(file, 0, &min_key, &max_key);
      records=0;
      for (j++ ; j < k ; j++)
	records+=key1[j];
      if ((long) range_records < (long) records*7/10-2 ||
	  (long) range_records > (long) records*14/10+2)
      {
	printf("maria_records_range for key: %d returned %lu; Should be about %lu\n",
	       i, (ulong) range_records, (ulong) records);
	goto err2;
      }
      if (verbose && records)
      {
	printf("maria_records_range returned %lu;  Exact is %lu  (diff: %4.2g %%)\n",
	       (ulong) range_records, (ulong) records,
	       labs((long) range_records-(long) records)*100.0/records);

      }
    }
    }

  if (!silent)
    printf("- maria_info\n");
  maria_status(file,&info,HA_STATUS_VARIABLE | HA_STATUS_CONST);
  if (info.records != write_count-opt_delete ||
      info.deleted > opt_delete + update || info.keys != keys)
  {
    puts("Wrong info from maria_info");
    printf("Got: records: %lu  delete: %lu  i_keys: %d\n",
	   (ulong) info.records, (ulong) info.deleted, info.keys);
    goto err2;
  }
  if (verbose)
  {
    char buff[80];
    get_date(buff,3,info.create_time);
    printf("info: Created %s\n",buff);
    get_date(buff,3,info.check_time);
    printf("info: checked %s\n",buff);
    get_date(buff,3,info.update_time);
    printf("info: Modified %s\n",buff);
  }

  maria_panic(HA_PANIC_WRITE);
  maria_panic(HA_PANIC_READ);
  if (maria_is_changed(file))
    puts("Warning: maria_is_changed reported that datafile was changed");

  if (!silent)
    printf("- maria_extra(CACHE) + maria_rrnd.... + maria_extra(NO_CACHE)\n");
  if (maria_reset(file) || maria_extra(file,HA_EXTRA_CACHE,0))
  {
    if (do_locking || (!use_blob && !pack_fields))
    {
      puts("got error from maria_extra(HA_EXTRA_CACHE)");
      goto err;
    }
  }
  ant=0;
  assert(maria_scan_init(file) == 0);
  while ((error= maria_scan(file,record)) != HA_ERR_END_OF_FILE &&
	 ant < write_count + 10)
    ant+= error ? 0 : 1;
  maria_scan_end(file);
  if (ant != write_count-opt_delete)
  {
    printf("scan with cache: I can only find: %d records of %d\n",
	   ant,write_count-opt_delete);
    maria_scan_end(file);
    goto err2;
  }
  if (maria_extra(file,HA_EXTRA_NO_CACHE,0))
  {
    puts("got error from maria_extra(HA_EXTRA_NO_CACHE)");
    maria_scan_end(file);
    goto err;
  }
  maria_scan_end(file);

  ant=0;
  maria_scan_init(file);
  while ((error=maria_scan(file,record)) != HA_ERR_END_OF_FILE &&
	 ant < write_count + 10)
	ant+= error ? 0 : 1;
  if (ant != write_count-opt_delete)
  {
    printf("scan with cache: I can only find: %d records of %d\n",
	   ant,write_count-opt_delete);
    maria_scan_end(file);
    goto err2;
  }
  maria_scan_end(file);

  if (testflag == 5)
    goto end;
  if (checkpoint == 5 && ma_checkpoint_execute(CHECKPOINT_MEDIUM, FALSE))
    goto err;

  if (!silent)
    printf("- Removing keys\n");
  DBUG_PRINT("progpos",("Removing keys"));
  lastpos = HA_OFFSET_ERROR;
  /* DBUG_POP(); */
  maria_reset(file);
  found_parts=0;
  maria_scan_init(file);
  while ((error= maria_scan(file,read_record)) != HA_ERR_END_OF_FILE)
  {
    info.recpos=maria_position(file);
    if (lastpos >= info.recpos && lastpos != HA_OFFSET_ERROR)
    {
      printf("maria_rrnd didn't advance filepointer; old: %ld, new: %ld\n",
	     (long) lastpos, (long) info.recpos);
      goto err2;
    }
    lastpos=info.recpos;
    if (error == 0)
    {
      if (opt_delete == (uint) remove_count)		/* While testing */
	goto end;
      if (rnd(2) == 1 && maria_rsame(file,read_record,-1))
      {
	printf("can't find record %lx\n",(long) info.recpos);
	goto err;
      }
      if (use_blob)
      {
	ulong blob_length,pos;
	uchar *ptr;
	memcpy(&ptr, read_record+blob_pos+4, sizeof(ptr));
        blob_length= uint4korr(read_record+blob_pos);
	for (pos=0 ; pos < blob_length ; pos++)
	{
	  if (ptr[pos] != (uchar) (blob_length+pos))
	  {
	    printf("Found blob with wrong info at %ld\n",(long) lastpos);
            maria_scan_end(file);
            my_errno= 0;
	    goto err2;
	  }
	}
      }
      if (maria_delete(file,read_record))
      {
	printf("can't delete record: %6.6s, delete_count: %d\n",
	       read_record, opt_delete);
        maria_scan_end(file);
	goto err;
      }
      opt_delete++;
    }
    else
      found_parts++;
  }
  if (my_errno != HA_ERR_END_OF_FILE && my_errno != HA_ERR_RECORD_DELETED)
    printf("error: %d from maria_rrnd\n",my_errno);
  if (write_count != opt_delete)
  {
    printf("Deleted only %d of %d records (%d parts)\n",opt_delete,write_count,
	   found_parts);
    maria_scan_end(file);
    goto err2;
  }
  if (testflag == 6)
    goto end;
  if (checkpoint == 6 && ma_checkpoint_execute(CHECKPOINT_MEDIUM, FALSE))
    goto err;

end:
  maria_scan_end(file);
  if (die_in_middle_of_transaction)
  {
    /* As commit record is not done, UNDO entries needs to be rolled back */
    switch (die_in_middle_of_transaction) {
    case 1:
      /*
        Flush changed data and index pages go to disk
        That will also flush log. Recovery will skip REDOs and apply UNDOs.
      */
      _ma_flush_table_files(file, MARIA_FLUSH_DATA | MARIA_FLUSH_INDEX,
                            FLUSH_RELEASE, FLUSH_RELEASE);
      break;
    case 2:
      /*
        Just flush log. Pages are likely to not be on disk. Recovery will
        then execute REDOs and UNDOs.
      */
      if (translog_flush(file->trn->undo_lsn))
        goto err;
      break;
    case 3:
      /*
        Flush nothing. Pages and log are likely to not be on disk. Recovery
        will then do nothing.
      */
      break;
    case 4:
      /*
        Flush changed data pages go to disk. Changed index pages are not
        flushed. Recovery will skip some REDOs and apply UNDOs.
      */
      _ma_flush_table_files(file, MARIA_FLUSH_DATA, FLUSH_RELEASE,
                            FLUSH_RELEASE);
      /*
        We have to flush log separately as the redo for the last key page
        may not be flushed
      */
      if (translog_flush(file->trn->undo_lsn))
        goto err;
      break;
    }
    printf("Dying on request without maria_commit()/maria_close()\n");
    exit(0);
  }
  if (maria_commit(file))
    goto err;
  if (maria_close(file))
  {
    file= 0;
    goto err;
  }
  file= 0;
  maria_panic(HA_PANIC_CLOSE);			/* Should close log */
  if (!silent)
  {
    printf("\nFollowing test have been made:\n");
    printf("Write records: %d\nUpdate records: %d\nSame-key-read: %d\nDelete records: %d\n", write_count,update,dupp_keys,opt_delete);
    if (rec_pointer_size)
      printf("Record pointer size:  %d\n",rec_pointer_size);
    printf("maria_block_size:    %lu\n", maria_block_size);
    if (write_cacheing)
      puts("Key cache resized");
    if (write_cacheing)
      puts("Write cacheing used");
    if (write_cacheing)
      puts("quick mode");
    if (async_io && do_locking)
      puts("Asyncron io with locking used");
    else if (do_locking)
      puts("Locking used");
    if (use_blob)
      puts("blobs used");
    printf("key cache status: \n\
blocks used:%10lu\n\
not flushed:%10lu\n\
w_requests: %10lu\n\
writes:     %10lu\n\
r_requests: %10lu\n\
reads:      %10lu\n",
           maria_pagecache->blocks_used,
           maria_pagecache->global_blocks_changed,
           (ulong) maria_pagecache->global_cache_w_requests,
           (ulong) maria_pagecache->global_cache_write,
           (ulong) maria_pagecache->global_cache_r_requests,
           (ulong) maria_pagecache->global_cache_read);
  }
  maria_end();
  my_free(blob_buffer);
  my_end(silent ? MY_CHECK_ERROR : MY_CHECK_ERROR | MY_GIVE_INFO);
  return(0);
err:
  printf("got error: %d when using MARIA-database\n",my_errno);
err2:
  if (file)
  {
    if (maria_commit(file))
<<<<<<< HEAD
      goto err;
    maria_close(file);
=======
      printf("got error: %d when using MARIA-database\n",my_errno);
    VOID(maria_close(file));
>>>>>>> 13ba0dd2
  }
  maria_end();
  return(1);
} /* main */


/* Read options */

static void get_options(int argc, char **argv)
{
  char *pos,*progname;

  progname= argv[0];

  while (--argc >0 && *(pos = *(++argv)) == '-' ) {
    switch(*++pos) {
    case 'B':
      pack_type= HA_BINARY_PACK_KEY;
      break;
    case 'b':
      use_blob= 1000;
      if (*++pos)
        use_blob= atol(pos);
      break;
    case 'K':				/* Use key cacheing */
      pagecacheing=1;
      if (*++pos)
	pagecache_size=atol(pos);
      break;
    case 'W':				/* Use write cacheing */
      write_cacheing=1;
      if (*++pos)
	my_default_record_cache_size=atoi(pos);
      break;
    case 'd':
      remove_count= atoi(++pos);
      break;
    case 'i':
      if (*++pos)
	srand(srand_arg= atoi(pos));
      break;
    case 'L':
      do_locking=1;
      break;
    case 'a':				/* use asyncron io */
      async_io=1;
      if (*++pos)
	my_default_record_cache_size=atoi(pos);
      break;
    case 'v':				/* verbose */
      verbose=1;
      break;
    case 'm':				/* records */
      if ((recant=atoi(++pos)) < 10 && testflag > 2)
      {
	fprintf(stderr,"record count must be >= 10 (if testflag > 2)\n");
	exit(1);
      }
      break;
    case 'e':				/* maria_block_length */
    case 'E':
      if ((maria_block_size= atoi(++pos)) < MARIA_MIN_KEY_BLOCK_LENGTH ||
	  maria_block_size > MARIA_MAX_KEY_BLOCK_LENGTH)
      {
	fprintf(stderr,"Wrong maria_block_length\n");
	exit(1);
      }
      maria_block_size= my_round_up_to_next_power(maria_block_size);
      break;
    case 'f':
      if ((first_key=atoi(++pos)) < 0 || first_key >= MARIA_KEYS)
	first_key=0;
      break;
    case 'H':
      checkpoint= atoi(++pos);
      break;
    case 'h':
      maria_data_root= ++pos;
      break;
    case 'k':
      if ((keys=(uint) atoi(++pos)) < 1 ||
	   keys > (uint) (MARIA_KEYS-first_key))
	keys=MARIA_KEYS-first_key;
      break;
    case 'M':
      record_type= BLOCK_RECORD;
      break;
    case 'P':
      pack_type=0;			/* Don't use DIFF_LENGTH */
      pack_seg=0;
      break;
    case 'R':				/* Length of record pointer */
      rec_pointer_size=atoi(++pos);
      if (rec_pointer_size > 7)
	rec_pointer_size=0;
      break;
    case 'S':
      pack_fields=0;			/* Static-length-records */
      record_type= STATIC_RECORD;
      break;
    case 's':
      silent=1;
      break;
    case 't':
      testflag=atoi(++pos);		/* testmod */
      break;
    case 'T':
      transactional= 1;
      break;
    case 'A':
      die_in_middle_of_transaction= atoi(++pos);
      break;
    case 'u':
      update_count=atoi(++pos);
      if (!update_count)
        skip_update= 1;
      break;
    case 'q':
      opt_quick_mode=1;
      break;
    case 'c':
      create_flag|= HA_CREATE_CHECKSUM | HA_CREATE_PAGE_CHECKSUM;
      break;
    case 'D':
      create_flag|=HA_CREATE_DELAY_KEY_WRITE;
      break;
    case 'g':
      skip_update= TRUE;
      break;
    case 'C':
      opt_versioning= 1;
      break;
    case '?':
    case 'I':
    case 'V':
      printf("%s  Ver 1.2 for %s at %s\n",progname,SYSTEM_TYPE,MACHINE_TYPE);
      puts("By Monty, for testing Maria\n");
      printf("Usage: %s [-?AbBcCDIKLPRqSsTVWltv] [-k#] [-f#] [-m#] [-e#] [-E#] [-t#]\n",
	     progname);
      exit(0);
    case '#':
      DBUG_PUSH (++pos);
      break;
    default:
      printf("Illegal option: '%c'\n",*pos);
      break;
    }
  }
  return;
} /* get options */

	/* Get a random value 0 <= x <= n */

static uint rnd(uint max_value)
{
  return (uint) ((rand() & 32767)/32767.0*max_value);
} /* rnd */


	/* Create a variable length record */

static void fix_length(uchar *rec, uint length)
{
  bmove(rec+STANDARD_LENGTH,
	"0123456789012345678901234567890123456789012345678901234567890",
	length-STANDARD_LENGTH);
  strfill((char*) rec+length,STANDARD_LENGTH+60-length,' ');
} /* fix_length */


/* Put maybe a blob in record */

static int first_entry;

static void put_blob_in_record(uchar *blob_pos, char **blob_buffer,
                               ulong *blob_length)
{
  ulong i,length;
  *blob_length= 0;
  if (use_blob)
  {
    if (! *blob_buffer &&
        !(*blob_buffer=my_malloc((uint) use_blob,MYF(MY_WME))))
    {
      use_blob= 0;
      return;
    }
    if (rnd(10) == 0)
    {
      if (first_entry++ == 0)
      {
        /* Ensure we have at least one blob of max length in file */
        length= use_blob;
      }
      else
        length=rnd(use_blob);
      for (i=0 ; i < length ; i++)
	(*blob_buffer)[i]=(char) (length+i);
      int4store(blob_pos,length);
      memcpy(blob_pos+4, blob_buffer, sizeof(char*));
      *blob_length= length;
    }
    else
    {
      int4store(blob_pos,0);
    }
  }
  return;
}


static void copy_key(MARIA_HA *info,uint inx,uchar *rec,uchar *key_buff)
{
  HA_KEYSEG *keyseg;

  for (keyseg=info->s->keyinfo[inx].seg ; keyseg->type ; keyseg++)
  {
    memcpy(key_buff,rec+keyseg->start,(size_t) keyseg->length);
    key_buff+=keyseg->length;
  }
  return;
}

#include "ma_check_standalone.h"
<|MERGE_RESOLUTION|>--- conflicted
+++ resolved
@@ -1025,13 +1025,8 @@
   if (file)
   {
     if (maria_commit(file))
-<<<<<<< HEAD
-      goto err;
+      printf("got error: %d when using MARIA-database\n",my_errno);
     maria_close(file);
-=======
-      printf("got error: %d when using MARIA-database\n",my_errno);
-    VOID(maria_close(file));
->>>>>>> 13ba0dd2
   }
   maria_end();
   return(1);
