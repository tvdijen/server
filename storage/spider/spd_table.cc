/* Copyright (C) 2008-2020 Kentoku Shiba
   Copyright (C) 2019-2022 MariaDB corp

  This program is free software; you can redistribute it and/or modify
  it under the terms of the GNU General Public License as published by
  the Free Software Foundation; version 2 of the License.

  This program is distributed in the hope that it will be useful,
  but WITHOUT ANY WARRANTY; without even the implied warranty of
  MERCHANTABILITY or FITNESS FOR A PARTICULAR PURPOSE.  See the
  GNU General Public License for more details.

  You should have received a copy of the GNU General Public License
  along with this program; if not, write to the Free Software
  Foundation, Inc., 51 Franklin Street, Fifth Floor, Boston, MA 02110-1335 USA */

#define MYSQL_SERVER 1
#include <my_global.h>
#include "mysql_version.h"
#include "spd_environ.h"
#include "sql_priv.h"
#include "probes_mysql.h"
#include "my_getopt.h"
#include "sql_class.h"
#include "sql_partition.h"
#include "sql_servers.h"
#include "sql_select.h"
#include "tztime.h"
#include "sql_parse.h"
#include "create_options.h"
#include "spd_err.h"
#include "spd_param.h"
#include "spd_db_include.h"
#include "spd_include.h"
#include "spd_sys_table.h"
#include "ha_spider.h"
#include "spd_trx.h"
#include "spd_db_conn.h"
#include "spd_table.h"
#include "spd_conn.h"
#include "spd_ping_table.h"
#include "spd_direct_sql.h"
#include "spd_malloc.h"
#include "spd_group_by_handler.h"
#include "spd_init_query.h"

/* Background thread management */
#ifdef SPIDER_HAS_NEXT_THREAD_ID
#define SPIDER_set_next_thread_id(A)
MYSQL_THD create_thd();
void destroy_thd(MYSQL_THD thd);
#else
ulong *spd_db_att_thread_id;
inline void SPIDER_set_next_thread_id(THD *A)
{
  pthread_mutex_lock(&LOCK_thread_count);
  A->thread_id = (*spd_db_att_thread_id)++;
  pthread_mutex_unlock(&LOCK_thread_count);
}
MYSQL_THD create_thd()
{
  THD *thd = SPIDER_new_THD(next_thread_id());
  if (thd)
  {
    thd->thread_stack = (char*) &thd;
    thd->store_globals();
    thd->set_command(COM_DAEMON);
    thd->security_ctx->host_or_ip = "";
  }
  return thd;
}
void destroy_thd(MYSQL_THD thd)
{
  delete thd;
}
#endif
inline MYSQL_THD spider_create_sys_thd(SPIDER_THREAD *thread)
{
  THD *thd = create_thd();
  if (thd)
  {
    SPIDER_set_next_thread_id(thd);
    thd->mysys_var->current_cond = &thread->cond;
    thd->mysys_var->current_mutex = &thread->mutex;
  }
  return thd;
}
inline void spider_destroy_sys_thd(MYSQL_THD thd)
{
  destroy_thd(thd);
}
inline MYSQL_THD spider_create_thd()
{
  THD *thd;
  my_thread_init();
  if (!(thd = new THD(next_thread_id())))
    my_thread_end();
  else
  {
#ifdef HAVE_PSI_INTERFACE
    mysql_thread_set_psi_id(thd->thread_id);
#endif
    thd->thread_stack = (char *) &thd;
    thd->store_globals();
  }
  return thd;
}
inline void spider_destroy_thd(MYSQL_THD thd)
{
  delete thd;
}

struct charset_info_st *spd_charset_utf8mb3_bin;
const char **spd_defaults_extra_file;
const char **spd_defaults_file;
const char **spd_mysqld_unix_port;
uint *spd_mysqld_port;
bool volatile *spd_abort_loop;
Time_zone *spd_tz_system;
extern long spider_conn_mutex_id;
handlerton *spider_hton_ptr;
/** All `SPIDER_DBTON`s */
SPIDER_DBTON spider_dbton[SPIDER_DBTON_SIZE];
extern SPIDER_DBTON spider_dbton_mysql;
extern SPIDER_DBTON spider_dbton_mariadb;
SPIDER_THREAD *spider_table_sts_threads;
SPIDER_THREAD *spider_table_crd_threads;

#ifdef HAVE_PSI_INTERFACE
PSI_mutex_key spd_key_mutex_tbl;
PSI_mutex_key spd_key_mutex_init_error_tbl;
PSI_mutex_key spd_key_mutex_wide_share;
PSI_mutex_key spd_key_mutex_lgtm_tblhnd_share;
PSI_mutex_key spd_key_mutex_conn;
PSI_mutex_key spd_key_mutex_open_conn;
PSI_mutex_key spd_key_mutex_allocated_thds;
PSI_mutex_key spd_key_mutex_mon_table_cache;
PSI_mutex_key spd_key_mutex_udf_table_mon;
PSI_mutex_key spd_key_mutex_mta_conn;
PSI_mutex_key spd_key_mutex_bg_conn_chain;
PSI_mutex_key spd_key_mutex_bg_conn_sync;
PSI_mutex_key spd_key_mutex_bg_conn;
PSI_mutex_key spd_key_mutex_bg_job_stack;
PSI_mutex_key spd_key_mutex_bg_mon;
PSI_mutex_key spd_key_mutex_bg_direct_sql;
PSI_mutex_key spd_key_mutex_mon_list_caller;
PSI_mutex_key spd_key_mutex_mon_list_receptor;
PSI_mutex_key spd_key_mutex_mon_list_monitor;
PSI_mutex_key spd_key_mutex_mon_list_update_status;
PSI_mutex_key spd_key_mutex_share;
PSI_mutex_key spd_key_mutex_share_sts;
PSI_mutex_key spd_key_mutex_share_crd;
PSI_mutex_key spd_key_mutex_share_auto_increment;
PSI_mutex_key spd_key_mutex_wide_share_sts;
PSI_mutex_key spd_key_mutex_wide_share_crd;
PSI_mutex_key spd_key_mutex_udf_table;
PSI_mutex_key spd_key_mutex_mem_calc;
PSI_mutex_key spd_key_thread_id;
PSI_mutex_key spd_key_conn_id;
PSI_mutex_key spd_key_mutex_ipport_count;
PSI_mutex_key spd_key_mutex_conn_i;
PSI_mutex_key spd_key_mutex_bg_stss;
PSI_mutex_key spd_key_mutex_bg_crds;
PSI_mutex_key spd_key_mutex_conn_loop_check;

static PSI_mutex_info all_spider_mutexes[]=
{
  { &spd_key_mutex_tbl, "tbl", PSI_FLAG_GLOBAL},
  { &spd_key_mutex_init_error_tbl, "init_error_tbl", PSI_FLAG_GLOBAL},
  { &spd_key_mutex_wide_share, "wide_share", PSI_FLAG_GLOBAL},
  { &spd_key_mutex_lgtm_tblhnd_share, "lgtm_tblhnd_share", PSI_FLAG_GLOBAL},
  { &spd_key_mutex_conn, "conn", PSI_FLAG_GLOBAL},
  { &spd_key_mutex_open_conn, "open_conn", PSI_FLAG_GLOBAL},
  { &spd_key_mutex_allocated_thds, "allocated_thds", PSI_FLAG_GLOBAL},
  { &spd_key_mutex_mon_table_cache, "mon_table_cache", PSI_FLAG_GLOBAL},
  { &spd_key_mutex_udf_table_mon, "udf_table_mon", PSI_FLAG_GLOBAL},
  { &spd_key_mutex_mem_calc, "mem_calc", PSI_FLAG_GLOBAL},
  { &spd_key_thread_id, "thread_id", PSI_FLAG_GLOBAL},
  { &spd_key_conn_id, "conn_id", PSI_FLAG_GLOBAL},
  { &spd_key_mutex_ipport_count, "ipport_count", PSI_FLAG_GLOBAL},
  { &spd_key_mutex_bg_stss, "bg_stss", PSI_FLAG_GLOBAL},
  { &spd_key_mutex_bg_crds, "bg_crds", PSI_FLAG_GLOBAL},
  { &spd_key_mutex_conn_i, "conn_i", 0},
  { &spd_key_mutex_mta_conn, "mta_conn", 0},
  { &spd_key_mutex_bg_conn_chain, "bg_conn_chain", 0},
  { &spd_key_mutex_bg_conn_sync, "bg_conn_sync", 0},
  { &spd_key_mutex_bg_conn, "bg_conn", 0},
  { &spd_key_mutex_bg_job_stack, "bg_job_stack", 0},
  { &spd_key_mutex_bg_mon, "bg_mon", 0},
  { &spd_key_mutex_bg_direct_sql, "bg_direct_sql", 0},
  { &spd_key_mutex_mon_list_caller, "mon_list_caller", 0},
  { &spd_key_mutex_mon_list_receptor, "mon_list_receptor", 0},
  { &spd_key_mutex_mon_list_monitor, "mon_list_monitor", 0},
  { &spd_key_mutex_mon_list_update_status, "mon_list_update_status", 0},
  { &spd_key_mutex_share, "share", 0},
  { &spd_key_mutex_share_sts, "share_sts", 0},
  { &spd_key_mutex_share_crd, "share_crd", 0},
  { &spd_key_mutex_share_auto_increment, "share_auto_increment", 0},
  { &spd_key_mutex_wide_share_sts, "wide_share_sts", 0},
  { &spd_key_mutex_wide_share_crd, "wide_share_crd", 0},
  { &spd_key_mutex_udf_table, "udf_table", 0},
  { &spd_key_mutex_conn_loop_check, "conn_loop_check", 0},
};

PSI_cond_key spd_key_cond_bg_conn_sync;
PSI_cond_key spd_key_cond_bg_conn;
PSI_cond_key spd_key_cond_bg_sts;
PSI_cond_key spd_key_cond_bg_sts_sync;
PSI_cond_key spd_key_cond_bg_crd;
PSI_cond_key spd_key_cond_bg_crd_sync;
PSI_cond_key spd_key_cond_bg_mon;
PSI_cond_key spd_key_cond_bg_mon_sleep;
PSI_cond_key spd_key_cond_bg_direct_sql;
PSI_cond_key spd_key_cond_udf_table_mon;
PSI_cond_key spd_key_cond_conn_i;
PSI_cond_key spd_key_cond_bg_stss;
PSI_cond_key spd_key_cond_bg_sts_syncs;
PSI_cond_key spd_key_cond_bg_crds;
PSI_cond_key spd_key_cond_bg_crd_syncs;

static PSI_cond_info all_spider_conds[] = {
  {&spd_key_cond_bg_conn_sync, "bg_conn_sync", 0},
  {&spd_key_cond_bg_conn, "bg_conn", 0},
  {&spd_key_cond_bg_sts, "bg_sts", 0},
  {&spd_key_cond_bg_sts_sync, "bg_sts_sync", 0},
  {&spd_key_cond_bg_crd, "bg_crd", 0},
  {&spd_key_cond_bg_crd_sync, "bg_crd_sync", 0},
  {&spd_key_cond_bg_mon, "bg_mon", 0},
  {&spd_key_cond_bg_mon_sleep, "bg_mon_sleep", 0},
  {&spd_key_cond_bg_direct_sql, "bg_direct_sql", 0},
  {&spd_key_cond_udf_table_mon, "udf_table_mon", 0},
  {&spd_key_cond_conn_i, "conn_i", 0},
  {&spd_key_cond_bg_stss, "bg_stss", 0},
  {&spd_key_cond_bg_sts_syncs, "bg_sts_syncs", 0},
  {&spd_key_cond_bg_crds, "bg_crds", 0},
  {&spd_key_cond_bg_crd_syncs, "bg_crd_syncs", 0},
};

PSI_thread_key spd_key_thd_bg;
PSI_thread_key spd_key_thd_bg_sts;
PSI_thread_key spd_key_thd_bg_crd;
PSI_thread_key spd_key_thd_bg_mon;
PSI_thread_key spd_key_thd_bg_stss;
PSI_thread_key spd_key_thd_bg_crds;

static PSI_thread_info all_spider_threads[] = {
  {&spd_key_thd_bg, "bg", 0},
  {&spd_key_thd_bg_sts, "bg_sts", 0},
  {&spd_key_thd_bg_crd, "bg_crd", 0},
  {&spd_key_thd_bg_mon, "bg_mon", 0},
  {&spd_key_thd_bg_stss, "bg_stss", 0},
  {&spd_key_thd_bg_crds, "bg_crds", 0},
};
#endif

struct ha_table_option_struct
{
  char *remote_server;
  char *remote_database;
  char *remote_table;
};

ha_create_table_option spider_table_option_list[]= {
    HA_TOPTION_STRING("REMOTE_SERVER", remote_server),
    HA_TOPTION_STRING("REMOTE_DATABASE", remote_database),
    HA_TOPTION_STRING("REMOTE_TABLE", remote_table), HA_TOPTION_END};

/**
  Determines how to populate sts (stat) / crd (cardinality) of a
  spider share
*/
enum ha_sts_crd_get_type
{
  HA_GET_COPY = 0,              /* Get by copying from wide_share */
  HA_GET_FETCH = 1,             /* Get by executing a sql query */
  HA_GET_AFTER_LOCK = 2,        /* Get by executing a sql query after
                                locking wide_share->sts_mutex. */
  HA_GET_AFTER_TRYLOCK = 3      /* Get by executing a sql query after
                                trylocking wide_share->sts_mutex. */
};

extern HASH spider_open_connections;
extern HASH spider_ipport_conns;
extern uint spider_open_connections_id;
extern const char *spider_open_connections_func_name;
extern const char *spider_open_connections_file_name;
extern ulong spider_open_connections_line_no;
extern pthread_mutex_t spider_conn_mutex;
extern HASH *spider_udf_table_mon_list_hash;
extern uint spider_udf_table_mon_list_hash_id;
extern const char *spider_udf_table_mon_list_hash_func_name;
extern const char *spider_udf_table_mon_list_hash_file_name;
extern ulong spider_udf_table_mon_list_hash_line_no;
extern pthread_mutex_t *spider_udf_table_mon_mutexes;
extern pthread_cond_t *spider_udf_table_mon_conds;
extern pthread_mutex_t spider_open_conn_mutex;
extern pthread_mutex_t spider_mon_table_cache_mutex;
extern DYNAMIC_ARRAY spider_mon_table_cache;
extern uint spider_mon_table_cache_id;
extern const char *spider_mon_table_cache_func_name;
extern const char *spider_mon_table_cache_file_name;
extern ulong spider_mon_table_cache_line_no;

HASH spider_open_tables;
uint spider_open_tables_id;
const char *spider_open_tables_func_name;
const char *spider_open_tables_file_name;
ulong spider_open_tables_line_no;
pthread_mutex_t spider_tbl_mutex;
/** All the `SPIDER_INIT_ERROR_TABLE`s */
HASH spider_init_error_tables;
uint spider_init_error_tables_id;
const char *spider_init_error_tables_func_name;
const char *spider_init_error_tables_file_name;
ulong spider_init_error_tables_line_no;
pthread_mutex_t spider_init_error_tbl_mutex;

extern pthread_mutex_t spider_thread_id_mutex;
extern pthread_mutex_t spider_conn_id_mutex;
extern pthread_mutex_t spider_ipport_conn_mutex;

HASH spider_open_wide_share;
uint spider_open_wide_share_id;
const char *spider_open_wide_share_func_name;
const char *spider_open_wide_share_file_name;
ulong spider_open_wide_share_line_no;
pthread_mutex_t spider_wide_share_mutex;

HASH spider_lgtm_tblhnd_share_hash;
uint spider_lgtm_tblhnd_share_hash_id;
const char *spider_lgtm_tblhnd_share_hash_func_name;
const char *spider_lgtm_tblhnd_share_hash_file_name;
ulong spider_lgtm_tblhnd_share_hash_line_no;
pthread_mutex_t spider_lgtm_tblhnd_share_mutex;

HASH spider_allocated_thds;
uint spider_allocated_thds_id;
const char *spider_allocated_thds_func_name;
const char *spider_allocated_thds_file_name;
ulong spider_allocated_thds_line_no;
pthread_mutex_t spider_allocated_thds_mutex;

pthread_attr_t spider_pt_attr;

extern pthread_mutex_t spider_mem_calc_mutex;

extern const char *spider_alloc_func_name[SPIDER_MEM_CALC_LIST_NUM];
extern const char *spider_alloc_file_name[SPIDER_MEM_CALC_LIST_NUM];
extern ulong      spider_alloc_line_no[SPIDER_MEM_CALC_LIST_NUM];
extern ulonglong  spider_total_alloc_mem[SPIDER_MEM_CALC_LIST_NUM];
extern longlong   spider_current_alloc_mem[SPIDER_MEM_CALC_LIST_NUM];
extern ulonglong  spider_alloc_mem_count[SPIDER_MEM_CALC_LIST_NUM];
extern ulonglong  spider_free_mem_count[SPIDER_MEM_CALC_LIST_NUM];

static char spider_wild_many = '%', spider_wild_one = '_',
  spider_wild_prefix='\\';

/**
 `spider_unique_id` is used for identifying a spider table. It is set
 to be a concatenation of the MAC address and the PID, give or take
 some separators
*/
static char spider_unique_id_buf[1 + 12 + 1 + (16 * 2) + 1 + 1];
LEX_CSTRING spider_unique_id;

// for spider_open_tables
uchar *spider_tbl_get_key(
  SPIDER_SHARE *share,
  size_t *length,
  my_bool not_used __attribute__ ((unused))
) {
  DBUG_ENTER("spider_tbl_get_key");
  *length = share->table_name_length;
  DBUG_RETURN((uchar*) share->table_name);
}

uchar *spider_wide_share_get_key(
  SPIDER_WIDE_SHARE *share,
  size_t *length,
  my_bool not_used __attribute__ ((unused))
) {
  DBUG_ENTER("spider_wide_share_get_key");
  *length = share->table_name_length;
  DBUG_RETURN((uchar*) share->table_name);
}

uchar *spider_lgtm_tblhnd_share_hash_get_key(
  SPIDER_LGTM_TBLHND_SHARE *share,
  size_t *length,
  my_bool not_used __attribute__ ((unused))
) {
  DBUG_ENTER("spider_lgtm_tblhnd_share_hash_get_key");
  *length = share->table_name_length;
  DBUG_RETURN((uchar*) share->table_name);
}

uchar *spider_link_get_key(
  SPIDER_LINK_FOR_HASH *link_for_hash,
  size_t *length,
  my_bool not_used __attribute__ ((unused))
) {
  DBUG_ENTER("spider_link_get_key");
  *length = link_for_hash->db_table_str->length();
  DBUG_RETURN((uchar*) link_for_hash->db_table_str->ptr());
}

uchar *spider_ha_get_key(
  ha_spider *spider,
  size_t *length,
  my_bool not_used __attribute__ ((unused))
) {
  DBUG_ENTER("spider_ha_get_key");
  *length = spider->share->table_name_length;
  DBUG_RETURN((uchar*) spider->share->table_name);
}

uchar *spider_udf_tbl_mon_list_key(
  SPIDER_TABLE_MON_LIST *table_mon_list,
  size_t *length,
  my_bool not_used __attribute__ ((unused))
) {
  DBUG_ENTER("spider_udf_tbl_mon_list_key");
  DBUG_PRINT("info",("spider hash key=%s", table_mon_list->key));
  DBUG_PRINT("info",("spider hash key length=%u", table_mon_list->key_length));
  *length = table_mon_list->key_length;
  DBUG_RETURN((uchar*) table_mon_list->key);
}

uchar *spider_allocated_thds_get_key(
  THD *thd,
  size_t *length,
  my_bool not_used __attribute__ ((unused))
) {
  DBUG_ENTER("spider_allocated_thds_get_key");
  *length = sizeof(THD *);
  DBUG_RETURN((uchar*) thd);
}

#ifdef HAVE_PSI_INTERFACE
static void init_spider_psi_keys()
{
  DBUG_ENTER("init_spider_psi_keys");
  if (PSI_server == NULL)
    DBUG_VOID_RETURN;

  PSI_server->register_mutex("spider", all_spider_mutexes,
    array_elements(all_spider_mutexes));
  PSI_server->register_cond("spider", all_spider_conds,
    array_elements(all_spider_conds));
  PSI_server->register_thread("spider", all_spider_threads,
    array_elements(all_spider_threads));
  DBUG_VOID_RETURN;
}
#endif

int spider_get_server(
  SPIDER_SHARE *share,
  int link_idx
) {
  MEM_ROOT mem_root;
  int error_num, length;
  FOREIGN_SERVER *server, server_buf;
  DBUG_ENTER("spider_get_server");
  SPD_INIT_ALLOC_ROOT(&mem_root, 128, 0, MYF(MY_WME));

  if (!(server
       = get_server_by_name(&mem_root, share->server_names[link_idx],
         &server_buf)))
  {
    error_num = ER_FOREIGN_SERVER_DOESNT_EXIST;
    goto error;
  }

  if (!share->tgt_wrappers[link_idx] && server->scheme)
  {
    share->tgt_wrappers_lengths[link_idx] = strlen(server->scheme);
    if (!(share->tgt_wrappers[link_idx] =
      spider_create_string(server->scheme,
      share->tgt_wrappers_lengths[link_idx])))
    {
      error_num = HA_ERR_OUT_OF_MEM;
      goto error;
    }
    DBUG_PRINT("info",("spider tgt_wrappers=%s",
      share->tgt_wrappers[link_idx]));
  }

  if (!share->tgt_hosts[link_idx] && server->host)
  {
    share->tgt_hosts_lengths[link_idx] = strlen(server->host);
    if (!(share->tgt_hosts[link_idx] =
      spider_create_string(server->host, share->tgt_hosts_lengths[link_idx])))
    {
      error_num = HA_ERR_OUT_OF_MEM;
      goto error;
    }
    DBUG_PRINT("info",("spider tgt_hosts=%s", share->tgt_hosts[link_idx]));
  }

  if (share->tgt_ports[link_idx] == -1)
  {
    share->tgt_ports[link_idx] = server->port;
    DBUG_PRINT("info",("spider tgt_ports=%ld", share->tgt_ports[link_idx]));
  }

  if (!share->tgt_sockets[link_idx] && server->socket)
  {
    share->tgt_sockets_lengths[link_idx] = strlen(server->socket);
    if (!(share->tgt_sockets[link_idx] =
      spider_create_string(server->socket,
      share->tgt_sockets_lengths[link_idx])))
    {
      error_num = HA_ERR_OUT_OF_MEM;
      goto error;
    }
    DBUG_PRINT("info",("spider tgt_sockets=%s", share->tgt_sockets[link_idx]));
  }

  if (!share->tgt_dbs[link_idx] && server->db && (length = strlen(server->db)))
  {
    share->tgt_dbs_lengths[link_idx] = length;
    if (!(share->tgt_dbs[link_idx] =
      spider_create_string(server->db, length)))
    {
      error_num = HA_ERR_OUT_OF_MEM;
      goto error;
    }
    DBUG_PRINT("info",("spider tgt_dbs=%s", share->tgt_dbs[link_idx]));
  }

  if (!share->tgt_usernames[link_idx] && server->username)
  {
    share->tgt_usernames_lengths[link_idx] = strlen(server->username);
    if (!(share->tgt_usernames[link_idx] =
      spider_create_string(server->username,
      share->tgt_usernames_lengths[link_idx])))
    {
      error_num = HA_ERR_OUT_OF_MEM;
      goto error;
    }
    DBUG_PRINT("info",("spider tgt_usernames=%s",
      share->tgt_usernames[link_idx]));
  }

  if (!share->tgt_passwords[link_idx] && server->password)
  {
    share->tgt_passwords_lengths[link_idx] = strlen(server->password);
    if (!(share->tgt_passwords[link_idx] =
      spider_create_string(server->password,
      share->tgt_passwords_lengths[link_idx])))
    {
      error_num = HA_ERR_OUT_OF_MEM;
      goto error;
    }
    DBUG_PRINT("info",("spider tgt_passwords=%s",
      share->tgt_passwords[link_idx]));
  }

  free_root(&mem_root, MYF(0));
  DBUG_RETURN(0);

error:
  free_root(&mem_root, MYF(0));
  my_error(error_num, MYF(0), share->server_names[link_idx]);
  DBUG_RETURN(error_num);
}

int spider_free_share_alloc(
  SPIDER_SHARE *share
) {
  int roop_count;
  DBUG_ENTER("spider_free_share_alloc");
  for (roop_count = SPIDER_DBTON_SIZE - 1; roop_count >= 0; roop_count--)
  {
    if (share->dbton_share[roop_count])
    {
      delete share->dbton_share[roop_count];
      share->dbton_share[roop_count] = NULL;
    }
  }
  if (share->server_names)
  {
    for (roop_count = 0; roop_count < (int) share->server_names_length;
      roop_count++)
    {
      if (share->server_names[roop_count])
        spider_free(spider_current_trx, share->server_names[roop_count],
          MYF(0));
    }
    spider_free(spider_current_trx, share->server_names, MYF(0));
  }
  if (share->tgt_table_names)
  {
    for (roop_count = 0; roop_count < (int) share->tgt_table_names_length;
      roop_count++)
    {
      if (share->tgt_table_names[roop_count])
        spider_free(spider_current_trx, share->tgt_table_names[roop_count],
          MYF(0));
    }
    spider_free(spider_current_trx, share->tgt_table_names, MYF(0));
  }
  if (share->tgt_dbs)
  {
    for (roop_count = 0; roop_count < (int) share->tgt_dbs_length;
      roop_count++)
    {
      if (share->tgt_dbs[roop_count])
        spider_free(spider_current_trx, share->tgt_dbs[roop_count], MYF(0));
    }
    spider_free(spider_current_trx, share->tgt_dbs, MYF(0));
  }
  if (share->tgt_hosts)
  {
    for (roop_count = 0; roop_count < (int) share->tgt_hosts_length;
      roop_count++)
    {
      if (share->tgt_hosts[roop_count])
        spider_free(spider_current_trx, share->tgt_hosts[roop_count], MYF(0));
    }
    spider_free(spider_current_trx, share->tgt_hosts, MYF(0));
  }
  if (share->tgt_usernames)
  {
    for (roop_count = 0; roop_count < (int) share->tgt_usernames_length;
      roop_count++)
    {
      if (share->tgt_usernames[roop_count])
        spider_free(spider_current_trx, share->tgt_usernames[roop_count],
          MYF(0));
    }
    spider_free(spider_current_trx, share->tgt_usernames, MYF(0));
  }
  if (share->tgt_passwords)
  {
    for (roop_count = 0; roop_count < (int) share->tgt_passwords_length;
      roop_count++)
    {
      if (share->tgt_passwords[roop_count])
        spider_free(spider_current_trx, share->tgt_passwords[roop_count],
          MYF(0));
    }
    spider_free(spider_current_trx, share->tgt_passwords, MYF(0));
  }
  if (share->tgt_sockets)
  {
    for (roop_count = 0; roop_count < (int) share->tgt_sockets_length;
      roop_count++)
    {
      if (share->tgt_sockets[roop_count])
        spider_free(spider_current_trx, share->tgt_sockets[roop_count],
          MYF(0));
    }
    spider_free(spider_current_trx, share->tgt_sockets, MYF(0));
  }
  if (share->tgt_wrappers)
  {
    for (roop_count = 0; roop_count < (int) share->tgt_wrappers_length;
      roop_count++)
    {
      if (share->tgt_wrappers[roop_count])
        spider_free(spider_current_trx, share->tgt_wrappers[roop_count],
          MYF(0));
    }
    spider_free(spider_current_trx, share->tgt_wrappers, MYF(0));
  }
  if (share->tgt_ssl_cas)
  {
    for (roop_count = 0; roop_count < (int) share->tgt_ssl_cas_length;
      roop_count++)
    {
      if (share->tgt_ssl_cas[roop_count])
        spider_free(spider_current_trx, share->tgt_ssl_cas[roop_count],
          MYF(0));
    }
    spider_free(spider_current_trx, share->tgt_ssl_cas, MYF(0));
  }
  if (share->tgt_ssl_capaths)
  {
    for (roop_count = 0; roop_count < (int) share->tgt_ssl_capaths_length;
      roop_count++)
    {
      if (share->tgt_ssl_capaths[roop_count])
        spider_free(spider_current_trx, share->tgt_ssl_capaths[roop_count],
          MYF(0));
    }
    spider_free(spider_current_trx, share->tgt_ssl_capaths, MYF(0));
  }
  if (share->tgt_ssl_certs)
  {
    for (roop_count = 0; roop_count < (int) share->tgt_ssl_certs_length;
      roop_count++)
    {
      if (share->tgt_ssl_certs[roop_count])
        spider_free(spider_current_trx, share->tgt_ssl_certs[roop_count],
          MYF(0));
    }
    spider_free(spider_current_trx, share->tgt_ssl_certs, MYF(0));
  }
  if (share->tgt_ssl_ciphers)
  {
    for (roop_count = 0; roop_count < (int) share->tgt_ssl_ciphers_length;
      roop_count++)
    {
      if (share->tgt_ssl_ciphers[roop_count])
        spider_free(spider_current_trx, share->tgt_ssl_ciphers[roop_count],
          MYF(0));
    }
    spider_free(spider_current_trx, share->tgt_ssl_ciphers, MYF(0));
  }
  if (share->tgt_ssl_keys)
  {
    for (roop_count = 0; roop_count < (int) share->tgt_ssl_keys_length;
      roop_count++)
    {
      if (share->tgt_ssl_keys[roop_count])
        spider_free(spider_current_trx, share->tgt_ssl_keys[roop_count],
          MYF(0));
    }
    spider_free(spider_current_trx, share->tgt_ssl_keys, MYF(0));
  }
  if (share->tgt_default_files)
  {
    for (roop_count = 0; roop_count < (int) share->tgt_default_files_length;
      roop_count++)
    {
      if (share->tgt_default_files[roop_count])
        spider_free(spider_current_trx, share->tgt_default_files[roop_count],
          MYF(0));
    }
    spider_free(spider_current_trx, share->tgt_default_files, MYF(0));
  }
  if (share->tgt_default_groups)
  {
    for (roop_count = 0; roop_count < (int) share->tgt_default_groups_length;
      roop_count++)
    {
      if (share->tgt_default_groups[roop_count])
        spider_free(spider_current_trx, share->tgt_default_groups[roop_count],
          MYF(0));
    }
    spider_free(spider_current_trx, share->tgt_default_groups, MYF(0));
  }
  if (share->tgt_dsns)
  {
    for (roop_count = 0; roop_count < (int) share->tgt_dsns_length;
      roop_count++)
    {
      if (share->tgt_dsns[roop_count])
        spider_free(spider_current_trx, share->tgt_dsns[roop_count],
          MYF(0));
    }
    spider_free(spider_current_trx, share->tgt_dsns, MYF(0));
  }
  if (share->tgt_filedsns)
  {
    for (roop_count = 0; roop_count < (int) share->tgt_filedsns_length;
      roop_count++)
    {
      if (share->tgt_filedsns[roop_count])
        spider_free(spider_current_trx, share->tgt_filedsns[roop_count],
          MYF(0));
    }
    spider_free(spider_current_trx, share->tgt_filedsns, MYF(0));
  }
  if (share->tgt_drivers)
  {
    for (roop_count = 0; roop_count < (int) share->tgt_drivers_length;
      roop_count++)
    {
      if (share->tgt_drivers[roop_count])
        spider_free(spider_current_trx, share->tgt_drivers[roop_count],
          MYF(0));
    }
    spider_free(spider_current_trx, share->tgt_drivers, MYF(0));
  }
  if (share->tgt_pk_names)
  {
    for (roop_count = 0; roop_count < (int) share->tgt_pk_names_length;
      roop_count++)
    {
      if (share->tgt_pk_names[roop_count])
        spider_free(spider_current_trx, share->tgt_pk_names[roop_count],
          MYF(0));
    }
    spider_free(spider_current_trx, share->tgt_pk_names, MYF(0));
  }
  if (share->tgt_sequence_names)
  {
    for (roop_count = 0; roop_count < (int) share->tgt_sequence_names_length;
      roop_count++)
    {
      if (share->tgt_sequence_names[roop_count])
        spider_free(spider_current_trx, share->tgt_sequence_names[roop_count],
          MYF(0));
    }
    spider_free(spider_current_trx, share->tgt_sequence_names, MYF(0));
  }
  if (share->static_link_ids)
  {
    for (roop_count = 0; roop_count < (int) share->static_link_ids_length;
      roop_count++)
    {
      if (share->static_link_ids[roop_count])
        spider_free(spider_current_trx, share->static_link_ids[roop_count],
          MYF(0));
    }
    spider_free(spider_current_trx, share->static_link_ids, MYF(0));
  }
  if (share->bka_engine)
    spider_free(spider_current_trx, share->bka_engine, MYF(0));
  if (share->conn_keys)
    spider_free(spider_current_trx, share->conn_keys, MYF(0));
  if (share->tgt_ports)
    spider_free(spider_current_trx, share->tgt_ports, MYF(0));
  if (share->tgt_ssl_vscs)
    spider_free(spider_current_trx, share->tgt_ssl_vscs, MYF(0));
  if (share->link_statuses)
    spider_free(spider_current_trx, share->link_statuses, MYF(0));
  if (share->monitoring_bg_flag)
    spider_free(spider_current_trx, share->monitoring_bg_flag, MYF(0));
  if (share->monitoring_bg_kind)
    spider_free(spider_current_trx, share->monitoring_bg_kind, MYF(0));
  if (share->monitoring_binlog_pos_at_failing)
    spider_free(spider_current_trx, share->monitoring_binlog_pos_at_failing, MYF(0));
  if (share->monitoring_flag)
    spider_free(spider_current_trx, share->monitoring_flag, MYF(0));
  if (share->monitoring_kind)
    spider_free(spider_current_trx, share->monitoring_kind, MYF(0));
  if (share->connect_timeouts)
    spider_free(spider_current_trx, share->connect_timeouts, MYF(0));
  if (share->net_read_timeouts)
    spider_free(spider_current_trx, share->net_read_timeouts, MYF(0));
  if (share->net_write_timeouts)
    spider_free(spider_current_trx, share->net_write_timeouts, MYF(0));
  if (share->access_balances)
    spider_free(spider_current_trx, share->access_balances, MYF(0));
  if (share->bka_table_name_types)
    spider_free(spider_current_trx, share->bka_table_name_types, MYF(0));
  if (share->strict_group_bys)
    spider_free(spider_current_trx, share->strict_group_bys, MYF(0));
  if (share->monitoring_bg_interval)
    spider_free(spider_current_trx, share->monitoring_bg_interval, MYF(0));
  if (share->monitoring_limit)
    spider_free(spider_current_trx, share->monitoring_limit, MYF(0));
  if (share->monitoring_sid)
    spider_free(spider_current_trx, share->monitoring_sid, MYF(0));
  if (share->alter_table.tmp_server_names)
    spider_free(spider_current_trx, share->alter_table.tmp_server_names,
      MYF(0));
  if (share->key_hint)
  {
    delete [] share->key_hint;
    share->key_hint = NULL;
  }
  if (share->wide_share)
    spider_free_wide_share(share->wide_share);
  DBUG_RETURN(0);
}

void spider_free_tmp_share_alloc(
  SPIDER_SHARE *share
) {
  DBUG_ENTER("spider_free_tmp_share_alloc");
  if (share->server_names && share->server_names[0])
  {
    spider_free(spider_current_trx, share->server_names[0], MYF(0));
    share->server_names[0] = NULL;
  }
  if (share->tgt_table_names && share->tgt_table_names[0])
  {
    spider_free(spider_current_trx, share->tgt_table_names[0], MYF(0));
    share->tgt_table_names[0] = NULL;
  }
  if (share->tgt_dbs && share->tgt_dbs[0])
  {
    spider_free(spider_current_trx, share->tgt_dbs[0], MYF(0));
    share->tgt_dbs[0] = NULL;
  }
  if (share->tgt_hosts && share->tgt_hosts[0])
  {
    spider_free(spider_current_trx, share->tgt_hosts[0], MYF(0));
    share->tgt_hosts[0] = NULL;
  }
  if (share->tgt_usernames && share->tgt_usernames[0])
  {
    spider_free(spider_current_trx, share->tgt_usernames[0], MYF(0));
    share->tgt_usernames[0] = NULL;
  }
  if (share->tgt_passwords && share->tgt_passwords[0])
  {
    spider_free(spider_current_trx, share->tgt_passwords[0], MYF(0));
    share->tgt_passwords[0] = NULL;
  }
  if (share->tgt_sockets && share->tgt_sockets[0])
  {
    spider_free(spider_current_trx, share->tgt_sockets[0], MYF(0));
    share->tgt_sockets[0] = NULL;
  }
  if (share->tgt_wrappers && share->tgt_wrappers[0])
  {
    spider_free(spider_current_trx, share->tgt_wrappers[0], MYF(0));
    share->tgt_wrappers[0] = NULL;
  }
  if (share->tgt_ssl_cas && share->tgt_ssl_cas[0])
  {
    spider_free(spider_current_trx, share->tgt_ssl_cas[0], MYF(0));
    share->tgt_ssl_cas[0] = NULL;
  }
  if (share->tgt_ssl_capaths && share->tgt_ssl_capaths[0])
  {
    spider_free(spider_current_trx, share->tgt_ssl_capaths[0], MYF(0));
    share->tgt_ssl_capaths[0] = NULL;
  }
  if (share->tgt_ssl_certs && share->tgt_ssl_certs[0])
  {
    spider_free(spider_current_trx, share->tgt_ssl_certs[0], MYF(0));
    share->tgt_ssl_certs[0] = NULL;
  }
  if (share->tgt_ssl_ciphers && share->tgt_ssl_ciphers[0])
  {
    spider_free(spider_current_trx, share->tgt_ssl_ciphers[0], MYF(0));
    share->tgt_ssl_ciphers[0] = NULL;
  }
  if (share->tgt_ssl_keys && share->tgt_ssl_keys[0])
  {
    spider_free(spider_current_trx, share->tgt_ssl_keys[0], MYF(0));
    share->tgt_ssl_keys[0] = NULL;
  }
  if (share->tgt_default_files && share->tgt_default_files[0])
  {
    spider_free(spider_current_trx, share->tgt_default_files[0], MYF(0));
    share->tgt_default_files[0] = NULL;
  }
  if (share->tgt_default_groups && share->tgt_default_groups[0])
  {
    spider_free(spider_current_trx, share->tgt_default_groups[0], MYF(0));
    share->tgt_default_groups[0] = NULL;
  }
  if (share->tgt_dsns && share->tgt_dsns[0])
  {
    spider_free(spider_current_trx, share->tgt_dsns[0], MYF(0));
    share->tgt_dsns[0] = NULL;
  }
  if (share->tgt_filedsns && share->tgt_filedsns[0])
  {
    spider_free(spider_current_trx, share->tgt_filedsns[0], MYF(0));
    share->tgt_filedsns[0] = NULL;
  }
  if (share->tgt_drivers && share->tgt_drivers[0])
  {
    spider_free(spider_current_trx, share->tgt_drivers[0], MYF(0));
    share->tgt_drivers[0] = NULL;
  }
  if (share->tgt_pk_names && share->tgt_pk_names[0])
  {
    spider_free(spider_current_trx, share->tgt_pk_names[0], MYF(0));
    share->tgt_pk_names[0] = NULL;
  }
  if (share->tgt_sequence_names && share->tgt_sequence_names[0])
  {
    spider_free(spider_current_trx, share->tgt_sequence_names[0], MYF(0));
    share->tgt_sequence_names[0] = NULL;
  }
  if (share->static_link_ids && share->static_link_ids[0])
  {
    spider_free(spider_current_trx, share->static_link_ids[0], MYF(0));
    share->static_link_ids[0] = NULL;
  }
  if (share->bka_engine)
  {
    spider_free(spider_current_trx, share->bka_engine, MYF(0));
    share->bka_engine = NULL;
  }
  if (share->conn_keys)
  {
    spider_free(spider_current_trx, share->conn_keys, MYF(0));
    share->conn_keys = NULL;
  }
  if (share->static_key_cardinality)
    spider_free(spider_current_trx, share->static_key_cardinality, MYF(0));
  if (share->key_hint)
  {
    delete [] share->key_hint;
    share->key_hint = NULL;
  }
  DBUG_VOID_RETURN;
}

int spider_create_string_list(
  char ***string_list,
  uint **string_length_list,
  uint *list_length,
  char *str,
  uint length
) {
  int roop_count;
  char *tmp_ptr, *tmp_ptr2, *tmp_ptr3, *tmp_ptr4, *esc_ptr;
  bool find_flg = FALSE;
  DBUG_ENTER("spider_create_string_list");

  *list_length = 0;
  if (!str)
  {
    *string_list = NULL;
    DBUG_RETURN(0);
  }

  tmp_ptr = str;
  while (*tmp_ptr == ' ')
    tmp_ptr++;
  if (*tmp_ptr)
    *list_length = 1;
  else {
    *string_list = NULL;
    DBUG_RETURN(0);
  }

  bool last_esc_flg = FALSE;
  while (TRUE)
  {
    if ((tmp_ptr2 = strchr(tmp_ptr, ' ')))
    {
      find_flg = FALSE;
      last_esc_flg = FALSE;
      esc_ptr = tmp_ptr;
      while (!find_flg)
      {
        esc_ptr = strchr(esc_ptr, '\\');
        if (!esc_ptr || esc_ptr > tmp_ptr2)
        {
          find_flg = TRUE;
        }
        else if (esc_ptr == tmp_ptr2 - 1)
        {
          last_esc_flg = TRUE;
          tmp_ptr = tmp_ptr2 + 1;
          break;
        } else {
          last_esc_flg = TRUE;
          esc_ptr += 2;
        }
      }
      if (find_flg)
      {
        (*list_length)++;
        tmp_ptr = tmp_ptr2 + 1;
        while (*tmp_ptr == ' ')
          tmp_ptr++;
      }
    } else
      break;
  }

  if (!(*string_list = (char**)
    spider_bulk_malloc(spider_current_trx, SPD_MID_CREATE_STRING_LIST_1, MYF(MY_WME | MY_ZEROFILL),
      string_list, (uint) (sizeof(char*) * (*list_length)),
      string_length_list, (uint) (sizeof(int) * (*list_length)),
      NullS))
  ) {
    my_error(ER_OUT_OF_RESOURCES, MYF(0), HA_ERR_OUT_OF_MEM);
    DBUG_RETURN(HA_ERR_OUT_OF_MEM);
  }

  tmp_ptr = str;
  while (*tmp_ptr == ' ')
  {
    *tmp_ptr = '\0';
    tmp_ptr++;
  }
  tmp_ptr3 = tmp_ptr;

  for (roop_count = 0; roop_count < (int) *list_length - 1; roop_count++)
  {
    bool esc_flg = FALSE;
    find_flg = FALSE;
    while (TRUE)
    {
      tmp_ptr2 = strchr(tmp_ptr, ' ');

      esc_ptr = tmp_ptr;
      while (!find_flg)
      {
        esc_ptr = strchr(esc_ptr, '\\');
        if (!esc_ptr || esc_ptr > tmp_ptr2)
        {
          find_flg = TRUE;
        }
        else if (esc_ptr == tmp_ptr2 - 1)
        {
          esc_flg = TRUE;
          tmp_ptr = tmp_ptr2 + 1;
          break;
        } else {
          esc_flg = TRUE;
          esc_ptr += 2;
        }
      }
      if (find_flg)
        break;
    }
    tmp_ptr = tmp_ptr2;

    while (*tmp_ptr == ' ')
    {
      *tmp_ptr = '\0';
      tmp_ptr++;
    }

    (*string_length_list)[roop_count] = strlen(tmp_ptr3);
    if (!((*string_list)[roop_count] = spider_create_string(
      tmp_ptr3, (*string_length_list)[roop_count]))
    ) {
      my_error(ER_OUT_OF_RESOURCES, MYF(0), HA_ERR_OUT_OF_MEM);
      DBUG_RETURN(HA_ERR_OUT_OF_MEM);
    }

    if (esc_flg)
    {
      esc_ptr = (*string_list)[roop_count];
      while (TRUE)
      {
        esc_ptr = strchr(esc_ptr, '\\');
        if (!esc_ptr)
          break;
        switch(*(esc_ptr + 1))
        {
          case 'b':
            *esc_ptr = '\b';
            break;
          case 'n':
            *esc_ptr = '\n';
            break;
          case 'r':
            *esc_ptr = '\r';
            break;
          case 't':
            *esc_ptr = '\t';
            break;
          default:
            *esc_ptr = *(esc_ptr + 1);
            break;
        }
        esc_ptr++;
        tmp_ptr4 = esc_ptr;
        do
        {
          *tmp_ptr4 = *(tmp_ptr4 + 1);
          tmp_ptr4++;
        } while (*tmp_ptr4);
        (*string_length_list)[roop_count] -= 1;
      }
    }
    DBUG_PRINT("info",("spider string_list[%d]=%s", roop_count,
      (*string_list)[roop_count]));
    tmp_ptr3 = tmp_ptr;
  }
  (*string_length_list)[roop_count] = strlen(tmp_ptr3);
  if (!((*string_list)[roop_count] = spider_create_string(
    tmp_ptr3, (*string_length_list)[roop_count]))
  ) {
    my_error(ER_OUT_OF_RESOURCES, MYF(0), HA_ERR_OUT_OF_MEM);
    DBUG_RETURN(HA_ERR_OUT_OF_MEM);
  }
  if (last_esc_flg)
  {
    esc_ptr = (*string_list)[roop_count];
    while (TRUE)
    {
      esc_ptr = strchr(esc_ptr, '\\');
      if (!esc_ptr)
        break;
      switch(*(esc_ptr + 1))
      {
        case 'b':
          *esc_ptr = '\b';
          break;
        case 'n':
          *esc_ptr = '\n';
          break;
        case 'r':
          *esc_ptr = '\r';
          break;
        case 't':
          *esc_ptr = '\t';
          break;
        default:
          *esc_ptr = *(esc_ptr + 1);
          break;
      }
      esc_ptr++;
      tmp_ptr4 = esc_ptr;
      do
      {
        *tmp_ptr4 = *(tmp_ptr4 + 1);
        tmp_ptr4++;
      } while (*tmp_ptr4);
      (*string_length_list)[roop_count] -= 1;
    }
  }

  DBUG_PRINT("info",("spider string_list[%d]=%s", roop_count,
    (*string_list)[roop_count]));

  DBUG_RETURN(0);
}

int spider_create_long_list(
  long **long_list,
  uint *list_length,
  char *str,
  uint length,
  long min_val,
  long max_val
) {
  int roop_count;
  char *tmp_ptr;
  DBUG_ENTER("spider_create_long_list");

  *list_length = 0;
  if (!str)
  {
    *long_list = NULL;
    DBUG_RETURN(0);
  }

  tmp_ptr = str;
  while (*tmp_ptr == ' ')
    tmp_ptr++;
  if (*tmp_ptr)
    *list_length = 1;
  else {
    *long_list = NULL;
    DBUG_RETURN(0);
  }

  while (TRUE)
  {
    if ((tmp_ptr = strchr(tmp_ptr, ' ')))
    {
      (*list_length)++;
      tmp_ptr = tmp_ptr + 1;
      while (*tmp_ptr == ' ')
        tmp_ptr++;
    } else
      break;
  }

  if (!(*long_list = (long*)
    spider_bulk_malloc(spider_current_trx, SPD_MID_CREATE_LONG_LIST_1, MYF(MY_WME | MY_ZEROFILL),
      long_list, (uint) (sizeof(long) * (*list_length)),
      NullS))
  ) {
    my_error(ER_OUT_OF_RESOURCES, MYF(0), HA_ERR_OUT_OF_MEM);
    DBUG_RETURN(HA_ERR_OUT_OF_MEM);
  }

  tmp_ptr = str;
  for (roop_count = 0; roop_count < (int) *list_length; roop_count++)
  {
    if (roop_count != 0)
      tmp_ptr = strchr(tmp_ptr, ' ');

    while (*tmp_ptr == ' ')
    {
      *tmp_ptr = '\0';
      tmp_ptr++;
    }
    (*long_list)[roop_count] = atol(tmp_ptr);
    if ((*long_list)[roop_count] < min_val)
      (*long_list)[roop_count] = min_val;
    else if ((*long_list)[roop_count] > max_val)
      (*long_list)[roop_count] = max_val;
  }

#ifndef DBUG_OFF
  for (roop_count = 0; roop_count < (int) *list_length; roop_count++)
  {
    DBUG_PRINT("info",("spider long_list[%d]=%ld", roop_count,
      (*long_list)[roop_count]));
  }
#endif

  DBUG_RETURN(0);
}

int spider_create_longlong_list(
  longlong **longlong_list,
  uint *list_length,
  char *str,
  uint length,
  longlong min_val,
  longlong max_val
) {
  int error_num, roop_count;
  char *tmp_ptr;
  DBUG_ENTER("spider_create_longlong_list");

  *list_length = 0;
  if (!str)
  {
    *longlong_list = NULL;
    DBUG_RETURN(0);
  }

  tmp_ptr = str;
  while (*tmp_ptr == ' ')
    tmp_ptr++;
  if (*tmp_ptr)
    *list_length = 1;
  else {
    *longlong_list = NULL;
    DBUG_RETURN(0);
  }

  while (TRUE)
  {
    if ((tmp_ptr = strchr(tmp_ptr, ' ')))
    {
      (*list_length)++;
      tmp_ptr = tmp_ptr + 1;
      while (*tmp_ptr == ' ')
        tmp_ptr++;
    } else
      break;
  }

  if (!(*longlong_list = (longlong *)
    spider_bulk_malloc(spider_current_trx, SPD_MID_CREATE_LONGLONG_LIST_1, MYF(MY_WME | MY_ZEROFILL),
      longlong_list, (uint) (sizeof(longlong) * (*list_length)),
      NullS))
  ) {
    my_error(ER_OUT_OF_RESOURCES, MYF(0), HA_ERR_OUT_OF_MEM);
    DBUG_RETURN(HA_ERR_OUT_OF_MEM);
  }

  tmp_ptr = str;
  for (roop_count = 0; roop_count < (int) *list_length; roop_count++)
  {
    if (roop_count != 0)
      tmp_ptr = strchr(tmp_ptr, ' ');

    while (*tmp_ptr == ' ')
    {
      *tmp_ptr = '\0';
      tmp_ptr++;
    }
    (*longlong_list)[roop_count] = my_strtoll10(tmp_ptr, (char**) NULL,
      &error_num);
    if ((*longlong_list)[roop_count] < min_val)
      (*longlong_list)[roop_count] = min_val;
    else if ((*longlong_list)[roop_count] > max_val)
      (*longlong_list)[roop_count] = max_val;
  }

#ifndef DBUG_OFF
  for (roop_count = 0; roop_count < (int) *list_length; roop_count++)
  {
    DBUG_PRINT("info",("spider longlong_list[%d]=%lld", roop_count,
      (*longlong_list)[roop_count]));
  }
#endif

  DBUG_RETURN(0);
}

int spider_increase_string_list(
  char ***string_list,
  uint **string_length_list,
  uint *list_length,
  uint *list_charlen,
  uint link_count
) {
  int roop_count;
  char **tmp_str_list, *tmp_str;
  uint *tmp_length_list, tmp_length;
  DBUG_ENTER("spider_increase_string_list");
  if (*list_length == link_count)
    DBUG_RETURN(0);
  if (*list_length > 1)
  {
    my_printf_error(ER_SPIDER_DIFFERENT_LINK_COUNT_NUM,
      ER_SPIDER_DIFFERENT_LINK_COUNT_STR, MYF(0));
    DBUG_RETURN(ER_SPIDER_DIFFERENT_LINK_COUNT_NUM);
  }

  if (*string_list)
  {
    tmp_str = (*string_list)[0];
    tmp_length = (*string_length_list)[0];
  } else {
    tmp_str = NULL;
    tmp_length = 0;
  }

  if (!(tmp_str_list = (char**)
    spider_bulk_malloc(spider_current_trx, SPD_MID_INCREASE_STRING_LIST_1, MYF(MY_WME | MY_ZEROFILL),
      &tmp_str_list, (uint) (sizeof(char*) * link_count),
      &tmp_length_list, (uint) (sizeof(uint) * link_count),
      NullS))
  ) {
    my_error(ER_OUT_OF_RESOURCES, MYF(0), HA_ERR_OUT_OF_MEM);
    DBUG_RETURN(HA_ERR_OUT_OF_MEM);
  }

  for (roop_count = 0; roop_count < (int) link_count; roop_count++)
  {
    tmp_length_list[roop_count] = tmp_length;
    if (tmp_str)
    {
      if (!(tmp_str_list[roop_count] = spider_create_string(
        tmp_str, tmp_length))
      )
        goto error;
      DBUG_PRINT("info",("spider string_list[%d]=%s", roop_count,
        tmp_str_list[roop_count]));
    } else
      tmp_str_list[roop_count] = NULL;
  }
  if (*string_list)
  {
    if ((*string_list)[0])
      spider_free(spider_current_trx, (*string_list)[0], MYF(0));
    spider_free(spider_current_trx, *string_list, MYF(0));
  }
  *list_charlen = (tmp_length + 1) * link_count - 1;
  *list_length = link_count;
  *string_list = tmp_str_list;
  *string_length_list = tmp_length_list;

  DBUG_RETURN(0);

error:
  for (roop_count = 0; roop_count < (int) link_count; roop_count++)
  {
    if (tmp_str_list[roop_count])
      spider_free(spider_current_trx, tmp_str_list[roop_count], MYF(0));
  }
  if (tmp_str_list)
    spider_free(spider_current_trx, tmp_str_list, MYF(0));
  my_error(ER_OUT_OF_RESOURCES, MYF(0), HA_ERR_OUT_OF_MEM);
  DBUG_RETURN(HA_ERR_OUT_OF_MEM);
}

int spider_increase_null_string_list(
  char ***string_list,
  uint **string_length_list,
  uint *list_length,
  uint *list_charlen,
  uint link_count
) {
  int roop_count;
  char **tmp_str_list;
  uint *tmp_length_list;
  DBUG_ENTER("spider_increase_null_string_list");
  if (*list_length == link_count)
    DBUG_RETURN(0);

  if (!(tmp_str_list = (char**)
    spider_bulk_malloc(spider_current_trx, SPD_MID_INCREASE_NULL_STRING_LIST_1, MYF(MY_WME | MY_ZEROFILL),
      &tmp_str_list, (uint) (sizeof(char*) * link_count),
      &tmp_length_list, (uint) (sizeof(uint) * link_count),
      NullS))
  ) {
    my_error(ER_OUT_OF_RESOURCES, MYF(0), HA_ERR_OUT_OF_MEM);
    DBUG_RETURN(HA_ERR_OUT_OF_MEM);
  }

  for (roop_count = 0; roop_count < (int) *list_length; roop_count++)
  {
    tmp_str_list[roop_count] = (*string_list)[roop_count];
    tmp_length_list[roop_count] = (*string_length_list)[roop_count];
  }
  if (*string_list)
  {
    spider_free(spider_current_trx, *string_list, MYF(0));
  }
  *list_length = link_count;
  *string_list = tmp_str_list;
  *string_length_list = tmp_length_list;
#ifndef DBUG_OFF
  DBUG_PRINT("info",("spider list_length=%u", *list_length));
  for (roop_count = 0; roop_count < (int) *list_length; roop_count++)
  {
    DBUG_PRINT("info",("spider string_list[%d]=%s", roop_count,
      (*string_list)[roop_count] ? (*string_list)[roop_count] : "NULL"));
    DBUG_PRINT("info",("spider string_length_list[%d]=%u", roop_count,
      (*string_length_list)[roop_count]));
  }
#endif

  DBUG_RETURN(0);
}

int spider_increase_long_list(
  long **long_list,
  uint *list_length,
  uint link_count
) {
  int roop_count;
  long *tmp_long_list, tmp_long;
  DBUG_ENTER("spider_increase_long_list");
  if (*list_length == link_count)
    DBUG_RETURN(0);
  if (*list_length > 1)
  {
    my_printf_error(ER_SPIDER_DIFFERENT_LINK_COUNT_NUM,
      ER_SPIDER_DIFFERENT_LINK_COUNT_STR, MYF(0));
    DBUG_RETURN(ER_SPIDER_DIFFERENT_LINK_COUNT_NUM);
  }

  if (*long_list)
    tmp_long = (*long_list)[0];
  else
    tmp_long = -1;

  if (!(tmp_long_list = (long*)
    spider_bulk_malloc(spider_current_trx, SPD_MID_INCREASE_LONG_LIST_1, MYF(MY_WME | MY_ZEROFILL),
      &tmp_long_list, (uint) (sizeof(long) * link_count),
      NullS))
  ) {
    my_error(ER_OUT_OF_RESOURCES, MYF(0), HA_ERR_OUT_OF_MEM);
    DBUG_RETURN(HA_ERR_OUT_OF_MEM);
  }

  for (roop_count = 0; roop_count < (int) link_count; roop_count++)
  {
    tmp_long_list[roop_count] = tmp_long;
    DBUG_PRINT("info",("spider long_list[%d]=%ld", roop_count,
      tmp_long));
  }
  if (*long_list)
    spider_free(spider_current_trx, *long_list, MYF(0));
  *list_length = link_count;
  *long_list = tmp_long_list;

  DBUG_RETURN(0);
}

int spider_increase_longlong_list(
  longlong **longlong_list,
  uint *list_length,
  uint link_count
) {
  int roop_count;
  longlong *tmp_longlong_list, tmp_longlong;
  DBUG_ENTER("spider_increase_longlong_list");
  if (*list_length == link_count)
    DBUG_RETURN(0);
  if (*list_length > 1)
  {
    my_printf_error(ER_SPIDER_DIFFERENT_LINK_COUNT_NUM,
      ER_SPIDER_DIFFERENT_LINK_COUNT_STR, MYF(0));
    DBUG_RETURN(ER_SPIDER_DIFFERENT_LINK_COUNT_NUM);
  }

  if (*longlong_list)
    tmp_longlong = (*longlong_list)[0];
  else
    tmp_longlong = -1;

  if (!(tmp_longlong_list = (longlong*)
    spider_bulk_malloc(spider_current_trx, SPD_MID_INCREASE_LONGLONG_LIST_1, MYF(MY_WME | MY_ZEROFILL),
      &tmp_longlong_list, (uint) (sizeof(longlong) * link_count),
      NullS))
  ) {
    my_error(ER_OUT_OF_RESOURCES, MYF(0), HA_ERR_OUT_OF_MEM);
    DBUG_RETURN(HA_ERR_OUT_OF_MEM);
  }

  for (roop_count = 0; roop_count < (int) link_count; roop_count++)
  {
    tmp_longlong_list[roop_count] = tmp_longlong;
    DBUG_PRINT("info",("spider longlong_list[%d]=%lld", roop_count,
      tmp_longlong));
  }
  if (*longlong_list)
    spider_free(spider_current_trx, *longlong_list, MYF(0));
  *list_length = link_count;
  *longlong_list = tmp_longlong_list;

  DBUG_RETURN(0);
}

static int spider_set_ll_value(
  longlong *value,
  char *str
) {
  int error_num = 0;
  DBUG_ENTER("spider_set_ll_value");
  *value = my_strtoll10(str, (char**) NULL, &error_num);
  DBUG_RETURN(error_num);
}

#define SPIDER_PARAM_LEN(name) name ## _length
#define SPIDER_PARAM_LENS(name) name ## _lengths
#define SPIDER_PARAM_CHARLEN(name) name ## _charlen
#define SPIDER_PARAM_STR(title_name, param_name)                        \
  if (!strncasecmp(parse.start_title, title_name, title_length))        \
  {                                                                     \
    DBUG_PRINT("info",("spider " title_name " start"));                 \
    if (!share->param_name)                                             \
    {                                                                   \
      if ((share->param_name = spider_create_string(parse.start_value,  \
                                                    value_length)))     \
        share->SPIDER_PARAM_LEN(param_name) = strlen(share->param_name); \
      else {                                                            \
        error_num= parse.fail(true);                                    \
        goto error;                                                     \
      }                                                                 \
      DBUG_PRINT("info",("spider " title_name "=%s", share->param_name)); \
    } \
    break; \
  }
#define SPIDER_PARAM_STR_LIST(title_name, param_name)         \
  SPIDER_PARAM_STR_LIST_CHECK(title_name, param_name, FALSE)
#define SPIDER_PARAM_STR_LIST_CHECK(title_name, param_name, already_set) \
  if (!strncasecmp(parse.start_title, title_name, title_length))        \
  {                                                                     \
    DBUG_PRINT("info", ("spider " title_name " start"));                \
    if (already_set)                                                    \
    {                                                                   \
      error_num= ER_SPIDER_INVALID_CONNECT_INFO_NUM;                    \
      goto error;                                                       \
    }                                                                   \
    if (!share->param_name)                                             \
    {                                                                   \
      share->SPIDER_PARAM_CHARLEN(param_name)= value_length;            \
      if ((error_num= spider_create_string_list(                        \
             &share->param_name,                                        \
             &share->SPIDER_PARAM_LENS(param_name),                     \
             &share->SPIDER_PARAM_LEN(param_name),                      \
             parse.start_value,                                         \
             share->SPIDER_PARAM_CHARLEN(param_name))))                 \
        goto error;                                                     \
      THD *thd= current_thd;                                            \
      if (share->SPIDER_PARAM_LEN(param_name) > 1 && create_table)      \
      {                                                                 \
        push_warning_printf(thd, Sql_condition::WARN_LEVEL_WARN,        \
                            HA_ERR_UNSUPPORTED,                         \
                            "The high availability feature of Spider "  \
                            "has been deprecated "                      \
                            "and will be removed in a future release"); \
      }                                                                 \
    }                                                                   \
    break;                                                              \
  }
#define SPIDER_PARAM_HINT(title_name, param_name, check_length, max_size, append_method) \
  if (!strncasecmp(parse.start_title, title_name, check_length)) \
  { \
    DBUG_PRINT("info",("spider " title_name " start")); \
    DBUG_PRINT("info",("spider max_size=%d", max_size)); \
    int hint_num = atoi(parse.start_title + check_length); \
    DBUG_PRINT("info",("spider hint_num=%d", hint_num)); \
    DBUG_PRINT("info",("spider share->param_name=%p", \
                       share->param_name)); \
    if (share->param_name) \
    { \
      if (hint_num < 0 || hint_num >= max_size) \
      { \
        error_num= parse.fail(true); \
        goto error; \
      } else if (share->param_name[hint_num].length() > 0) \
        break; \
      if ((error_num= append_method(&share->param_name[hint_num], \
                                    parse.start_value))) \
        goto error; \
      DBUG_PRINT("info",("spider " title_name "[%d]=%s", hint_num, \
                         share->param_name[hint_num].ptr())); \
    } else { \
      error_num= parse.fail(true); \
      goto error; \
    } \
    break; \
  }
#define SPIDER_PARAM_NUMHINT(title_name, param_name, check_length, max_size, append_method) \
  if (!strncasecmp(parse.start_title, title_name, check_length)) \
  { \
    DBUG_PRINT("info",("spider " title_name " start")); \
    DBUG_PRINT("info",("spider max_size=%d", max_size)); \
    int hint_num = atoi(parse.start_title + check_length); \
    DBUG_PRINT("info",("spider hint_num=%d", hint_num)); \
    DBUG_PRINT("info",("spider share->param_name=%p", share->param_name)); \
    if (share->param_name) \
    { \
      if (hint_num < 0 || hint_num >= max_size) \
      { \
        error_num= parse.fail(true); \
        goto error; \
      } else if (share->param_name[hint_num] != -1) \
        break; \
      if ((error_num = \
           append_method(&share->param_name[hint_num], parse.start_value))) \
        goto error; \
      DBUG_PRINT("info",("spider " title_name "[%d]=%lld", hint_num, \
                         share->param_name[hint_num])); \
    } else { \
      error_num= parse.fail(true); \
      goto error; \
    } \
    break; \
  }
#define SPIDER_PARAM_LONG_LIST_WITH_MAX(title_name, param_name,   \
                                        min_val, max_val)         \
  if (!strncasecmp(parse.start_title, title_name, title_length))  \
  {                                                               \
    DBUG_PRINT("info",("spider " title_name " start"));           \
    if (!share->param_name)                                       \
    {                                                             \
      if ((error_num = spider_create_long_list(                   \
             &share->param_name,                                  \
             &share->SPIDER_PARAM_LEN(param_name),                \
             parse.start_value,                                   \
             value_length,                                        \
             min_val, max_val)))                                  \
        goto error;                                               \
    }                                                             \
    break;                                                        \
  }
#define SPIDER_PARAM_LONGLONG_LIST_WITH_MAX(title_name, param_name, \
                                            min_val, max_val)       \
  if (!strncasecmp(parse.start_title, title_name, title_length))    \
  {                                                                 \
    DBUG_PRINT("info",("spider " title_name " start"));             \
    if (!share->param_name)                                         \
    {                                                               \
      if ((error_num = spider_create_longlong_list(                 \
             &share->param_name,                                    \
             &share->SPIDER_PARAM_LEN(param_name),                  \
             parse.start_value,                                     \
             value_length,                                          \
             min_val, max_val)))                                    \
        goto error;                                                 \
    }                                                               \
    break;                                                          \
  }
#define SPIDER_PARAM_INT_WITH_MAX(title_name, param_name, min_val, max_val) \
  if (!strncasecmp(parse.start_title, title_name, title_length)) \
  { \
    DBUG_PRINT("info",("spider " title_name " start")); \
    if (share->param_name == -1) \
    { \
      share->param_name = atoi(parse.start_value); \
      if (share->param_name < min_val) \
        share->param_name = min_val; \
      else if (share->param_name > max_val) \
        share->param_name = max_val; \
      DBUG_PRINT("info",("spider " title_name "=%d", share->param_name)); \
    } \
    break; \
  }
#define SPIDER_PARAM_INT(title_name, param_name, min_val) \
  if (!strncasecmp(parse.start_title, title_name, title_length)) \
  { \
    DBUG_PRINT("info",("spider " title_name " start")); \
    if (share->param_name == -1) \
    { \
      share->param_name = atoi(parse.start_value); \
      if (share->param_name < min_val) \
        share->param_name = min_val; \
      DBUG_PRINT("info",("spider " title_name "=%d", share->param_name)); \
    } \
    break; \
  }
#define SPIDER_PARAM_DOUBLE(title_name, param_name, min_val) \
  if (!strncasecmp(parse.start_title, title_name, title_length)) \
  { \
    DBUG_PRINT("info",("spider " title_name " start")); \
    if (share->param_name == -1) \
    { \
      share->param_name = my_atof(parse.start_value); \
      if (share->param_name < min_val) \
        share->param_name = min_val; \
      DBUG_PRINT("info",("spider " title_name "=%f", share->param_name)); \
    } \
    break; \
  }
#define SPIDER_PARAM_LONGLONG(title_name, param_name, min_val) \
  if (!strncasecmp(parse.start_title, title_name, title_length)) \
  { \
    DBUG_PRINT("info",("spider " title_name " start")); \
    if (share->param_name == -1) \
    { \
      share->param_name = my_strtoll10(parse.start_value, (char**) NULL, \
                                       &error_num); \
      if (share->param_name < min_val) \
        share->param_name = min_val; \
      DBUG_PRINT("info",("spider " title_name "=%lld", share->param_name)); \
    } \
    break; \
  }
#define SPIDER_PARAM_DEPRECATED_WARNING(title_name)                           \
  if (!strncasecmp(parse.start_title, title_name, title_length) && create_table)        \
  {                                                                           \
    THD *thd= current_thd;                                                    \
    push_warning_printf(thd, Sql_condition::WARN_LEVEL_WARN,                  \
                        ER_WARN_DEPRECATED_SYNTAX,                            \
                        "The table parameter '%s' is deprecated and will be " \
                        "removed in a future release",                        \
                        title_name);                                          \
  }

/*
  Set a given engine-defined option, which holds a string list, to the
  corresponding attribute of SPIDER_SHARE.
  */
#define SPIDER_OPTION_STR_LIST(title_name, option_name, param_name)   \
  if (option_struct && option_struct->option_name)                    \
  {                                                                   \
    DBUG_PRINT("info", ("spider " title_name " start overwrite"));    \
    share->SPIDER_PARAM_CHARLEN(param_name)=                          \
      strlen(option_struct->option_name);                             \
    if ((error_num= spider_create_string_list(                        \
           &share->param_name, &share->SPIDER_PARAM_LENS(param_name), \
           &share->SPIDER_PARAM_LEN(param_name),                      \
           option_struct->option_name,                                \
           share->SPIDER_PARAM_CHARLEN(param_name))))                 \
      goto error;                                                     \
  }

/**
  Assign -1 to some `SPIDER_SHARE' numeric fields, to indicate they
  have not been specified by the user yet.
*/
static void spider_minus_1(SPIDER_SHARE *share, TABLE_SHARE *table_share)
{
  share->sts_bg_mode = -1;
  share->sts_interval = -1;
  share->sts_mode = -1;
  share->sts_sync = -1;
  share->store_last_sts = -1;
  share->load_sts_at_startup = -1;
  share->crd_bg_mode = -1;
  share->crd_interval = -1;
  share->crd_mode = -1;
  share->crd_sync = -1;
  share->store_last_crd = -1;
  share->load_crd_at_startup = -1;
  share->crd_type = -1;
  share->crd_weight = -1;
  share->internal_offset = -1;
  share->internal_limit = -1;
  share->split_read = -1;
  share->semi_split_read = -1;
  share->semi_split_read_limit = -1;
  share->init_sql_alloc_size = -1;
  share->reset_sql_alloc = -1;
  share->multi_split_read = -1;
  share->max_order = -1;
  share->semi_table_lock = -1;
  share->semi_table_lock_conn = -1;
  share->selupd_lock_mode = -1;
  share->query_cache = -1;
  share->query_cache_sync = -1;
  share->bulk_size = -1;
  share->bulk_update_mode = -1;
  share->bulk_update_size = -1;
  share->buffer_size = -1;
  share->internal_optimize = -1;
  share->internal_optimize_local = -1;
  share->scan_rate = -1;
  share->read_rate = -1;
  share->priority = -1;
  share->quick_mode = -1;
  share->quick_page_size = -1;
  share->quick_page_byte = -1;
  share->low_mem_read = -1;
  share->table_count_mode = -1;
  share->select_column_mode = -1;
  share->bgs_mode = -1;
  share->bgs_first_read = -1;
  share->bgs_second_read = -1;
  share->first_read = -1;
  share->second_read = -1;
  share->auto_increment_mode = -1;
  share->use_table_charset = -1;
  share->use_pushdown_udf = -1;
  share->skip_default_condition = -1;
  share->skip_parallel_search = -1;
  share->direct_dup_insert = -1;
  share->direct_order_limit = -1;
  share->bka_mode = -1;
  share->read_only_mode = -1;
  share->error_read_mode = -1;
  share->error_write_mode = -1;
  share->active_link_count = -1;
#ifdef HA_CAN_FORCE_BULK_UPDATE
  share->force_bulk_update = -1;
#endif
#ifdef HA_CAN_FORCE_BULK_DELETE
  share->force_bulk_delete = -1;
#endif
  share->casual_read = -1;
  share->delete_all_rows_type = -1;
  share->static_records_for_status = -1;
  share->static_mean_rec_length = -1;
  for (uint i = 0; i < table_share->keys; i++)
  {
    share->static_key_cardinality[i] = -1;
  }
}

/**
  Get the connect info of a certain type.

  @param  type              The type of the connect info.
                            4: partition; 3: subpartition; 2: comment;
                            1: connect_string
  @retval 0                 Success
  @retval 1                 Not applicable. That is, the info with the
                            type is missing
  @retval HA_ERR_OUT_OF_MEM Failure
*/
static int spider_get_connect_info(const int type,
                                   const partition_element *part_elem,
                                   const partition_element *sub_elem,
                                   const TABLE_SHARE* table_share,
                                   char*& out)
{
  switch (type)
  {
  case 4:
    if (!sub_elem || !sub_elem->part_comment)
      return 1;
    if (!(out = spider_create_string(
            sub_elem->part_comment, strlen(sub_elem->part_comment))))
      return HA_ERR_OUT_OF_MEM;
    break;
  case 3:
    if (!part_elem || !part_elem->part_comment)
      return 1;
    if (!(out = spider_create_string(
            part_elem->part_comment, strlen(part_elem->part_comment))))
      return HA_ERR_OUT_OF_MEM;
    break;
  case 2:
    if (table_share->comment.length == 0)
      return 1;
    if (!(out = spider_create_string(
            table_share->comment.str, table_share->comment.length)))
      return HA_ERR_OUT_OF_MEM;
    break;
  default:
    if (table_share->connect_string.length == 0)
      return 1;
    DBUG_PRINT("info",("spider create out string"));
    if (!(out = spider_create_string(
          table_share->connect_string.str, table_share->connect_string.length)))
      return HA_ERR_OUT_OF_MEM;
    break;
  }
  return 0;
}

/**
  Find the beginning and end of a parameter title

  Skip over whitespace to find the beginning of the parameter
  title. Then skip over non-whitespace/quote/nul chars to find the end
  of the parameter title

  @param  start_title  The start of the param definition. Will be
                       moved to the start of the param title
  @param  end_title    Will be moved to the end of the param title
  @retval false        Success
  @retval true         Failure
*/
static bool spider_parse_find_title(char*& start_title, char*& end_title)
{
  /* Skip leading whitespaces. */
  while (*start_title == ' ' || *start_title == '\r' ||
         *start_title == '\n' || *start_title == '\t')
    start_title++;

  if (*start_title == '\0')
    return true;

  end_title = start_title;
  /* Move over non-whitespace/comma/nul/quote chars (parameter title). */
  while (*end_title != ' ' && *end_title != '\r' &&
         *end_title != '\n' && *end_title != '\t' &&
         *end_title != '\0' && *end_title != ',' &&
         *end_title != '\'' && *end_title != '"')
    end_title++;

  /* Fail on invalid end: there should be at least one space between
  title and value, and the value should be non-empty. */
  if (*end_title == '\'' || *end_title == '"' ||
      *end_title == '\0' || *end_title == ',')
    return true;

  return false;
}

/**
  Find the beginning and the end of a paramter value, and the value
  delimiter

  Skip over whitespaces to find the start delimiter, then skip over
  the param value to find the end delimiter

  @param  start_value  The end of the param title. Will be moved to
                       the start of the param value, just after the
                       delimiter
  @param  end_value    Will be moved to the end of the param value, at
                       the delimiter
  @param  delim        Will be assigned the param value delimiter,
                       either the single or double quote
  @retval false        Success
  @retval true         Failure
*/
static bool spider_parse_find_value(char*& start_value, char*& end_value,
                                    char& delim)
{
  /* Skip over whitespaces */
  while (*start_value == ' ' || *start_value == '\r' ||
         *start_value == '\n' || *start_value == '\t')
    start_value++;
  if (*start_value != '"' && *start_value != '\'')
    return true;
  delim= *start_value;
  end_value= start_value++;

  while (1)
  {
    end_value++;
    /* Escaping */
    if (*end_value == '\\')
    {
      end_value++;
      /* The backslash cannot be at the end */
      if (*end_value == '\0')
        return true;
    }
    else if (*end_value == delim)
      return false;
    else if (*end_value == '\0')
      return true;
  }
}

/**
  Find the beginning of the next parameter

  Skip over whitespaces, then check that the first non-whitespace char
  is a comma or the end of string

  @param  start_param  The end of the param value. Will be moved to
                       the start of the next param definition, just
                       after the comma, if there's one; otherwise will
                       be moved to the end of the string
  @retval false        Success
  @retval true         Failure
*/
static bool spider_parse_find_next(char*& start_param)
{
  /* Skip over whitespaces */
  while (*start_param == ' ' || *start_param == '\r' ||
         *start_param == '\n' || *start_param == '\t')
    start_param++;
  /* No more param definitions */
  if (*start_param == '\0')
    return false;
  else if (*start_param == ',')
  {
    start_param++;
    return false;
  }
  else
    return true;
}

/**
  Find the start and end of the current param title and value and the
  value deliminator.

  @param  start_param    The beginning of the current param
                         definition. Will be mutated to the beginning
                         of the next param definition.
  @retval false  success
  @retval true   failure
*/
bool st_spider_param_string_parse::locate_param_def(char*& start_param)
{
  DBUG_ENTER("parse::locate_param_def");
  start_title= start_param;
  if (spider_parse_find_title(start_title, end_title))
    DBUG_RETURN(TRUE);
  start_value= end_title;
  if (spider_parse_find_value(start_value, end_value, delim_value))
    DBUG_RETURN(TRUE);
  /* skip the delim */
  start_param= end_value + 1;
  if (spider_parse_find_next(start_param))
    DBUG_RETURN(TRUE);
  DBUG_RETURN(FALSE);
}

/**
  Handle parsing failure.

  Print error and optionally restore param value end delimiter that
  has been nulled before.

  @param  restore_delim  If true, restore the end value delimiter
  @return                The error number
*/
int st_spider_param_string_parse::fail(bool restore_delim)
{
  DBUG_ENTER("spider_parse_print_param_error");
  DBUG_ASSERT(error_num != 0);
  /* Print the error message */
  switch (error_num)
  {
  case ER_SPIDER_INVALID_UDF_PARAM_NUM:
    my_printf_error(error_num, ER_SPIDER_INVALID_UDF_PARAM_STR,
                    MYF(0), start_title);
    break;
  case ER_SPIDER_INVALID_CONNECT_INFO_NUM:
  default:
    my_printf_error(error_num, ER_SPIDER_INVALID_CONNECT_INFO_STR,
                    MYF(0), start_title);
  }
  if (restore_delim)
    *end_value = delim_value;
  DBUG_RETURN(error_num);
}


/*
  Parse connection information specified by COMMENT, CONNECT, or engine-defined
  options.

  TODO: Deprecate the connection specification by COMMENT and CONNECT,
  and then solely utilize engine-defined options.
*/
int spider_parse_connect_info(
  SPIDER_SHARE *share,
  TABLE_SHARE *table_share,
  partition_info *part_info,
  uint create_table)
{
  int error_num = 0;
  char *connect_string = NULL;
  char *start_param;
  int title_length, value_length;
  SPIDER_PARAM_STRING_PARSE parse;
  SPIDER_ALTER_TABLE *share_alter;
  ha_table_option_struct *option_struct;
  partition_element *part_elem;
  partition_element *sub_elem;
  DBUG_ENTER("spider_parse_connect_info");
  DBUG_PRINT("info",("spider partition_info=%s",
    table_share->partition_info_str));
  DBUG_PRINT("info",("spider part_info=%p", part_info));
  DBUG_PRINT("info",("spider s->db=%s", table_share->db.str));
  DBUG_PRINT("info",("spider s->table_name=%s", table_share->table_name.str));
  DBUG_PRINT("info",("spider s->path=%s", table_share->path.str));
  DBUG_PRINT("info",
    ("spider s->normalized_path=%s", table_share->normalized_path.str));
  spider_get_partition_info(share->table_name, share->table_name_length,
    table_share, part_info, &part_elem, &sub_elem);
  /* Find the correct table options, depending on if we are parsing a
  table, a partition, or a sub-partition. */
  if (part_info)
    if (part_info->is_sub_partitioned())
      option_struct= sub_elem->option_struct;
    else
      option_struct= part_elem->option_struct;
  else
    option_struct= table_share->option_struct;

  spider_minus_1(share, table_share);
  for (int i = 4; i > 0; i--)
  {
    if (connect_string)
    {
      spider_free(spider_current_trx, connect_string, MYF(0));
      connect_string = NULL;
    }

    /* Get the correct connect info for the current level. */
    int error_num_1 = spider_get_connect_info(i, part_elem, sub_elem,
                                              table_share, connect_string);
    if (error_num_1 == 1)
      continue;
    if (error_num_1 == HA_ERR_OUT_OF_MEM)
    {
      error_num= HA_ERR_OUT_OF_MEM;
      goto error_alloc_conn_string;
    }
    DBUG_ASSERT(error_num_1 == 0);

    start_param = connect_string;
    parse.error_num = ER_SPIDER_INVALID_CONNECT_INFO_NUM;
    while (*start_param != '\0')
    {
      if (parse.locate_param_def(start_param))
      {
        error_num= parse.fail(false);
        goto error;
      }
      /* Null the end of the parameter value. */
      *parse.end_value= '\0';
      value_length= (int) (parse.end_value - parse.start_value);
      switch (title_length = (int) (parse.end_title - parse.start_title))
      {
        case 0:
          error_num= parse.fail(true);
          goto error;
        case 3:
          SPIDER_PARAM_LONG_LIST_WITH_MAX("abl", access_balances, 0,
            2147483647);
          SPIDER_PARAM_INT_WITH_MAX("aim", auto_increment_mode, 0, 3);
          SPIDER_PARAM_INT("alc", active_link_count, 1);
          SPIDER_PARAM_DEPRECATED_WARNING("bfz");
          SPIDER_PARAM_INT("bfz", buffer_size, 0);
          SPIDER_PARAM_LONGLONG("bfr", bgs_first_read, 0);
          SPIDER_PARAM_INT("bmd", bgs_mode, 0);
          SPIDER_PARAM_LONGLONG("bsr", bgs_second_read, 0);
          SPIDER_PARAM_STR("bke", bka_engine);
          SPIDER_PARAM_INT_WITH_MAX("bkm", bka_mode, 0, 2);
          SPIDER_PARAM_INT("bsz", bulk_size, 0);
          SPIDER_PARAM_DEPRECATED_WARNING("btt");
          SPIDER_PARAM_LONG_LIST_WITH_MAX("btt", bka_table_name_types,
            0, 1);
          SPIDER_PARAM_INT_WITH_MAX("bum", bulk_update_mode, 0, 2);
          SPIDER_PARAM_INT("bus", bulk_update_size, 0);
          SPIDER_PARAM_INT_WITH_MAX("cbm", crd_bg_mode, 0, 2);
          SPIDER_PARAM_DOUBLE("civ", crd_interval, 0);
          SPIDER_PARAM_DEPRECATED_WARNING("cmd");
          SPIDER_PARAM_INT_WITH_MAX("cmd", crd_mode, 0, 3);
          SPIDER_PARAM_INT_WITH_MAX("csr", casual_read, 0, 63);
          SPIDER_PARAM_INT_WITH_MAX("csy", crd_sync, 0, 2);
          SPIDER_PARAM_LONG_LIST_WITH_MAX("cto", connect_timeouts, 0,
            2147483647);
          SPIDER_PARAM_DEPRECATED_WARNING("ctp");
          SPIDER_PARAM_INT_WITH_MAX("ctp", crd_type, 0, 2);
          SPIDER_PARAM_DEPRECATED_WARNING("cwg");
          SPIDER_PARAM_DOUBLE("cwg", crd_weight, 1);
          SPIDER_PARAM_INT_WITH_MAX("dat", delete_all_rows_type, 0, 1);
          SPIDER_PARAM_INT_WITH_MAX("ddi", direct_dup_insert, 0, 1);
          SPIDER_PARAM_STR_LIST("dff", tgt_default_files);
          SPIDER_PARAM_STR_LIST("dfg", tgt_default_groups);
          SPIDER_PARAM_LONGLONG("dol", direct_order_limit, 0);
          SPIDER_PARAM_STR_LIST("drv", tgt_drivers);
          SPIDER_PARAM_STR_LIST("dsn", tgt_dsns);
          SPIDER_PARAM_INT_WITH_MAX("erm", error_read_mode, 0, 1);
          SPIDER_PARAM_INT_WITH_MAX("ewm", error_write_mode, 0, 1);
#ifdef HA_CAN_FORCE_BULK_DELETE
          SPIDER_PARAM_INT_WITH_MAX("fbd", force_bulk_delete, 0, 1);
#endif
#ifdef HA_CAN_FORCE_BULK_UPDATE
          SPIDER_PARAM_INT_WITH_MAX("fbu", force_bulk_update, 0, 1);
#endif
          SPIDER_PARAM_STR_LIST("fds", tgt_filedsns);
          SPIDER_PARAM_LONGLONG("frd", first_read, 0);
          SPIDER_PARAM_DEPRECATED_WARNING("isa");
          SPIDER_PARAM_INT("isa", init_sql_alloc_size, 0);
          SPIDER_PARAM_DEPRECATED_WARNING("ilm");
          SPIDER_PARAM_LONGLONG("ilm", internal_limit, 0);
          SPIDER_PARAM_DEPRECATED_WARNING("ios");
          SPIDER_PARAM_LONGLONG("ios", internal_offset, 0);
          SPIDER_PARAM_INT_WITH_MAX("iom", internal_optimize, 0, 1);
          SPIDER_PARAM_INT_WITH_MAX("iol", internal_optimize_local, 0, 1);
          SPIDER_PARAM_INT_WITH_MAX("lmr", low_mem_read, 0, 1);
          SPIDER_PARAM_INT_WITH_MAX("lcs", load_crd_at_startup, 0, 1);
          SPIDER_PARAM_INT_WITH_MAX("lss", load_sts_at_startup, 0, 1);
          SPIDER_PARAM_LONG_LIST_WITH_MAX("lst", link_statuses, 0, 3);
          SPIDER_PARAM_LONG_LIST_WITH_MAX("mbf", monitoring_bg_flag, 0, 1);
          SPIDER_PARAM_LONGLONG_LIST_WITH_MAX(
            "mbi", monitoring_bg_interval, 0, 4294967295LL);
          SPIDER_PARAM_LONG_LIST_WITH_MAX("mbk", monitoring_bg_kind, 0, 3);
          SPIDER_PARAM_LONG_LIST_WITH_MAX("mbp", monitoring_binlog_pos_at_failing, 0, 2);
          SPIDER_PARAM_LONG_LIST_WITH_MAX("mfg", monitoring_flag, 0, 1);
          SPIDER_PARAM_LONG_LIST_WITH_MAX("mkd", monitoring_kind, 0, 3);
          SPIDER_PARAM_LONGLONG_LIST_WITH_MAX(
            "mlt", monitoring_limit, 0, 9223372036854775807LL);
          SPIDER_PARAM_INT("mod", max_order, 0);
          SPIDER_PARAM_LONGLONG_LIST_WITH_MAX(
            "msi", monitoring_sid, 0, 4294967295LL);
          SPIDER_PARAM_INT_WITH_MAX("msr", multi_split_read, 0, 2147483647);
          SPIDER_PARAM_LONG_LIST_WITH_MAX("nrt", net_read_timeouts, 0,
            2147483647);
          SPIDER_PARAM_LONG_LIST_WITH_MAX("nwt", net_write_timeouts, 0,
            2147483647);
          SPIDER_PARAM_STR_LIST("pkn", tgt_pk_names);
          SPIDER_PARAM_LONGLONG("prt", priority, 0);
          SPIDER_PARAM_INT_WITH_MAX("qch", query_cache, 0, 2);
          SPIDER_PARAM_INT_WITH_MAX("qcs", query_cache_sync, 0, 3);
          SPIDER_PARAM_INT_WITH_MAX("qmd", quick_mode, 0, 3);
          SPIDER_PARAM_LONGLONG("qpb", quick_page_byte, 0);
          SPIDER_PARAM_LONGLONG("qps", quick_page_size, 0);
          SPIDER_PARAM_INT_WITH_MAX("rom", read_only_mode, 0, 1);
          SPIDER_PARAM_DOUBLE("rrt", read_rate, 0);
          SPIDER_PARAM_INT_WITH_MAX("rsa", reset_sql_alloc, 0, 1);
          SPIDER_PARAM_INT_WITH_MAX("sbm", sts_bg_mode, 0, 2);
          SPIDER_PARAM_STR_LIST("sca", tgt_ssl_cas);
          SPIDER_PARAM_STR_LIST("sch", tgt_ssl_ciphers);
          SPIDER_PARAM_INT_WITH_MAX("scm", select_column_mode, 0, 1);
          SPIDER_PARAM_STR_LIST("scp", tgt_ssl_capaths);
          SPIDER_PARAM_STR_LIST("scr", tgt_ssl_certs);
          SPIDER_PARAM_INT_WITH_MAX("sdc", skip_default_condition, 0, 1);
          SPIDER_PARAM_LONG_LIST_WITH_MAX("sgb", strict_group_bys, 0, 1);
          SPIDER_PARAM_DOUBLE("siv", sts_interval, 0);
          SPIDER_PARAM_STR_LIST("sky", tgt_ssl_keys);
          SPIDER_PARAM_STR_LIST("sli", static_link_ids);
          SPIDER_PARAM_INT_WITH_MAX("slc", store_last_crd, 0, 1);
          SPIDER_PARAM_INT_WITH_MAX("slm", selupd_lock_mode, 0, 2);
          SPIDER_PARAM_INT_WITH_MAX("sls", store_last_sts, 0, 1);
          SPIDER_PARAM_DEPRECATED_WARNING("smd");
          SPIDER_PARAM_INT_WITH_MAX("smd", sts_mode, 1, 2);
          SPIDER_PARAM_LONGLONG("smr", static_mean_rec_length, 0);
          SPIDER_PARAM_LONGLONG("spr", split_read, 0);
          SPIDER_PARAM_INT_WITH_MAX("sps", skip_parallel_search, 0, 3);
          SPIDER_PARAM_STR_LIST("sqn", tgt_sequence_names);
          SPIDER_PARAM_LONGLONG("srd", second_read, 0);
          SPIDER_PARAM_DOUBLE("srt", scan_rate, 0);
          SPIDER_PARAM_STR_LIST_CHECK("srv", server_names,
                                      option_struct &&
                                          option_struct->remote_server);
          SPIDER_PARAM_DOUBLE("ssr", semi_split_read, 0);
          SPIDER_PARAM_LONGLONG("ssl", semi_split_read_limit, 0);
          SPIDER_PARAM_INT_WITH_MAX("ssy", sts_sync, 0, 2);
          SPIDER_PARAM_DEPRECATED_WARNING("stc");
          SPIDER_PARAM_INT_WITH_MAX("stc", semi_table_lock_conn, 0, 1);
          SPIDER_PARAM_DEPRECATED_WARNING("stl");
          SPIDER_PARAM_INT_WITH_MAX("stl", semi_table_lock, 0, 1);
          SPIDER_PARAM_LONGLONG("srs", static_records_for_status, 0);
          SPIDER_PARAM_LONG_LIST_WITH_MAX("svc", tgt_ssl_vscs, 0, 1);
          SPIDER_PARAM_STR_LIST_CHECK("tbl", tgt_table_names,
                                      option_struct &&
                                          option_struct->remote_table);
          SPIDER_PARAM_INT_WITH_MAX("tcm", table_count_mode, 0, 3);
          SPIDER_PARAM_INT_WITH_MAX("upu", use_pushdown_udf, 0, 1);
          SPIDER_PARAM_INT_WITH_MAX("utc", use_table_charset, 0, 1);
          error_num = parse.fail(true);
          goto error;
        case 4:
          SPIDER_PARAM_STR_LIST("host", tgt_hosts);
          SPIDER_PARAM_STR_LIST("user", tgt_usernames);
          SPIDER_PARAM_LONG_LIST_WITH_MAX("port", tgt_ports, 0, 65535);
          error_num = parse.fail(true);
          goto error;
        case 5:
          SPIDER_PARAM_STR_LIST_CHECK("table", tgt_table_names,
                                      option_struct &&
                                      option_struct->remote_table);
          error_num = parse.fail(true);
          goto error;
        case 6:
          SPIDER_PARAM_STR_LIST("driver", tgt_drivers);
          SPIDER_PARAM_STR_LIST_CHECK("server", server_names,
                                      option_struct &&
                                          option_struct->remote_server);
          SPIDER_PARAM_STR_LIST("socket", tgt_sockets);
          SPIDER_PARAM_HINT("idx", key_hint, 3, (int) table_share->keys,
            spider_db_append_key_hint);
          SPIDER_PARAM_STR_LIST("ssl_ca", tgt_ssl_cas);
          SPIDER_PARAM_NUMHINT("skc", static_key_cardinality, 3,
            (int) table_share->keys, spider_set_ll_value);
          error_num = parse.fail(true);
          goto error;
        case 7:
          SPIDER_PARAM_STR_LIST("filedsn", tgt_filedsns);
          SPIDER_PARAM_STR_LIST("wrapper", tgt_wrappers);
          SPIDER_PARAM_STR_LIST("ssl_key", tgt_ssl_keys);
          SPIDER_PARAM_STR_LIST("pk_name", tgt_pk_names);
          error_num = parse.fail(true);
          goto error;
        case 8:
          SPIDER_PARAM_STR_LIST_CHECK("database", tgt_dbs,
                                      option_struct &&
                                          option_struct->remote_database);
          SPIDER_PARAM_STR_LIST("password", tgt_passwords);
          SPIDER_PARAM_DEPRECATED_WARNING("sts_mode");
          SPIDER_PARAM_INT_WITH_MAX("sts_mode", sts_mode, 1, 2);
          SPIDER_PARAM_INT_WITH_MAX("sts_sync", sts_sync, 0, 2);
          SPIDER_PARAM_DEPRECATED_WARNING("crd_mode");
          SPIDER_PARAM_INT_WITH_MAX("crd_mode", crd_mode, 0, 3);
          SPIDER_PARAM_INT_WITH_MAX("crd_sync", crd_sync, 0, 2);
          SPIDER_PARAM_DEPRECATED_WARNING("crd_type");
          SPIDER_PARAM_INT_WITH_MAX("crd_type", crd_type, 0, 2);
          SPIDER_PARAM_LONGLONG("priority", priority, 0);
          SPIDER_PARAM_INT("bgs_mode", bgs_mode, 0);
          SPIDER_PARAM_STR_LIST("ssl_cert", tgt_ssl_certs);
          SPIDER_PARAM_INT_WITH_MAX("bka_mode", bka_mode, 0, 2);
          error_num = parse.fail(true);
          goto error;
        case 9:
          SPIDER_PARAM_INT("max_order", max_order, 0);
          SPIDER_PARAM_INT("bulk_size", bulk_size, 0);
          SPIDER_PARAM_DOUBLE("scan_rate", scan_rate, 0);
          SPIDER_PARAM_DOUBLE("read_rate", read_rate, 0);
          error_num = parse.fail(true);
          goto error;
        case 10:
          SPIDER_PARAM_DEPRECATED_WARNING("crd_weight");
          SPIDER_PARAM_DOUBLE("crd_weight", crd_weight, 1);
          SPIDER_PARAM_LONGLONG("split_read", split_read, 0);
          SPIDER_PARAM_INT_WITH_MAX("quick_mode", quick_mode, 0, 3);
          SPIDER_PARAM_STR_LIST("ssl_cipher", tgt_ssl_ciphers);
          SPIDER_PARAM_STR_LIST("ssl_capath", tgt_ssl_capaths);
          SPIDER_PARAM_STR("bka_engine", bka_engine);
          SPIDER_PARAM_LONGLONG("first_read", first_read, 0);
          error_num = parse.fail(true);
          goto error;
        case 11:
          SPIDER_PARAM_INT_WITH_MAX("query_cache", query_cache, 0, 2);
          SPIDER_PARAM_INT_WITH_MAX("crd_bg_mode", crd_bg_mode, 0, 2);
          SPIDER_PARAM_INT_WITH_MAX("sts_bg_mode", sts_bg_mode, 0, 2);
          SPIDER_PARAM_LONG_LIST_WITH_MAX("link_status", link_statuses, 0, 3);
          SPIDER_PARAM_INT_WITH_MAX("casual_read", casual_read, 0, 63);
          SPIDER_PARAM_DEPRECATED_WARNING("buffer_size");
          SPIDER_PARAM_INT("buffer_size", buffer_size, 0);
          error_num = parse.fail(true);
          goto error;
        case 12:
          SPIDER_PARAM_DOUBLE("sts_interval", sts_interval, 0);
          SPIDER_PARAM_DOUBLE("crd_interval", crd_interval, 0);
          SPIDER_PARAM_INT_WITH_MAX("low_mem_read", low_mem_read, 0, 1);
          SPIDER_PARAM_STR_LIST("default_file", tgt_default_files);
          error_num = parse.fail(true);
          goto error;
        case 13:
          SPIDER_PARAM_STR_LIST("default_group", tgt_default_groups);
          SPIDER_PARAM_STR_LIST("sequence_name", tgt_sequence_names);
          error_num = parse.fail(true);
          goto error;
        case 14:
          SPIDER_PARAM_DEPRECATED_WARNING("internal_limit");
          SPIDER_PARAM_LONGLONG("internal_limit", internal_limit, 0);
          SPIDER_PARAM_LONGLONG("bgs_first_read", bgs_first_read, 0);
          SPIDER_PARAM_INT_WITH_MAX("read_only_mode", read_only_mode, 0, 1);
          SPIDER_PARAM_LONG_LIST_WITH_MAX("access_balance", access_balances, 0,
            2147483647);
          SPIDER_PARAM_STR_LIST("static_link_id", static_link_ids);
          SPIDER_PARAM_INT_WITH_MAX("store_last_crd", store_last_crd, 0, 1);
          SPIDER_PARAM_INT_WITH_MAX("store_last_sts", store_last_sts, 0, 1);
          error_num = parse.fail(true);
          goto error;
        case 15:
          SPIDER_PARAM_DEPRECATED_WARNING("internal_offset");
          SPIDER_PARAM_LONGLONG("internal_offset", internal_offset, 0);
          SPIDER_PARAM_INT_WITH_MAX("reset_sql_alloc", reset_sql_alloc, 0, 1);
          SPIDER_PARAM_DEPRECATED_WARNING("semi_table_lock");
          SPIDER_PARAM_INT_WITH_MAX("semi_table_lock", semi_table_lock, 0, 1);
          SPIDER_PARAM_LONGLONG("quick_page_byte", quick_page_byte, 0);
          SPIDER_PARAM_LONGLONG("quick_page_size", quick_page_size, 0);
          SPIDER_PARAM_LONGLONG("bgs_second_read", bgs_second_read, 0);
          SPIDER_PARAM_LONG_LIST_WITH_MAX("monitoring_flag", monitoring_flag, 0, 1);
          SPIDER_PARAM_LONG_LIST_WITH_MAX("monitoring_kind", monitoring_kind, 0, 3);
          SPIDER_PARAM_DOUBLE("semi_split_read", semi_split_read, 0);
          SPIDER_PARAM_LONG_LIST_WITH_MAX("connect_timeout", connect_timeouts,
            0, 2147483647);
          SPIDER_PARAM_LONG_LIST_WITH_MAX("strict_group_by",
            strict_group_bys, 0, 1);
          SPIDER_PARAM_INT_WITH_MAX("error_read_mode", error_read_mode, 0, 1);
          error_num = parse.fail(true);
          goto error;
        case 16:
          SPIDER_PARAM_INT_WITH_MAX(
            "multi_split_read", multi_split_read, 0, 2147483647);
          SPIDER_PARAM_INT_WITH_MAX(
            "selupd_lock_mode", selupd_lock_mode, 0, 2);
          SPIDER_PARAM_INT_WITH_MAX(
            "table_count_mode", table_count_mode, 0, 3);
          SPIDER_PARAM_INT_WITH_MAX(
            "use_pushdown_udf", use_pushdown_udf, 0, 1);
          SPIDER_PARAM_LONGLONG_LIST_WITH_MAX(
            "monitoring_limit", monitoring_limit, 0, 9223372036854775807LL);
          SPIDER_PARAM_INT_WITH_MAX(
            "bulk_update_mode", bulk_update_mode, 0, 2);
          SPIDER_PARAM_INT("bulk_update_size", bulk_update_size, 0);
          SPIDER_PARAM_LONG_LIST_WITH_MAX("net_read_timeout",
            net_read_timeouts, 0, 2147483647);
          SPIDER_PARAM_INT_WITH_MAX(
            "error_write_mode", error_write_mode, 0, 1);
          SPIDER_PARAM_INT_WITH_MAX(
            "query_cache_sync", query_cache_sync, 0, 3);
          error_num = parse.fail(true);
          goto error;
        case 17:
          SPIDER_PARAM_INT_WITH_MAX(
            "internal_optimize", internal_optimize, 0, 1);
          SPIDER_PARAM_INT_WITH_MAX(
            "use_table_charset", use_table_charset, 0, 1);
          SPIDER_PARAM_INT_WITH_MAX(
            "direct_dup_insert", direct_dup_insert, 0, 1);
          SPIDER_PARAM_INT("active_link_count", active_link_count, 1);
          SPIDER_PARAM_LONG_LIST_WITH_MAX("net_write_timeout",
            net_write_timeouts, 0, 2147483647);
#ifdef HA_CAN_FORCE_BULK_DELETE
          SPIDER_PARAM_INT_WITH_MAX(
            "force_bulk_delete", force_bulk_delete, 0, 1);
#endif
#ifdef HA_CAN_FORCE_BULK_UPDATE
          SPIDER_PARAM_INT_WITH_MAX(
            "force_bulk_update", force_bulk_update, 0, 1);
#endif
          error_num = parse.fail(true);
          goto error;
        case 18:
          SPIDER_PARAM_INT_WITH_MAX(
            "select_column_mode", select_column_mode, 0, 1);
          SPIDER_PARAM_LONG_LIST_WITH_MAX(
            "monitoring_bg_flag", monitoring_bg_flag, 0, 1);
          SPIDER_PARAM_LONG_LIST_WITH_MAX(
            "monitoring_bg_kind", monitoring_bg_kind, 0, 3);
          SPIDER_PARAM_LONGLONG(
            "direct_order_limit", direct_order_limit, 0);
          error_num = parse.fail(true);
          goto error;
        case 19:
          SPIDER_PARAM_DEPRECATED_WARNING("init_sql_alloc_size");
          SPIDER_PARAM_INT("init_sql_alloc_size", init_sql_alloc_size, 0);
          SPIDER_PARAM_INT_WITH_MAX(
            "auto_increment_mode", auto_increment_mode, 0, 3);
          SPIDER_PARAM_DEPRECATED_WARNING("bka_table_name_type");
          SPIDER_PARAM_LONG_LIST_WITH_MAX("bka_table_name_type",
            bka_table_name_types, 0, 1);
          SPIDER_PARAM_INT_WITH_MAX(
            "load_crd_at_startup", load_crd_at_startup, 0, 1);
          SPIDER_PARAM_INT_WITH_MAX(
            "load_sts_at_startup", load_sts_at_startup, 0, 1);
          error_num = parse.fail(true);
          goto error;
        case 20:
          SPIDER_PARAM_LONGLONG_LIST_WITH_MAX(
            "monitoring_server_id", monitoring_sid, 0, 4294967295LL);
          SPIDER_PARAM_INT_WITH_MAX(
            "delete_all_rows_type", delete_all_rows_type, 0, 1);
          SPIDER_PARAM_INT_WITH_MAX(
            "skip_parallel_search", skip_parallel_search, 0, 3);
          error_num = parse.fail(true);
          goto error;
        case 21:
          SPIDER_PARAM_LONGLONG(
            "semi_split_read_limit", semi_split_read_limit, 0);
          error_num = parse.fail(true);
          goto error;
        case 22:
          SPIDER_PARAM_LONG_LIST_WITH_MAX(
            "ssl_verify_server_cert", tgt_ssl_vscs, 0, 1);
          SPIDER_PARAM_LONGLONG_LIST_WITH_MAX(
            "monitoring_bg_interval", monitoring_bg_interval, 0, 4294967295LL);
          SPIDER_PARAM_INT_WITH_MAX(
            "skip_default_condition", skip_default_condition, 0, 1);
          SPIDER_PARAM_LONGLONG(
            "static_mean_rec_length", static_mean_rec_length, 0);
          error_num = parse.fail(true);
          goto error;
        case 23:
          SPIDER_PARAM_INT_WITH_MAX(
            "internal_optimize_local", internal_optimize_local, 0, 1);
          error_num = parse.fail(true);
          goto error;
        case 25:
          SPIDER_PARAM_LONGLONG("static_records_for_status",
            static_records_for_status, 0);
          SPIDER_PARAM_NUMHINT("static_key_cardinality", static_key_cardinality,
            3, (int) table_share->keys, spider_set_ll_value);
          error_num = parse.fail(true);
          goto error;
        case 26:
          SPIDER_PARAM_DEPRECATED_WARNING("semi_table_lock_connection");
          SPIDER_PARAM_INT_WITH_MAX(
            "semi_table_lock_connection", semi_table_lock_conn, 0, 1);
          error_num = parse.fail(true);
          goto error;
        case 32:
          SPIDER_PARAM_LONG_LIST_WITH_MAX("monitoring_binlog_pos_at_failing",
            monitoring_binlog_pos_at_failing, 0, 2);
          error_num = parse.fail(true);
          goto error;
        default:
          error_num = parse.fail(true);
          goto error;
      }
      /* Restore delim */
      *parse.end_value= parse.delim_value;
    }
  }

  SPIDER_OPTION_STR_LIST("server", remote_server, server_names);
  SPIDER_OPTION_STR_LIST("database", remote_database, tgt_dbs);
  SPIDER_OPTION_STR_LIST("table", remote_table, tgt_table_names);

  /* check all_link_count */
  share->all_link_count = 1;
  if (share->all_link_count < share->server_names_length)
    share->all_link_count = share->server_names_length;
  if (share->all_link_count < share->tgt_table_names_length)
    share->all_link_count = share->tgt_table_names_length;
  if (share->all_link_count < share->tgt_dbs_length)
    share->all_link_count = share->tgt_dbs_length;
  if (share->all_link_count < share->tgt_hosts_length)
    share->all_link_count = share->tgt_hosts_length;
  if (share->all_link_count < share->tgt_usernames_length)
    share->all_link_count = share->tgt_usernames_length;
  if (share->all_link_count < share->tgt_passwords_length)
    share->all_link_count = share->tgt_passwords_length;
  if (share->all_link_count < share->tgt_sockets_length)
    share->all_link_count = share->tgt_sockets_length;
  if (share->all_link_count < share->tgt_wrappers_length)
    share->all_link_count = share->tgt_wrappers_length;
  if (share->all_link_count < share->tgt_ssl_cas_length)
    share->all_link_count = share->tgt_ssl_cas_length;
  if (share->all_link_count < share->tgt_ssl_capaths_length)
    share->all_link_count = share->tgt_ssl_capaths_length;
  if (share->all_link_count < share->tgt_ssl_certs_length)
    share->all_link_count = share->tgt_ssl_certs_length;
  if (share->all_link_count < share->tgt_ssl_ciphers_length)
    share->all_link_count = share->tgt_ssl_ciphers_length;
  if (share->all_link_count < share->tgt_ssl_keys_length)
    share->all_link_count = share->tgt_ssl_keys_length;
  if (share->all_link_count < share->tgt_default_files_length)
    share->all_link_count = share->tgt_default_files_length;
  if (share->all_link_count < share->tgt_default_groups_length)
    share->all_link_count = share->tgt_default_groups_length;
  if (share->all_link_count < share->tgt_dsns_length)
    share->all_link_count = share->tgt_dsns_length;
  if (share->all_link_count < share->tgt_filedsns_length)
    share->all_link_count = share->tgt_filedsns_length;
  if (share->all_link_count < share->tgt_drivers_length)
    share->all_link_count = share->tgt_drivers_length;
  if (share->all_link_count < share->tgt_pk_names_length)
    share->all_link_count = share->tgt_pk_names_length;
  if (share->all_link_count < share->tgt_sequence_names_length)
    share->all_link_count = share->tgt_sequence_names_length;
  if (share->all_link_count < share->static_link_ids_length)
    share->all_link_count = share->static_link_ids_length;
  if (share->all_link_count < share->tgt_ports_length)
    share->all_link_count = share->tgt_ports_length;
  if (share->all_link_count < share->tgt_ssl_vscs_length)
    share->all_link_count = share->tgt_ssl_vscs_length;
  if (share->all_link_count < share->link_statuses_length)
    share->all_link_count = share->link_statuses_length;
  if (share->all_link_count < share->monitoring_binlog_pos_at_failing_length)
    share->all_link_count = share->monitoring_binlog_pos_at_failing_length;
  if (share->all_link_count < share->monitoring_flag_length)
    share->all_link_count = share->monitoring_flag_length;
  if (share->all_link_count < share->monitoring_kind_length)
    share->all_link_count = share->monitoring_kind_length;
  if (share->all_link_count < share->monitoring_limit_length)
    share->all_link_count = share->monitoring_limit_length;
  if (share->all_link_count < share->monitoring_sid_length)
    share->all_link_count = share->monitoring_sid_length;
  if (share->all_link_count < share->monitoring_bg_flag_length)
    share->all_link_count = share->monitoring_bg_flag_length;
  if (share->all_link_count < share->monitoring_bg_kind_length)
    share->all_link_count = share->monitoring_bg_kind_length;
  if (share->all_link_count < share->monitoring_bg_interval_length)
    share->all_link_count = share->monitoring_bg_interval_length;
  if (share->all_link_count < share->connect_timeouts_length)
    share->all_link_count = share->connect_timeouts_length;
  if (share->all_link_count < share->net_read_timeouts_length)
    share->all_link_count = share->net_read_timeouts_length;
  if (share->all_link_count < share->net_write_timeouts_length)
    share->all_link_count = share->net_write_timeouts_length;
  if (share->all_link_count < share->access_balances_length)
    share->all_link_count = share->access_balances_length;
  if (share->all_link_count < share->bka_table_name_types_length)
    share->all_link_count = share->bka_table_name_types_length;
  if (share->all_link_count < share->strict_group_bys_length)
    share->all_link_count = share->strict_group_bys_length;
  if ((error_num = spider_increase_string_list(
    &share->server_names,
    &share->server_names_lengths,
    &share->server_names_length,
    &share->server_names_charlen,
    share->all_link_count)))
    goto error;
  if ((error_num = spider_increase_string_list(
    &share->tgt_table_names,
    &share->tgt_table_names_lengths,
    &share->tgt_table_names_length,
    &share->tgt_table_names_charlen,
    share->all_link_count)))
    goto error;
  if ((error_num = spider_increase_string_list(
    &share->tgt_dbs,
    &share->tgt_dbs_lengths,
    &share->tgt_dbs_length,
    &share->tgt_dbs_charlen,
    share->all_link_count)))
    goto error;
  if ((error_num = spider_increase_string_list(
    &share->tgt_hosts,
    &share->tgt_hosts_lengths,
    &share->tgt_hosts_length,
    &share->tgt_hosts_charlen,
    share->all_link_count)))
    goto error;
  if ((error_num = spider_increase_string_list(
    &share->tgt_usernames,
    &share->tgt_usernames_lengths,
    &share->tgt_usernames_length,
    &share->tgt_usernames_charlen,
    share->all_link_count)))
    goto error;
  if ((error_num = spider_increase_string_list(
    &share->tgt_passwords,
    &share->tgt_passwords_lengths,
    &share->tgt_passwords_length,
    &share->tgt_passwords_charlen,
    share->all_link_count)))
    goto error;
  if ((error_num = spider_increase_string_list(
    &share->tgt_sockets,
    &share->tgt_sockets_lengths,
    &share->tgt_sockets_length,
    &share->tgt_sockets_charlen,
    share->all_link_count)))
    goto error;
  if ((error_num = spider_increase_string_list(
    &share->tgt_wrappers,
    &share->tgt_wrappers_lengths,
    &share->tgt_wrappers_length,
    &share->tgt_wrappers_charlen,
    share->all_link_count)))
    goto error;
  if ((error_num = spider_increase_string_list(
    &share->tgt_ssl_cas,
    &share->tgt_ssl_cas_lengths,
    &share->tgt_ssl_cas_length,
    &share->tgt_ssl_cas_charlen,
    share->all_link_count)))
    goto error;
  if ((error_num = spider_increase_string_list(
    &share->tgt_ssl_capaths,
    &share->tgt_ssl_capaths_lengths,
    &share->tgt_ssl_capaths_length,
    &share->tgt_ssl_capaths_charlen,
    share->all_link_count)))
    goto error;
  if ((error_num = spider_increase_string_list(
    &share->tgt_ssl_certs,
    &share->tgt_ssl_certs_lengths,
    &share->tgt_ssl_certs_length,
    &share->tgt_ssl_certs_charlen,
    share->all_link_count)))
    goto error;
  if ((error_num = spider_increase_string_list(
    &share->tgt_ssl_ciphers,
    &share->tgt_ssl_ciphers_lengths,
    &share->tgt_ssl_ciphers_length,
    &share->tgt_ssl_ciphers_charlen,
    share->all_link_count)))
    goto error;
  if ((error_num = spider_increase_string_list(
    &share->tgt_ssl_keys,
    &share->tgt_ssl_keys_lengths,
    &share->tgt_ssl_keys_length,
    &share->tgt_ssl_keys_charlen,
    share->all_link_count)))
    goto error;
  if ((error_num = spider_increase_string_list(
    &share->tgt_default_files,
    &share->tgt_default_files_lengths,
    &share->tgt_default_files_length,
    &share->tgt_default_files_charlen,
    share->all_link_count)))
    goto error;
  if ((error_num = spider_increase_string_list(
    &share->tgt_default_groups,
    &share->tgt_default_groups_lengths,
    &share->tgt_default_groups_length,
    &share->tgt_default_groups_charlen,
    share->all_link_count)))
    goto error;
  if ((error_num = spider_increase_string_list(
    &share->tgt_dsns,
    &share->tgt_dsns_lengths,
    &share->tgt_dsns_length,
    &share->tgt_dsns_charlen,
    share->all_link_count)))
    goto error;
  if ((error_num = spider_increase_string_list(
    &share->tgt_filedsns,
    &share->tgt_filedsns_lengths,
    &share->tgt_filedsns_length,
    &share->tgt_filedsns_charlen,
    share->all_link_count)))
    goto error;
  if ((error_num = spider_increase_string_list(
    &share->tgt_drivers,
    &share->tgt_drivers_lengths,
    &share->tgt_drivers_length,
    &share->tgt_drivers_charlen,
    share->all_link_count)))
    goto error;
  if ((error_num = spider_increase_string_list(
    &share->tgt_pk_names,
    &share->tgt_pk_names_lengths,
    &share->tgt_pk_names_length,
    &share->tgt_pk_names_charlen,
    share->all_link_count)))
    goto error;
  if ((error_num = spider_increase_string_list(
    &share->tgt_sequence_names,
    &share->tgt_sequence_names_lengths,
    &share->tgt_sequence_names_length,
    &share->tgt_sequence_names_charlen,
    share->all_link_count)))
    goto error;
  if ((error_num = spider_increase_null_string_list(
    &share->static_link_ids,
    &share->static_link_ids_lengths,
    &share->static_link_ids_length,
    &share->static_link_ids_charlen,
    share->all_link_count)))
    goto error;
  if ((error_num = spider_increase_long_list(
    &share->tgt_ports,
    &share->tgt_ports_length,
    share->all_link_count)))
    goto error;
  if ((error_num = spider_increase_long_list(
    &share->tgt_ssl_vscs,
    &share->tgt_ssl_vscs_length,
    share->all_link_count)))
    goto error;
  if ((error_num = spider_increase_long_list(
    &share->link_statuses,
    &share->link_statuses_length,
    share->all_link_count)))
    goto error;
  if ((error_num = spider_increase_long_list(
    &share->monitoring_bg_flag,
    &share->monitoring_bg_flag_length,
    share->all_link_count)))
    goto error;
  if ((error_num = spider_increase_long_list(
    &share->monitoring_bg_kind,
    &share->monitoring_bg_kind_length,
    share->all_link_count)))
    goto error;
  if ((error_num = spider_increase_long_list(
    &share->monitoring_binlog_pos_at_failing,
    &share->monitoring_binlog_pos_at_failing_length,
    share->all_link_count)))
    goto error;
  if ((error_num = spider_increase_long_list(
    &share->monitoring_flag,
    &share->monitoring_flag_length,
    share->all_link_count)))
    goto error;
  if ((error_num = spider_increase_long_list(
    &share->monitoring_kind,
    &share->monitoring_kind_length,
    share->all_link_count)))
    goto error;
  if ((error_num = spider_increase_longlong_list(
    &share->monitoring_bg_interval,
    &share->monitoring_bg_interval_length,
    share->all_link_count)))
    goto error;
  if ((error_num = spider_increase_longlong_list(
    &share->monitoring_limit,
    &share->monitoring_limit_length,
    share->all_link_count)))
    goto error;
  if ((error_num = spider_increase_longlong_list(
    &share->monitoring_sid,
    &share->monitoring_sid_length,
    share->all_link_count)))
    goto error;
  if ((error_num = spider_increase_long_list(
    &share->connect_timeouts,
    &share->connect_timeouts_length,
    share->all_link_count)))
    goto error;
  if ((error_num = spider_increase_long_list(
    &share->net_read_timeouts,
    &share->net_read_timeouts_length,
    share->all_link_count)))
    goto error;
  if ((error_num = spider_increase_long_list(
    &share->net_write_timeouts,
    &share->net_write_timeouts_length,
    share->all_link_count)))
    goto error;
  if ((error_num = spider_increase_long_list(
    &share->access_balances,
    &share->access_balances_length,
    share->all_link_count)))
    goto error;
  if ((error_num = spider_increase_long_list(
    &share->bka_table_name_types,
    &share->bka_table_name_types_length,
    share->all_link_count)))
    goto error;
  if ((error_num = spider_increase_long_list(
    &share->strict_group_bys,
    &share->strict_group_bys_length,
    share->all_link_count)))
    goto error;

  /* copy for tables start */
  share_alter = &share->alter_table;
  share_alter->all_link_count = share->all_link_count;
  if (!(share_alter->tmp_server_names = (char **)
    spider_bulk_malloc(spider_current_trx, SPD_MID_PARSE_CONNECT_INFO_1, MYF(MY_WME | MY_ZEROFILL),
      &share_alter->tmp_server_names,
      (uint) (sizeof(char *) * share->all_link_count),
      &share_alter->tmp_tgt_table_names,
      (uint) (sizeof(char *) * share->all_link_count),
      &share_alter->tmp_tgt_dbs,
      (uint) (sizeof(char *) * share->all_link_count),
      &share_alter->tmp_tgt_hosts,
      (uint) (sizeof(char *) * share->all_link_count),
      &share_alter->tmp_tgt_usernames,
      (uint) (sizeof(char *) * share->all_link_count),
      &share_alter->tmp_tgt_passwords,
      (uint) (sizeof(char *) * share->all_link_count),
      &share_alter->tmp_tgt_sockets,
      (uint) (sizeof(char *) * share->all_link_count),
      &share_alter->tmp_tgt_wrappers,
      (uint) (sizeof(char *) * share->all_link_count),
      &share_alter->tmp_tgt_ssl_cas,
      (uint) (sizeof(char *) * share->all_link_count),
      &share_alter->tmp_tgt_ssl_capaths,
      (uint) (sizeof(char *) * share->all_link_count),
      &share_alter->tmp_tgt_ssl_certs,
      (uint) (sizeof(char *) * share->all_link_count),
      &share_alter->tmp_tgt_ssl_ciphers,
      (uint) (sizeof(char *) * share->all_link_count),
      &share_alter->tmp_tgt_ssl_keys,
      (uint) (sizeof(char *) * share->all_link_count),
      &share_alter->tmp_tgt_default_files,
      (uint) (sizeof(char *) * share->all_link_count),
      &share_alter->tmp_tgt_default_groups,
      (uint) (sizeof(char *) * share->all_link_count),
      &share_alter->tmp_tgt_dsns,
      (uint) (sizeof(char *) * share->all_link_count),
      &share_alter->tmp_tgt_filedsns,
      (uint) (sizeof(char *) * share->all_link_count),
      &share_alter->tmp_tgt_drivers,
      (uint) (sizeof(char *) * share->all_link_count),
      &share_alter->tmp_static_link_ids,
      (uint) (sizeof(char *) * share->all_link_count),
      &share_alter->tmp_server_names_lengths,
      (uint) (sizeof(uint *) * share->all_link_count),
      &share_alter->tmp_tgt_table_names_lengths,
      (uint) (sizeof(uint *) * share->all_link_count),
      &share_alter->tmp_tgt_dbs_lengths,
      (uint) (sizeof(uint *) * share->all_link_count),
      &share_alter->tmp_tgt_hosts_lengths,
      (uint) (sizeof(uint *) * share->all_link_count),
      &share_alter->tmp_tgt_usernames_lengths,
      (uint) (sizeof(uint *) * share->all_link_count),
      &share_alter->tmp_tgt_passwords_lengths,
      (uint) (sizeof(uint *) * share->all_link_count),
      &share_alter->tmp_tgt_sockets_lengths,
      (uint) (sizeof(uint *) * share->all_link_count),
      &share_alter->tmp_tgt_wrappers_lengths,
      (uint) (sizeof(uint *) * share->all_link_count),
      &share_alter->tmp_tgt_ssl_cas_lengths,
      (uint) (sizeof(uint *) * share->all_link_count),
      &share_alter->tmp_tgt_ssl_capaths_lengths,
      (uint) (sizeof(uint *) * share->all_link_count),
      &share_alter->tmp_tgt_ssl_certs_lengths,
      (uint) (sizeof(uint *) * share->all_link_count),
      &share_alter->tmp_tgt_ssl_ciphers_lengths,
      (uint) (sizeof(uint *) * share->all_link_count),
      &share_alter->tmp_tgt_ssl_keys_lengths,
      (uint) (sizeof(uint *) * share->all_link_count),
      &share_alter->tmp_tgt_default_files_lengths,
      (uint) (sizeof(uint *) * share->all_link_count),
      &share_alter->tmp_tgt_default_groups_lengths,
      (uint) (sizeof(uint *) * share->all_link_count),
      &share_alter->tmp_tgt_dsns_lengths,
      (uint) (sizeof(uint *) * share->all_link_count),
      &share_alter->tmp_tgt_filedsns_lengths,
      (uint) (sizeof(uint *) * share->all_link_count),
      &share_alter->tmp_tgt_drivers_lengths,
      (uint) (sizeof(uint *) * share->all_link_count),
      &share_alter->tmp_static_link_ids_lengths,
      (uint) (sizeof(uint *) * share->all_link_count),
      &share_alter->tmp_tgt_ports,
      (uint) (sizeof(long) * share->all_link_count),
      &share_alter->tmp_tgt_ssl_vscs,
      (uint) (sizeof(long) * share->all_link_count),
      &share_alter->tmp_monitoring_binlog_pos_at_failing,
      (uint) (sizeof(long) * share->all_link_count),
      &share_alter->tmp_link_statuses,
      (uint) (sizeof(long) * share->all_link_count),
      NullS))
  ) {
    error_num = HA_ERR_OUT_OF_MEM;
    goto error;
  }


  memcpy(share_alter->tmp_server_names, share->server_names,
    sizeof(char *) * share->all_link_count);
  memcpy(share_alter->tmp_tgt_table_names, share->tgt_table_names,
    sizeof(char *) * share->all_link_count);
  memcpy(share_alter->tmp_tgt_dbs, share->tgt_dbs,
    sizeof(char *) * share->all_link_count);
  memcpy(share_alter->tmp_tgt_hosts, share->tgt_hosts,
    sizeof(char *) * share->all_link_count);
  memcpy(share_alter->tmp_tgt_usernames, share->tgt_usernames,
    sizeof(char *) * share->all_link_count);
  memcpy(share_alter->tmp_tgt_passwords, share->tgt_passwords,
    sizeof(char *) * share->all_link_count);
  memcpy(share_alter->tmp_tgt_sockets, share->tgt_sockets,
    sizeof(char *) * share->all_link_count);
  memcpy(share_alter->tmp_tgt_wrappers, share->tgt_wrappers,
    sizeof(char *) * share->all_link_count);
  memcpy(share_alter->tmp_tgt_ssl_cas, share->tgt_ssl_cas,
    sizeof(char *) * share->all_link_count);
  memcpy(share_alter->tmp_tgt_ssl_capaths, share->tgt_ssl_capaths,
    sizeof(char *) * share->all_link_count);
  memcpy(share_alter->tmp_tgt_ssl_certs, share->tgt_ssl_certs,
    sizeof(char *) * share->all_link_count);
  memcpy(share_alter->tmp_tgt_ssl_ciphers, share->tgt_ssl_ciphers,
    sizeof(char *) * share->all_link_count);
  memcpy(share_alter->tmp_tgt_ssl_keys, share->tgt_ssl_keys,
    sizeof(char *) * share->all_link_count);
  memcpy(share_alter->tmp_tgt_default_files, share->tgt_default_files,
    sizeof(char *) * share->all_link_count);
  memcpy(share_alter->tmp_tgt_default_groups, share->tgt_default_groups,
    sizeof(char *) * share->all_link_count);
  memcpy(share_alter->tmp_tgt_dsns, share->tgt_dsns,
    sizeof(char *) * share->all_link_count);
  memcpy(share_alter->tmp_tgt_filedsns, share->tgt_filedsns,
    sizeof(char *) * share->all_link_count);
  memcpy(share_alter->tmp_tgt_drivers, share->tgt_drivers,
    sizeof(char *) * share->all_link_count);
  memcpy(share_alter->tmp_static_link_ids, share->static_link_ids,
    sizeof(char *) * share->all_link_count);

  memcpy(share_alter->tmp_tgt_ports, share->tgt_ports,
    sizeof(long) * share->all_link_count);
  memcpy(share_alter->tmp_tgt_ssl_vscs, share->tgt_ssl_vscs,
    sizeof(long) * share->all_link_count);
  memcpy(share_alter->tmp_monitoring_binlog_pos_at_failing,
    share->monitoring_binlog_pos_at_failing,
    sizeof(long) * share->all_link_count);
  memcpy(share_alter->tmp_link_statuses, share->link_statuses,
    sizeof(long) * share->all_link_count);

  memcpy(share_alter->tmp_server_names_lengths,
    share->server_names_lengths,
    sizeof(uint) * share->all_link_count);
  memcpy(share_alter->tmp_tgt_table_names_lengths,
    share->tgt_table_names_lengths,
    sizeof(uint) * share->all_link_count);
  memcpy(share_alter->tmp_tgt_dbs_lengths, share->tgt_dbs_lengths,
    sizeof(uint) * share->all_link_count);
  memcpy(share_alter->tmp_tgt_hosts_lengths, share->tgt_hosts_lengths,
    sizeof(uint) * share->all_link_count);
  memcpy(share_alter->tmp_tgt_usernames_lengths,
    share->tgt_usernames_lengths,
    sizeof(uint) * share->all_link_count);
  memcpy(share_alter->tmp_tgt_passwords_lengths,
    share->tgt_passwords_lengths,
    sizeof(uint) * share->all_link_count);
  memcpy(share_alter->tmp_tgt_sockets_lengths, share->tgt_sockets_lengths,
    sizeof(uint) * share->all_link_count);
  memcpy(share_alter->tmp_tgt_wrappers_lengths,
    share->tgt_wrappers_lengths,
    sizeof(uint) * share->all_link_count);
  memcpy(share_alter->tmp_tgt_ssl_cas_lengths,
    share->tgt_ssl_cas_lengths,
    sizeof(uint) * share->all_link_count);
  memcpy(share_alter->tmp_tgt_ssl_capaths_lengths,
    share->tgt_ssl_capaths_lengths,
    sizeof(uint) * share->all_link_count);
  memcpy(share_alter->tmp_tgt_ssl_certs_lengths,
    share->tgt_ssl_certs_lengths,
    sizeof(uint) * share->all_link_count);
  memcpy(share_alter->tmp_tgt_ssl_ciphers_lengths,
    share->tgt_ssl_ciphers_lengths,
    sizeof(uint) * share->all_link_count);
  memcpy(share_alter->tmp_tgt_ssl_keys_lengths,
    share->tgt_ssl_keys_lengths,
    sizeof(uint) * share->all_link_count);
  memcpy(share_alter->tmp_tgt_default_files_lengths,
    share->tgt_default_files_lengths,
    sizeof(uint) * share->all_link_count);
  memcpy(share_alter->tmp_tgt_default_groups_lengths,
    share->tgt_default_groups_lengths,
    sizeof(uint) * share->all_link_count);
  memcpy(share_alter->tmp_tgt_dsns_lengths,
    share->tgt_dsns_lengths,
    sizeof(uint) * share->all_link_count);
  memcpy(share_alter->tmp_tgt_filedsns_lengths,
    share->tgt_filedsns_lengths,
    sizeof(uint) * share->all_link_count);
  memcpy(share_alter->tmp_tgt_drivers_lengths,
    share->tgt_drivers_lengths,
    sizeof(uint) * share->all_link_count);
  memcpy(share_alter->tmp_static_link_ids_lengths,
    share->static_link_ids_lengths,
    sizeof(uint) * share->all_link_count);

  share_alter->tmp_server_names_charlen = share->server_names_charlen;
  share_alter->tmp_tgt_table_names_charlen = share->tgt_table_names_charlen;
  share_alter->tmp_tgt_dbs_charlen = share->tgt_dbs_charlen;
  share_alter->tmp_tgt_hosts_charlen = share->tgt_hosts_charlen;
  share_alter->tmp_tgt_usernames_charlen = share->tgt_usernames_charlen;
  share_alter->tmp_tgt_passwords_charlen = share->tgt_passwords_charlen;
  share_alter->tmp_tgt_sockets_charlen = share->tgt_sockets_charlen;
  share_alter->tmp_tgt_wrappers_charlen = share->tgt_wrappers_charlen;
  share_alter->tmp_tgt_ssl_cas_charlen = share->tgt_ssl_cas_charlen;
  share_alter->tmp_tgt_ssl_capaths_charlen = share->tgt_ssl_capaths_charlen;
  share_alter->tmp_tgt_ssl_certs_charlen = share->tgt_ssl_certs_charlen;
  share_alter->tmp_tgt_ssl_ciphers_charlen = share->tgt_ssl_ciphers_charlen;
  share_alter->tmp_tgt_ssl_keys_charlen = share->tgt_ssl_keys_charlen;
  share_alter->tmp_tgt_default_files_charlen =
    share->tgt_default_files_charlen;
  share_alter->tmp_tgt_default_groups_charlen =
    share->tgt_default_groups_charlen;
  share_alter->tmp_tgt_dsns_charlen =
    share->tgt_dsns_charlen;
  share_alter->tmp_tgt_filedsns_charlen =
    share->tgt_filedsns_charlen;
  share_alter->tmp_tgt_drivers_charlen =
    share->tgt_drivers_charlen;
  share_alter->tmp_static_link_ids_charlen =
    share->static_link_ids_charlen;

  share_alter->tmp_server_names_length = share->server_names_length;
  share_alter->tmp_tgt_table_names_length = share->tgt_table_names_length;
  share_alter->tmp_tgt_dbs_length = share->tgt_dbs_length;
  share_alter->tmp_tgt_hosts_length = share->tgt_hosts_length;
  share_alter->tmp_tgt_usernames_length = share->tgt_usernames_length;
  share_alter->tmp_tgt_passwords_length = share->tgt_passwords_length;
  share_alter->tmp_tgt_sockets_length = share->tgt_sockets_length;
  share_alter->tmp_tgt_wrappers_length = share->tgt_wrappers_length;
  share_alter->tmp_tgt_ssl_cas_length = share->tgt_ssl_cas_length;
  share_alter->tmp_tgt_ssl_capaths_length = share->tgt_ssl_capaths_length;
  share_alter->tmp_tgt_ssl_certs_length = share->tgt_ssl_certs_length;
  share_alter->tmp_tgt_ssl_ciphers_length = share->tgt_ssl_ciphers_length;
  share_alter->tmp_tgt_ssl_keys_length = share->tgt_ssl_keys_length;
  share_alter->tmp_tgt_default_files_length = share->tgt_default_files_length;
  share_alter->tmp_tgt_default_groups_length =
    share->tgt_default_groups_length;
  share_alter->tmp_tgt_dsns_length =
    share->tgt_dsns_length;
  share_alter->tmp_tgt_filedsns_length =
    share->tgt_filedsns_length;
  share_alter->tmp_tgt_drivers_length =
    share->tgt_drivers_length;
  share_alter->tmp_static_link_ids_length =
    share->static_link_ids_length;
  share_alter->tmp_tgt_ports_length = share->tgt_ports_length;
  share_alter->tmp_tgt_ssl_vscs_length = share->tgt_ssl_vscs_length;
  share_alter->tmp_monitoring_binlog_pos_at_failing_length =
    share->monitoring_binlog_pos_at_failing_length;
  share_alter->tmp_link_statuses_length = share->link_statuses_length;
  /* copy for tables end */

  if ((error_num = spider_set_connect_info_default(
    share,
    part_elem,
    sub_elem,
    table_share
  )))
    goto error;

  if (create_table)
  {
    for (int roop_count = 0; roop_count < (int) share->all_link_count;
         roop_count++)
    {
      int roop_count2;
      for (roop_count2 = 0; roop_count2 < SPIDER_DBTON_SIZE; roop_count2++)
      {
        if (
          spider_dbton[roop_count2].wrapper &&
          !strcasecmp(share->tgt_wrappers[roop_count],
            spider_dbton[roop_count2].wrapper)
        ) {
          break;
        }
      }
      if (roop_count2 == SPIDER_DBTON_SIZE)
      {
        DBUG_PRINT("info",("spider err tgt_wrappers[%d]=%s", roop_count,
          share->tgt_wrappers[roop_count]));
        error_num = ER_SPIDER_INVALID_CONNECT_INFO_NUM;
        my_printf_error(error_num, ER_SPIDER_INVALID_CONNECT_INFO_STR,
          MYF(0), share->tgt_wrappers[roop_count]);
        goto error;
      }

      DBUG_PRINT("info",
        ("spider server_names_lengths[%d] = %u", roop_count,
         share->server_names_lengths[roop_count]));
      if (share->server_names_lengths[roop_count] > SPIDER_CONNECT_INFO_MAX_LEN)
      {
        error_num = ER_SPIDER_INVALID_CONNECT_INFO_TOO_LONG_NUM;
        my_printf_error(error_num, ER_SPIDER_INVALID_CONNECT_INFO_TOO_LONG_STR,
          MYF(0), share->server_names[roop_count], "server");
        goto error;
      }

      DBUG_PRINT("info",
        ("spider tgt_table_names_lengths[%d] = %u", roop_count,
        share->tgt_table_names_lengths[roop_count]));
      if (share->tgt_table_names_lengths[roop_count] >
        SPIDER_CONNECT_INFO_MAX_LEN)
      {
        error_num = ER_SPIDER_INVALID_CONNECT_INFO_TOO_LONG_NUM;
        my_printf_error(error_num, ER_SPIDER_INVALID_CONNECT_INFO_TOO_LONG_STR,
          MYF(0), share->tgt_table_names[roop_count], "table");
        goto error;
      }

      DBUG_PRINT("info",
        ("spider tgt_dbs_lengths[%d] = %u", roop_count,
        share->tgt_dbs_lengths[roop_count]));
      if (share->tgt_dbs_lengths[roop_count] > SPIDER_CONNECT_INFO_MAX_LEN)
      {
        error_num = ER_SPIDER_INVALID_CONNECT_INFO_TOO_LONG_NUM;
        my_printf_error(error_num, ER_SPIDER_INVALID_CONNECT_INFO_TOO_LONG_STR,
          MYF(0), share->tgt_dbs[roop_count], "database");
        goto error;
      }

      DBUG_PRINT("info",
        ("spider tgt_hosts_lengths[%d] = %u", roop_count,
        share->tgt_hosts_lengths[roop_count]));
      if (share->tgt_hosts_lengths[roop_count] > SPIDER_CONNECT_INFO_MAX_LEN)
      {
        error_num = ER_SPIDER_INVALID_CONNECT_INFO_TOO_LONG_NUM;
        my_printf_error(error_num, ER_SPIDER_INVALID_CONNECT_INFO_TOO_LONG_STR,
          MYF(0), share->tgt_hosts[roop_count], "host");
        goto error;
      }

      DBUG_PRINT("info",
        ("spider tgt_usernames_lengths[%d] = %u", roop_count,
        share->tgt_usernames_lengths[roop_count]));
      if (share->tgt_usernames_lengths[roop_count] >
        SPIDER_CONNECT_INFO_MAX_LEN)
      {
        error_num = ER_SPIDER_INVALID_CONNECT_INFO_TOO_LONG_NUM;
        my_printf_error(error_num, ER_SPIDER_INVALID_CONNECT_INFO_TOO_LONG_STR,
          MYF(0), share->tgt_usernames[roop_count], "user");
        goto error;
      }

      DBUG_PRINT("info",
        ("spider tgt_passwords_lengths[%d] = %u", roop_count,
        share->tgt_passwords_lengths[roop_count]));
      if (share->tgt_passwords_lengths[roop_count] >
        SPIDER_CONNECT_INFO_MAX_LEN)
      {
        error_num = ER_SPIDER_INVALID_CONNECT_INFO_TOO_LONG_NUM;
        my_printf_error(error_num, ER_SPIDER_INVALID_CONNECT_INFO_TOO_LONG_STR,
          MYF(0), share->tgt_passwords[roop_count], "password");
        goto error;
      }

      DBUG_PRINT("info",
        ("spider tgt_sockets_lengths[%d] = %u", roop_count,
        share->tgt_sockets_lengths[roop_count]));
      if (share->tgt_sockets_lengths[roop_count] >
        SPIDER_CONNECT_INFO_PATH_MAX_LEN)
      {
        error_num = ER_SPIDER_INVALID_CONNECT_INFO_TOO_LONG_NUM;
        my_printf_error(error_num, ER_SPIDER_INVALID_CONNECT_INFO_TOO_LONG_STR,
          MYF(0), share->tgt_sockets[roop_count], "socket");
        goto error;
      }

      DBUG_PRINT("info",
        ("spider tgt_wrappers_lengths[%d] = %u", roop_count,
        share->tgt_wrappers_lengths[roop_count]));
      if (share->tgt_wrappers_lengths[roop_count] >
        SPIDER_CONNECT_INFO_MAX_LEN)
      {
        error_num = ER_SPIDER_INVALID_CONNECT_INFO_TOO_LONG_NUM;
        my_printf_error(error_num, ER_SPIDER_INVALID_CONNECT_INFO_TOO_LONG_STR,
          MYF(0), share->tgt_wrappers[roop_count], "wrapper");
        goto error;
      }

      DBUG_PRINT("info",
        ("spider tgt_ssl_cas_lengths[%d] = %u", roop_count,
        share->tgt_ssl_cas_lengths[roop_count]));
      if (share->tgt_ssl_cas_lengths[roop_count] >
        SPIDER_CONNECT_INFO_PATH_MAX_LEN)
      {
        error_num = ER_SPIDER_INVALID_CONNECT_INFO_TOO_LONG_NUM;
        my_printf_error(error_num, ER_SPIDER_INVALID_CONNECT_INFO_TOO_LONG_STR,
          MYF(0), share->tgt_ssl_cas[roop_count], "ssl_ca");
        goto error;
      }

      DBUG_PRINT("info",
        ("spider tgt_ssl_capaths_lengths[%d] = %u", roop_count,
        share->tgt_ssl_capaths_lengths[roop_count]));
      if (share->tgt_ssl_capaths_lengths[roop_count] >
        SPIDER_CONNECT_INFO_PATH_MAX_LEN)
      {
        error_num = ER_SPIDER_INVALID_CONNECT_INFO_TOO_LONG_NUM;
        my_printf_error(error_num, ER_SPIDER_INVALID_CONNECT_INFO_TOO_LONG_STR,
          MYF(0), share->tgt_ssl_capaths[roop_count], "ssl_capath");
        goto error;
      }

      DBUG_PRINT("info",
        ("spider tgt_ssl_certs_lengths[%d] = %u", roop_count,
        share->tgt_ssl_certs_lengths[roop_count]));
      if (share->tgt_ssl_certs_lengths[roop_count] >
        SPIDER_CONNECT_INFO_PATH_MAX_LEN)
      {
        error_num = ER_SPIDER_INVALID_CONNECT_INFO_TOO_LONG_NUM;
        my_printf_error(error_num, ER_SPIDER_INVALID_CONNECT_INFO_TOO_LONG_STR,
          MYF(0), share->tgt_ssl_certs[roop_count], "ssl_cert");
        goto error;
      }

      DBUG_PRINT("info",
        ("spider tgt_ssl_ciphers_lengths[%d] = %u", roop_count,
        share->tgt_ssl_ciphers_lengths[roop_count]));
      if (share->tgt_ssl_ciphers_lengths[roop_count] >
        SPIDER_CONNECT_INFO_MAX_LEN)
      {
        error_num = ER_SPIDER_INVALID_CONNECT_INFO_TOO_LONG_NUM;
        my_printf_error(error_num, ER_SPIDER_INVALID_CONNECT_INFO_TOO_LONG_STR,
          MYF(0), share->tgt_ssl_ciphers[roop_count], "ssl_cipher");
        goto error;
      }

      DBUG_PRINT("info",
        ("spider tgt_ssl_keys_lengths[%d] = %u", roop_count,
        share->tgt_ssl_keys_lengths[roop_count]));
      if (share->tgt_ssl_keys_lengths[roop_count] >
        SPIDER_CONNECT_INFO_PATH_MAX_LEN)
      {
        error_num = ER_SPIDER_INVALID_CONNECT_INFO_TOO_LONG_NUM;
        my_printf_error(error_num, ER_SPIDER_INVALID_CONNECT_INFO_TOO_LONG_STR,
          MYF(0), share->tgt_ssl_keys[roop_count], "ssl_key");
        goto error;
      }

      DBUG_PRINT("info",
        ("spider tgt_default_files_lengths[%d] = %u", roop_count,
        share->tgt_default_files_lengths[roop_count]));
      if (share->tgt_default_files_lengths[roop_count] >
        SPIDER_CONNECT_INFO_PATH_MAX_LEN)
      {
        error_num = ER_SPIDER_INVALID_CONNECT_INFO_TOO_LONG_NUM;
        my_printf_error(error_num, ER_SPIDER_INVALID_CONNECT_INFO_TOO_LONG_STR,
          MYF(0), share->tgt_default_files[roop_count], "default_file");
        goto error;
      }

      DBUG_PRINT("info",
        ("spider tgt_default_groups_lengths[%d] = %u", roop_count,
        share->tgt_default_groups_lengths[roop_count]));
      if (share->tgt_default_groups_lengths[roop_count] >
        SPIDER_CONNECT_INFO_MAX_LEN)
      {
        error_num = ER_SPIDER_INVALID_CONNECT_INFO_TOO_LONG_NUM;
        my_printf_error(error_num, ER_SPIDER_INVALID_CONNECT_INFO_TOO_LONG_STR,
          MYF(0), share->tgt_default_groups[roop_count], "default_group");
        goto error;
      }

      DBUG_PRINT("info",
        ("spider tgt_dsns_lengths[%d] = %u", roop_count,
        share->tgt_dsns_lengths[roop_count]));
      if (share->tgt_dsns_lengths[roop_count] >
        SPIDER_CONNECT_INFO_MAX_LEN)
      {
        error_num = ER_SPIDER_INVALID_CONNECT_INFO_TOO_LONG_NUM;
        my_printf_error(error_num, ER_SPIDER_INVALID_CONNECT_INFO_TOO_LONG_STR,
          MYF(0), share->tgt_dsns[roop_count], "dsn");
        goto error;
      }

      DBUG_PRINT("info",
        ("spider tgt_filedsns_lengths[%d] = %u", roop_count,
        share->tgt_filedsns_lengths[roop_count]));
      if (share->tgt_filedsns_lengths[roop_count] >
        SPIDER_CONNECT_INFO_PATH_MAX_LEN)
      {
        error_num = ER_SPIDER_INVALID_CONNECT_INFO_TOO_LONG_NUM;
        my_printf_error(error_num, ER_SPIDER_INVALID_CONNECT_INFO_TOO_LONG_STR,
          MYF(0), share->tgt_filedsns[roop_count], "filedsn");
        goto error;
      }

      DBUG_PRINT("info",
        ("spider tgt_drivers_lengths[%d] = %u", roop_count,
        share->tgt_drivers_lengths[roop_count]));
      if (share->tgt_drivers_lengths[roop_count] >
        SPIDER_CONNECT_INFO_MAX_LEN)
      {
        error_num = ER_SPIDER_INVALID_CONNECT_INFO_TOO_LONG_NUM;
        my_printf_error(error_num, ER_SPIDER_INVALID_CONNECT_INFO_TOO_LONG_STR,
          MYF(0), share->tgt_drivers[roop_count], "driver");
        goto error;
      }

      DBUG_PRINT("info",
        ("spider tgt_pk_names_lengths[%d] = %u", roop_count,
        share->tgt_pk_names_lengths[roop_count]));
      if (share->tgt_pk_names_lengths[roop_count] >
        SPIDER_CONNECT_INFO_MAX_LEN)
      {
        error_num = ER_SPIDER_INVALID_CONNECT_INFO_TOO_LONG_NUM;
        my_printf_error(error_num, ER_SPIDER_INVALID_CONNECT_INFO_TOO_LONG_STR,
          MYF(0), share->tgt_pk_names[roop_count], "pk_name");
        goto error;
      }

      DBUG_PRINT("info",
        ("spider tgt_sequence_names_lengths[%d] = %u", roop_count,
        share->tgt_sequence_names_lengths[roop_count]));
      if (share->tgt_sequence_names_lengths[roop_count] >
        SPIDER_CONNECT_INFO_MAX_LEN)
      {
        error_num = ER_SPIDER_INVALID_CONNECT_INFO_TOO_LONG_NUM;
        my_printf_error(error_num, ER_SPIDER_INVALID_CONNECT_INFO_TOO_LONG_STR,
          MYF(0), share->tgt_sequence_names[roop_count], "sequence_name");
        goto error;
      }

      DBUG_PRINT("info",
        ("spider static_link_ids_lengths[%d] = %u", roop_count,
        share->static_link_ids_lengths[roop_count]));
      if (share->static_link_ids_lengths[roop_count] >
        SPIDER_CONNECT_INFO_MAX_LEN)
      {
        error_num = ER_SPIDER_INVALID_CONNECT_INFO_TOO_LONG_NUM;
        my_printf_error(error_num, ER_SPIDER_INVALID_CONNECT_INFO_TOO_LONG_STR,
          MYF(0), share->static_link_ids[roop_count], "static_link_id");
        goto error;
      }
      if (share->static_link_ids[roop_count])
      {
        if (
          share->static_link_ids_lengths[roop_count] > 0 &&
          share->static_link_ids[roop_count][0] >= '0' &&
          share->static_link_ids[roop_count][0] <= '9'
        ) {
          error_num = ER_SPIDER_INVALID_CONNECT_INFO_START_WITH_NUM_NUM;
          my_printf_error(error_num,
            ER_SPIDER_INVALID_CONNECT_INFO_START_WITH_NUM_STR,
            MYF(0), share->static_link_ids[roop_count], "static_link_id");
          goto error;
        }
        for (roop_count2 = roop_count + 1;
          roop_count2 < (int) share->all_link_count;
          roop_count2++)
        {
          if (
            share->static_link_ids_lengths[roop_count] ==
              share->static_link_ids_lengths[roop_count2] &&
            !memcmp(share->static_link_ids[roop_count],
              share->static_link_ids[roop_count2],
              share->static_link_ids_lengths[roop_count])
          ) {
            error_num = ER_SPIDER_INVALID_CONNECT_INFO_SAME_NUM;
            my_printf_error(error_num,
              ER_SPIDER_INVALID_CONNECT_INFO_SAME_STR,
              MYF(0), share->static_link_ids[roop_count],
              "static_link_id");
            goto error;
          }
        }
      }
    }
  }

  DBUG_PRINT("info", ("spider share->active_link_count = %d",
    share->active_link_count));
  share->link_count = (uint) share->active_link_count;
  share_alter->link_count = share->link_count;
  share->link_bitmap_size = (share->link_count + 7) / 8;

  if (connect_string)
    spider_free(spider_current_trx, connect_string, MYF(0));
  DBUG_RETURN(0);

error:
  if (connect_string)
    spider_free(spider_current_trx, connect_string, MYF(0));
error_alloc_conn_string:
  DBUG_RETURN(error_num);
}

int spider_set_connect_info_default(
  SPIDER_SHARE *share,
  partition_element *part_elem,
  partition_element *sub_elem,
  TABLE_SHARE *table_share
) {
  bool check_socket;
  bool check_database;
  bool check_default_file;
  bool check_host;
  bool check_port;
  bool socket_has_default_value;
  bool database_has_default_value;
  bool default_file_has_default_value;
  bool host_has_default_value;
  bool port_has_default_value;
  int error_num, roop_count, roop_count2;
  DBUG_ENTER("spider_set_connect_info_default");
  for (roop_count = 0; roop_count < (int) share->all_link_count; roop_count++)
  {
    if (share->server_names[roop_count])
    {
      if ((error_num = spider_get_server(share, roop_count)))
        DBUG_RETURN(error_num);
    }

    if (
      !share->tgt_sockets[roop_count] &&
      (
        !share->tgt_hosts[roop_count] ||
        !strcmp(share->tgt_hosts[roop_count], my_localhost)
      )
    ) {
      check_socket = TRUE;
    } else {
      check_socket = FALSE;
    }
    if (!share->tgt_dbs[roop_count] && table_share)
    {
      check_database = TRUE;
    } else {
      check_database = FALSE;
    }
    if (
      !share->tgt_default_files[roop_count] &&
      share->tgt_default_groups[roop_count] &&
      (*spd_defaults_file || *spd_defaults_extra_file)
    ) {
      check_default_file = TRUE;
    } else {
      check_default_file = FALSE;
    }
    if (!share->tgt_hosts[roop_count])
    {
      check_host = TRUE;
    } else {
      check_host = FALSE;
    }
    if (share->tgt_ports[roop_count] == -1)
    {
      check_port = TRUE;
    } else {
      check_port = FALSE;
    }
    if (check_socket || check_database || check_default_file || check_host ||
      check_port)
    {
      socket_has_default_value = check_socket;
      database_has_default_value = check_database;
      default_file_has_default_value = check_default_file;
      host_has_default_value = check_host;
      port_has_default_value = check_port;
      if (share->tgt_wrappers[roop_count])
      {
        for (roop_count2 = 0; roop_count2 < SPIDER_DBTON_SIZE; roop_count2++)
        {
          DBUG_PRINT("info",("spider share->tgt_wrappers[%d]=%s", roop_count,
            share->tgt_wrappers[roop_count]));
          DBUG_PRINT("info",("spider spider_dbton[%d].wrapper=%s", roop_count2,
            spider_dbton[roop_count2].wrapper ?
              spider_dbton[roop_count2].wrapper : "NULL"));
          if (
            spider_dbton[roop_count2].wrapper &&
            !strcmp(share->tgt_wrappers[roop_count],
              spider_dbton[roop_count2].wrapper)
          ) {
            if (spider_dbton[roop_count2].db_access_type ==
              SPIDER_DB_ACCESS_TYPE_SQL)
            {
              if (check_socket)
              {
                socket_has_default_value = spider_dbton[roop_count2].
                  db_util->socket_has_default_value();
              }
              if (check_database)
              {
                database_has_default_value = spider_dbton[roop_count2].
                  db_util->database_has_default_value();
              }
              if (check_default_file)
              {
                default_file_has_default_value = spider_dbton[roop_count2].
                  db_util->default_file_has_default_value();
              }
              if (check_host)
              {
                host_has_default_value = spider_dbton[roop_count2].
                  db_util->host_has_default_value();
              }
              if (check_port)
              {
                port_has_default_value = spider_dbton[roop_count2].
                  db_util->port_has_default_value();
              }
              break;
            }
          }
        }
      }
    } else {
      socket_has_default_value = FALSE;
      database_has_default_value = FALSE;
      default_file_has_default_value = FALSE;
      host_has_default_value = FALSE;
      port_has_default_value = FALSE;
    }

    if (!share->tgt_wrappers[roop_count])
    {
      DBUG_PRINT("info",("spider create default tgt_wrappers"));
      share->tgt_wrappers_lengths[roop_count] = SPIDER_DB_WRAPPER_LEN;
      if (
        !(share->tgt_wrappers[roop_count] = spider_create_string(
          SPIDER_DB_WRAPPER_STR,
          share->tgt_wrappers_lengths[roop_count]))
      ) {
        DBUG_RETURN(HA_ERR_OUT_OF_MEM);
      }
    }

    if (host_has_default_value)
    {
      DBUG_PRINT("info",("spider create default tgt_hosts"));
      share->tgt_hosts_lengths[roop_count] = strlen(my_localhost);
      if (
        !(share->tgt_hosts[roop_count] = spider_create_string(
          my_localhost,
          share->tgt_hosts_lengths[roop_count]))
      ) {
        DBUG_RETURN(HA_ERR_OUT_OF_MEM);
      }
    }

    if (database_has_default_value)
    {
      DBUG_PRINT("info",("spider create default tgt_dbs"));
      share->tgt_dbs_lengths[roop_count] = table_share->db.length;
      if (
        !(share->tgt_dbs[roop_count] = spider_create_string(
          table_share->db.str,
          table_share->db.length))
      ) {
        DBUG_RETURN(HA_ERR_OUT_OF_MEM);
      }
    }

    if (!share->tgt_table_names[roop_count] && table_share)
    {
      DBUG_PRINT("info",("spider create default tgt_table_names"));
      share->tgt_table_names_lengths[roop_count] =
        table_share->table_name.length;
      if (
        !(share->tgt_table_names[roop_count] = spider_create_table_name_string(
          table_share->table_name.str,
          (part_elem ? part_elem->partition_name : NULL),
          (sub_elem ? sub_elem->partition_name : NULL)
        ))
      ) {
        DBUG_RETURN(HA_ERR_OUT_OF_MEM);
      }
    }

    if (default_file_has_default_value)
    {
      DBUG_PRINT("info",("spider create default tgt_default_files"));
      if (*spd_defaults_extra_file)
      {
        share->tgt_default_files_lengths[roop_count] =
          strlen(*spd_defaults_extra_file);
        if (
          !(share->tgt_default_files[roop_count] = spider_create_string(
            *spd_defaults_extra_file,
            share->tgt_default_files_lengths[roop_count]))
        ) {
          my_error(ER_OUT_OF_RESOURCES, MYF(0), HA_ERR_OUT_OF_MEM);
          DBUG_RETURN(HA_ERR_OUT_OF_MEM);
        }
      } else {
        share->tgt_default_files_lengths[roop_count] =
          strlen(*spd_defaults_file);
        if (
          !(share->tgt_default_files[roop_count] = spider_create_string(
            *spd_defaults_file,
            share->tgt_default_files_lengths[roop_count]))
        ) {
          my_error(ER_OUT_OF_RESOURCES, MYF(0), HA_ERR_OUT_OF_MEM);
          DBUG_RETURN(HA_ERR_OUT_OF_MEM);
        }
      }
    }

    if (!share->tgt_pk_names[roop_count])
    {
      DBUG_PRINT("info",("spider create default tgt_pk_names"));
      share->tgt_pk_names_lengths[roop_count] = SPIDER_DB_PK_NAME_LEN;
      if (
        !(share->tgt_pk_names[roop_count] = spider_create_string(
          SPIDER_DB_PK_NAME_STR,
          share->tgt_pk_names_lengths[roop_count]))
      ) {
        DBUG_RETURN(HA_ERR_OUT_OF_MEM);
      }
    }

    if (!share->tgt_sequence_names[roop_count])
    {
      DBUG_PRINT("info",("spider create default tgt_sequence_names"));
      share->tgt_sequence_names_lengths[roop_count] =
        SPIDER_DB_SEQUENCE_NAME_LEN;
      if (
        !(share->tgt_sequence_names[roop_count] = spider_create_string(
          SPIDER_DB_SEQUENCE_NAME_STR,
          share->tgt_sequence_names_lengths[roop_count]))
      ) {
        DBUG_RETURN(HA_ERR_OUT_OF_MEM);
      }
    }

/*
    if (!share->static_link_ids[roop_count])
    {
      DBUG_PRINT("info",("spider create default static_link_ids"));
      share->static_link_ids_lengths[roop_count] =
        SPIDER_DB_STATIC_LINK_ID_LEN;
      if (
        !(share->static_link_ids[roop_count] = spider_create_string(
          SPIDER_DB_STATIC_LINK_ID_STR,
          share->static_link_ids_lengths[roop_count]))
      ) {
        DBUG_RETURN(HA_ERR_OUT_OF_MEM);
      }
    }
*/

    if (port_has_default_value)
    {
      share->tgt_ports[roop_count] = MYSQL_PORT;
    } else if (share->tgt_ports[roop_count] < 0)
    {
      share->tgt_ports[roop_count] = 0;
    } else if (share->tgt_ports[roop_count] > 65535)
    {
      share->tgt_ports[roop_count] = 65535;
    }

    if (share->tgt_ssl_vscs[roop_count] == -1)
      share->tgt_ssl_vscs[roop_count] = 0;

    if (socket_has_default_value)
    {
      DBUG_PRINT("info",("spider create default tgt_sockets"));
      share->tgt_sockets_lengths[roop_count] =
        strlen((char *) MYSQL_UNIX_ADDR);
      if (
        !(share->tgt_sockets[roop_count] = spider_create_string(
          (char *) MYSQL_UNIX_ADDR,
          share->tgt_sockets_lengths[roop_count]))
      ) {
        DBUG_RETURN(HA_ERR_OUT_OF_MEM);
      }
    }

    if (share->link_statuses[roop_count] == -1)
      share->link_statuses[roop_count] = SPIDER_LINK_STATUS_NO_CHANGE;

    if (share->monitoring_bg_flag[roop_count] == -1)
      share->monitoring_bg_flag[roop_count] = 0;
    if (share->monitoring_bg_kind[roop_count] == -1)
      share->monitoring_bg_kind[roop_count] = 0;
    if (share->monitoring_binlog_pos_at_failing[roop_count] == -1)
      share->monitoring_binlog_pos_at_failing[roop_count] = 0;
    if (share->monitoring_flag[roop_count] == -1)
      share->monitoring_flag[roop_count] = 0;
    if (share->monitoring_kind[roop_count] == -1)
      share->monitoring_kind[roop_count] = 0;
    if (share->monitoring_bg_interval[roop_count] == -1)
      share->monitoring_bg_interval[roop_count] = 10000000;
    if (share->monitoring_limit[roop_count] == -1)
      share->monitoring_limit[roop_count] = 1;
    if (share->monitoring_sid[roop_count] == -1)
      share->monitoring_sid[roop_count] = global_system_variables.server_id;

    if (share->access_balances[roop_count] == -1)
      share->access_balances[roop_count] = 100;
  }

  if (share->query_cache == -1)
    share->query_cache = 0;
  if (share->query_cache_sync == -1)
    share->query_cache_sync = 0;
  if (share->scan_rate == -1)
    share->scan_rate = 1;
  if (share->read_rate == -1)
    share->read_rate = 0.0002;
  if (share->priority == -1)
    share->priority = 1000000;
  if (share->table_count_mode == -1)
    share->table_count_mode = 0;
  if (share->active_link_count == -1)
    share->active_link_count = share->all_link_count;
#ifdef HA_CAN_FORCE_BULK_UPDATE
  if (share->force_bulk_update == -1)
    share->force_bulk_update = 0;
#endif
#ifdef HA_CAN_FORCE_BULK_DELETE
  if (share->force_bulk_delete == -1)
    share->force_bulk_delete = 0;
#endif
  if (!share->bka_engine)
  {
    DBUG_PRINT("info",("spider create default bka_engine"));
    share->bka_engine_length = SPIDER_SQL_TMP_BKA_ENGINE_LEN;
    if (
      !(share->bka_engine = spider_create_string(
        SPIDER_SQL_TMP_BKA_ENGINE_STR,
        SPIDER_SQL_TMP_BKA_ENGINE_LEN))
    ) {
      DBUG_RETURN(HA_ERR_OUT_OF_MEM);
    }
  }
  DBUG_RETURN(0);
}


int spider_set_connect_info_default_db_table(
  SPIDER_SHARE *share,
  const char *db_name,
  uint db_name_length,
  const char *table_name,
  uint table_name_length
) {
  uint roop_count, roop_count2;
  bool check_database;
  bool database_has_default_value;
  DBUG_ENTER("spider_set_connect_info_default_db_table");
  for (roop_count = 0; roop_count < share->link_count; roop_count++)
  {
    if (!share->tgt_dbs[roop_count] && db_name)
    {
      check_database = TRUE;
    } else {
      check_database = FALSE;
    }
    if (check_database)
    {
      database_has_default_value = check_database;
      if (share->tgt_wrappers[roop_count])
      {
        for (roop_count2 = 0; roop_count2 < SPIDER_DBTON_SIZE; roop_count2++)
        {
          DBUG_PRINT("info",("spider share->tgt_wrappers[%d]=%s", roop_count,
            share->tgt_wrappers[roop_count]));
          DBUG_PRINT("info",("spider spider_dbton[%d].wrapper=%s", roop_count2,
            spider_dbton[roop_count2].wrapper ?
              spider_dbton[roop_count2].wrapper : "NULL"));
          if (
            spider_dbton[roop_count2].wrapper &&
            !strcmp(share->tgt_wrappers[roop_count],
              spider_dbton[roop_count2].wrapper)
          ) {
            if (spider_dbton[roop_count2].db_access_type ==
              SPIDER_DB_ACCESS_TYPE_SQL)
            {
              if (check_database)
              {
                database_has_default_value = spider_dbton[roop_count2].
                  db_util->database_has_default_value();
              }
              break;
            }
          }
        }
      }
    } else {
      database_has_default_value = FALSE;
    }

    if (database_has_default_value)
    {
      DBUG_PRINT("info",("spider create default tgt_dbs"));
      share->tgt_dbs_lengths[roop_count] = db_name_length;
      if (
        !(share->tgt_dbs[roop_count] = spider_create_string(
          db_name,
          db_name_length))
      ) {
        DBUG_RETURN(HA_ERR_OUT_OF_MEM);
      }
    }

    if (!share->tgt_table_names[roop_count] && table_name)
    {
      const char *tmp_ptr;
      DBUG_PRINT("info",("spider create default tgt_table_names"));
      if ((tmp_ptr = strstr(table_name, "#P#")))
        table_name_length = (uint) PTR_BYTE_DIFF(tmp_ptr, table_name);
      share->tgt_table_names_lengths[roop_count] = table_name_length;
      if (
        !(share->tgt_table_names[roop_count] = spider_create_string(
          table_name,
          table_name_length))
      ) {
        DBUG_RETURN(HA_ERR_OUT_OF_MEM);
      }
    }
  }
  DBUG_RETURN(0);
}

int spider_set_connect_info_default_dbtable(
  SPIDER_SHARE *share,
  const char *dbtable_name,
  int dbtable_name_length
) {
  const char *ptr_db, *ptr_table;
  my_ptrdiff_t ptr_diff_db, ptr_diff_table;
  DBUG_ENTER("spider_set_connect_info_default_dbtable");
  ptr_db = strchr(dbtable_name, FN_LIBCHAR);
  ptr_db++;
  ptr_diff_db = PTR_BYTE_DIFF(ptr_db, dbtable_name);
  DBUG_PRINT("info",("spider ptr_diff_db = %lld", (longlong) ptr_diff_db));
  ptr_table = strchr(ptr_db, FN_LIBCHAR);
  ptr_table++;
  ptr_diff_table = PTR_BYTE_DIFF(ptr_table, ptr_db);
  DBUG_PRINT("info",("spider ptr_diff_table = %lld", (longlong) ptr_diff_table));
  DBUG_RETURN(spider_set_connect_info_default_db_table(
    share,
    ptr_db,
    (uint)(ptr_diff_table - 1),
    ptr_table,
    (uint)(dbtable_name_length - ptr_diff_db - ptr_diff_table)
  ));
}

#ifdef DBUG_TRACE
void spider_print_keys(
  const char *key,
  uint length
) {
  const char *end_ptr;
  uint roop_count = 1;
  DBUG_ENTER("spider_print_keys");
  DBUG_PRINT("info",("spider key_length=%u", length));
  end_ptr = key + length;
  while (key < end_ptr)
  {
    DBUG_PRINT("info",("spider key[%u]=%s", roop_count, key));
    key = strchr(key, '\0') + 1;
    roop_count++;
  }
  DBUG_VOID_RETURN;
}
#endif

int spider_create_conn_keys(
  SPIDER_SHARE *share
) {
  int roop_count;
  char *tmp_name, port_str[6];
  uint length_base = sizeof(uint) * share->all_link_count;
  uint *conn_keys_lengths;
  uint *sql_dbton_ids;
  DBUG_ENTER("spider_create_conn_keys");
  char *ptr;
  uint length = length_base * 2;
  ptr = (char *) my_alloca(length);
  if (!ptr)
  {
    DBUG_RETURN(HA_ERR_OUT_OF_MEM);
  }
  conn_keys_lengths = (uint *) ptr;
  ptr += length_base;
  sql_dbton_ids = (uint *) ptr;

  share->conn_keys_charlen = 0;
  for (int all_link_idx = 0; all_link_idx < (int) share->all_link_count; all_link_idx++)
  {
    bool get_sql_id = FALSE;
    /**
      Find all `SPIDER_DBTON`s with the same wrapper as the target
      server and set the bitmap. Stop at the first `SPIDER_DBTON` whose
      db_access_type is sql

      fixme: the logic may be more complicated than the intended
      one. For one thing, ALL `SPIDER_DBTON`s have sql access
      type. Consider removing everything to do with the db access
      type.
    */
    for (int dbton_idx = 0; dbton_idx < SPIDER_DBTON_SIZE; dbton_idx++)
    {
      DBUG_PRINT("info",("spider share->tgt_wrappers[%d]=%s", all_link_idx,
        share->tgt_wrappers[all_link_idx]));
      DBUG_PRINT("info",("spider spider_dbton[%d].wrapper=%s", dbton_idx,
        spider_dbton[dbton_idx].wrapper ?
          spider_dbton[dbton_idx].wrapper : "NULL"));
      if (
        spider_dbton[dbton_idx].wrapper &&
        !strcasecmp(share->tgt_wrappers[all_link_idx],
          spider_dbton[dbton_idx].wrapper)
      ) {
        spider_set_bit(share->dbton_bitmap, dbton_idx);
        if (
          !get_sql_id &&
          spider_dbton[dbton_idx].db_access_type == SPIDER_DB_ACCESS_TYPE_SQL
        ) {
          sql_dbton_ids[all_link_idx] = dbton_idx;
          get_sql_id = TRUE;
            break;
        }
      }
    }
    if (!get_sql_id)
      sql_dbton_ids[all_link_idx] = SPIDER_DBTON_SIZE;

    bool tables_on_different_db_are_joinable;
    if (get_sql_id)
    {
      tables_on_different_db_are_joinable =
        spider_dbton[sql_dbton_ids[all_link_idx]].db_util->
          tables_on_different_db_are_joinable();
    } else {
      tables_on_different_db_are_joinable = TRUE;
    }
    conn_keys_lengths[all_link_idx]
      = 1
      + share->tgt_wrappers_lengths[all_link_idx] + 1
      + share->tgt_hosts_lengths[all_link_idx] + 1
      + 5 + 1
      + share->tgt_sockets_lengths[all_link_idx] + 1
      + (tables_on_different_db_are_joinable ?
        0 : share->tgt_dbs_lengths[all_link_idx] + 1)
      + share->tgt_usernames_lengths[all_link_idx] + 1
      + share->tgt_passwords_lengths[all_link_idx] + 1
      + share->tgt_ssl_cas_lengths[all_link_idx] + 1
      + share->tgt_ssl_capaths_lengths[all_link_idx] + 1
      + share->tgt_ssl_certs_lengths[all_link_idx] + 1
      + share->tgt_ssl_ciphers_lengths[all_link_idx] + 1
      + share->tgt_ssl_keys_lengths[all_link_idx] + 1
      + 1 + 1
      + share->tgt_default_files_lengths[all_link_idx] + 1
      + share->tgt_default_groups_lengths[all_link_idx] + 1
      + share->tgt_dsns_lengths[all_link_idx] + 1
      + share->tgt_filedsns_lengths[all_link_idx] + 1
      + share->tgt_drivers_lengths[all_link_idx];
    share->conn_keys_charlen += conn_keys_lengths[all_link_idx] + 2;
  }
  if (!(share->conn_keys = (char **)
<<<<<<< HEAD
    spider_bulk_malloc(spider_current_trx, 45, MYF(MY_WME | MY_ZEROFILL),
=======
    spider_bulk_alloc_mem(spider_current_trx, SPD_MID_CREATE_CONN_KEYS_1,
      __func__, __FILE__, __LINE__, MYF(MY_WME | MY_ZEROFILL),
>>>>>>> 25c62788
      &share->conn_keys, sizeof(char *) * share->all_link_count,
      &share->conn_keys_lengths, length_base,
      &share->conn_keys_hash_value,
        sizeof(my_hash_value_type) * share->all_link_count,
      &tmp_name, sizeof(char) * share->conn_keys_charlen,
      &share->sql_dbton_ids, length_base,
      NullS))
  ) {
    my_afree(conn_keys_lengths);
    DBUG_RETURN(HA_ERR_OUT_OF_MEM);
  }
  share->conn_keys_length = share->all_link_count;
  memcpy(share->conn_keys_lengths, conn_keys_lengths,
    length_base);
  memcpy(share->sql_dbton_ids, sql_dbton_ids, length_base);

  my_afree(conn_keys_lengths);

  for (roop_count = 0; roop_count < (int) share->all_link_count; roop_count++)
  {
    bool tables_on_different_db_are_joinable;
    if (share->sql_dbton_ids[roop_count] != SPIDER_DBTON_SIZE)
    {
      tables_on_different_db_are_joinable =
        spider_dbton[share->sql_dbton_ids[roop_count]].db_util->
          tables_on_different_db_are_joinable();
    } else {
      tables_on_different_db_are_joinable = TRUE;
    }

    share->conn_keys[roop_count] = tmp_name;
    *tmp_name = '0';
    DBUG_PRINT("info",("spider tgt_wrappers[%d]=%s", roop_count,
      share->tgt_wrappers[roop_count]));
    tmp_name = strmov(tmp_name + 1, share->tgt_wrappers[roop_count]);
    if (share->tgt_hosts[roop_count])
    {
      DBUG_PRINT("info",("spider tgt_hosts[%d]=%s", roop_count,
        share->tgt_hosts[roop_count]));
      tmp_name = strmov(tmp_name + 1, share->tgt_hosts[roop_count]);
    } else {
      tmp_name++;
    }
    my_sprintf(port_str, (port_str, "%05ld", share->tgt_ports[roop_count]));
    DBUG_PRINT("info",("spider port_str=%s", port_str));
    tmp_name = strmov(tmp_name + 1, port_str);
    if (share->tgt_sockets[roop_count])
    {
      DBUG_PRINT("info",("spider tgt_sockets[%d]=%s", roop_count,
        share->tgt_sockets[roop_count]));
      tmp_name = strmov(tmp_name + 1, share->tgt_sockets[roop_count]);
    } else
      tmp_name++;
    if (!tables_on_different_db_are_joinable)
    {
      if (share->tgt_dbs[roop_count])
      {
        DBUG_PRINT("info",("spider tgt_dbs[%d]=%s", roop_count,
          share->tgt_dbs[roop_count]));
        tmp_name = strmov(tmp_name + 1, share->tgt_dbs[roop_count]);
      } else
        tmp_name++;
    }
    if (share->tgt_usernames[roop_count])
    {
      DBUG_PRINT("info",("spider tgt_usernames[%d]=%s", roop_count,
        share->tgt_usernames[roop_count]));
      tmp_name = strmov(tmp_name + 1, share->tgt_usernames[roop_count]);
    } else
      tmp_name++;
    if (share->tgt_passwords[roop_count])
    {
      DBUG_PRINT("info",("spider tgt_passwords[%d]=%s", roop_count,
        share->tgt_passwords[roop_count]));
      tmp_name = strmov(tmp_name + 1, share->tgt_passwords[roop_count]);
    } else
      tmp_name++;
    if (share->tgt_ssl_cas[roop_count])
    {
      DBUG_PRINT("info",("spider tgt_ssl_cas[%d]=%s", roop_count,
        share->tgt_ssl_cas[roop_count]));
      tmp_name = strmov(tmp_name + 1, share->tgt_ssl_cas[roop_count]);
    } else
      tmp_name++;
    if (share->tgt_ssl_capaths[roop_count])
    {
      DBUG_PRINT("info",("spider tgt_ssl_capaths[%d]=%s", roop_count,
        share->tgt_ssl_capaths[roop_count]));
      tmp_name = strmov(tmp_name + 1, share->tgt_ssl_capaths[roop_count]);
    } else
      tmp_name++;
    if (share->tgt_ssl_certs[roop_count])
    {
      DBUG_PRINT("info",("spider tgt_ssl_certs[%d]=%s", roop_count,
        share->tgt_ssl_certs[roop_count]));
      tmp_name = strmov(tmp_name + 1, share->tgt_ssl_certs[roop_count]);
    } else
      tmp_name++;
    if (share->tgt_ssl_ciphers[roop_count])
    {
      DBUG_PRINT("info",("spider tgt_ssl_ciphers[%d]=%s", roop_count,
        share->tgt_ssl_ciphers[roop_count]));
      tmp_name = strmov(tmp_name + 1, share->tgt_ssl_ciphers[roop_count]);
    } else
      tmp_name++;
    if (share->tgt_ssl_keys[roop_count])
    {
      DBUG_PRINT("info",("spider tgt_ssl_keys[%d]=%s", roop_count,
        share->tgt_ssl_keys[roop_count]));
      tmp_name = strmov(tmp_name + 1, share->tgt_ssl_keys[roop_count]);
    } else
      tmp_name++;
    tmp_name++;
    *tmp_name = '0' + ((char) share->tgt_ssl_vscs[roop_count]);
    if (share->tgt_default_files[roop_count])
    {
      DBUG_PRINT("info",("spider tgt_default_files[%d]=%s", roop_count,
        share->tgt_default_files[roop_count]));
      tmp_name = strmov(tmp_name + 1, share->tgt_default_files[roop_count]);
    } else
      tmp_name++;
    if (share->tgt_default_groups[roop_count])
    {
      DBUG_PRINT("info",("spider tgt_default_groups[%d]=%s", roop_count,
        share->tgt_default_groups[roop_count]));
      tmp_name = strmov(tmp_name + 1, share->tgt_default_groups[roop_count]);
    } else
      tmp_name++;
    if (share->tgt_dsns[roop_count])
    {
      DBUG_PRINT("info",("spider tgt_dsns[%d]=%s", roop_count,
        share->tgt_dsns[roop_count]));
      tmp_name = strmov(tmp_name + 1, share->tgt_dsns[roop_count]);
    } else
      tmp_name++;
    if (share->tgt_filedsns[roop_count])
    {
      DBUG_PRINT("info",("spider tgt_filedsns[%d]=%s", roop_count,
        share->tgt_filedsns[roop_count]));
      tmp_name = strmov(tmp_name + 1, share->tgt_filedsns[roop_count]);
    } else
      tmp_name++;
    if (share->tgt_drivers[roop_count])
    {
      DBUG_PRINT("info",("spider tgt_drivers[%d]=%s", roop_count,
        share->tgt_drivers[roop_count]));
      tmp_name = strmov(tmp_name + 1, share->tgt_drivers[roop_count]);
    } else
      tmp_name++;
    tmp_name++;
    tmp_name++;
    share->conn_keys_hash_value[roop_count] = my_calc_hash(
      &spider_open_connections, (uchar*) share->conn_keys[roop_count],
      share->conn_keys_lengths[roop_count]);
  }
  for (int dbton_idx = 0; dbton_idx < SPIDER_DBTON_SIZE; dbton_idx++)
  {
    if (spider_bit_is_set(share->dbton_bitmap, dbton_idx))
    {
      share->use_sql_dbton_ids[share->use_dbton_count] = dbton_idx;
      share->sql_dbton_id_to_seq[dbton_idx] = share->use_dbton_count;
      share->use_sql_dbton_count++;
      share->use_dbton_ids[share->use_dbton_count] = dbton_idx;
      share->dbton_id_to_seq[dbton_idx] = share->use_dbton_count;
      share->use_dbton_count++;
    }
  }
  DBUG_RETURN(0);
}

SPIDER_SHARE *spider_create_share(
  const char *table_name,
  TABLE_SHARE *table_share,
  partition_info *part_info,
  my_hash_value_type hash_value,
  int *error_num
) {
  int bitmap_size, roop_count;
  uint length;
  int use_table_charset;
  SPIDER_SHARE *share;
  char *tmp_name;
  longlong *tmp_cardinality, *tmp_static_key_cardinality;
  uchar *tmp_cardinality_upd, *tmp_table_mon_mutex_bitmap;
  char buf[MAX_FIELD_WIDTH], *buf_pos;
  char link_idx_str[SPIDER_SQL_INT_LEN];
  bool checksum_support = TRUE;
  DBUG_ENTER("spider_create_share");
  length = (uint) strlen(table_name);
  bitmap_size = spider_bitmap_size(table_share->fields);
  if (!(share = (SPIDER_SHARE *)
    spider_bulk_malloc(spider_current_trx, SPD_MID_CREATE_SHARE_1, MYF(MY_WME | MY_ZEROFILL),
      &share, (uint) (sizeof(*share)),
      &tmp_name, (uint) (length + 1),
      &tmp_static_key_cardinality,
        (uint) (sizeof(*tmp_static_key_cardinality) * table_share->keys),
      &tmp_cardinality,
        (uint) (sizeof(*tmp_cardinality) * table_share->fields),
      &tmp_cardinality_upd,
        (uint) (sizeof(*tmp_cardinality_upd) * bitmap_size),
      &tmp_table_mon_mutex_bitmap,
        (uint) (sizeof(*tmp_table_mon_mutex_bitmap) *
          ((spider_udf_table_mon_mutex_count + 7) / 8)),
      NullS))
  ) {
    *error_num = HA_ERR_OUT_OF_MEM;
    goto error_alloc_share;
  }

  SPD_INIT_ALLOC_ROOT(&share->mem_root, 4096, 0, MYF(MY_WME));
  share->use_count = 0;
  share->use_dbton_count = 0;
  share->table_name_length = length;
  share->table_name = tmp_name;
  strmov(share->table_name, table_name);
  share->static_key_cardinality = tmp_static_key_cardinality;
  share->cardinality = tmp_cardinality;
  share->cardinality_upd = tmp_cardinality_upd;
  share->table_mon_mutex_bitmap = tmp_table_mon_mutex_bitmap;
  share->bitmap_size = bitmap_size;
  share->table_share = table_share;
  share->table_name_hash_value = hash_value;
  share->table_path_hash_value = my_calc_hash(&spider_open_tables,
    (uchar*) table_share->path.str, table_share->path.length);
  share->table.s = table_share;
  share->table.field = table_share->field;
  share->table.key_info = table_share->key_info;
  share->table.read_set = &table_share->all_set;

  if (table_share->keys > 0 &&
    !(share->key_hint = new spider_string[table_share->keys])
  ) {
    *error_num = HA_ERR_OUT_OF_MEM;
    goto error_init_hint_string;
  }
  for (roop_count = 0; roop_count < (int) table_share->keys; roop_count++)
    share->key_hint[roop_count].init_calc_mem(SPD_MID_CREATE_SHARE_2);
  DBUG_PRINT("info",("spider share->key_hint=%p", share->key_hint));

  if ((*error_num = spider_parse_connect_info(share, table_share,
    part_info,
    0)))
    goto error_parse_connect_string;

  for (roop_count = 0; roop_count < (int) share->all_link_count;
    roop_count++)
  {
    my_sprintf(link_idx_str, (link_idx_str, "%010d", roop_count));
    buf_pos = strmov(buf, share->table_name);
    buf_pos = strmov(buf_pos, link_idx_str);
    *buf_pos = '\0';
    spider_set_bit(tmp_table_mon_mutex_bitmap,
      spider_udf_calc_hash(buf, spider_udf_table_mon_mutex_count)
    );
  }

  use_table_charset = spider_param_use_table_charset(
    share->use_table_charset);
  if (table_share->table_charset && use_table_charset)
    share->access_charset = table_share->table_charset;
  else
    share->access_charset = system_charset_info;

  if ((*error_num = spider_create_conn_keys(share)))
    goto error_create_conn_keys;

  if (share->table_count_mode & 1)
    share->additional_table_flags |= HA_STATS_RECORDS_IS_EXACT;
  if (share->table_count_mode & 2)
    share->additional_table_flags |= HA_HAS_RECORDS;

  if (mysql_mutex_init(spd_key_mutex_share,
    &share->mutex, MY_MUTEX_INIT_FAST))
  {
    *error_num = HA_ERR_OUT_OF_MEM;
    goto error_init_mutex;
  }

  if (mysql_mutex_init(spd_key_mutex_share_sts,
    &share->sts_mutex, MY_MUTEX_INIT_FAST))
  {
    *error_num = HA_ERR_OUT_OF_MEM;
    goto error_init_sts_mutex;
  }

  if (mysql_mutex_init(spd_key_mutex_share_crd,
    &share->crd_mutex, MY_MUTEX_INIT_FAST))
  {
    *error_num = HA_ERR_OUT_OF_MEM;
    goto error_init_crd_mutex;
  }

  if (!(share->lgtm_tblhnd_share =
    spider_get_lgtm_tblhnd_share(tmp_name, length, hash_value, FALSE, TRUE,
    error_num)))
  {
    goto error_get_lgtm_tblhnd_share;
  }

  if (!(share->wide_share =
    spider_get_wide_share(share, table_share, error_num)))
    goto error_get_wide_share;

  for (roop_count = 0; roop_count < SPIDER_DBTON_SIZE; roop_count++)
  {
    if (spider_bit_is_set(share->dbton_bitmap, roop_count))
    {
      if (!(share->dbton_share[roop_count] =
        spider_dbton[roop_count].create_db_share(share)))
      {
        *error_num = HA_ERR_OUT_OF_MEM;
        goto error_init_dbton;
      }
      if ((*error_num = share->dbton_share[roop_count]->init()))
      {
        goto error_init_dbton;
      }
      if (
        spider_dbton[roop_count].db_access_type == SPIDER_DB_ACCESS_TYPE_SQL &&
        !share->dbton_share[roop_count]->checksum_support()
      ) {
        checksum_support = FALSE;
      }
    }
  }
  if (checksum_support)
  {
    share->additional_table_flags |=
      HA_HAS_OLD_CHECKSUM |
      HA_HAS_NEW_CHECKSUM;
  }
  DBUG_RETURN(share);

/*
  roop_count = SPIDER_DBTON_SIZE - 1;
*/
error_init_dbton:
  for (; roop_count >= 0; roop_count--)
  {
    if (share->dbton_share[roop_count])
    {
      delete share->dbton_share[roop_count];
      share->dbton_share[roop_count] = NULL;
    }
  }
  spider_free_wide_share(share->wide_share);
error_get_wide_share:
error_get_lgtm_tblhnd_share:
  pthread_mutex_destroy(&share->crd_mutex);
error_init_crd_mutex:
  pthread_mutex_destroy(&share->sts_mutex);
error_init_sts_mutex:
  pthread_mutex_destroy(&share->mutex);
error_init_mutex:
error_create_conn_keys:
error_parse_connect_string:
error_init_hint_string:
  spider_free_share_alloc(share);
  spider_free(spider_current_trx, share, MYF(0));
error_alloc_share:
  DBUG_RETURN(NULL);
}

/**
  Checks for spider table self-reference

  Get the user variable value (source) and compare it with the user
  variable name (target). If the target is a substring of the source,
  then there is a self-reference

  @param thd    Connection
  @param share  The table share
  @retval 0 for success, or else the error number
*/
int spider_check_for_self_reference(THD *thd, const TABLE_SHARE *share)
{
  String target(0);
  LEX_CSTRING key;
  DBUG_ENTER("spider_check_for_self_reference");

  target.append(STRING_WITH_LEN(SPIDER_SQL_LOP_CHK_PRM_PRF_STR));
  target.append(share->path);
  DBUG_PRINT("info",("spider loop check param name=%s", target.c_ptr()));
  key = target.to_lex_cstring();
  const user_var_entry *loop_check= get_variable(&thd->user_vars, &key, FALSE);
  if (loop_check && loop_check->type == STRING_RESULT)
  {
    String expected(0);
    expected.append(spider_unique_id);
    expected.append(share->path);
    expected.append(STRING_WITH_LEN("-"));
    DBUG_PRINT("info",("spider loop check expected=%s", expected.c_ptr()));
    DBUG_PRINT("info",("spider loop check param value=%s",
                       loop_check->value));
    if (unlikely(strstr(loop_check->value, expected.c_ptr())))
    {
      const int error_num = ER_SPIDER_INFINITE_LOOP_NUM;
      my_printf_error(error_num, ER_SPIDER_INFINITE_LOOP_STR, MYF(0),
                      share->db.str, share->table_name.str);
      DBUG_RETURN(error_num);
    }
  }
  DBUG_RETURN(0);
}

/** Populate the init_errors and init of share and/or free it */
void spider_share_init_error_free(
  SPIDER_SHARE *share,
  const bool init,
  const bool free_share
)
{
  share->init_error= TRUE;
  share->init_error_time= (time_t) time((time_t *) 0);
  share->init= TRUE;
  if (free_share)
    spider_free_share(share);
}

void spider_lock_udf_table_mon_mutexes(SPIDER_SHARE *share)
{
  pthread_mutex_lock(&share->mutex);
  for (int roop_count = 0;
       roop_count < (int) spider_udf_table_mon_mutex_count;
       roop_count++)
    {
      if (spider_bit_is_set(share->table_mon_mutex_bitmap, roop_count))
        pthread_mutex_lock(&spider_udf_table_mon_mutexes[roop_count]);
    }
}

void spider_unlock_udf_table_mon_mutexes(SPIDER_SHARE *share)
{
  for (int roop_count = 0;
       roop_count < (int) spider_udf_table_mon_mutex_count;
       roop_count++)
    {
      if (spider_bit_is_set(share->table_mon_mutex_bitmap, roop_count))
        pthread_mutex_unlock(&spider_udf_table_mon_mutexes[roop_count]);
    }
  pthread_mutex_unlock(&share->mutex);
}

/**
  Initialises the link_statuses of a spider share

  Open the spider_tables system table, read the link_statuses and
  update the spider share, and close the table. Frees share if
  failure

  @param thd          Connection
  @param share        The spider share to populate the link_statuses of
  @param table_share  fixme
  @param sql_command  The sql command of the thread
  @param error_num    The error number
  @retval true        Failure
          false       Success
*/
bool spider_share_init_link_statuses(
  THD *thd,
  SPIDER_SHARE *share,
  TABLE_SHARE *table_share,
  const int sql_command,
  const bool init_share,
  int *error_num
)
{
  MEM_ROOT mem_root;
  bool init_mem_root= FALSE;
  TABLE *table_tables;
  SPIDER_Open_tables_backup open_tables_backup;
  DBUG_ENTER("spider_share_init_link_statuses");
  /*
    The link statuses need to be refreshed from the spider_tables table
    if the operation:
    - Is not a DROP TABLE on a permanent table; or
    - Is an ALTER TABLE.

    Note that SHOW CREATE TABLE is not excluded, because the commands
    that follow it require up-to-date link statuses.
  */
  if ((table_share->tmp_table == NO_TMP_TABLE &&
       sql_command != SQLCOM_DROP_TABLE) ||
      /* for alter change link status */
      sql_command == SQLCOM_ALTER_TABLE)
  {
    SPD_INIT_ALLOC_ROOT(&mem_root, 4096, 0, MYF(MY_WME));
    init_mem_root = TRUE;

    if (!(table_tables =
          spider_open_sys_table(thd, SPIDER_SYS_TABLES_TABLE_NAME_STR,
                                SPIDER_SYS_TABLES_TABLE_NAME_LEN, FALSE,
                                &open_tables_backup, error_num)))
    {
      spider_unlock_udf_table_mon_mutexes(share);
      spider_share_init_error_free(share, true, true);
      free_root(&mem_root, MYF(0));
      DBUG_RETURN(TRUE);
    }
    if ((*error_num= spider_get_link_statuses(table_tables, share,
                                              &mem_root)))
    {
      if (*error_num != HA_ERR_KEY_NOT_FOUND &&
          *error_num != HA_ERR_END_OF_FILE)
      {
        spider_unlock_udf_table_mon_mutexes(share);
        spider_share_init_error_free(share, init_share, true);
        spider_sys_close_table(thd, &open_tables_backup);
        free_root(&mem_root, MYF(0));
        DBUG_RETURN(TRUE);
      }
    } else
    {
      memcpy(share->alter_table.tmp_link_statuses, share->link_statuses,
             sizeof(long) * share->all_link_count);
      share->link_status_init = TRUE;
    }
    spider_sys_close_table(thd, &open_tables_backup);
  }
  share->have_recovery_link = spider_conn_check_recovery_link(share);

  if (init_mem_root)
    free_root(&mem_root, MYF(0));
  DBUG_RETURN(FALSE);
}

/** Creates an `ha_spider` for the sts thread of the spider share. */
int spider_share_init_sts(
  const char* table_name,
  ha_spider *spider,
  SPIDER_SHARE *share,
  const bool init_share
)
{
  DBUG_ENTER("spider_share_init_sts");
  if (int error_num = spider_create_spider_object_for_share(
        spider->wide_handler->trx, share, &share->sts_spider))
    {
      pthread_mutex_unlock(&share->mutex);
      spider_share_init_error_free(share, init_share, true);
      DBUG_RETURN(error_num);
    }
  share->sts_thread =
    &spider_table_sts_threads[my_calc_hash(&spider_open_tables,
                                           (uchar *) table_name,
                                           (uint) strlen(table_name)) %
                              spider_param_table_sts_thread_count()];
  share->sts_spider_init = TRUE;
  DBUG_RETURN(0);
}

/** Creates an `ha_spider` for the crd thread of the spider share */
int spider_share_init_crd(
  const char* table_name,
  ha_spider *spider,
  SPIDER_SHARE *share,
  const bool init_share
)
{
  DBUG_ENTER("spider_share_init_crd");
  if (int error_num = spider_create_spider_object_for_share(
        spider->wide_handler->trx, share, &share->crd_spider))
    {
      pthread_mutex_unlock(&share->mutex);
      spider_share_init_error_free(share, init_share, true);
      DBUG_RETURN(error_num);
    }
  share->crd_thread =
    &spider_table_crd_threads[my_calc_hash(&spider_open_tables,
                                           (uchar *) table_name,
                                           (uint) strlen(table_name)) %
                              spider_param_table_crd_thread_count()];
  share->crd_spider_init = TRUE;
  DBUG_RETURN(0);
}

void *spider_share_malloc_for_spider(
  ha_spider *spider,
  SPIDER_SHARE *share,
  const uint id,
  char** tmp_name,
  SPIDER_RESULT_LIST* result_list
)
{
  return spider_bulk_malloc(
    spider_current_trx, id, MYF(MY_WME | MY_ZEROFILL),
    &spider->conn_keys, sizeof(char *) * share->link_count,
    tmp_name, sizeof(char) * share->conn_keys_charlen,
    &spider->conns, sizeof(SPIDER_CONN *) * share->link_count,
    &spider->conn_link_idx, sizeof(uint) * share->link_count,
    &spider->conn_can_fo, sizeof(uchar) * share->link_bitmap_size,
    &spider->connection_ids, sizeof(ulonglong) * share->link_count,
    &spider->db_request_id, sizeof(ulonglong) * share->link_count,
    &spider->db_request_phase, sizeof(uchar) * share->link_bitmap_size,
    &spider->need_mons, sizeof(int) * share->link_count,
    &spider->quick_targets, sizeof(void *) * share->link_count,
    &result_list->upd_tmp_tbls, sizeof(TABLE *) * share->link_count,
    &result_list->upd_tmp_tbl_prms,
    sizeof(TMP_TABLE_PARAM) * share->link_count,
    &result_list->tmp_table_join_first,
    sizeof(uchar) * share->link_bitmap_size,
    &result_list->tmp_table_created,
    sizeof(uchar) * share->link_bitmap_size,
    &result_list->casual_read, sizeof(int) * share->link_count,
    &spider->dbton_handler,
    sizeof(spider_db_handler *) * SPIDER_DBTON_SIZE,
    NullS);
}

/**
  Initialise dbton_handlers of a spider.
*/
int spider_share_init_spider_dbton_handlers(ha_spider *spider, SPIDER_SHARE *share)
{
  int roop_count, error_num= 0;
  for (roop_count = 0; roop_count < (int) share->use_dbton_count;
       roop_count++)
  {
    uint dbton_id = share->use_dbton_ids[roop_count];
    if (!(spider->dbton_handler[dbton_id]=
          spider_dbton[dbton_id].create_db_handler(spider,
            share->dbton_share[dbton_id])))
    {
      error_num = HA_ERR_OUT_OF_MEM;
      break;
    }
    if ((error_num = spider->dbton_handler[dbton_id]->init()))
      break;
  }
  /* Failure: rollback */
  if (roop_count < (int) share->use_dbton_count)
  {
    for (; roop_count >= 0; roop_count--)
    {
      uint dbton_id = share->use_dbton_ids[roop_count];
      if (spider->dbton_handler[dbton_id])
      {
        delete spider->dbton_handler[dbton_id];
        spider->dbton_handler[dbton_id]= NULL;
      }
    }
  }
  return error_num;
}

/** Gets or creates connections to all active servers */
bool spider_share_get_conns(ha_spider *spider, SPIDER_SHARE *share,
                            int *error_num)
{
  DBUG_ENTER("spider_share_get_conns");
  for (int roop_count = spider_conn_link_idx_next(
         share->link_statuses, spider->conn_link_idx, -1,
         share->link_count, SPIDER_LINK_STATUS_RECOVERY);
       roop_count < (int) share->link_count;
       roop_count = spider_conn_link_idx_next(
         share->link_statuses, spider->conn_link_idx, roop_count,
         share->link_count, SPIDER_LINK_STATUS_RECOVERY))
  {
    if (!(spider->conns[roop_count] =
          spider_get_conn(share, roop_count, spider->conn_keys[roop_count],
                          spider->wide_handler->trx, spider, FALSE, TRUE,
                          error_num)))
    {
      if (share->monitoring_kind[roop_count] && spider->need_mons[roop_count])
      {
        *error_num = spider_ping_table_mon_from_table(
          spider->wide_handler->trx,
          spider->wide_handler->trx->thd,
          share,
          roop_count,
          (uint32) share->monitoring_sid[roop_count],
          share->table_name,
          share->table_name_length,
          spider->conn_link_idx[roop_count],
          NULL,
          0,
          share->monitoring_kind[roop_count],
          share->monitoring_limit[roop_count],
          share->monitoring_flag[roop_count],
          FALSE
        );
      }
      DBUG_RETURN(TRUE);
    }
    spider->conns[roop_count]->error_mode &= spider->error_mode;
  }
  DBUG_RETURN(FALSE);
}

<<<<<<< HEAD
/**
  Handles a failed search for usable servers
=======
    if (
      sql_command != SQLCOM_DROP_TABLE &&
      sql_command != SQLCOM_ALTER_TABLE &&
      sql_command != SQLCOM_SHOW_CREATE &&
      (*error_num = spider_create_mon_threads(spider->wide_handler->trx,
        share))
    ) {
      share->init_error = TRUE;
      share->init_error_time = (time_t) time((time_t*) 0);
      share->init = TRUE;
      spider_free_share(share);
      goto error_but_no_delete;
    }

    if (!(spider->conn_keys = (char **)
      spider_bulk_alloc_mem(spider_current_trx, SPD_MID_GET_SHARE_1,
        __func__, __FILE__, __LINE__, MYF(MY_WME | MY_ZEROFILL),
        &spider->conn_keys, sizeof(char *) * share->link_count,
        &tmp_name, sizeof(char) * share->conn_keys_charlen,
        &spider->conns, sizeof(SPIDER_CONN *) * share->link_count,
        &spider->conn_link_idx, sizeof(uint) * share->link_count,
        &spider->conn_can_fo, sizeof(uchar) * share->link_bitmap_size,
        &spider->connection_ids, sizeof(ulonglong) * share->link_count,
        &spider->conn_kind, sizeof(uint) * share->link_count,
        &spider->db_request_id, sizeof(ulonglong) * share->link_count,
        &spider->db_request_phase, sizeof(uchar) * share->link_bitmap_size,
        &spider->need_mons, sizeof(int) * share->link_count,
        &spider->quick_targets, sizeof(void *) * share->link_count,
        &result_list->upd_tmp_tbls, sizeof(TABLE *) * share->link_count,
        &result_list->upd_tmp_tbl_prms,
          sizeof(TMP_TABLE_PARAM) * share->link_count,
        &result_list->tmp_table_join_first,
          sizeof(uchar) * share->link_bitmap_size,
        &result_list->tmp_table_created,
          sizeof(uchar) * share->link_bitmap_size,
        &result_list->casual_read, sizeof(int) * share->link_count,
        &spider->dbton_handler,
          sizeof(spider_db_handler *) * SPIDER_DBTON_SIZE,
        NullS))
    ) {
      share->init_error = TRUE;
      share->init_error_time = (time_t) time((time_t*) 0);
      share->init = TRUE;
      spider_free_share(share);
      goto error_but_no_delete;
    }
    memcpy(tmp_name, share->conn_keys[0], share->conn_keys_charlen);
>>>>>>> 25c62788

  @param share          The spider share to update its init error
  @param table_share    The table share
  @param search_result  The search result, either -1 (no usable server) or
                        -2 (out of memory)
  @return Error code associated with the failure
*/
int spider_share_handle_search_link_failure(
  SPIDER_SHARE* share,
  TABLE_SHARE* table_share,
  const int search_result,
  const bool init_share
)
{
  DBUG_ENTER("spider_share_handle_search_link_failure");
  if (likely(search_result == -1))  /* No available servers. */
  {
    char *db = (char *) my_alloca(
      table_share->db.length + 1 + table_share->table_name.length + 1);
    if (unlikely(!db))
    {
      spider_share_init_error_free(share, init_share, false);
      DBUG_RETURN(HA_ERR_OUT_OF_MEM);
    }
    char *table_name = db + table_share->db.length + 1;
    memcpy(db, table_share->db.str, table_share->db.length);
    db[table_share->db.length] = '\0';
    memcpy(table_name, table_share->table_name.str,
           table_share->table_name.length);
    table_name[table_share->table_name.length] = '\0';
    my_printf_error(ER_SPIDER_ALL_LINKS_FAILED_NUM,
                    ER_SPIDER_ALL_LINKS_FAILED_STR, MYF(0), db, table_name);
    my_afree(db);
    spider_share_init_error_free(share, init_share, false);
    DBUG_RETURN(ER_SPIDER_ALL_LINKS_FAILED_NUM);
  }
  spider_share_init_error_free(share, init_share, false);
  DBUG_RETURN(HA_ERR_OUT_OF_MEM);
}

/** Gets sts and crd for spider_init_share() */
bool spider_share_get_sts_crd(
  THD *thd,
  ha_spider *spider,
  SPIDER_SHARE *share,
  TABLE *table,
  const bool init_share,
  /* fixme: do we need this? */
  const bool has_lock,
  int *error_num
)
{
  const bool same_server_link = spider_param_same_server_link(thd);
  const int load_sts_at_startup =
    spider_param_load_sts_at_startup(share->load_sts_at_startup);
  const int load_crd_at_startup =
    spider_param_load_crd_at_startup(share->load_crd_at_startup);
  DBUG_ENTER("spider_share_get_sts_crd");
  if (!spider->error_mode &&
      (!same_server_link || load_sts_at_startup || load_crd_at_startup))
  {
    const double sts_interval = spider_param_sts_interval(thd, share->sts_interval);
    const int sts_mode = spider_param_sts_mode(thd, share->sts_mode);
    const int auto_increment_mode = spider_param_auto_increment_mode(
      thd, share->auto_increment_mode);
    const int sts_sync = auto_increment_mode == 1 ? 0 :
      spider_param_sts_sync(thd, share->sts_sync);
    const double crd_interval = spider_param_crd_interval(thd, share->crd_interval);
    int crd_mode = spider_param_crd_mode(thd, share->crd_mode);
    /* TODO(MDEV-27996): Delete spider_crd_mode and spider_sts_mode */
    if (crd_mode == 3)
      crd_mode = 1;
    const int crd_sync = spider_param_crd_sync(thd, share->crd_sync);

    const time_t tmp_time = (time_t) time((time_t*) 0);
    if (!has_lock)
    {
      pthread_mutex_lock(&share->sts_mutex);
      pthread_mutex_lock(&share->crd_mutex);
    }
    /* If not enough time has passed since the last init error, abort */
    if (const SPIDER_INIT_ERROR_TABLE *spider_init_error_table =
        spider_get_init_error_table(spider->wide_handler->trx, share, FALSE))
    {
      DBUG_PRINT("info",("spider diff1=%f",
                         difftime(tmp_time, spider_init_error_table->init_error_time)));
      if (difftime(tmp_time,
                   spider_init_error_table->init_error_time) <
          spider_param_table_init_error_interval())
      {
        *error_num = spider_init_error_table->init_error;
        if (spider_init_error_table->init_error_with_message)
          my_message(spider_init_error_table->init_error,
                     spider_init_error_table->init_error_msg, MYF(0));
        spider_share_init_error_free(share, init_share, false);
        pthread_mutex_unlock(&share->crd_mutex);
        pthread_mutex_unlock(&share->sts_mutex);
        DBUG_RETURN(TRUE);
      }
    }

    if ((!same_server_link || load_sts_at_startup) &&
        (*error_num = spider_get_sts(share, spider->search_link_idx, tmp_time,
                                     spider, sts_interval, sts_mode, sts_sync,
                                     1, HA_STATUS_VARIABLE | HA_STATUS_CONST | HA_STATUS_AUTO))
    )
    {
      if (*error_num != ER_SPIDER_SYS_TABLE_VERSION_NUM &&
          *error_num != ER_SPIDER_TABLE_OPEN_LOCK_WAIT_TIMEOUT_NUM)
        thd->clear_error();
      else
      {
        pthread_mutex_unlock(&share->crd_mutex);
        pthread_mutex_unlock(&share->sts_mutex);
        spider_share_init_error_free(share, init_share, false);
        DBUG_RETURN(TRUE);
      }
    }

    if ((!same_server_link || load_crd_at_startup) &&
        (*error_num = spider_get_crd(share, spider->search_link_idx, tmp_time,
                                     spider, table, crd_interval, crd_mode,
                                     crd_sync,
                                     1)))
    {
      if (*error_num != ER_SPIDER_SYS_TABLE_VERSION_NUM &&
          *error_num != ER_SPIDER_TABLE_OPEN_LOCK_WAIT_TIMEOUT_NUM)
        thd->clear_error();
      else
      {
        pthread_mutex_unlock(&share->crd_mutex);
        pthread_mutex_unlock(&share->sts_mutex);
        spider_share_init_error_free(share, init_share, false);
        DBUG_RETURN(TRUE);
      }
    }
    if (!has_lock)
    {
      pthread_mutex_unlock(&share->crd_mutex);
      pthread_mutex_unlock(&share->sts_mutex);
    }
  }
  DBUG_RETURN(FALSE);
}

/** Initialises a `SPIDER_SHARE` */
bool spider_init_share(
  const char *table_name,
  TABLE *table,
  THD *thd,
  ha_spider *spider,
  int *error_num,
  SPIDER_SHARE *share,
  TABLE_SHARE *table_share,
  const bool new_share
)
{
  char first_byte;
  char *tmp_name;
  SPIDER_RESULT_LIST *result_list = &spider->result_list;
  int search_link_idx;
  const uint sql_command = thd_sql_command(thd);
  const bool continue_with_sql_command =
    sql_command != SQLCOM_DROP_TABLE &&
    sql_command != SQLCOM_ALTER_TABLE &&
    sql_command != SQLCOM_SHOW_CREATE;
  DBUG_ENTER("spider_init_share");
  if (!share->link_status_init)
  {
    spider_lock_udf_table_mon_mutexes(share);
    if (!share->link_status_init &&
        spider_share_init_link_statuses(thd, share, table_share,
                                        sql_command, new_share, error_num))
      DBUG_RETURN(TRUE);
    spider_unlock_udf_table_mon_mutexes(share);
  }

  const int semi_table_lock_conn =
    spider_param_semi_table_lock_connection(thd, share->semi_table_lock_conn);
  if (semi_table_lock_conn)
    first_byte = '0' +
      spider_param_semi_table_lock(thd, share->semi_table_lock);
  else
    first_byte = '0';

  if (!(spider->wide_handler->trx = spider_get_trx(thd, TRUE, error_num)))
  {
    spider_share_init_error_free(share, new_share, true);
    DBUG_RETURN(TRUE);
  }
  spider->set_error_mode();

  /* There's no other place doing anything that
  `spider_share_init_sts()` does or updating
  `st_spider_share::sts_spider_init`, therefore there's no need to
  lock/unlock. Same goes for crd */
  if (!share->sts_spider_init &&
      (*error_num= spider_share_init_sts(table_name, spider, share, new_share)))
      DBUG_RETURN(TRUE);

  if (!share->crd_spider_init &&
      (*error_num= spider_share_init_crd(table_name, spider, share, new_share)))
      DBUG_RETURN(TRUE);

  if (continue_with_sql_command &&
      (*error_num = spider_create_mon_threads(spider->wide_handler->trx,
                                              share)))
  {
    spider_share_init_error_free(share, new_share, true);
    DBUG_RETURN(TRUE);
  }

  if (!(spider_share_malloc_for_spider(spider, share, 47, &tmp_name,
                                       result_list)))
  {
    spider_share_init_error_free(share, new_share, true);
    DBUG_RETURN(TRUE);
  }
  memcpy(tmp_name, share->conn_keys[0], share->conn_keys_charlen);

  spider->conn_keys_first_ptr = tmp_name;
  for (int link_idx = 0; link_idx < (int) share->link_count; link_idx++)
  {
    spider->conn_keys[link_idx] = tmp_name;
    *tmp_name = first_byte;
    tmp_name += share->conn_keys_lengths[link_idx] + 1;
    result_list->upd_tmp_tbl_prms[link_idx].init();
    result_list->upd_tmp_tbl_prms[link_idx].field_count = 1;
  }
  spider_trx_set_link_idx_for_all(spider);

<<<<<<< HEAD
  if ((*error_num= spider_share_init_spider_dbton_handlers(spider, share)))
  {
    spider_share_init_error_free(share, new_share, false);
    goto error_after_alloc_conn_keys;
  }
=======
    if (
      sql_command != SQLCOM_DROP_TABLE &&
      sql_command != SQLCOM_ALTER_TABLE &&
      sql_command != SQLCOM_SHOW_CREATE &&
      (*error_num = spider_create_mon_threads(spider->wide_handler->trx,
        share))
    ) {
      spider_free_share(share);
      goto error_but_no_delete;
    }

    if (!(spider->conn_keys = (char **)
      spider_bulk_alloc_mem(spider_current_trx, SPD_MID_GET_SHARE_2,
        __func__, __FILE__, __LINE__, MYF(MY_WME | MY_ZEROFILL),
        &spider->conn_keys, sizeof(char *) * share->link_count,
        &tmp_name, sizeof(char) * share->conn_keys_charlen,
        &spider->conns, sizeof(SPIDER_CONN *) * share->link_count,
        &spider->conn_link_idx, sizeof(uint) * share->link_count,
        &spider->conn_can_fo, sizeof(uchar) * share->link_bitmap_size,
        &spider->connection_ids, sizeof(ulonglong) * share->link_count,
        &spider->conn_kind, sizeof(uint) * share->link_count,
        &spider->db_request_id, sizeof(ulonglong) * share->link_count,
        &spider->db_request_phase, sizeof(uchar) * share->link_bitmap_size,
        &spider->need_mons, sizeof(int) * share->link_count,
        &spider->quick_targets, sizeof(void *) * share->link_count,
        &result_list->upd_tmp_tbls, sizeof(TABLE *) * share->link_count,
        &result_list->upd_tmp_tbl_prms,
          sizeof(TMP_TABLE_PARAM) * share->link_count,
        &result_list->tmp_table_join_first,
          sizeof(uchar) * share->link_bitmap_size,
        &result_list->tmp_table_created,
          sizeof(uchar) * share->link_bitmap_size,
        &result_list->casual_read, sizeof(int) * share->link_count,
        &spider->dbton_handler,
          sizeof(spider_db_handler *) * SPIDER_DBTON_SIZE,
        NullS))
    ) {
      spider_free_share(share);
      goto error_but_no_delete;
    }
    memcpy(tmp_name, share->conn_keys[0], share->conn_keys_charlen);
>>>>>>> 25c62788

  if (continue_with_sql_command &&
      spider_share_get_conns(spider, share, error_num))
  {
    spider_share_init_error_free(share, new_share, false);
    goto error_after_alloc_dbton_handler;
  }

  search_link_idx =
    spider_conn_first_link_idx(thd, share->link_statuses,
                               share->access_balances,
                               spider->conn_link_idx, share->link_count,
                               SPIDER_LINK_STATUS_OK);
  if (search_link_idx < 0)
  {
    *error_num= spider_share_handle_search_link_failure(
      share, table_share, search_link_idx, new_share);
    goto error_after_alloc_dbton_handler;
  }
  spider->search_link_idx= search_link_idx;

  if (continue_with_sql_command)
  {
    if (new_share)
    {
      if (spider_share_get_sts_crd(thd, spider, share, table, true, false,
                                 error_num))
        goto error_after_alloc_dbton_handler;
    } else if (share->init_error)
    {
      /* fixme: can we move the locking and unlocking into
         spider_share_get_sts_crd()? */
      pthread_mutex_lock(&share->sts_mutex);
      pthread_mutex_lock(&share->crd_mutex);
      if (share->init_error)
      {
        if (spider_share_get_sts_crd(thd, spider, share, table, FALSE, TRUE,
                                     error_num))
          goto error_after_alloc_dbton_handler;
        share->init_error= FALSE;
      }
      pthread_mutex_unlock(&share->crd_mutex);
      pthread_mutex_unlock(&share->sts_mutex);
    }
  }
  DBUG_RETURN(FALSE);

error_after_alloc_dbton_handler:
  for (int roop_count = 0; roop_count < (int) share->use_dbton_count; ++roop_count)
  {
    uint dbton_id = share->use_dbton_ids[roop_count];
    if (spider->dbton_handler[dbton_id])
    {
      delete spider->dbton_handler[dbton_id];
      spider->dbton_handler[dbton_id] = NULL;
    }
  }
error_after_alloc_conn_keys:
  spider_free(spider_current_trx, spider->conn_keys, MYF(0));
  spider->conn_keys = NULL;
  spider_free_share(share);
  DBUG_RETURN(TRUE);
}

/**
  Gets or creates a spider share, then initialises it
*/
SPIDER_SHARE *spider_get_share(
  const char *table_name,
  TABLE *table,
  THD *thd,
  ha_spider *spider,
  int *error_num
) {
  SPIDER_SHARE *share;
  TABLE_SHARE *table_share = table->s;
  DBUG_ENTER("spider_get_share");

  const TABLE_SHARE *top_share = spider->wide_handler->top_share;
  if (top_share &&
      (*error_num = spider_check_for_self_reference(thd, top_share)))
    DBUG_RETURN(NULL);

  const uint length = (uint) strlen(table_name);
  const my_hash_value_type hash_value =
    my_calc_hash(&spider_open_tables, (uchar*) table_name, length);
  pthread_mutex_lock(&spider_tbl_mutex);
  if (!(share = (SPIDER_SHARE*) my_hash_search_using_hash_value(
    &spider_open_tables, hash_value, (uchar*) table_name, length)))
  {
    if (!(share = spider_create_share(table_name, table_share,
                                      table->part_info, hash_value,
                                      error_num)))
      goto error_alloc_share;

    uint old_elements = spider_open_tables.array.max_element;
    if (my_hash_insert(&spider_open_tables, (uchar*) share))
    {
      *error_num = HA_ERR_OUT_OF_MEM;
      goto error_hash_insert;
    }
    if (spider_open_tables.array.max_element > old_elements)
    {
      spider_alloc_calc_mem(spider_current_trx,
        spider_open_tables,
        (spider_open_tables.array.max_element - old_elements) *
        spider_open_tables.array.size_of_element);
    }

    spider->share = share;
    uint tmp_conn_link_idx= 0;
    spider->conn_link_idx = &tmp_conn_link_idx;

    share->use_count++;
    pthread_mutex_unlock(&spider_tbl_mutex);

    if (spider_init_share(table_name, table, thd, spider, error_num, share,
                          table_share, TRUE))
      DBUG_RETURN(NULL);

    share->init = TRUE;
  } else
  {
    share->use_count++;
    pthread_mutex_unlock(&spider_tbl_mutex);

    int sleep_cnt = 0;
    while (!share->init)
    {
      // avoid for dead loop
      if (sleep_cnt++ > 1000)
      {
        fprintf(stderr, " [WARN SPIDER RESULT] "
          "Wait share->init too long, table_name %s %s %ld\n",
          share->table_name, share->tgt_hosts[0], share->tgt_ports[0]);
        *error_num = ER_SPIDER_TABLE_OPEN_TIMEOUT_NUM;
        my_printf_error(ER_SPIDER_TABLE_OPEN_TIMEOUT_NUM,
          ER_SPIDER_TABLE_OPEN_TIMEOUT_STR, MYF(0),
          table_share->db.str, table_share->table_name.str);
        spider_free_share(share);
        DBUG_RETURN(NULL);
      }
      my_sleep(10000); // wait 10 ms
    }

    spider->share = share;

    if (spider_init_share(table_name, table, thd, spider, error_num, share,
                          table_share, FALSE))
      DBUG_RETURN(NULL);
  }

  DBUG_PRINT("info",("spider share=%p", share));
  DBUG_RETURN(share);

error_hash_insert:
  spider_free_share_resource_only(share);
error_alloc_share:
  pthread_mutex_unlock(&spider_tbl_mutex);
  DBUG_RETURN(NULL);
}

void spider_free_share_resource_only(
  SPIDER_SHARE *share
) {
  DBUG_ENTER("spider_free_share_resource_only");
  spider_free_share_alloc(share);
  pthread_mutex_destroy(&share->crd_mutex);
  pthread_mutex_destroy(&share->sts_mutex);
  pthread_mutex_destroy(&share->mutex);
  spider_free(spider_current_trx, share, MYF(0));
  DBUG_VOID_RETURN;
}

int spider_free_share(
  SPIDER_SHARE *share
) {
  DBUG_ENTER("spider_free_share");
  pthread_mutex_lock(&spider_tbl_mutex);
  if (!--share->use_count)
  {
    spider_free_sts_thread(share);
    spider_free_crd_thread(share);
    spider_free_mon_threads(share);
    if (share->sts_spider_init)
    {
      spider_table_remove_share_from_sts_thread(share);
      spider_free_spider_object_for_share(&share->sts_spider);
    }
    if (share->crd_spider_init)
    {
      spider_table_remove_share_from_crd_thread(share);
      spider_free_spider_object_for_share(&share->crd_spider);
    }
<<<<<<< HEAD
    if (
      share->sts_init &&
      share->table_share->tmp_table == NO_TMP_TABLE &&
      spider_param_store_last_sts(share->store_last_sts)
    ) {
      if (!thd)
      {
        /* Create a thread for Spider system table update */
        thd = spider_create_thd();
        if (!thd)
          DBUG_RETURN(HA_ERR_OUT_OF_MEM);
        do_delete_thd = TRUE;
      }
      spider_sys_insert_or_update_table_sts(
        thd,
        share->lgtm_tblhnd_share->table_name,
        share->lgtm_tblhnd_share->table_name_length,
        &share->stat
      );
    }
    if (
      share->crd_init &&
      share->table_share->tmp_table == NO_TMP_TABLE &&
      spider_param_store_last_crd(share->store_last_crd)
    ) {
      if (!thd)
      {
        /* Create a thread for Spider system table update */
        thd = spider_create_thd();
        if (!thd)
          DBUG_RETURN(HA_ERR_OUT_OF_MEM);
        do_delete_thd = TRUE;
      }
      spider_sys_insert_or_update_table_crd(
        thd,
        share->lgtm_tblhnd_share->table_name,
        share->lgtm_tblhnd_share->table_name_length,
        share->cardinality,
        share->table_share->fields
      );
    }
=======
>>>>>>> 25c62788
    spider_free_share_alloc(share);
    my_hash_delete(&spider_open_tables, (uchar*) share);
    pthread_mutex_destroy(&share->crd_mutex);
    pthread_mutex_destroy(&share->sts_mutex);
    pthread_mutex_destroy(&share->mutex);
    free_root(&share->mem_root, MYF(0));
    spider_free(spider_current_trx, share, MYF(0));
  }
  pthread_mutex_unlock(&spider_tbl_mutex);
  DBUG_RETURN(0);
}

void spider_update_link_status_for_share(
  const char *table_name,
  uint table_name_length,
  int link_idx,
  long link_status
) {
  SPIDER_SHARE *share;
  DBUG_ENTER("spider_update_link_status_for_share");

  my_hash_value_type hash_value = my_calc_hash(&spider_open_tables,
    (uchar*) table_name, table_name_length);
  pthread_mutex_lock(&spider_tbl_mutex);
  if ((share = (SPIDER_SHARE*) my_hash_search_using_hash_value(
    &spider_open_tables, hash_value, (uchar*) table_name,
    table_name_length)))
  {
    DBUG_PRINT("info", ("spider share->link_status_init=%s",
      share->link_status_init ? "TRUE" : "FALSE"));
    if (share->link_status_init)
    {
      DBUG_PRINT("info", ("spider share->link_statuses[%d]=%ld",
        link_idx, link_status));
      share->link_statuses[link_idx] = link_status;
    }
  }
  pthread_mutex_unlock(&spider_tbl_mutex);
  DBUG_VOID_RETURN;
}

SPIDER_LGTM_TBLHND_SHARE *spider_get_lgtm_tblhnd_share(
  const char *table_name,
  uint table_name_length,
  my_hash_value_type hash_value,
  bool locked,
  bool need_to_create,
  int *error_num
)
{
  SPIDER_LGTM_TBLHND_SHARE *lgtm_tblhnd_share;
  char *tmp_name;
  DBUG_ENTER("spider_get_lgtm_tblhnd_share");

  if (!locked)
    pthread_mutex_lock(&spider_lgtm_tblhnd_share_mutex);
  if (!(lgtm_tblhnd_share = (SPIDER_LGTM_TBLHND_SHARE*)
    my_hash_search_using_hash_value(
    &spider_lgtm_tblhnd_share_hash, hash_value,
    (uchar*) table_name, table_name_length)))
  {
    DBUG_PRINT("info",("spider create new lgtm tblhnd share"));
    if (!(lgtm_tblhnd_share = (SPIDER_LGTM_TBLHND_SHARE *)
      spider_bulk_malloc(spider_current_trx, SPD_MID_GET_LGTM_TBLHND_SHARE_1, MYF(MY_WME | MY_ZEROFILL),
        &lgtm_tblhnd_share, (uint) (sizeof(*lgtm_tblhnd_share)),
        &tmp_name, (uint) (table_name_length + 1),
        NullS))
    ) {
      *error_num = HA_ERR_OUT_OF_MEM;
      goto error_alloc_share;
    }

    lgtm_tblhnd_share->table_name_length = table_name_length;
    lgtm_tblhnd_share->table_name = tmp_name;
    memcpy(lgtm_tblhnd_share->table_name, table_name,
      lgtm_tblhnd_share->table_name_length);
    lgtm_tblhnd_share->table_path_hash_value = hash_value;

    if (mysql_mutex_init(spd_key_mutex_share_auto_increment,
      &lgtm_tblhnd_share->auto_increment_mutex, MY_MUTEX_INIT_FAST))
    {
      *error_num = HA_ERR_OUT_OF_MEM;
      goto error_init_auto_increment_mutex;
    }

    uint old_elements = spider_lgtm_tblhnd_share_hash.array.max_element;
    if (my_hash_insert(&spider_lgtm_tblhnd_share_hash,
      (uchar*) lgtm_tblhnd_share))
    {
      *error_num = HA_ERR_OUT_OF_MEM;
      goto error_hash_insert;
    }
    if (spider_lgtm_tblhnd_share_hash.array.max_element > old_elements)
    {
      spider_alloc_calc_mem(spider_current_trx,
        spider_lgtm_tblhnd_share_hash,
        (spider_lgtm_tblhnd_share_hash.array.max_element - old_elements) *
        spider_lgtm_tblhnd_share_hash.array.size_of_element);
    }
  }
  if (!locked)
    pthread_mutex_unlock(&spider_lgtm_tblhnd_share_mutex);

  DBUG_PRINT("info",("spider lgtm_tblhnd_share=%p", lgtm_tblhnd_share));
  DBUG_RETURN(lgtm_tblhnd_share);

error_hash_insert:
  pthread_mutex_destroy(&lgtm_tblhnd_share->auto_increment_mutex);
error_init_auto_increment_mutex:
  spider_free(spider_current_trx, lgtm_tblhnd_share, MYF(0));
error_alloc_share:
  if (!locked)
    pthread_mutex_unlock(&spider_lgtm_tblhnd_share_mutex);
  DBUG_RETURN(NULL);
}

void spider_free_lgtm_tblhnd_share_alloc(
  SPIDER_LGTM_TBLHND_SHARE *lgtm_tblhnd_share,
  bool locked
) {
  DBUG_ENTER("spider_free_lgtm_tblhnd_share");
  if (!locked)
    pthread_mutex_lock(&spider_lgtm_tblhnd_share_mutex);
  my_hash_delete(&spider_lgtm_tblhnd_share_hash, (uchar*) lgtm_tblhnd_share);
  pthread_mutex_destroy(&lgtm_tblhnd_share->auto_increment_mutex);
  spider_free(spider_current_trx, lgtm_tblhnd_share, MYF(0));
  if (!locked)
    pthread_mutex_unlock(&spider_lgtm_tblhnd_share_mutex);
  DBUG_VOID_RETURN;
}

SPIDER_WIDE_SHARE *spider_get_wide_share(
  SPIDER_SHARE *share,
  TABLE_SHARE *table_share,
  int *error_num
) {
  SPIDER_WIDE_SHARE *wide_share;
  char *tmp_name;
  longlong *tmp_cardinality;
  DBUG_ENTER("spider_get_wide_share");

  pthread_mutex_lock(&spider_wide_share_mutex);
  if (!(wide_share = (SPIDER_WIDE_SHARE*)
    my_hash_search_using_hash_value(
    &spider_open_wide_share, share->table_path_hash_value,
    (uchar*) table_share->path.str, table_share->path.length)))
  {
    DBUG_PRINT("info",("spider create new wide share"));
    if (!(wide_share = (SPIDER_WIDE_SHARE *)
      spider_bulk_malloc(spider_current_trx,  SPD_MID_GET_PT_SHARE_1, MYF(MY_WME | MY_ZEROFILL),
        &wide_share, sizeof(SPIDER_WIDE_SHARE),
        &tmp_name, (uint) (table_share->path.length + 1),
        &tmp_cardinality,
          (uint) (sizeof(*tmp_cardinality) * table_share->fields),
        NullS))
    ) {
      *error_num = HA_ERR_OUT_OF_MEM;
      goto error_alloc_share;
    }

    wide_share->use_count = 0;
    wide_share->table_name_length = table_share->path.length;
    wide_share->table_name = tmp_name;
    memcpy(wide_share->table_name, table_share->path.str,
      wide_share->table_name_length);
    wide_share->table_path_hash_value = share->table_path_hash_value;
    wide_share->cardinality = tmp_cardinality;

    wide_share->crd_get_time = wide_share->sts_get_time =
      share->crd_get_time;

    if (mysql_mutex_init(spd_key_mutex_wide_share_sts,
      &wide_share->sts_mutex, MY_MUTEX_INIT_FAST))
    {
      *error_num = HA_ERR_OUT_OF_MEM;
      goto error_init_sts_mutex;
    }

    if (mysql_mutex_init(spd_key_mutex_wide_share_crd,
      &wide_share->crd_mutex, MY_MUTEX_INIT_FAST))
    {
      *error_num = HA_ERR_OUT_OF_MEM;
      goto error_init_crd_mutex;
    }

    thr_lock_init(&wide_share->lock);

    uint old_elements = spider_open_wide_share.array.max_element;
    if (my_hash_insert(&spider_open_wide_share, (uchar*) wide_share))
    {
      *error_num = HA_ERR_OUT_OF_MEM;
      goto error_hash_insert;
    }
    if (spider_open_wide_share.array.max_element > old_elements)
    {
      spider_alloc_calc_mem(spider_current_trx,
        spider_open_wide_share,
        (spider_open_wide_share.array.max_element - old_elements) *
        spider_open_wide_share.array.size_of_element);
    }
  }
  wide_share->use_count++;
  pthread_mutex_unlock(&spider_wide_share_mutex);

  DBUG_PRINT("info",("spider wide_share=%p", wide_share));
  DBUG_RETURN(wide_share);

error_hash_insert:
  pthread_mutex_destroy(&wide_share->crd_mutex);
error_init_crd_mutex:
  pthread_mutex_destroy(&wide_share->sts_mutex);
error_init_sts_mutex:
  spider_free(spider_current_trx, wide_share, MYF(0));
error_alloc_share:
  pthread_mutex_unlock(&spider_wide_share_mutex);
  DBUG_RETURN(NULL);
}

int spider_free_wide_share(
  SPIDER_WIDE_SHARE *wide_share
) {
  DBUG_ENTER("spider_free_wide_share");
  pthread_mutex_lock(&spider_wide_share_mutex);
  if (!--wide_share->use_count)
  {
    thr_lock_delete(&wide_share->lock);
    my_hash_delete(&spider_open_wide_share, (uchar*) wide_share);
    pthread_mutex_destroy(&wide_share->crd_mutex);
    pthread_mutex_destroy(&wide_share->sts_mutex);
    spider_free(spider_current_trx, wide_share, MYF(0));
  }
  pthread_mutex_unlock(&spider_wide_share_mutex);
  DBUG_RETURN(0);
}

int spider_open_all_tables(
  SPIDER_TRX *trx,
  bool lock
) {
  THD *thd = trx->thd;
  TABLE *table_tables;
  int error_num, *need_mon, mon_val;
  SPIDER_SHARE tmp_share;
  char *db_name, *table_name;
  uint db_name_length, table_name_length;
  char *tmp_connect_info[SPIDER_TMP_SHARE_CHAR_PTR_COUNT];
  uint tmp_connect_info_length[SPIDER_TMP_SHARE_UINT_COUNT];
  long tmp_long[SPIDER_TMP_SHARE_LONG_COUNT];
  longlong tmp_longlong[SPIDER_TMP_SHARE_LONGLONG_COUNT];
  SPIDER_CONN *conn, **conns;
  ha_spider *spider;
  SPIDER_SHARE *share;
  char **connect_info;
  uint *connect_info_length;
  long *long_info;
  longlong *longlong_info;
  MEM_ROOT mem_root;
  SPIDER_Open_tables_backup open_tables_backup;
  DBUG_ENTER("spider_open_all_tables");
  if (
    !(table_tables = spider_open_sys_table(
      thd, SPIDER_SYS_TABLES_TABLE_NAME_STR,
      SPIDER_SYS_TABLES_TABLE_NAME_LEN, TRUE, &open_tables_backup,
      &error_num))
  )
    DBUG_RETURN(error_num);
  if (
    (error_num = spider_sys_index_first(table_tables, 1))
  ) {
    if (error_num != HA_ERR_KEY_NOT_FOUND && error_num != HA_ERR_END_OF_FILE)
    {
      table_tables->file->print_error(error_num, MYF(0));
      spider_sys_close_table(thd, &open_tables_backup);
      DBUG_RETURN(error_num);
    } else {
      spider_sys_close_table(thd, &open_tables_backup);
      DBUG_RETURN(0);
    }
  }

  SPD_INIT_ALLOC_ROOT(&mem_root, 4096, 0, MYF(MY_WME));
  memset((void*)&tmp_share, 0, sizeof(SPIDER_SHARE));
  memset(&tmp_connect_info, 0,
    sizeof(char *) * SPIDER_TMP_SHARE_CHAR_PTR_COUNT);
  memset(tmp_connect_info_length, 0,
    sizeof(uint) * SPIDER_TMP_SHARE_UINT_COUNT);
  memset(tmp_long, 0, sizeof(long) * SPIDER_TMP_SHARE_LONG_COUNT);
  memset(tmp_longlong, 0, sizeof(longlong) * SPIDER_TMP_SHARE_LONGLONG_COUNT);
  spider_set_tmp_share_pointer(&tmp_share, (char **) &tmp_connect_info,
    tmp_connect_info_length, tmp_long, tmp_longlong);
  tmp_share.link_statuses[0] = -1;

  do {
    if (
      (error_num = spider_get_sys_tables(
        table_tables, &db_name, &table_name, &mem_root)) ||
      (error_num = spider_get_sys_tables_connect_info(
        table_tables, &tmp_share, 0, &mem_root)) ||
      (error_num = spider_set_connect_info_default(
        &tmp_share,
        NULL,
        NULL,
        NULL
      ))
    ) {
      spider_sys_index_end(table_tables);
      spider_sys_close_table(thd, &open_tables_backup);
      spider_free_tmp_share_alloc(&tmp_share);
      free_root(&mem_root, MYF(0));
      DBUG_RETURN(error_num);
    }
    db_name_length = strlen(db_name);
    table_name_length = strlen(table_name);

    if (
      (error_num = spider_set_connect_info_default_db_table(
        &tmp_share,
        db_name,
        db_name_length,
        table_name,
        table_name_length
      )) ||
      (error_num = spider_create_conn_keys(&tmp_share)) ||
/*
      (error_num = spider_db_create_table_names_str(&tmp_share)) ||
*/
      (error_num = spider_create_tmp_dbton_share(&tmp_share))
    ) {
      spider_sys_index_end(table_tables);
      spider_sys_close_table(thd, &open_tables_backup);
      spider_free_tmp_share_alloc(&tmp_share);
      free_root(&mem_root, MYF(0));
      DBUG_RETURN(error_num);
    }

    /* create conn */
    if (!(conn= spider_get_conn(&tmp_share, 0, tmp_share.conn_keys[0], trx,
                                NULL, FALSE, FALSE, &error_num)))
    {
      spider_sys_index_end(table_tables);
      spider_sys_close_table(thd, &open_tables_backup);
      spider_free_tmp_dbton_share(&tmp_share);
      spider_free_tmp_share_alloc(&tmp_share);
      free_root(&mem_root, MYF(0));
      DBUG_RETURN(error_num);
    }
    conn->error_mode &= spider_param_error_read_mode(thd, 0);
    conn->error_mode &= spider_param_error_write_mode(thd, 0);
    pthread_mutex_assert_not_owner(&conn->mta_conn_mutex);
    pthread_mutex_lock(&conn->mta_conn_mutex);
    SPIDER_SET_FILE_POS(&conn->mta_conn_mutex_file_pos);
    conn->need_mon = &mon_val;
    DBUG_ASSERT(!conn->mta_conn_mutex_lock_already);
    DBUG_ASSERT(!conn->mta_conn_mutex_unlock_later);
    conn->mta_conn_mutex_lock_already = TRUE;
    conn->mta_conn_mutex_unlock_later = TRUE;
    if ((error_num = spider_db_before_query(conn, &mon_val)))
    {
      DBUG_ASSERT(conn->mta_conn_mutex_lock_already);
      DBUG_ASSERT(conn->mta_conn_mutex_unlock_later);
      conn->mta_conn_mutex_lock_already = FALSE;
      conn->mta_conn_mutex_unlock_later = FALSE;
      SPIDER_CLEAR_FILE_POS(&conn->mta_conn_mutex_file_pos);
      pthread_mutex_unlock(&conn->mta_conn_mutex);
      spider_sys_index_end(table_tables);
      spider_sys_close_table(thd, &open_tables_backup);
      spider_free_tmp_dbton_share(&tmp_share);
      spider_free_tmp_share_alloc(&tmp_share);
      free_root(&mem_root, MYF(0));
      DBUG_RETURN(error_num);
    }
    DBUG_ASSERT(conn->mta_conn_mutex_lock_already);
    DBUG_ASSERT(conn->mta_conn_mutex_unlock_later);
    conn->mta_conn_mutex_lock_already = FALSE;
    conn->mta_conn_mutex_unlock_later = FALSE;
    SPIDER_CLEAR_FILE_POS(&conn->mta_conn_mutex_file_pos);
    pthread_mutex_unlock(&conn->mta_conn_mutex);

    if (lock && spider_param_use_snapshot_with_flush_tables(thd) == 2)
    {
      if (!(spider = new ha_spider()))
      {
        spider_sys_index_end(table_tables);
        spider_sys_close_table(thd, &open_tables_backup);
        spider_free_tmp_dbton_share(&tmp_share);
        spider_free_tmp_share_alloc(&tmp_share);
        free_root(&mem_root, MYF(0));
        DBUG_RETURN(HA_ERR_OUT_OF_MEM);
      }
      spider->wide_handler->lock_type = TL_READ_NO_INSERT;

      if (!(share = (SPIDER_SHARE *)
        spider_bulk_malloc(spider_current_trx, SPD_MID_OPEN_ALL_TABLES_1, MYF(MY_WME | MY_ZEROFILL),
          &share, (uint) (sizeof(*share)),
          &connect_info,
            (uint) (sizeof(char *) * SPIDER_TMP_SHARE_CHAR_PTR_COUNT),
          &connect_info_length,
            (uint) (sizeof(uint) * SPIDER_TMP_SHARE_UINT_COUNT),
          &long_info, (uint) (sizeof(long) * SPIDER_TMP_SHARE_LONG_COUNT),
          &longlong_info,
            (uint) (sizeof(longlong) * SPIDER_TMP_SHARE_LONGLONG_COUNT),
          &conns, (uint) (sizeof(SPIDER_CONN *)),
          &need_mon, (uint) (sizeof(int)),
          &spider->conn_link_idx, (uint) (sizeof(uint)),
          &spider->conn_can_fo, (uint) (sizeof(uchar)),
          NullS))
      ) {
        delete spider;
        spider_sys_index_end(table_tables);
        spider_sys_close_table(thd, &open_tables_backup);
        spider_free_tmp_dbton_share(&tmp_share);
        spider_free_tmp_share_alloc(&tmp_share);
        free_root(&mem_root, MYF(0));
        DBUG_RETURN(HA_ERR_OUT_OF_MEM);
      }
      memcpy((void*)share, &tmp_share, sizeof(*share));
      spider_set_tmp_share_pointer(share, connect_info,
        connect_info_length, long_info, longlong_info);
      memcpy(connect_info, &tmp_connect_info, sizeof(char *) *
        SPIDER_TMP_SHARE_CHAR_PTR_COUNT);
      memcpy(connect_info_length, &tmp_connect_info_length, sizeof(uint) *
        SPIDER_TMP_SHARE_UINT_COUNT);
      memcpy(long_info, &tmp_long, sizeof(long) * SPIDER_TMP_SHARE_LONG_COUNT);
      memcpy(longlong_info, &tmp_longlong, sizeof(longlong) *
        SPIDER_TMP_SHARE_LONGLONG_COUNT);
      spider->share = share;
      spider->wide_handler->trx = trx;
      spider->conns = conns;
      spider->need_mons = need_mon;
      spider->conn_link_idx[0] = 0;
      spider->conn_can_fo[0] = 0;
      if ((error_num = spider_create_tmp_dbton_handler(spider)))
      {
        spider_free(trx, share, MYF(0));
        delete spider;
        spider_sys_index_end(table_tables);
        spider_sys_close_table(thd, &open_tables_backup);
        spider_free_tmp_dbton_share(&tmp_share);
        spider_free_tmp_share_alloc(&tmp_share);
        free_root(&mem_root, MYF(0));
        DBUG_RETURN(error_num);
      }

      /* create another conn */
      if ((!(conn= spider_get_conn(&tmp_share, 0, tmp_share.conn_keys[0], trx,
                                   spider, TRUE, FALSE, &error_num))))
      {
        spider_free_tmp_dbton_handler(spider);
        spider_free(trx, share, MYF(0));
        delete spider;
        spider_sys_index_end(table_tables);
        spider_sys_close_table(thd, &open_tables_backup);
        spider_free_tmp_dbton_share(&tmp_share);
        spider_free_tmp_share_alloc(&tmp_share);
        free_root(&mem_root, MYF(0));
        DBUG_RETURN(error_num);
      }
      conn->error_mode &= spider_param_error_read_mode(thd, 0);
      conn->error_mode &= spider_param_error_write_mode(thd, 0);

      spider->next = NULL;
      if (conn->another_ha_last)
      {
        ((ha_spider*) conn->another_ha_last)->next = spider;
      } else {
        conn->another_ha_first = (void*) spider;
      }
      conn->another_ha_last = (void*) spider;

      int appended = 0;
      if ((error_num = spider->dbton_handler[conn->dbton_id]->
        append_lock_tables_list(conn, 0, &appended)))
      {
        spider_free_tmp_dbton_handler(spider);
        spider_free(trx, share, MYF(0));
        delete spider;
        spider_sys_index_end(table_tables);
        spider_sys_close_table(thd, &open_tables_backup);
        spider_free_tmp_dbton_share(&tmp_share);
        spider_free_tmp_share_alloc(&tmp_share);
        free_root(&mem_root, MYF(0));
        DBUG_RETURN(error_num);
      }
    } else {
      spider_free_tmp_dbton_share(&tmp_share);
      spider_free_tmp_share_alloc(&tmp_share);
    }
    error_num = spider_sys_index_next(table_tables);
  } while (error_num == 0);
  free_root(&mem_root, MYF(0));

  spider_sys_index_end(table_tables);
  spider_sys_close_table(thd, &open_tables_backup);
  DBUG_RETURN(0);
}

bool spider_flush_logs(
  handlerton *hton
) {
  int error_num;
  THD* thd = current_thd;
  SPIDER_TRX *trx;
  DBUG_ENTER("spider_flush_logs");

  if (!(trx = spider_get_trx(thd, TRUE, &error_num)))
  {
    my_errno = error_num;
    DBUG_RETURN(TRUE);
  }
  if (
    spider_param_use_flash_logs(trx->thd) &&
    (
      !trx->trx_consistent_snapshot ||
      !spider_param_use_all_conns_snapshot(trx->thd) ||
      !spider_param_use_snapshot_with_flush_tables(trx->thd)
    )
  ) {
    if (
      (error_num = spider_open_all_tables(trx, FALSE)) ||
      (error_num = spider_trx_all_flush_logs(trx))
    ) {
      my_errno = error_num;
      DBUG_RETURN(TRUE);
    }
  }

  DBUG_RETURN(FALSE);
}

handler* spider_create_handler(
  handlerton *hton,
  TABLE_SHARE *table, 
  MEM_ROOT *mem_root
) {
  DBUG_ENTER("spider_create_handler");
  DBUG_RETURN(new (mem_root) ha_spider(hton, table));
}

int spider_close_connection(
  handlerton* hton,
  THD* thd
) {
  int roop_count = 0;
  SPIDER_CONN *conn;
  SPIDER_TRX *trx;
  DBUG_ENTER("spider_close_connection");
  if (!(trx = (SPIDER_TRX*) thd_get_ha_data(thd, spider_hton_ptr)))
    DBUG_RETURN(0); /* transaction is not started */

  trx->tmp_spider->conns = &conn;
  while ((conn = (SPIDER_CONN*) my_hash_element(&trx->trx_conn_hash,
    roop_count)))
  {
    SPIDER_BACKUP_DASTATUS;
    DBUG_PRINT("info",("spider conn->table_lock=%d", conn->table_lock));
    if (conn->table_lock > 0)
    {
      if (!conn->trx_start)
        conn->disable_reconnect = FALSE;
      if (conn->table_lock != 2)
      {
        spider_db_unlock_tables(trx->tmp_spider, 0);
      }
      conn->table_lock = 0;
    }
    roop_count++;
    SPIDER_CONN_RESTORE_DASTATUS;
  }

  spider_rollback(spider_hton_ptr, thd, TRUE);
  spider_free_trx(trx, TRUE, false);

  DBUG_RETURN(0);
}

void spider_drop_database(
  handlerton *hton,
  char* path
) {
  DBUG_ENTER("spider_drop_database");
  DBUG_VOID_RETURN;
}

bool spider_show_status(
  handlerton *hton,
  THD *thd, 
  stat_print_fn *stat_print,
  enum ha_stat_type stat_type
) {
  DBUG_ENTER("spider_show_status");
  switch (stat_type) {
    case HA_ENGINE_STATUS:
    default:
      DBUG_RETURN(FALSE);
  }
}

int spider_db_done(
  void *p
) {
  int roop_count;
  THD *tmp_thd;
  SPIDER_CONN *conn;
  SPIDER_INIT_ERROR_TABLE *spider_init_error_table;
  SPIDER_TABLE_MON_LIST *table_mon_list;
  SPIDER_LGTM_TBLHND_SHARE *lgtm_tblhnd_share;
  DBUG_ENTER("spider_db_done");

  for (roop_count = SPIDER_DBTON_SIZE - 1; roop_count >= 0; roop_count--)
  {
    if (spider_dbton[roop_count].deinit)
    {
      spider_dbton[roop_count].deinit();
    }
  }

  for (roop_count = spider_param_table_crd_thread_count() - 1;
    roop_count >= 0; roop_count--)
  {
    spider_free_crd_threads(&spider_table_crd_threads[roop_count]);
  }
  for (roop_count = spider_param_table_sts_thread_count() - 1;
    roop_count >= 0; roop_count--)
  {
    spider_free_sts_threads(&spider_table_sts_threads[roop_count]);
  }
  spider_free(NULL, spider_table_sts_threads, MYF(0));

  for (roop_count= spider_udf_table_mon_mutex_count - 1;
    roop_count >= 0; roop_count--)
  {
    while ((table_mon_list = (SPIDER_TABLE_MON_LIST *) my_hash_element(
      &spider_udf_table_mon_list_hash[roop_count], 0)))
    {
      my_hash_delete(&spider_udf_table_mon_list_hash[roop_count],
        (uchar*) table_mon_list);
      spider_ping_table_free_mon_list(table_mon_list);
    }
    spider_free_mem_calc(spider_current_trx,
      spider_udf_table_mon_list_hash_id,
      spider_udf_table_mon_list_hash[roop_count].array.max_element *
      spider_udf_table_mon_list_hash[roop_count].array.size_of_element);
    my_hash_free(&spider_udf_table_mon_list_hash[roop_count]);
  }
  for (roop_count= spider_udf_table_mon_mutex_count - 1;
    roop_count >= 0; roop_count--)
    pthread_cond_destroy(&spider_udf_table_mon_conds[roop_count]);
  for (roop_count= spider_udf_table_mon_mutex_count - 1;
    roop_count >= 0; roop_count--)
    pthread_mutex_destroy(&spider_udf_table_mon_mutexes[roop_count]);
  spider_free(NULL, spider_udf_table_mon_mutexes, MYF(0));

  pthread_mutex_lock(&spider_allocated_thds_mutex);
  while ((tmp_thd = (THD *) my_hash_element(&spider_allocated_thds, 0)))
  {
    SPIDER_TRX *trx = (SPIDER_TRX *)
                      thd_get_ha_data(tmp_thd, spider_hton_ptr);
    if (trx)
    {
      DBUG_ASSERT(tmp_thd == trx->thd);
      spider_free_trx(trx, FALSE);
      thd_set_ha_data(tmp_thd, spider_hton_ptr, NULL);
    }
    else
      my_hash_delete(&spider_allocated_thds, (uchar *) tmp_thd);
  }
  pthread_mutex_unlock(&spider_allocated_thds_mutex);

  pthread_mutex_lock(&spider_conn_mutex);
  while ((conn = (SPIDER_CONN*) my_hash_element(&spider_open_connections, 0)))
  {
    my_hash_delete(&spider_open_connections, (uchar*) conn);
    spider_free_conn(conn);
  }
  pthread_mutex_unlock(&spider_conn_mutex);
  pthread_mutex_lock(&spider_lgtm_tblhnd_share_mutex);
  while ((lgtm_tblhnd_share = (SPIDER_LGTM_TBLHND_SHARE*) my_hash_element(
    &spider_lgtm_tblhnd_share_hash, 0)))
  {
    spider_free_lgtm_tblhnd_share_alloc(lgtm_tblhnd_share, TRUE);
  }
  pthread_mutex_unlock(&spider_lgtm_tblhnd_share_mutex);
  spider_free_mem_calc(spider_current_trx,
    spider_mon_table_cache_id,
    spider_mon_table_cache.max_element *
    spider_mon_table_cache.size_of_element);
  delete_dynamic(&spider_mon_table_cache);
  spider_free_mem_calc(spider_current_trx,
    spider_allocated_thds_id,
    spider_allocated_thds.array.max_element *
    spider_allocated_thds.array.size_of_element);
  my_hash_free(&spider_allocated_thds);
  spider_free_mem_calc(spider_current_trx,
    spider_open_connections_id,
    spider_open_connections.array.max_element *
    spider_open_connections.array.size_of_element);
  my_hash_free(&spider_open_connections);
  my_hash_free(&spider_ipport_conns);
  spider_free_mem_calc(spider_current_trx,
    spider_lgtm_tblhnd_share_hash_id,
    spider_lgtm_tblhnd_share_hash.array.max_element *
    spider_lgtm_tblhnd_share_hash.array.size_of_element);
  my_hash_free(&spider_lgtm_tblhnd_share_hash);
  spider_free_mem_calc(spider_current_trx,
    spider_open_wide_share_id,
    spider_open_wide_share.array.max_element *
    spider_open_wide_share.array.size_of_element);
  my_hash_free(&spider_open_wide_share);
  pthread_mutex_lock(&spider_init_error_tbl_mutex);
  while ((spider_init_error_table = (SPIDER_INIT_ERROR_TABLE*)
    my_hash_element(&spider_init_error_tables, 0)))
  {
    my_hash_delete(&spider_init_error_tables,
      (uchar*) spider_init_error_table);
    spider_free(NULL, spider_init_error_table, MYF(0));
  }
  pthread_mutex_unlock(&spider_init_error_tbl_mutex);
  spider_free_mem_calc(spider_current_trx,
    spider_init_error_tables_id,
    spider_init_error_tables.array.max_element *
    spider_init_error_tables.array.size_of_element);
  my_hash_free(&spider_init_error_tables);
  spider_free_mem_calc(spider_current_trx,
    spider_open_tables_id,
    spider_open_tables.array.max_element *
    spider_open_tables.array.size_of_element);
  my_hash_free(&spider_open_tables);
  pthread_mutex_destroy(&spider_mem_calc_mutex);
  pthread_mutex_destroy(&spider_mon_table_cache_mutex);
  pthread_mutex_destroy(&spider_allocated_thds_mutex);
  pthread_mutex_destroy(&spider_open_conn_mutex);
  pthread_mutex_destroy(&spider_conn_mutex);
  pthread_mutex_destroy(&spider_lgtm_tblhnd_share_mutex);
  pthread_mutex_destroy(&spider_wide_share_mutex);
  pthread_mutex_destroy(&spider_init_error_tbl_mutex);
  pthread_mutex_destroy(&spider_conn_id_mutex);
  pthread_mutex_destroy(&spider_ipport_conn_mutex);
  pthread_mutex_destroy(&spider_thread_id_mutex);
  pthread_mutex_destroy(&spider_tbl_mutex);
  pthread_attr_destroy(&spider_pt_attr);

  for (roop_count = 0; roop_count < SPIDER_MEM_CALC_LIST_NUM; roop_count++)
  {
    if (spider_alloc_func_name[roop_count])
      DBUG_PRINT("info",("spider %d %s %s %lu %llu %lld %llu %llu %s",
        roop_count,
        spider_alloc_func_name[roop_count],
        spider_alloc_file_name[roop_count],
        spider_alloc_line_no[roop_count],
        spider_total_alloc_mem[roop_count],
        spider_current_alloc_mem[roop_count],
        spider_alloc_mem_count[roop_count],
        spider_free_mem_count[roop_count],
        spider_current_alloc_mem[roop_count] ? "NG" : "OK"
      ));
  }

  DBUG_RETURN(0);
}

int spider_panic(
  handlerton *hton,
  ha_panic_function type
) {
  DBUG_ENTER("spider_panic");
  DBUG_RETURN(0);
}

static void spider_update_optimizer_costs(OPTIMIZER_COSTS *costs)
{
  /* Assume 1 Gigabyte network */
  costs->disk_read_cost=       IO_SIZE/(1000000000/8)*1000.00000;
  costs->index_block_copy_cost= 0;              // Not used

  /*
    The following costs are copied from ha_innodb.cc
    The assumption is that the default storage engine used with Spider is
    InnoDB.
   */
  costs->row_next_find_cost= 0.00007013;
  costs->row_lookup_cost=    0.00076597;
  costs->key_next_find_cost= 0.00009900;
  costs->key_lookup_cost=    0.00079112;
  costs->row_copy_cost=      0.00006087;
}

/*
  Create or fix the system tables. See spd_init_query.h for the details.
*/
bool spider_init_system_tables()
{
  DBUG_ENTER("spider_init_system_tables");

  MYSQL *mysql= mysql_init(NULL);
  if (!mysql)
  {
    DBUG_RETURN(TRUE);
  }

  if (!mysql_real_connect_local(mysql))
  {
    mysql_close(mysql);
    DBUG_RETURN(TRUE);
  }

  const int size= sizeof(spider_init_queries) / sizeof(spider_init_queries[0]);
  for (int i= 0; i < size; i++)
  {
    const LEX_STRING *query= &spider_init_queries[i];
    if (mysql_real_query(mysql, query->str, query->length))
    {
      fprintf(stderr,
              "[ERROR] SPIDER plugin initialization failed at '%s' by '%s'\n",
              query->str, mysql_error(mysql));

      mysql_close(mysql);
      DBUG_RETURN(TRUE);
    }

    if (MYSQL_RES *res= mysql_store_result(mysql))
    {
      mysql_free_result(res);
    }
  }

  mysql_close(mysql);

  DBUG_RETURN(FALSE);
}


/*
  Spider is typically loaded before ddl_recovery, but DDL statements
  cannot be executed before ddl_recovery, so we delay system table creation.
*/
static void spider_after_ddl_recovery(handlerton *)
{
  spider_init_system_tables();
}

int spider_db_init(
  void *p
) {
  int error_num = HA_ERR_OUT_OF_MEM, roop_count;
  uint dbton_id;
  uchar addr[6];
  handlerton *spider_hton = (handlerton *)p;
  DBUG_ENTER("spider_db_init");

  const LEX_CSTRING aria_name={STRING_WITH_LEN("Aria")};
  if (!plugin_is_ready(&aria_name, MYSQL_STORAGE_ENGINE_PLUGIN))
    DBUG_RETURN(HA_ERR_RETRY_INIT);

  spider_hton_ptr = spider_hton;

  spider_hton->flags = HTON_TEMPORARY_NOT_SUPPORTED;
#ifdef HTON_CAN_READ_CONNECT_STRING_IN_PARTITION
  spider_hton->flags |= HTON_CAN_READ_CONNECT_STRING_IN_PARTITION;
#endif
  /* spider_hton->db_type = DB_TYPE_SPIDER; */
  /*
  spider_hton->savepoint_offset;
  spider_hton->savepoint_set = spider_savepoint_set;
  spider_hton->savepoint_rollback = spider_savepoint_rollback;
  spider_hton->savepoint_release = spider_savepoint_release;
  spider_hton->create_cursor_read_view = spider_create_cursor_read_view;
  spider_hton->set_cursor_read_view = spider_set_cursor_read_view;
  spider_hton->close_cursor_read_view = spider_close_cursor_read_view;
  */
  spider_hton->panic = spider_panic;
  spider_hton->signal_ddl_recovery_done= spider_after_ddl_recovery;
  spider_hton->close_connection = spider_close_connection;
  spider_hton->start_consistent_snapshot = spider_start_consistent_snapshot;
  spider_hton->flush_logs = spider_flush_logs;
  spider_hton->commit = spider_commit;
  spider_hton->rollback = spider_rollback;
  spider_hton->discover_table_structure = spider_discover_table_structure;
  if (spider_param_support_xa())
  {
    spider_hton->prepare = spider_xa_prepare;
    spider_hton->recover = spider_xa_recover;
    spider_hton->commit_by_xid = spider_xa_commit_by_xid;
    spider_hton->rollback_by_xid = spider_xa_rollback_by_xid;
  }
  spider_hton->create = spider_create_handler;
  spider_hton->drop_database = spider_drop_database;
  spider_hton->show_status = spider_show_status;
  spider_hton->create_group_by = spider_create_group_by_handler;
  spider_hton->table_options= spider_table_option_list;
  spider_hton->update_optimizer_costs= spider_update_optimizer_costs;

  if (my_gethwaddr((uchar *) addr))
  {
    my_printf_error(ER_SPIDER_CANT_NUM, ER_SPIDER_CANT_STR1, MYF(ME_WARNING),
      "get hardware address with error ", errno);
    bzero(addr,6);
  }
  spider_unique_id.str = spider_unique_id_buf;
  spider_unique_id.length = my_sprintf(spider_unique_id_buf,
    (spider_unique_id_buf, "-%02x%02x%02x%02x%02x%02x-%lx-",
      addr[0], addr[1], addr[2], addr[3], addr[4], addr[5], (ulong) getpid()));

  memset(&spider_alloc_func_name, 0, sizeof(spider_alloc_func_name));
  memset(&spider_alloc_file_name, 0, sizeof(spider_alloc_file_name));
  memset(&spider_alloc_line_no, 0, sizeof(spider_alloc_line_no));
  memset(&spider_total_alloc_mem, 0, sizeof(spider_total_alloc_mem));
  memset(&spider_current_alloc_mem, 0, sizeof(spider_current_alloc_mem));
  memset(&spider_alloc_mem_count, 0, sizeof(spider_alloc_mem_count));
  memset(&spider_free_mem_count, 0, sizeof(spider_free_mem_count));

#ifndef SPIDER_HAS_NEXT_THREAD_ID
  spd_db_att_thread_id = &thread_id;
#endif
  spd_charset_utf8mb3_bin = &my_charset_utf8mb3_bin;
  spd_defaults_extra_file = &my_defaults_extra_file;
  spd_defaults_file = &my_defaults_file;
  spd_mysqld_unix_port = (const char **) &mysqld_unix_port;
  spd_mysqld_port = &mysqld_port;
  spd_abort_loop = &abort_loop;
  spd_tz_system = my_tz_SYSTEM;

#ifdef HAVE_PSI_INTERFACE
  init_spider_psi_keys();
#endif

  if (pthread_attr_init(&spider_pt_attr))
    goto error_pt_attr_init;
/*
  if (pthread_attr_setdetachstate(&spider_pt_attr, PTHREAD_CREATE_DETACHED))
    goto error_pt_attr_setstate;
*/

  if (mysql_mutex_init(spd_key_mutex_tbl,
    &spider_tbl_mutex, MY_MUTEX_INIT_FAST))
    goto error_tbl_mutex_init;

  if (mysql_mutex_init(spd_key_thread_id,
    &spider_thread_id_mutex, MY_MUTEX_INIT_FAST))
    goto error_thread_id_mutex_init;

  if (mysql_mutex_init(spd_key_conn_id,
    &spider_conn_id_mutex, MY_MUTEX_INIT_FAST))
    goto error_conn_id_mutex_init;

  if (mysql_mutex_init(spd_key_mutex_ipport_count,
    &spider_ipport_conn_mutex, MY_MUTEX_INIT_FAST))
    goto error_ipport_count_mutex_init;

  if (mysql_mutex_init(spd_key_mutex_init_error_tbl,
    &spider_init_error_tbl_mutex, MY_MUTEX_INIT_FAST))
    goto error_init_error_tbl_mutex_init;

  if (mysql_mutex_init(spd_key_mutex_wide_share,
    &spider_wide_share_mutex, MY_MUTEX_INIT_FAST))
    goto error_wide_share_mutex_init;

  if (mysql_mutex_init(spd_key_mutex_lgtm_tblhnd_share,
    &spider_lgtm_tblhnd_share_mutex, MY_MUTEX_INIT_FAST))
    goto error_lgtm_tblhnd_share_mutex_init;

  if (mysql_mutex_init(spd_key_mutex_conn,
    &spider_conn_mutex, MY_MUTEX_INIT_FAST))
    goto error_conn_mutex_init;

  if (mysql_mutex_init(spd_key_mutex_open_conn,
    &spider_open_conn_mutex, MY_MUTEX_INIT_FAST))
    goto error_open_conn_mutex_init;

  if (mysql_mutex_init(spd_key_mutex_allocated_thds,
    &spider_allocated_thds_mutex, MY_MUTEX_INIT_FAST))
    goto error_allocated_thds_mutex_init;

  if (mysql_mutex_init(spd_key_mutex_mon_table_cache,
    &spider_mon_table_cache_mutex, MY_MUTEX_INIT_FAST))
    goto error_mon_table_cache_mutex_init;

  if (mysql_mutex_init(spd_key_mutex_mem_calc,
    &spider_mem_calc_mutex, MY_MUTEX_INIT_FAST))
    goto error_mem_calc_mutex_init;

  if (my_hash_init(PSI_INSTRUMENT_ME, &spider_open_tables, spd_charset_utf8mb3_bin, 32, 0, 0,
                   (my_hash_get_key) spider_tbl_get_key, 0, 0))
    goto error_open_tables_hash_init;

  spider_alloc_calc_mem_init(spider_open_tables, SPD_MID_DB_INIT_1);
  spider_alloc_calc_mem(NULL,
    spider_open_tables,
    spider_open_tables.array.max_element *
    spider_open_tables.array.size_of_element);
  if (my_hash_init(PSI_INSTRUMENT_ME, &spider_init_error_tables, spd_charset_utf8mb3_bin, 32, 0, 0,
                   (my_hash_get_key) spider_tbl_get_key, 0, 0))
    goto error_init_error_tables_hash_init;

  spider_alloc_calc_mem_init(spider_init_error_tables, SPD_MID_DB_INIT_2);
  spider_alloc_calc_mem(NULL,
    spider_init_error_tables,
    spider_init_error_tables.array.max_element *
    spider_init_error_tables.array.size_of_element);
  if(
    my_hash_init(PSI_INSTRUMENT_ME, &spider_open_wide_share, spd_charset_utf8mb3_bin, 32, 0, 0,
                   (my_hash_get_key) spider_wide_share_get_key, 0, 0)
  )
    goto error_open_wide_share_hash_init;

  spider_alloc_calc_mem_init(spider_open_wide_share, SPD_MID_DB_INIT_3);
  spider_alloc_calc_mem(NULL,
    spider_open_wide_share,
    spider_open_wide_share.array.max_element *
    spider_open_wide_share.array.size_of_element);
  if (my_hash_init(PSI_INSTRUMENT_ME, &spider_lgtm_tblhnd_share_hash,
                   spd_charset_utf8mb3_bin, 32, 0, 0,
                   (my_hash_get_key) spider_lgtm_tblhnd_share_hash_get_key, 0, 0))
    goto error_lgtm_tblhnd_share_hash_init;

  spider_alloc_calc_mem_init(spider_lgtm_tblhnd_share_hash, SPD_MID_DB_INIT_4);
  spider_alloc_calc_mem(NULL,
    spider_lgtm_tblhnd_share_hash,
    spider_lgtm_tblhnd_share_hash.array.max_element *
    spider_lgtm_tblhnd_share_hash.array.size_of_element);
  if (my_hash_init(PSI_INSTRUMENT_ME, &spider_open_connections, spd_charset_utf8mb3_bin, 32, 0, 0,
                   (my_hash_get_key) spider_conn_get_key, 0, 0))
    goto error_open_connections_hash_init;

  if (my_hash_init(PSI_INSTRUMENT_ME, &spider_ipport_conns, spd_charset_utf8mb3_bin, 32, 0, 0,
                   (my_hash_get_key) spider_ipport_conn_get_key,
                   spider_free_ipport_conn, 0))
      goto error_ipport_conn__hash_init;

  spider_alloc_calc_mem_init(spider_open_connections, SPD_MID_DB_INIT_5);
  spider_alloc_calc_mem(NULL,
    spider_open_connections,
    spider_open_connections.array.max_element *
    spider_open_connections.array.size_of_element);
  if (my_hash_init(PSI_INSTRUMENT_ME, &spider_allocated_thds, spd_charset_utf8mb3_bin, 32, 0, 0,
                   (my_hash_get_key) spider_allocated_thds_get_key, 0, 0))
    goto error_allocated_thds_hash_init;

  spider_alloc_calc_mem_init(spider_allocated_thds, SPD_MID_DB_INIT_8);
  spider_alloc_calc_mem(NULL,
    spider_allocated_thds,
    spider_allocated_thds.array.max_element *
    spider_allocated_thds.array.size_of_element);

  if (SPD_INIT_DYNAMIC_ARRAY2(&spider_mon_table_cache, sizeof(SPIDER_MON_KEY),
      NULL, 64, 64, MYF(MY_WME)))
    goto error_mon_table_cache_array_init;

  spider_alloc_calc_mem_init(spider_mon_table_cache, SPD_MID_DB_INIT_9);
  spider_alloc_calc_mem(NULL,
    spider_mon_table_cache,
    spider_mon_table_cache.max_element *
    spider_mon_table_cache.size_of_element);

  if (!(spider_udf_table_mon_mutexes = (pthread_mutex_t *)
    spider_bulk_malloc(NULL, SPD_MID_DB_INIT_10, MYF(MY_WME | MY_ZEROFILL),
      &spider_udf_table_mon_mutexes, (uint) (sizeof(pthread_mutex_t) *
        spider_udf_table_mon_mutex_count),
      &spider_udf_table_mon_conds, (uint) (sizeof(pthread_cond_t) *
        spider_udf_table_mon_mutex_count),
      &spider_udf_table_mon_list_hash, (uint) (sizeof(HASH) *
        spider_udf_table_mon_mutex_count),
      NullS))
  )
    goto error_alloc_mon_mutxes;

  for (roop_count = 0;
    roop_count < (int) spider_udf_table_mon_mutex_count;
    roop_count++)
  {
    if (mysql_mutex_init(spd_key_mutex_udf_table_mon,
      &spider_udf_table_mon_mutexes[roop_count], MY_MUTEX_INIT_FAST))
      goto error_init_udf_table_mon_mutex;
  }
  for (roop_count = 0;
    roop_count < (int) spider_udf_table_mon_mutex_count;
    roop_count++)
  {
    if (mysql_cond_init(spd_key_cond_udf_table_mon,
      &spider_udf_table_mon_conds[roop_count], NULL))
      goto error_init_udf_table_mon_cond;
  }
  for (roop_count = 0;
    roop_count < (int) spider_udf_table_mon_mutex_count;
    roop_count++)
  {
    if (my_hash_init(PSI_INSTRUMENT_ME, &spider_udf_table_mon_list_hash[roop_count],
      spd_charset_utf8mb3_bin, 32, 0, 0,
      (my_hash_get_key) spider_udf_tbl_mon_list_key, 0, 0))
      goto error_init_udf_table_mon_list_hash;

    spider_alloc_calc_mem_init(spider_udf_table_mon_list_hash, SPD_MID_DB_INIT_11);
    spider_alloc_calc_mem(NULL,
      spider_udf_table_mon_list_hash,
      spider_udf_table_mon_list_hash[roop_count].array.max_element *
      spider_udf_table_mon_list_hash[roop_count].array.size_of_element);
  }

  if (spider_init_system_tables())
  {
    goto error_system_table_creation;
  }

  if (!(spider_table_sts_threads = (SPIDER_THREAD *)
    spider_bulk_malloc(NULL, SPD_MID_DB_INIT_12, MYF(MY_WME | MY_ZEROFILL),
      &spider_table_sts_threads, (uint) (sizeof(SPIDER_THREAD) *
        spider_param_table_sts_thread_count()),
      &spider_table_crd_threads, (uint) (sizeof(SPIDER_THREAD) *
        spider_param_table_crd_thread_count()),
      NullS))
  )
    goto error_alloc_mon_mutxes;

  for (roop_count = 0;
    roop_count < (int) spider_param_table_sts_thread_count();
    roop_count++)
  {
    if ((error_num = spider_create_sts_threads(&spider_table_sts_threads[roop_count])))
    {
      goto error_init_table_sts_threads;
    }
  }
  for (roop_count = 0;
    roop_count < (int) spider_param_table_crd_thread_count();
    roop_count++)
  {
    if ((error_num = spider_create_crd_threads(&spider_table_crd_threads[roop_count])))
    {
      goto error_init_table_crd_threads;
    }
  }

  /** Populates `spider_dbton` with available `SPIDER_DBTON`s */
  dbton_id = 0;
  spider_dbton_mysql.dbton_id = dbton_id;
  spider_dbton_mysql.db_util->dbton_id = dbton_id;
  spider_dbton[dbton_id] = spider_dbton_mysql;
  ++dbton_id;
  spider_dbton_mariadb.dbton_id = dbton_id;
  spider_dbton_mariadb.db_util->dbton_id = dbton_id;
  spider_dbton[dbton_id] = spider_dbton_mariadb;
  ++dbton_id;
  for (roop_count = 0; roop_count < (int) dbton_id; roop_count++)
  {
    if (spider_dbton[roop_count].init &&
        (error_num = spider_dbton[roop_count].init()))
        goto error_init_dbton;
  }
  DBUG_RETURN(0);

error_init_dbton:
  for (roop_count--; roop_count >= 0; roop_count--)
  {
    if (spider_dbton[roop_count].deinit)
      spider_dbton[roop_count].deinit();
  }
  roop_count = spider_param_table_crd_thread_count() - 1;
error_init_table_crd_threads:
  for (; roop_count >= 0; roop_count--)
  {
    spider_free_crd_threads(&spider_table_crd_threads[roop_count]);
  }
  roop_count = spider_param_table_sts_thread_count() - 1;
error_init_table_sts_threads:
  for (; roop_count >= 0; roop_count--)
  {
    spider_free_sts_threads(&spider_table_sts_threads[roop_count]);
  }
  spider_free(NULL, spider_table_sts_threads, MYF(0));
  roop_count= spider_udf_table_mon_mutex_count - 1;
error_init_udf_table_mon_list_hash:
  for (; roop_count >= 0; roop_count--)
  {
    spider_free_mem_calc(NULL,
      spider_udf_table_mon_list_hash_id,
      spider_udf_table_mon_list_hash[roop_count].array.max_element *
      spider_udf_table_mon_list_hash[roop_count].array.size_of_element);
    my_hash_free(&spider_udf_table_mon_list_hash[roop_count]);
  }
  roop_count= spider_udf_table_mon_mutex_count - 1;
error_init_udf_table_mon_cond:
  for (; roop_count >= 0; roop_count--)
    pthread_cond_destroy(&spider_udf_table_mon_conds[roop_count]);
error_system_table_creation:
  roop_count= spider_udf_table_mon_mutex_count - 1;
error_init_udf_table_mon_mutex:
  for (; roop_count >= 0; roop_count--)
    pthread_mutex_destroy(&spider_udf_table_mon_mutexes[roop_count]);
  spider_free(NULL, spider_udf_table_mon_mutexes, MYF(0));
error_alloc_mon_mutxes:
  spider_free_mem_calc(NULL,
    spider_mon_table_cache_id,
    spider_mon_table_cache.max_element *
    spider_mon_table_cache.size_of_element);
  delete_dynamic(&spider_mon_table_cache);
error_mon_table_cache_array_init:
  spider_free_mem_calc(NULL,
    spider_allocated_thds_id,
    spider_allocated_thds.array.max_element *
    spider_allocated_thds.array.size_of_element);
  my_hash_free(&spider_allocated_thds);
error_allocated_thds_hash_init:
  my_hash_free(&spider_ipport_conns);
error_ipport_conn__hash_init:
  spider_free_mem_calc(NULL,
    spider_open_connections_id,
    spider_open_connections.array.max_element *
    spider_open_connections.array.size_of_element);
  my_hash_free(&spider_open_connections);
error_open_connections_hash_init:
  spider_free_mem_calc(NULL,
    spider_lgtm_tblhnd_share_hash_id,
    spider_lgtm_tblhnd_share_hash.array.max_element *
    spider_lgtm_tblhnd_share_hash.array.size_of_element);
  my_hash_free(&spider_lgtm_tblhnd_share_hash);
error_lgtm_tblhnd_share_hash_init:
  spider_free_mem_calc(NULL,
    spider_open_wide_share_id,
    spider_open_wide_share.array.max_element *
    spider_open_wide_share.array.size_of_element);
  my_hash_free(&spider_open_wide_share);
error_open_wide_share_hash_init:
  spider_free_mem_calc(NULL,
    spider_init_error_tables_id,
    spider_init_error_tables.array.max_element *
    spider_init_error_tables.array.size_of_element);
  my_hash_free(&spider_init_error_tables);
error_init_error_tables_hash_init:
  spider_free_mem_calc(NULL,
    spider_open_tables_id,
    spider_open_tables.array.max_element *
    spider_open_tables.array.size_of_element);
  my_hash_free(&spider_open_tables);
error_open_tables_hash_init:
  pthread_mutex_destroy(&spider_mem_calc_mutex);
error_mem_calc_mutex_init:
  pthread_mutex_destroy(&spider_mon_table_cache_mutex);
error_mon_table_cache_mutex_init:
  pthread_mutex_destroy(&spider_allocated_thds_mutex);
error_allocated_thds_mutex_init:
  pthread_mutex_destroy(&spider_open_conn_mutex);
error_open_conn_mutex_init:
  pthread_mutex_destroy(&spider_conn_mutex);
error_conn_mutex_init:
  pthread_mutex_destroy(&spider_lgtm_tblhnd_share_mutex);
error_lgtm_tblhnd_share_mutex_init:
  pthread_mutex_destroy(&spider_wide_share_mutex);
error_wide_share_mutex_init:
  pthread_mutex_destroy(&spider_init_error_tbl_mutex);
error_init_error_tbl_mutex_init:
  pthread_mutex_destroy(&spider_ipport_conn_mutex);
error_ipport_count_mutex_init:
  pthread_mutex_destroy(&spider_conn_id_mutex);
error_conn_id_mutex_init:
  pthread_mutex_destroy(&spider_thread_id_mutex);
error_thread_id_mutex_init:
  pthread_mutex_destroy(&spider_tbl_mutex);
error_tbl_mutex_init:
/*
error_pt_attr_setstate:
*/
  pthread_attr_destroy(&spider_pt_attr);
error_pt_attr_init:
  DBUG_RETURN(error_num);
}

char *spider_create_string(
  const char *str,
  uint length
) {
  char *res;
  DBUG_ENTER("spider_create_string");
  if (!(res = (char*) spider_malloc(spider_current_trx, SPD_MID_CREATE_STRING_1, length + 1,
    MYF(MY_WME))))
    DBUG_RETURN(NULL);
  memcpy(res, str, length);
  res[length] = '\0';
  DBUG_RETURN(res);
}

char *spider_create_table_name_string(
  const char *table_name,
  const char *part_name,
  const char *sub_name
) {
  char *res, *tmp;
  uint length = strlen(table_name);
  DBUG_ENTER("spider_create_table_name_string");
  if (part_name)
  {
    length += sizeof("#P#") - 1 + strlen(part_name);
    if (sub_name)
      length += sizeof("#SP#") - 1 + strlen(sub_name);
  }
  if (!(res = (char*) spider_malloc(spider_current_trx, SPD_MID_CREATE_TABLE_NAME_STRING_1, length + 1,
    MYF(MY_WME))))
    DBUG_RETURN(NULL);
  tmp = strmov(res, table_name);
  if (part_name)
  {
    tmp = strmov(tmp, "#P#");
    tmp = strmov(tmp, part_name);
    if (sub_name)
    {
      tmp = strmov(tmp, "#SP#");
      tmp = strmov(tmp, sub_name);
    }
  }
  DBUG_RETURN(res);
}

/*
  Get the target partition_elements.

  The target partition and subpartition are detected by the table name,
  which is in the form like "t1#P#pt1".
*/
void spider_get_partition_info(
  const char *table_name,
  uint table_name_length,
  const TABLE_SHARE *table_share,
  partition_info *part_info,
  partition_element **part_elem,
  partition_element **sub_elem
) {
  char tmp_name[FN_REFLEN + 1];
  partition_element *tmp_part_elem = NULL, *tmp_sub_elem = NULL;
  bool tmp_flg = FALSE, tmp_find_flg = FALSE;
  DBUG_ENTER("spider_get_partition_info");
  *part_elem = NULL;
  *sub_elem = NULL;
  if (!part_info)
    DBUG_VOID_RETURN;

  if (!memcmp(table_name + table_name_length - 5, "#TMP#", 5))
    tmp_flg = TRUE;

  DBUG_PRINT("info",("spider table_name=%s", table_name));
  List_iterator<partition_element> part_it(part_info->partitions);
  while ((*part_elem = part_it++))
  {
    if ((*part_elem)->subpartitions.elements)
    {
      List_iterator<partition_element> sub_it((*part_elem)->subpartitions);
      while ((*sub_elem = sub_it++))
      {
        if (SPIDER_create_subpartition_name(
          tmp_name, FN_REFLEN + 1, table_share->path.str,
          (*part_elem)->partition_name, (*sub_elem)->partition_name,
          NORMAL_PART_NAME))
        {
          DBUG_VOID_RETURN;
        }
        DBUG_PRINT("info",("spider tmp_name=%s", tmp_name));
        if (!memcmp(table_name, tmp_name, table_name_length + 1))
          DBUG_VOID_RETURN;
        if (
          tmp_flg &&
          *(tmp_name + table_name_length - 5) == '\0' &&
          !memcmp(table_name, tmp_name, table_name_length - 5)
        ) {
          tmp_part_elem = *part_elem;
          tmp_sub_elem = *sub_elem;
          tmp_flg = FALSE;
          tmp_find_flg = TRUE;
        }
      }
    } else {
      if (SPIDER_create_partition_name(
        tmp_name, FN_REFLEN + 1, table_share->path.str,
        (*part_elem)->partition_name, NORMAL_PART_NAME, TRUE))
      {
        DBUG_VOID_RETURN;
      }
      DBUG_PRINT("info",("spider tmp_name=%s", tmp_name));
      if (!memcmp(table_name, tmp_name, table_name_length + 1))
        DBUG_VOID_RETURN;
      if (
        tmp_flg &&
        *(tmp_name + table_name_length - 5) == '\0' &&
        !memcmp(table_name, tmp_name, table_name_length - 5)
      ) {
        tmp_part_elem = *part_elem;
        tmp_flg = FALSE;
        tmp_find_flg = TRUE;
      }
    }
  }
  if (tmp_find_flg)
  {
    *part_elem = tmp_part_elem;
    *sub_elem = tmp_sub_elem;
    DBUG_PRINT("info",("spider tmp find"));
    DBUG_VOID_RETURN;
  }
  *part_elem = NULL;
  *sub_elem = NULL;
  DBUG_PRINT("info",("spider no hit"));
  DBUG_VOID_RETURN;
}

/** Determines the get type for spider_get_sts() */
enum ha_sts_crd_get_type spider_get_sts_type(
  SPIDER_SHARE *share,
  double sts_interval,
  int sts_sync
) {
  if (sts_sync == 0)
    return HA_GET_FETCH;
  if (!share->wide_share->sts_init)
  {
    pthread_mutex_lock(&share->wide_share->sts_mutex);
    if (!share->wide_share->sts_init)
      return HA_GET_AFTER_LOCK;
    pthread_mutex_unlock(&share->wide_share->sts_mutex);
    return HA_GET_COPY;
  }
  if (difftime(share->sts_get_time, share->wide_share->sts_get_time) <
      sts_interval)
    return HA_GET_COPY;
  if (!pthread_mutex_trylock(&share->wide_share->sts_mutex))
    return HA_GET_AFTER_TRYLOCK;
  return HA_GET_COPY;
}

/**
  Populates share->stat or share->wide_share->stat with table status.
*/
int spider_get_sts(
  SPIDER_SHARE *share,
  int link_idx,
  time_t tmp_time,
  ha_spider *spider,
  double sts_interval,
  int sts_mode,
  int sts_sync,
  int sts_sync_level,
  uint flag
) {
  int error_num = 0;
  DBUG_ENTER("spider_get_sts");

<<<<<<< HEAD
  enum ha_sts_crd_get_type get_type =
    spider_get_sts_type(share, sts_interval, sts_sync);
  if (!share->sts_init &&
      share->table_share->tmp_table == NO_TMP_TABLE &&
      spider_param_load_sts_at_startup(share->load_sts_at_startup) &&
      (!share->init || share->init_error))
  {
    error_num = spider_sys_get_table_sts(
      current_thd,
      share->lgtm_tblhnd_share->table_name,
      share->lgtm_tblhnd_share->table_name_length,
      &share->stat);
    if (!error_num ||
        (error_num != HA_ERR_KEY_NOT_FOUND && error_num != HA_ERR_END_OF_FILE))
    need_to_get = FALSE;
  }

  if (need_to_get)
  {
    if (get_type == HA_GET_COPY)
      share->stat = share->wide_share->stat;
    else
      /* Executes a `show table status` query and store the results in
      share->stat */
      error_num = spider_db_show_table_status(spider, link_idx, sts_mode, flag);
  }
  if (get_type >= HA_GET_AFTER_LOCK)
=======
  if (
    sts_sync == 0
  ) {
    /* get */
    get_type = 1;
  } else if (
    !share->wide_share->sts_init
  ) {
    pthread_mutex_lock(&share->wide_share->sts_mutex);
    if (!share->wide_share->sts_init)
    {
      /* get after mutex_lock */
      get_type = 2;
    } else {
      pthread_mutex_unlock(&share->wide_share->sts_mutex);
      /* copy */
      get_type = 0;
    }
  } else if (
    difftime(share->sts_get_time, share->wide_share->sts_get_time) <
      sts_interval
  ) {
    /* copy */
    get_type = 0;
  } else if (
    !pthread_mutex_trylock(&share->wide_share->sts_mutex)
  ) {
    /* get after mutex_trylock */
    get_type = 3;
  } else {
    /* copy */
    get_type = 0;
  }
  if (get_type == 0)
    spider_copy_sts_to_share(share, share->wide_share);
  else
    error_num = spider_db_show_table_status(spider, link_idx, sts_mode, flag);
  if (get_type >= 2)
>>>>>>> 25c62788
    pthread_mutex_unlock(&share->wide_share->sts_mutex);

  if (error_num)
  {
    SPIDER_PARTITION_HANDLER *partition_handler =
      spider->partition_handler;
    if (!share->wide_share->sts_init &&
        sts_sync >= sts_sync_level &&
        get_type > HA_GET_FETCH &&
        partition_handler &&
        partition_handler->handlers &&
        partition_handler->handlers[0] == spider)
    {
      int roop_count;
      ha_spider *tmp_spider;
      SPIDER_SHARE *tmp_share;
      double tmp_sts_interval;
      int tmp_sts_mode;
      int tmp_sts_sync;
      THD *thd = spider->wide_handler->trx->thd;
      for (roop_count = 1;
           roop_count < (int) partition_handler->no_parts;
           roop_count++)
      {
        tmp_spider = (ha_spider *) partition_handler->handlers[roop_count];
        tmp_share = tmp_spider->share;
        tmp_sts_interval = spider_param_sts_interval(thd, share->sts_interval);
        tmp_sts_mode = spider_param_sts_mode(thd, share->sts_mode);
        tmp_sts_sync = spider_param_sts_sync(thd, share->sts_sync);
        spider_get_sts(tmp_share, tmp_spider->search_link_idx, tmp_time,
                       tmp_spider, tmp_sts_interval, tmp_sts_mode,
                       tmp_sts_sync, 1, flag);
        if (share->wide_share->sts_init)
        {
          error_num = 0;
          thd->clear_error();
          get_type = HA_GET_COPY;
          share->stat = share->wide_share->stat;
          break;
        }
      }
    }
    if (error_num)
      DBUG_RETURN(error_num);
  }

  if (sts_sync >= sts_sync_level && get_type > HA_GET_COPY)
  {
    share->wide_share->stat = share->stat;
    share->wide_share->sts_get_time = tmp_time;
    share->wide_share->sts_init = TRUE;
  }
  share->sts_get_time = tmp_time;
  share->sts_init = TRUE;
  DBUG_RETURN(0);
}

/** Determines the get type for spider_get_crd() */
enum ha_sts_crd_get_type spider_get_crd_type(
  SPIDER_SHARE *share,
  double crd_interval,
  int crd_sync
) {
  if (crd_sync == 0)
    return HA_GET_FETCH;
  if (!share->wide_share->crd_init)
  {
    pthread_mutex_lock(&share->wide_share->crd_mutex);
    if (!share->wide_share->crd_init)
      return HA_GET_AFTER_LOCK;
    pthread_mutex_unlock(&share->wide_share->crd_mutex);
    return HA_GET_COPY;
  }
  if (difftime(share->crd_get_time, share->wide_share->crd_get_time) <
      crd_interval)
    return HA_GET_COPY;
  if (!pthread_mutex_trylock(&share->wide_share->crd_mutex))
    return HA_GET_AFTER_TRYLOCK;
  return HA_GET_COPY;
}

/**
  Populates share->cardinality or share->wide_share->cardinality with
  table index
*/
int spider_get_crd(
  SPIDER_SHARE *share,
  int link_idx,
  time_t tmp_time,
  ha_spider *spider,
  TABLE *table,
  double crd_interval,
  int crd_mode,
  int crd_sync,
  int crd_sync_level
) {
  int error_num = 0;
  DBUG_ENTER("spider_get_crd");

<<<<<<< HEAD
  enum ha_sts_crd_get_type get_type =
    spider_get_crd_type(share, crd_interval, crd_sync);
  if (!share->crd_init &&
      share->table_share->tmp_table == NO_TMP_TABLE &&
      spider_param_load_sts_at_startup(share->load_crd_at_startup))
  {
    error_num = spider_sys_get_table_crd(
      current_thd,
      share->lgtm_tblhnd_share->table_name,
      share->lgtm_tblhnd_share->table_name_length,
      share->cardinality,
      table->s->fields);
    if (!error_num ||
        (error_num != HA_ERR_KEY_NOT_FOUND && error_num != HA_ERR_END_OF_FILE))
    need_to_get = FALSE;
  }

  if (need_to_get)
  {
    if (get_type == HA_GET_COPY)
      memcpy(share->cardinality, share->wide_share->cardinality,
             sizeof(longlong) * table->s->fields);
    else
      error_num = spider_db_show_index(spider, link_idx, table, crd_mode);
  }
  if (get_type >= HA_GET_AFTER_LOCK)
=======
  if (
    crd_sync == 0
  ) {
    /* get */
    get_type = 1;
  } else if (
    !share->wide_share->crd_init
  ) {
    pthread_mutex_lock(&share->wide_share->crd_mutex);
    if (!share->wide_share->crd_init)
    {
      /* get after mutex_lock */
      get_type = 2;
    } else {
      pthread_mutex_unlock(&share->wide_share->crd_mutex);
      /* copy */
      get_type = 0;
    }
  } else if (
    difftime(share->crd_get_time, share->wide_share->crd_get_time) <
      crd_interval
  ) {
    /* copy */
    get_type = 0;
  } else if (
    !pthread_mutex_trylock(&share->wide_share->crd_mutex)
  ) {
    /* get after mutex_trylock */
    get_type = 3;
  } else {
    /* copy */
    get_type = 0;
  }
  if (get_type >= 2)
>>>>>>> 25c62788
    pthread_mutex_unlock(&share->wide_share->crd_mutex);
  if (error_num)
  {
    SPIDER_PARTITION_HANDLER *partition_handler = spider->partition_handler;
    if (!share->wide_share->crd_init &&
        crd_sync >= crd_sync_level &&
        get_type > HA_GET_FETCH &&
        partition_handler &&
        partition_handler->handlers &&
        partition_handler->handlers[0] == spider)
    {
      int roop_count;
      ha_spider *tmp_spider;
      SPIDER_SHARE *tmp_share;
      double tmp_crd_interval;
      int tmp_crd_mode;
      int tmp_crd_sync;
      THD *thd = spider->wide_handler->trx->thd;
      for (roop_count = 1;
           roop_count < (int) partition_handler->no_parts;
           roop_count++)
      {
        tmp_spider = (ha_spider *) partition_handler->handlers[roop_count];
        tmp_share = tmp_spider->share;
        tmp_crd_interval = spider_param_crd_interval(thd, share->crd_interval);
        tmp_crd_mode = spider_param_crd_mode(thd, share->crd_mode);
        tmp_crd_sync = spider_param_crd_sync(thd, share->crd_sync);
        spider_get_crd(tmp_share, tmp_spider->search_link_idx, tmp_time,
                       tmp_spider, table, tmp_crd_interval, tmp_crd_mode,
                       tmp_crd_sync, 1);
        if (share->wide_share->crd_init)
        {
          error_num = 0;
          thd->clear_error();
          get_type = HA_GET_COPY;
          memcpy(share->cardinality, share->wide_share->cardinality,
                 sizeof(longlong) * table->s->fields);
          break;
        }
      }
    }
    if (error_num)
      DBUG_RETURN(error_num);
  }
  if (crd_sync >= crd_sync_level && get_type > HA_GET_COPY)
  {
    memcpy(share->wide_share->cardinality, share->cardinality,
           sizeof(longlong) * table->s->fields);
    share->wide_share->crd_get_time = tmp_time;
    share->wide_share->crd_init = TRUE;
  }
  share->crd_get_time = tmp_time;
  share->crd_init = TRUE;
  DBUG_RETURN(0);
}

void spider_set_result_list_param(
  ha_spider *spider
) {
  SPIDER_RESULT_LIST *result_list = &spider->result_list;
  SPIDER_SHARE *share = spider->share;
  THD *thd = spider->wide_handler->trx->thd;
  DBUG_ENTER("spider_set_result_list_param");
  result_list->internal_offset =
    spider_param_internal_offset(thd, share->internal_offset);
  result_list->internal_limit =
#ifdef INFO_KIND_FORCE_LIMIT_BEGIN
    spider->wide_handler->info_limit < 9223372036854775807LL ?
    spider->wide_handler->info_limit :
#endif
    spider_param_internal_limit(thd, share->internal_limit);
  result_list->split_read = spider_split_read_param(spider);
  if (spider->support_multi_split_read_sql())
  {
    result_list->multi_split_read =
      spider_param_multi_split_read(thd, share->multi_split_read);
  } else {
    result_list->multi_split_read = 1;
  }
  result_list->max_order =
    spider_param_max_order(thd, share->max_order);
  result_list->quick_mode =
    spider_param_quick_mode(thd, share->quick_mode);
  result_list->quick_page_size =
    spider_param_quick_page_size(thd, share->quick_page_size);
  result_list->quick_page_byte =
    spider_param_quick_page_byte(thd, share->quick_page_byte);
  result_list->low_mem_read =
    spider_param_low_mem_read(thd, share->low_mem_read);
  DBUG_VOID_RETURN;
}

/**
  Gets or creates a `SPIDER_INIT_ERROR_TABLE` with the table name from
  a given `SPIDER_SHARE`

  When creating, also add the newly created object to
  `spider_init_error_tables`

  @param trx     Transaction
  @param share   The spider share providing the table name
  @param create  Whether to create a new `SPIDER_INIT_ERROR_TABLE` if one wi                 th the required table name does not exist yet
  @return A `SPIDER_INIT_ERROR_TABLE` or NULL if failure
*/
SPIDER_INIT_ERROR_TABLE *spider_get_init_error_table(
  SPIDER_TRX *trx,
  SPIDER_SHARE *share,
  bool create
) {
  SPIDER_INIT_ERROR_TABLE *spider_init_error_table;
  char *tmp_name;
  DBUG_ENTER("spider_get_init_error_table");
  pthread_mutex_lock(&spider_init_error_tbl_mutex);
  if (!(spider_init_error_table = (SPIDER_INIT_ERROR_TABLE *)
    my_hash_search_using_hash_value(
    &spider_init_error_tables, share->table_name_hash_value,
    (uchar*) share->table_name, share->table_name_length)))
  {
    if (!create)
    {
      pthread_mutex_unlock(&spider_init_error_tbl_mutex);
      DBUG_RETURN(NULL);
    }
<<<<<<< HEAD
    if (!spider_bulk_malloc(spider_current_trx, 54, MYF(MY_WME | MY_ZEROFILL),
=======
    if (!(spider_init_error_table = (SPIDER_INIT_ERROR_TABLE *)
      spider_bulk_malloc(spider_current_trx, SPD_MID_GET_INIT_ERROR_TABLE_1, MYF(MY_WME | MY_ZEROFILL),
>>>>>>> 25c62788
        &spider_init_error_table, (uint) (sizeof(*spider_init_error_table)),
        &tmp_name, (uint) (share->table_name_length + 1),
        NullS)
    ) {
      pthread_mutex_unlock(&spider_init_error_tbl_mutex);
      DBUG_RETURN(NULL);
    }
    memcpy(tmp_name, share->table_name, share->table_name_length);
    spider_init_error_table->table_name = tmp_name;
    spider_init_error_table->table_name_length = share->table_name_length;
    spider_init_error_table->table_name_hash_value =
      share->table_name_hash_value;
    uint old_elements = spider_init_error_tables.array.max_element;
    if (my_hash_insert(&spider_init_error_tables,
      (uchar*) spider_init_error_table))
    {
      spider_free(trx, spider_init_error_table, MYF(0));
      pthread_mutex_unlock(&spider_init_error_tbl_mutex);
      DBUG_RETURN(NULL);
    }
    if (spider_init_error_tables.array.max_element > old_elements)
    {
      spider_alloc_calc_mem(spider_current_trx,
        spider_init_error_tables,
        (spider_init_error_tables.array.max_element - old_elements) *
        spider_init_error_tables.array.size_of_element);
    }
  }
  pthread_mutex_unlock(&spider_init_error_tbl_mutex);
  DBUG_RETURN(spider_init_error_table);
}

void spider_delete_init_error_table(
  const char *name
) {
  SPIDER_INIT_ERROR_TABLE *spider_init_error_table;
  uint length = strlen(name);
  my_hash_value_type hash_value = my_calc_hash(&spider_open_tables,
    (uchar*) name, length);
  DBUG_ENTER("spider_delete_init_error_table");
  pthread_mutex_lock(&spider_init_error_tbl_mutex);
  if ((spider_init_error_table = (SPIDER_INIT_ERROR_TABLE *)
    my_hash_search_using_hash_value(&spider_init_error_tables, hash_value,
      (uchar*) name, length)))
  {
    my_hash_delete(&spider_init_error_tables,
      (uchar*) spider_init_error_table);
    spider_free(spider_current_trx, spider_init_error_table, MYF(0));
  }
  pthread_mutex_unlock(&spider_init_error_tbl_mutex);
  DBUG_VOID_RETURN;
}

bool spider_check_pk_update(
  TABLE *table
) {
  int roop_count;
  TABLE_SHARE *table_share = table->s;
  KEY *key_info;
  KEY_PART_INFO *key_part;
  DBUG_ENTER("spider_check_pk_update");
  if (table_share->primary_key == MAX_KEY)
    DBUG_RETURN(FALSE);

  key_info = &table_share->key_info[table_share->primary_key];
  key_part = key_info->key_part;
  for (roop_count = 0;
    roop_count < (int) spider_user_defined_key_parts(key_info); roop_count++)
  {
    if (bitmap_is_set(table->write_set,
      key_part[roop_count].field->field_index))
      DBUG_RETURN(TRUE);
  }
  DBUG_RETURN(FALSE);
}

void spider_set_tmp_share_pointer(
  SPIDER_SHARE *tmp_share,
  char **tmp_connect_info,
  uint *tmp_connect_info_length,
  long *tmp_long,
  longlong *tmp_longlong
) {
  DBUG_ENTER("spider_set_tmp_share_pointer");
  tmp_share->link_count = 1;
  tmp_share->all_link_count = 1;
  tmp_share->server_names = &tmp_connect_info[0];
  tmp_share->tgt_table_names = &tmp_connect_info[1];
  tmp_share->tgt_dbs = &tmp_connect_info[2];
  tmp_share->tgt_hosts = &tmp_connect_info[3];
  tmp_share->tgt_usernames = &tmp_connect_info[4];
  tmp_share->tgt_passwords = &tmp_connect_info[5];
  tmp_share->tgt_sockets = &tmp_connect_info[6];
  tmp_share->tgt_wrappers = &tmp_connect_info[7];
  tmp_share->tgt_ssl_cas = &tmp_connect_info[8];
  tmp_share->tgt_ssl_capaths = &tmp_connect_info[9];
  tmp_share->tgt_ssl_certs = &tmp_connect_info[10];
  tmp_share->tgt_ssl_ciphers = &tmp_connect_info[11];
  tmp_share->tgt_ssl_keys = &tmp_connect_info[12];
  tmp_share->tgt_default_files = &tmp_connect_info[13];
  tmp_share->tgt_default_groups = &tmp_connect_info[14];
  tmp_share->tgt_dsns = &tmp_connect_info[15];
  tmp_share->tgt_filedsns = &tmp_connect_info[16];
  tmp_share->tgt_drivers = &tmp_connect_info[17];
  tmp_share->tgt_pk_names = &tmp_connect_info[18];
  tmp_share->tgt_sequence_names = &tmp_connect_info[19];
  tmp_share->static_link_ids = &tmp_connect_info[20];
  tmp_share->tgt_ports = &tmp_long[0];
  tmp_share->tgt_ssl_vscs = &tmp_long[1];
  tmp_share->link_statuses = &tmp_long[2];
  tmp_share->monitoring_binlog_pos_at_failing = &tmp_long[3];
  tmp_share->monitoring_flag = &tmp_long[4];
  tmp_share->monitoring_kind = &tmp_long[5];
  tmp_share->monitoring_bg_flag = &tmp_long[6];
  tmp_share->monitoring_bg_kind = &tmp_long[7];
  tmp_share->connect_timeouts = &tmp_long[13];
  tmp_share->net_read_timeouts = &tmp_long[14];
  tmp_long[13] = -1;
  tmp_share->net_write_timeouts = &tmp_long[15];
  tmp_long[14] = -1;
  tmp_share->access_balances = &tmp_long[16];
  tmp_share->bka_table_name_types = &tmp_long[17];
  tmp_share->strict_group_bys = &tmp_long[18];
  tmp_share->monitoring_limit = &tmp_longlong[0];
  tmp_share->monitoring_sid = &tmp_longlong[1];
  tmp_share->monitoring_bg_interval = &tmp_longlong[2];
  tmp_share->server_names_lengths = &tmp_connect_info_length[0];
  tmp_share->tgt_table_names_lengths = &tmp_connect_info_length[1];
  tmp_share->tgt_dbs_lengths = &tmp_connect_info_length[2];
  tmp_share->tgt_hosts_lengths = &tmp_connect_info_length[3];
  tmp_share->tgt_usernames_lengths = &tmp_connect_info_length[4];
  tmp_share->tgt_passwords_lengths = &tmp_connect_info_length[5];
  tmp_share->tgt_sockets_lengths = &tmp_connect_info_length[6];
  tmp_share->tgt_wrappers_lengths = &tmp_connect_info_length[7];
  tmp_share->tgt_ssl_cas_lengths = &tmp_connect_info_length[8];
  tmp_share->tgt_ssl_capaths_lengths = &tmp_connect_info_length[9];
  tmp_share->tgt_ssl_certs_lengths = &tmp_connect_info_length[10];
  tmp_share->tgt_ssl_ciphers_lengths = &tmp_connect_info_length[11];
  tmp_share->tgt_ssl_keys_lengths = &tmp_connect_info_length[12];
  tmp_share->tgt_default_files_lengths = &tmp_connect_info_length[13];
  tmp_share->tgt_default_groups_lengths = &tmp_connect_info_length[14];
  tmp_share->tgt_dsns_lengths = &tmp_connect_info_length[15];
  tmp_share->tgt_filedsns_lengths = &tmp_connect_info_length[16];
  tmp_share->tgt_drivers_lengths = &tmp_connect_info_length[17];
  tmp_share->tgt_pk_names_lengths = &tmp_connect_info_length[18];
  tmp_share->tgt_sequence_names_lengths = &tmp_connect_info_length[19];
  tmp_share->static_link_ids_lengths = &tmp_connect_info_length[20];
  tmp_share->server_names_length = 1;
  tmp_share->tgt_table_names_length = 1;
  tmp_share->tgt_dbs_length = 1;
  tmp_share->tgt_hosts_length = 1;
  tmp_share->tgt_usernames_length = 1;
  tmp_share->tgt_passwords_length = 1;
  tmp_share->tgt_sockets_length = 1;
  tmp_share->tgt_wrappers_length = 1;
  tmp_share->tgt_ssl_cas_length = 1;
  tmp_share->tgt_ssl_capaths_length = 1;
  tmp_share->tgt_ssl_certs_length = 1;
  tmp_share->tgt_ssl_ciphers_length = 1;
  tmp_share->tgt_ssl_keys_length = 1;
  tmp_share->tgt_default_files_length = 1;
  tmp_share->tgt_default_groups_length = 1;
  tmp_share->tgt_dsns_length = 1;
  tmp_share->tgt_filedsns_length = 1;
  tmp_share->tgt_drivers_length = 1;
  tmp_share->tgt_pk_names_length = 1;
  tmp_share->tgt_sequence_names_length = 1;
  tmp_share->static_link_ids_length = 1;
  tmp_share->tgt_ports_length = 1;
  tmp_share->tgt_ssl_vscs_length = 1;
  tmp_share->link_statuses_length = 1;
  tmp_share->monitoring_binlog_pos_at_failing_length = 1;
  tmp_share->monitoring_flag_length = 1;
  tmp_share->monitoring_kind_length = 1;
  tmp_share->monitoring_bg_flag_length = 1;
  tmp_share->monitoring_bg_kind_length = 1;
  tmp_share->monitoring_limit_length = 1;
  tmp_share->monitoring_sid_length = 1;
  tmp_share->monitoring_bg_interval_length = 1;
  tmp_share->connect_timeouts_length = 1;
  tmp_share->net_read_timeouts_length = 1;
  tmp_share->net_write_timeouts_length = 1;
  tmp_share->access_balances_length = 1;
  tmp_share->bka_table_name_types_length = 1;
  tmp_share->strict_group_bys_length = 1;

  tmp_share->monitoring_bg_flag[0] = -1;
  tmp_share->monitoring_bg_kind[0] = -1;
  tmp_share->monitoring_binlog_pos_at_failing[0] = -1;
  tmp_share->monitoring_flag[0] = -1;
  tmp_share->monitoring_kind[0] = -1;
  tmp_share->monitoring_bg_interval[0] = -1;
  tmp_share->monitoring_limit[0] = -1;
  tmp_share->monitoring_sid[0] = -1;
  tmp_share->bka_engine = NULL;
  tmp_share->use_dbton_count = 0;
  DBUG_VOID_RETURN;
}

int spider_create_tmp_dbton_share(
  SPIDER_SHARE *tmp_share
) {
  int error_num;
  uint dbton_id = tmp_share->use_dbton_ids[0];
  DBUG_ENTER("spider_create_tmp_dbton_share");
  if (!(tmp_share->dbton_share[dbton_id] =
    spider_dbton[dbton_id].create_db_share(tmp_share)))
  {
    DBUG_RETURN(HA_ERR_OUT_OF_MEM);
  }
  if ((error_num = tmp_share->dbton_share[dbton_id]->init()))
  {
    delete tmp_share->dbton_share[dbton_id];
    tmp_share->dbton_share[dbton_id] = NULL;
    DBUG_RETURN(error_num);
  }
  DBUG_RETURN(0);
}

void spider_free_tmp_dbton_share(
  SPIDER_SHARE *tmp_share
) {
  uint dbton_id = tmp_share->use_dbton_ids[0];
  DBUG_ENTER("spider_free_tmp_dbton_share");
  if (tmp_share->dbton_share[dbton_id])
  {
    delete tmp_share->dbton_share[dbton_id];
    tmp_share->dbton_share[dbton_id] = NULL;
  }
  DBUG_VOID_RETURN;
}

int spider_create_tmp_dbton_handler(
  ha_spider *tmp_spider
) {
  int error_num;
  SPIDER_SHARE *tmp_share = tmp_spider->share;
  uint dbton_id = tmp_share->use_dbton_ids[0];
  DBUG_ENTER("spider_create_tmp_dbton_handler");
  if (!(tmp_spider->dbton_handler[dbton_id] =
    spider_dbton[dbton_id].create_db_handler(tmp_spider,
    tmp_share->dbton_share[dbton_id])))
  {
    DBUG_RETURN(HA_ERR_OUT_OF_MEM);
  }
  if ((error_num = tmp_spider->dbton_handler[dbton_id]->init()))
  {
    delete tmp_spider->dbton_handler[dbton_id];
    tmp_spider->dbton_handler[dbton_id] = NULL;
    DBUG_RETURN(error_num);
  }
  DBUG_RETURN(0);
}

void spider_free_tmp_dbton_handler(
  ha_spider *tmp_spider
) {
  SPIDER_SHARE *tmp_share = tmp_spider->share;
  uint dbton_id = tmp_share->use_dbton_ids[0];
  DBUG_ENTER("spider_create_tmp_dbton_handler");
  if (tmp_spider->dbton_handler[dbton_id])
  {
    delete tmp_spider->dbton_handler[dbton_id];
    tmp_spider->dbton_handler[dbton_id] = NULL;
  }
  DBUG_VOID_RETURN;
}

TABLE_LIST *spider_get_parent_table_list(
  ha_spider *spider
) {
  TABLE *table = spider->get_table();
  DBUG_ENTER("spider_get_parent_table_list");
  DBUG_RETURN(table->pos_in_table_list);
}

List<Index_hint> *spider_get_index_hints(
  ha_spider *spider
  ) {
    TABLE_LIST *table_list = spider_get_parent_table_list(spider);
    DBUG_ENTER("spider_get_index_hint");
    if (table_list)
    {
      DBUG_RETURN(table_list->index_hints);
    }
    DBUG_RETURN(NULL);
}


st_select_lex *spider_get_select_lex(
  ha_spider *spider
) {
  TABLE_LIST *table_list = spider_get_parent_table_list(spider);
  DBUG_ENTER("spider_get_select_lex");
  if (table_list)
  {
    DBUG_RETURN(table_list->select_lex);
  }
  DBUG_RETURN(NULL);
}

void spider_get_select_limit_from_select_lex(
  st_select_lex *select_lex,
  longlong *select_limit,
  longlong *offset_limit
) {
  DBUG_ENTER("spider_get_select_limit_from_select_lex");
  *select_limit = 9223372036854775807LL;
  *offset_limit = 0;
  if (select_lex && select_lex->limit_params.explicit_limit)
  {
    *select_limit = select_lex->limit_params.select_limit ?
      select_lex->limit_params.select_limit->val_int() : 0;
    *offset_limit = select_lex->limit_params.offset_limit ?
      select_lex->limit_params.offset_limit->val_int() : 0;
  }
  DBUG_VOID_RETURN;
}

void spider_get_select_limit(
  ha_spider *spider,
  st_select_lex **select_lex,
  longlong *select_limit,
  longlong *offset_limit
) {
  DBUG_ENTER("spider_get_select_limit");
  *select_lex = spider_get_select_lex(spider);
  spider_get_select_limit_from_select_lex(
    *select_lex, select_limit, offset_limit);
  DBUG_VOID_RETURN;
}

longlong spider_split_read_param(
  ha_spider *spider
) {
  SPIDER_SHARE *share = spider->share;
  SPIDER_RESULT_LIST *result_list = &spider->result_list;
  THD *thd = spider->wide_handler->trx->thd;
  st_select_lex *select_lex;
  longlong select_limit;
  longlong offset_limit;
  double semi_split_read;
  longlong split_read;
  DBUG_ENTER("spider_split_read_param");
  result_list->set_split_read_count = 1;
#ifdef INFO_KIND_FORCE_LIMIT_BEGIN
  if (spider->wide_handler->info_limit < 9223372036854775807LL)
  {
    DBUG_PRINT("info",("spider info_limit=%lld",
      spider->wide_handler->info_limit));
    longlong info_limit = spider->wide_handler->info_limit;
    result_list->split_read_base = info_limit;
    result_list->semi_split_read = 0;
    result_list->first_read = info_limit;
    result_list->second_read = info_limit;
    result_list->semi_split_read_base = 0;
    result_list->set_split_read = FALSE;
    DBUG_RETURN(info_limit);
  }
#endif
  spider_get_select_limit(spider, &select_lex, &select_limit, &offset_limit);
  DBUG_PRINT("info",("spider result_list->set_split_read=%s", result_list->set_split_read ? "TRUE" : "FALSE"));
  if (!result_list->set_split_read)
  {
    int bulk_update_mode = spider_param_bulk_update_mode(thd,
      share->bulk_update_mode);
    DBUG_PRINT("info",("spider sql_command=%u",
      spider->wide_handler->sql_command));
    DBUG_PRINT("info",("spider bulk_update_mode=%d", bulk_update_mode));
    DBUG_PRINT("info",("spider support_bulk_update_sql=%s",
      spider->support_bulk_update_sql() ? "TRUE" : "FALSE"));
    bool inserting =
      (
        spider->wide_handler->sql_command == SQLCOM_INSERT ||
        spider->wide_handler->sql_command == SQLCOM_INSERT_SELECT
      );
    bool updating =
      (
        spider->wide_handler->sql_command == SQLCOM_UPDATE ||
        spider->wide_handler->sql_command == SQLCOM_UPDATE_MULTI
      );
    bool deleting =
      (
        spider->wide_handler->sql_command == SQLCOM_DELETE ||
        spider->wide_handler->sql_command == SQLCOM_DELETE_MULTI
      );
    bool replacing =
      (
        spider->wide_handler->sql_command == SQLCOM_REPLACE ||
        spider->wide_handler->sql_command == SQLCOM_REPLACE_SELECT
      );
    DBUG_PRINT("info",("spider updating=%s", updating ? "TRUE" : "FALSE"));
    DBUG_PRINT("info",("spider deleting=%s", deleting ? "TRUE" : "FALSE"));
    DBUG_PRINT("info",("spider replacing=%s", replacing ? "TRUE" : "FALSE"));
    TABLE *table = spider->get_table();
    if (
      (
        inserting &&
        spider->use_fields
      ) ||
      replacing ||
      (
        (
          updating ||
          deleting
        ) &&
        (
          bulk_update_mode != 2 ||
          !spider->support_bulk_update_sql() ||
          (
            updating &&
            table->triggers &&
#ifdef HA_CAN_FORCE_BULK_UPDATE
            !(table->file->ha_table_flags() & HA_CAN_FORCE_BULK_UPDATE) &&
#endif
            table->triggers->has_triggers(TRG_EVENT_UPDATE, TRG_ACTION_AFTER)
          ) ||
          (
            deleting &&
            table->triggers &&
#ifdef HA_CAN_FORCE_BULK_DELETE
            !(table->file->ha_table_flags() & HA_CAN_FORCE_BULK_DELETE) &&
#endif
            table->triggers->has_triggers(TRG_EVENT_DELETE, TRG_ACTION_AFTER)
          )
        )
      )
    ) {
      /* This case must select by one shot */
      DBUG_PRINT("info",("spider cancel split read"));
      result_list->split_read_base = 9223372036854775807LL;
      result_list->semi_split_read = 0;
      result_list->semi_split_read_limit = 9223372036854775807LL;
      result_list->first_read = 9223372036854775807LL;
      result_list->second_read = 9223372036854775807LL;
      result_list->semi_split_read_base = 0;
      result_list->set_split_read = TRUE;
      DBUG_RETURN(9223372036854775807LL);
    }
#ifdef SPIDER_HAS_EXPLAIN_QUERY
    Explain_query *explain = thd->lex->explain;
    bool filesort = FALSE;
    if (explain)
    {
      DBUG_PRINT("info",("spider explain=%p", explain));
      Explain_select *explain_select = NULL;
      if (select_lex)
      {
        DBUG_PRINT("info",("spider select_lex=%p", select_lex));
        DBUG_PRINT("info",("spider select_number=%u",
          select_lex->select_number));
        explain_select =
          explain->get_select(select_lex->select_number);
      }
      if (explain_select)
      {
        DBUG_PRINT("info",("spider explain_select=%p", explain_select));
        if (explain_select->using_filesort)
        {
          DBUG_PRINT("info",("spider using filesort"));
          filesort = TRUE;
        }
      }
    }
#endif
    result_list->split_read_base =
      spider_param_split_read(thd, share->split_read);
#ifdef SPIDER_HAS_EXPLAIN_QUERY
    if (filesort)
    {
      result_list->semi_split_read = 0;
      result_list->semi_split_read_limit = 9223372036854775807LL;
    } else {
#endif
      result_list->semi_split_read =
        spider_param_semi_split_read(thd, share->semi_split_read);
      result_list->semi_split_read_limit =
        spider_param_semi_split_read_limit(thd, share->semi_split_read_limit);
#ifdef SPIDER_HAS_EXPLAIN_QUERY
    }
#endif
    result_list->first_read =
      spider_param_first_read(thd, share->first_read);
    result_list->second_read =
      spider_param_second_read(thd, share->second_read);
    result_list->semi_split_read_base = 0;
    result_list->set_split_read = TRUE;
  }
  DBUG_PRINT("info",("spider result_list->semi_split_read=%f", result_list->semi_split_read));
  DBUG_PRINT("info",("spider select_lex->explicit_limit=%d", select_lex ? select_lex->limit_params.explicit_limit : 0));
  DBUG_PRINT("info",("spider OPTION_FOUND_ROWS=%s", select_lex && (select_lex->options & OPTION_FOUND_ROWS) ? "TRUE" : "FALSE"));
  DBUG_PRINT("info",("spider select_lex->group_list.elements=%u", select_lex ? select_lex->group_list.elements : 0));
  DBUG_PRINT("info",("spider select_lex->with_sum_func=%s", select_lex && select_lex->with_sum_func ? "TRUE" : "FALSE"));
  if (
    result_list->semi_split_read > 0 &&
    select_lex && select_lex->limit_params.explicit_limit &&
    !(select_lex->options & OPTION_FOUND_ROWS) &&
    !select_lex->group_list.elements &&
    !select_lex->with_sum_func
  ) {
    semi_split_read = result_list->semi_split_read *
      (select_limit + offset_limit);
    DBUG_PRINT("info",("spider semi_split_read=%f", semi_split_read));
    if (semi_split_read >= result_list->semi_split_read_limit)
    {
      result_list->semi_split_read_base = result_list->semi_split_read_limit;
      DBUG_RETURN(result_list->semi_split_read_limit);
    } else {
      split_read = (longlong) semi_split_read;
      if (split_read < 0)
      {
        result_list->semi_split_read_base = result_list->semi_split_read_limit;
        DBUG_RETURN(result_list->semi_split_read_limit);
      } else if (split_read == 0)
      {
        result_list->semi_split_read_base = 1;
        DBUG_RETURN(1);
      } else {
        result_list->semi_split_read_base = split_read;
        DBUG_RETURN(split_read);
      }
    }
  } else if (result_list->first_read > 0)
    DBUG_RETURN(result_list->first_read);
  DBUG_RETURN(result_list->split_read_base);
}

longlong spider_bg_split_read_param(
  ha_spider *spider
) {
  SPIDER_RESULT_LIST *result_list = &spider->result_list;
  DBUG_ENTER("spider_bg_split_read_param");
  if (result_list->semi_split_read_base)
    DBUG_RETURN(result_list->semi_split_read_base);
  DBUG_RETURN(result_list->split_read_base);
}

void spider_first_split_read_param(
  ha_spider *spider
) {
  SPIDER_RESULT_LIST *result_list = &spider->result_list;
  DBUG_ENTER("spider_first_split_read_param");
  if (result_list->semi_split_read_base)
    result_list->split_read = result_list->semi_split_read_base;
  else if (result_list->second_read > 0)
    result_list->split_read = result_list->first_read;
  else
    result_list->split_read = result_list->split_read_base;
  result_list->set_split_read_count = 1;
  DBUG_VOID_RETURN;
}

void spider_next_split_read_param(
  ha_spider *spider
) {
  SPIDER_RESULT_LIST *result_list = &spider->result_list;
  DBUG_ENTER("spider_next_split_read_param");
  if (result_list->semi_split_read_base)
    result_list->split_read = result_list->semi_split_read_base;
  else if (
    result_list->set_split_read_count == 1 &&
    result_list->second_read > 0
  )
    result_list->split_read = result_list->second_read;
  else
    result_list->split_read = result_list->split_read_base;
  result_list->set_split_read_count++;
  DBUG_VOID_RETURN;
}

bool spider_check_direct_order_limit(
  ha_spider *spider
) {
  THD *thd = spider->wide_handler->trx->thd;
  SPIDER_SHARE *share = spider->share;
  st_select_lex *select_lex;
  longlong select_limit;
  longlong offset_limit;
  DBUG_ENTER("spider_check_direct_order_limit");
  if (spider_check_index_merge(spider->get_table(),
    spider_get_select_lex(spider)))
  {
    DBUG_PRINT("info",("spider set use_index_merge"));
    spider->use_index_merge = TRUE;
  }
  DBUG_PRINT("info",("spider SQLCOM_HA_READ=%s",
    (spider->wide_handler->sql_command == SQLCOM_HA_READ) ? "TRUE" : "FALSE"));
  DBUG_PRINT("info",("spider use_index_merge=%s",
    spider->use_index_merge ? "TRUE" : "FALSE"));
  DBUG_PRINT("info",("spider is_clone=%s",
    spider->is_clone ? "TRUE" : "FALSE"));
  if (
    spider->wide_handler->sql_command != SQLCOM_HA_READ &&
    !spider->use_index_merge &&
    !spider->is_clone
  ) {
    spider_get_select_limit(spider, &select_lex, &select_limit, &offset_limit);
    bool first_check = TRUE;
    DBUG_PRINT("info",("spider select_lex=%p", select_lex));
    DBUG_PRINT("info",("spider leaf_tables.elements=%u",
      select_lex ? select_lex->leaf_tables.elements : 0));

    if (select_lex && (select_lex->options & SELECT_DISTINCT))
    {
      DBUG_PRINT("info",("spider with distinct"));
      spider->result_list.direct_distinct = TRUE;
    }
    spider->result_list.direct_aggregate = spider_param_direct_aggregate(thd);
    DBUG_PRINT("info",("spider select_limit=%lld", select_limit));
    DBUG_PRINT("info",("spider offset_limit=%lld", offset_limit));
    if (
#ifdef SPIDER_ENGINE_CONDITION_PUSHDOWN_IS_ALWAYS_ON
#else
      !(thd->variables.optimizer_switch &
        OPTIMIZER_SWITCH_ENGINE_CONDITION_PUSHDOWN) ||
#endif
#ifdef SPIDER_NEED_CHECK_CONDITION_AT_CHECKING_DIRECT_ORDER_LIMIT
      !spider->condition ||
#endif
      !select_lex ||
      select_lex->leaf_tables.elements != 1 ||
      select_lex->table_list.elements != 1
    ) {
      DBUG_PRINT("info",("spider first_check is FALSE"));
      first_check = FALSE;
      spider->result_list.direct_distinct = FALSE;
      spider->result_list.direct_aggregate = FALSE;
    } else if (spider_db_append_condition(spider, NULL, 0, TRUE))
    {
      DBUG_PRINT("info",("spider FALSE by condition"));
      first_check = FALSE;
      spider->result_list.direct_distinct = FALSE;
      spider->result_list.direct_aggregate = FALSE;
    } else if (
      !select_lex->group_list.elements &&
      !select_lex->with_sum_func
    ) {
      DBUG_PRINT("info",("spider this SQL is not aggregate SQL"));
      spider->result_list.direct_aggregate = FALSE;
    } else {
      ORDER *group;
      for (group = (ORDER *) select_lex->group_list.first; group;
        group = group->next)
      {
        if (spider->print_item_type((*group->item), NULL, NULL, 0))
        {
          DBUG_PRINT("info",("spider aggregate FALSE by group"));
          spider->result_list.direct_aggregate = FALSE;
          break;
        }
      }
      JOIN *join = select_lex->join;
      Item_sum **item_sum_ptr;
      for (item_sum_ptr = join->sum_funcs; *item_sum_ptr; ++item_sum_ptr)
      {
        if (spider->print_item_type(*item_sum_ptr, NULL, NULL, 0))
        {
          DBUG_PRINT("info",("spider aggregate FALSE by not supported"));
          spider->result_list.direct_aggregate = FALSE;
          break;
        }
      }
      if (!spider_all_part_in_order((ORDER *) select_lex->group_list.first,
        spider->get_table()))
      {
        DBUG_PRINT("info",("spider FALSE by group condition"));
        first_check = FALSE;
        spider->result_list.direct_distinct = FALSE;
      }
    }

    longlong direct_order_limit = spider_param_direct_order_limit(thd,
      share->direct_order_limit);
    DBUG_PRINT("info",("spider direct_order_limit=%lld", direct_order_limit));
    if (direct_order_limit)
    {
      DBUG_PRINT("info",("spider first_check=%s",
        first_check ? "TRUE" : "FALSE"));
      DBUG_PRINT("info",("spider (select_lex->options & OPTION_FOUND_ROWS)=%s",
        select_lex && (select_lex->options & OPTION_FOUND_ROWS) ? "TRUE" : "FALSE"));
      DBUG_PRINT("info",("spider direct_aggregate=%s",
        spider->result_list.direct_aggregate ? "TRUE" : "FALSE"));
      DBUG_PRINT("info",("spider select_lex->group_list.elements=%u",
        select_lex ? select_lex->group_list.elements : 0));
      DBUG_PRINT("info",("spider select_lex->with_sum_func=%s",
        select_lex && select_lex->with_sum_func ? "TRUE" : "FALSE"));
      DBUG_PRINT("info",("spider select_lex->having=%s",
        select_lex && select_lex->having ? "TRUE" : "FALSE"));
      DBUG_PRINT("info",("spider select_lex->order_list.elements=%u",
        select_lex ? select_lex->order_list.elements : 0));
      if (
        !first_check ||
        !select_lex->limit_params.explicit_limit ||
        (select_lex->options & OPTION_FOUND_ROWS) ||
        (
          !spider->result_list.direct_aggregate &&
          (
            select_lex->group_list.elements ||
            select_lex->with_sum_func
          )
        ) ||
        select_lex->having ||
        !select_lex->order_list.elements ||
        select_limit > direct_order_limit - offset_limit
      ) {
        DBUG_PRINT("info",("spider FALSE by select_lex"));
        DBUG_RETURN(FALSE);
      }
      ORDER *order;
      for (order = (ORDER *) select_lex->order_list.first; order;
        order = order->next)
      {
        if (spider->print_item_type((*order->item), NULL, NULL, 0))
        {
          DBUG_PRINT("info",("spider FALSE by order"));
          DBUG_RETURN(FALSE);
        }
      }
      DBUG_PRINT("info",("spider TRUE"));
      spider->result_list.internal_limit = select_limit + offset_limit;
      spider->result_list.split_read = select_limit + offset_limit;
      spider->wide_handler->trx->direct_order_limit_count++;
      DBUG_RETURN(TRUE);
    }
  }
  DBUG_PRINT("info",("spider FALSE by parameter"));
  DBUG_RETURN(FALSE);
}

bool spider_all_part_in_order(
  ORDER *order,
  TABLE *table
) {
  TABLE_LIST *parent;
  partition_info *part_info;
  Field **part_fields;
  ORDER *ptr;
  Item *item;
  Item_field *item_field;
  DBUG_ENTER("spider_all_part_in_order");
  while (TRUE)
  {
    DBUG_PRINT("info", ("spider table_name = %s", table->s->db.str));
    DBUG_PRINT("info",("spider part_info=%p", table->part_info));
    if ((part_info = table->part_info))
    {
      for (part_fields = part_info->full_part_field_array;
        *part_fields; ++part_fields)
      {
        DBUG_PRINT("info", ("spider part_field = %s",
          SPIDER_field_name_str(*part_fields)));
        for (ptr = order; ptr; ptr = ptr->next)
        {
          item = *ptr->item;
          if (item->type() != Item::FIELD_ITEM)
          {
            continue;
          }
          item_field = (Item_field *) item;
          Field *field = item_field->field;
          if (!field)
          {
            continue;
          }
          DBUG_PRINT("info", ("spider field_name = %s.%s",
            field->table->s->db.str, SPIDER_field_name_str(field)));
          if (*part_fields == spider_field_exchange(table->file, field))
          {
            break;
          }
        }
        if (!ptr)
        {
          DBUG_RETURN(FALSE);
        }
      }
    }
    if (!(parent = table->pos_in_table_list->parent_l))
    {
      break;
    }
    table = parent->table;
  }
  DBUG_RETURN(TRUE);
}

Field *spider_field_exchange(
  handler *handler,
  Field *field
) {
  DBUG_ENTER("spider_field_exchange");
  DBUG_PRINT("info",("spider in field=%p", field));
  DBUG_PRINT("info",("spider in field->table=%p", field->table));
    DBUG_PRINT("info",("spider table=%p", handler->get_table()));
    if (field->table != handler->get_table())
      DBUG_RETURN(NULL);
  DBUG_PRINT("info",("spider out field=%p", field));
  DBUG_RETURN(field);
}

int spider_set_direct_limit_offset(
  ha_spider *spider
) {
#ifndef SPIDER_ENGINE_CONDITION_PUSHDOWN_IS_ALWAYS_ON
  THD *thd = spider->wide_handler->trx->thd;
#endif
  st_select_lex *select_lex;
  longlong select_limit;
  longlong offset_limit;
  TABLE_LIST *table_list;
  DBUG_ENTER("spider_set_direct_limit_offset");

  if (spider->result_list.direct_limit_offset)
    DBUG_RETURN(TRUE);

  if (
    spider->partition_handler &&
    !spider->wide_handler_owner
  ) {
    if (spider->partition_handler->owner->
      result_list.direct_limit_offset == TRUE)
    {
      spider->result_list.direct_limit_offset = TRUE;
      DBUG_RETURN(TRUE);
    } else {
      DBUG_RETURN(FALSE);
    }
  }

  if (
    spider->wide_handler->sql_command != SQLCOM_SELECT ||
    spider->result_list.direct_aggregate ||
    spider->result_list.direct_order_limit ||
    spider->prev_index_rnd_init != SPD_RND    // must be RND_INIT and not be INDEX_INIT
  )
    DBUG_RETURN(FALSE);

  spider_get_select_limit(spider, &select_lex, &select_limit, &offset_limit);

  // limit and offset is non-zero
  if (!(select_limit && offset_limit))
    DBUG_RETURN(FALSE);

  // more than one table
  if (
    !select_lex ||
    select_lex->table_list.elements != 1
  )
    DBUG_RETURN(FALSE);

  table_list = (TABLE_LIST *) select_lex->table_list.first;
  if (table_list->table->file->partition_ht() != spider_hton_ptr)
  {
    DBUG_PRINT("info",("spider ht1=%u ht2=%u",
      table_list->table->file->partition_ht()->slot,
      spider_hton_ptr->slot
    ));
    DBUG_RETURN(FALSE);
  }

  // contain where
  if (
#ifdef SPIDER_ENGINE_CONDITION_PUSHDOWN_IS_ALWAYS_ON
#else
    !(thd->variables.optimizer_switch &
      OPTIMIZER_SWITCH_ENGINE_CONDITION_PUSHDOWN) ||
#endif
    // conditions is null may be no where condition in rand_init
    spider->wide_handler->condition
  )
    DBUG_RETURN(FALSE);

  // ignore condition like 1=1
#ifdef SPIDER_has_Item_has_subquery
  if (select_lex->where && select_lex->where->has_subquery())
#else
    if (select_lex->where && select_lex->where->with_subquery())
#endif
    DBUG_RETURN(FALSE);

  if (
    select_lex->group_list.elements ||
    select_lex->with_sum_func ||
    select_lex->having ||
    select_lex->order_list.elements
  )
    DBUG_RETURN(FALSE);

  // must not be derived table
  if (SPIDER_get_linkage(select_lex) == DERIVED_TABLE_TYPE)
    DBUG_RETURN(FALSE);

  spider->direct_select_offset = offset_limit;
  spider->direct_current_offset = offset_limit;
  spider->direct_select_limit = select_limit;
  spider->result_list.direct_limit_offset = TRUE;
  DBUG_RETURN(TRUE);
}


bool spider_check_index_merge(
  TABLE *table,
  st_select_lex *select_lex
) {
  uint roop_count;
  JOIN *join;
  DBUG_ENTER("spider_check_index_merge");
  if (!select_lex)
  {
    DBUG_PRINT("info",("spider select_lex is null"));
    DBUG_RETURN(FALSE);
  }
  join = select_lex->join;
  if (!join)
  {
    DBUG_PRINT("info",("spider join is null"));
    DBUG_RETURN(FALSE);
  }
  if (!join->join_tab)
  {
    DBUG_PRINT("info",("spider join->join_tab is null"));
    DBUG_RETURN(FALSE);
  }
  for (roop_count = 0; roop_count < spider_join_table_count(join); ++roop_count)
  {
    JOIN_TAB *join_tab = &join->join_tab[roop_count];
    if (join_tab->table == table)
    {
      DBUG_PRINT("info",("spider join_tab->type=%u", join_tab->type));
      if (
#ifdef SPIDER_HAS_JT_HASH_INDEX_MERGE
        join_tab->type == JT_HASH_INDEX_MERGE ||
#endif
        join_tab->type == JT_INDEX_MERGE
      ) {
        DBUG_RETURN(TRUE);
      }
/*
      DBUG_PRINT("info",("spider join_tab->quick->get_type()=%u",
        join_tab->quick ? join_tab->quick->get_type() : 0));
      if (
        join_tab->quick &&
        join_tab->quick->get_type() == QUICK_SELECT_I::QS_TYPE_INDEX_MERGE
      ) {
        DBUG_RETURN(TRUE);
      }
*/
      DBUG_PRINT("info",("spider join_tab->select->quick->get_type()=%u",
        join_tab->select && join_tab->select->quick ? join_tab->select->quick->get_type() : 0));
      if (
        join_tab->select &&
        join_tab->select->quick &&
        join_tab->select->quick->get_type() == QUICK_SELECT_I::QS_TYPE_INDEX_MERGE
      ) {
        DBUG_RETURN(TRUE);
      }
      break;
    }
  }
  DBUG_RETURN(FALSE);
}

int spider_compare_for_sort(
  SPIDER_SORT *a,
  SPIDER_SORT *b
) {
  DBUG_ENTER("spider_compare_for_sort");
  if (a->sort > b->sort)
    DBUG_RETURN(-1);
  if (a->sort < b->sort)
    DBUG_RETURN(1);
  DBUG_RETURN(0);
}

ulong spider_calc_for_sort(
  uint count,
  ...
) {
  ulong sort = 0;
  va_list args;
  va_start(args, count);
  DBUG_ENTER("spider_calc_for_sort");
  while (count--)
  {
    char *start = va_arg(args, char *), *str;
    uint wild_pos = 0;

    if ((str = start))
    {
      wild_pos = 128;
      for (; *str; str++)
      {
        if (*str == spider_wild_prefix && str[1])
          str++;
        else if (*str == spider_wild_many || *str == spider_wild_one)
        {
          wild_pos = (uint) (str - start) + 1;
          if (wild_pos > 127)
            wild_pos = 127;
          break;
        }
      }
    }
    sort = (sort << 8) + wild_pos;
  }
  va_end(args);
  DBUG_RETURN(sort);
}

/** Generates a random number between 0 and 1 */
double spider_rand(
  uint32 rand_source
) {
  struct my_rnd_struct rand;
  DBUG_ENTER("spider_rand");
  /* generate same as rand function for applications */
  my_rnd_init(&rand, (uint32) (rand_source * 65537L + 55555555L),
    (uint32) (rand_source * 268435457L));
  DBUG_RETURN(my_rnd(&rand));
}

int spider_discover_table_structure_internal(
  SPIDER_TRX *trx,
  SPIDER_SHARE *spider_share,
  spider_string *str
) {
  int error_num = 0, roop_count;
  DBUG_ENTER("spider_discover_table_structure_internal");
  for (roop_count = 0; roop_count < SPIDER_DBTON_SIZE; roop_count++)
  {
    if (spider_bit_is_set(spider_share->dbton_bitmap, roop_count))
    {
      if ((error_num = spider_share->dbton_share[roop_count]->
        discover_table_structure(trx, spider_share, str)))
      {
        continue;
      }
      break;
    }
  }
  DBUG_RETURN(error_num);
}

int spider_discover_table_structure(
  handlerton *hton,
  THD* thd,
  TABLE_SHARE *share,
  HA_CREATE_INFO *info
) {
  int error_num = HA_ERR_WRONG_COMMAND, dummy;
  SPIDER_SHARE *spider_share;
  const char *table_name = share->path.str;
  uint table_name_length = (uint) strlen(table_name);
  SPIDER_TRX *trx;
  partition_info *part_info = thd->work_part_info;
  SPIDER_Open_tables_backup open_tables_backup;
  TABLE *table_tables;
  uint str_len;
  char buf[MAX_FIELD_WIDTH];
  spider_string str(buf, sizeof(buf), system_charset_info);
  DBUG_ENTER("spider_discover_table_structure");
  str.init_calc_mem(SPD_MID_DISCOVER_TABLE_STRUCTURE_1);
  str.length(0);
  if (str.reserve(
    SPIDER_SQL_CREATE_TABLE_LEN + share->db.length +
    SPIDER_SQL_DOT_LEN + share->table_name.length +
    /* SPIDER_SQL_LCL_NAME_QUOTE_LEN */ 4 + SPIDER_SQL_OPEN_PAREN_LEN
  )) {
    DBUG_RETURN(HA_ERR_OUT_OF_MEM);
  }
  str.q_append(SPIDER_SQL_CREATE_TABLE_STR, SPIDER_SQL_CREATE_TABLE_LEN);
  str.q_append(SPIDER_SQL_LCL_NAME_QUOTE_STR, SPIDER_SQL_LCL_NAME_QUOTE_LEN);
  str.q_append(share->db.str, share->db.length);
  str.q_append(SPIDER_SQL_LCL_NAME_QUOTE_STR, SPIDER_SQL_LCL_NAME_QUOTE_LEN);
  str.q_append(SPIDER_SQL_DOT_STR, SPIDER_SQL_DOT_LEN);
  str.q_append(SPIDER_SQL_LCL_NAME_QUOTE_STR, SPIDER_SQL_LCL_NAME_QUOTE_LEN);
  str.q_append(share->table_name.str, share->table_name.length);
  str.q_append(SPIDER_SQL_LCL_NAME_QUOTE_STR, SPIDER_SQL_LCL_NAME_QUOTE_LEN);
  str.q_append(SPIDER_SQL_OPEN_PAREN_STR, SPIDER_SQL_OPEN_PAREN_LEN);
  str_len = str.length();
  my_hash_value_type hash_value = my_calc_hash(&spider_open_tables,
    (uchar*) table_name, table_name_length);
  if (!(trx = spider_get_trx(thd, TRUE, &error_num)))
  {
    DBUG_PRINT("info",("spider spider_get_trx error"));
    my_error(error_num, MYF(0));
    DBUG_RETURN(error_num);
  }
  share->table_charset = info->default_table_charset;
  share->comment = info->comment;
  if (!part_info)
  {
    if (!(spider_share = spider_create_share(table_name, share,
      NULL,
      hash_value,
      &error_num
    ))) {
      DBUG_RETURN(error_num);
    }

    error_num = spider_discover_table_structure_internal(trx, spider_share, &str);

    if (!error_num)
    {
      if (
        (table_tables = spider_open_sys_table(
          thd, SPIDER_SYS_TABLES_TABLE_NAME_STR,
          SPIDER_SYS_TABLES_TABLE_NAME_LEN, TRUE, &open_tables_backup,
          &error_num))
      ) {
        if (thd->lex->create_info.or_replace())
        {
          error_num = spider_delete_tables(table_tables,
            spider_share->table_name, &dummy);
        }
        if (!error_num)
        {
          error_num = spider_insert_tables(table_tables, spider_share);
        }
        spider_sys_close_table(thd, &open_tables_backup);
      }
    }

    spider_free_share_resource_only(spider_share);
  } else {
    char tmp_name[FN_REFLEN + 1];
    List_iterator<partition_element> part_it(part_info->partitions);
    List_iterator<partition_element> part_it2(part_info->partitions);
    partition_element *part_elem, *sub_elem;
    while ((part_elem = part_it++))
    {
      if ((part_elem)->subpartitions.elements)
      {
        List_iterator<partition_element> sub_it((part_elem)->subpartitions);
        while ((sub_elem = sub_it++))
        {
          str.length(str_len);
          if ((error_num = SPIDER_create_subpartition_name(
            tmp_name, FN_REFLEN + 1, table_name,
            (part_elem)->partition_name, (sub_elem)->partition_name,
            NORMAL_PART_NAME)))
          {
            DBUG_RETURN(HA_ERR_OUT_OF_MEM);
          }
          DBUG_PRINT("info",("spider tmp_name=%s", tmp_name));
          if (!(spider_share = spider_create_share(tmp_name, share,
            part_info,
            hash_value,
            &error_num
          ))) {
            DBUG_RETURN(error_num);
          }

          error_num = spider_discover_table_structure_internal(
            trx, spider_share, &str);

          spider_free_share_resource_only(spider_share);
          if (!error_num)
            break;
        }
        if (!error_num)
          break;
      } else {
        str.length(str_len);
        if ((error_num = SPIDER_create_partition_name(
          tmp_name, FN_REFLEN + 1, table_name,
          (part_elem)->partition_name, NORMAL_PART_NAME, TRUE)))
        {
          DBUG_RETURN(HA_ERR_OUT_OF_MEM);
        }
        DBUG_PRINT("info",("spider tmp_name=%s", tmp_name));
        if (!(spider_share = spider_create_share(tmp_name, share,
          part_info,
          hash_value,
          &error_num
        ))) {
          DBUG_RETURN(error_num);
        }

        error_num = spider_discover_table_structure_internal(
          trx, spider_share, &str);

        spider_free_share_resource_only(spider_share);
        if (!error_num)
          break;
      }
    }
    if (!error_num)
    {
      if (
        !(table_tables = spider_open_sys_table(
          thd, SPIDER_SYS_TABLES_TABLE_NAME_STR,
          SPIDER_SYS_TABLES_TABLE_NAME_LEN, TRUE, &open_tables_backup,
          &error_num))
      ) {
        DBUG_RETURN(error_num);
      }
      while ((part_elem = part_it2++))
      {
        if ((part_elem)->subpartitions.elements)
        {
          List_iterator<partition_element> sub_it((part_elem)->subpartitions);
          while ((sub_elem = sub_it++))
          {
            if ((error_num = SPIDER_create_subpartition_name(
              tmp_name, FN_REFLEN + 1, table_name,
              (part_elem)->partition_name, (sub_elem)->partition_name,
              NORMAL_PART_NAME)))
            {
              DBUG_RETURN(HA_ERR_OUT_OF_MEM);
            }
            DBUG_PRINT("info",("spider tmp_name=%s", tmp_name));
            if (!(spider_share = spider_create_share(tmp_name, share,
              part_info,
              hash_value,
              &error_num
            ))) {
              DBUG_RETURN(error_num);
            }

            if (thd->lex->create_info.or_replace())
            {
              error_num = spider_delete_tables(table_tables,
                spider_share->table_name, &dummy);
            }
            if (!error_num)
            {
              error_num = spider_insert_tables(table_tables, spider_share);
            }

            spider_free_share_resource_only(spider_share);
            if (error_num)
              break;
          }
          if (error_num)
            break;
        } else {
          if ((error_num = SPIDER_create_partition_name(
            tmp_name, FN_REFLEN + 1, table_name,
            (part_elem)->partition_name, NORMAL_PART_NAME, TRUE)))
          {
            DBUG_RETURN(HA_ERR_OUT_OF_MEM);
          }
          DBUG_PRINT("info",("spider tmp_name=%s", tmp_name));
          if (!(spider_share = spider_create_share(tmp_name, share,
            part_info,
            hash_value,
            &error_num
          ))) {
            DBUG_RETURN(error_num);
          }

          if (thd->lex->create_info.or_replace())
          {
            error_num = spider_delete_tables(table_tables,
              spider_share->table_name, &dummy);
          }
          if (!error_num)
          {
            error_num = spider_insert_tables(table_tables, spider_share);
          }

          spider_free_share_resource_only(spider_share);
          if (error_num)
            break;
        }
      }
      spider_sys_close_table(thd, &open_tables_backup);
    }
  }

  if (!error_num)
    thd->clear_error();
  else
    DBUG_RETURN(error_num);

  str.length(str.length() - SPIDER_SQL_COMMA_LEN);
  CHARSET_INFO *table_charset;
  if (share->table_charset)
  {
    table_charset = share->table_charset;
  } else {
    table_charset = system_charset_info;
  }
  uint csnamelen = table_charset->cs_name.length;
  uint collatelen = table_charset->coll_name.length;
  if (str.reserve(SPIDER_SQL_CLOSE_PAREN_LEN + SPIDER_SQL_DEFAULT_CHARSET_LEN +
    csnamelen + SPIDER_SQL_COLLATE_LEN + collatelen +
    SPIDER_SQL_CONNECTION_LEN + SPIDER_SQL_VALUE_QUOTE_LEN +
    (share->comment.length * 2)
  )) {
    DBUG_RETURN(HA_ERR_OUT_OF_MEM);
  }
  str.q_append(SPIDER_SQL_CLOSE_PAREN_STR, SPIDER_SQL_CLOSE_PAREN_LEN);
  str.q_append(SPIDER_SQL_DEFAULT_CHARSET_STR, SPIDER_SQL_DEFAULT_CHARSET_LEN);
  str.q_append(table_charset->cs_name.str, csnamelen);
  str.q_append(SPIDER_SQL_COLLATE_STR, SPIDER_SQL_COLLATE_LEN);
  str.q_append(table_charset->coll_name.str, collatelen);
  str.q_append(SPIDER_SQL_COMMENT_STR, SPIDER_SQL_COMMENT_LEN);
  str.q_append(SPIDER_SQL_VALUE_QUOTE_STR, SPIDER_SQL_VALUE_QUOTE_LEN);
  str.append_escape_string(share->comment.str, share->comment.length);
  if (str.reserve(SPIDER_SQL_CONNECTION_LEN +
    (SPIDER_SQL_VALUE_QUOTE_LEN * 2) +
    (share->connect_string.length * 2)))
  {
    DBUG_RETURN(HA_ERR_OUT_OF_MEM);
  }
  str.q_append(SPIDER_SQL_VALUE_QUOTE_STR, SPIDER_SQL_VALUE_QUOTE_LEN);
  str.q_append(SPIDER_SQL_CONNECTION_STR, SPIDER_SQL_CONNECTION_LEN);
  str.q_append(SPIDER_SQL_VALUE_QUOTE_STR, SPIDER_SQL_VALUE_QUOTE_LEN);
  str.append_escape_string(share->connect_string.str,
    share->connect_string.length);
  if (str.reserve(SPIDER_SQL_VALUE_QUOTE_LEN))
  {
    DBUG_RETURN(HA_ERR_OUT_OF_MEM);
  }
  str.q_append(SPIDER_SQL_VALUE_QUOTE_STR, SPIDER_SQL_VALUE_QUOTE_LEN);
  DBUG_PRINT("info",("spider part_info=%p", part_info));
  if (part_info)
  {
    uint part_syntax_len;
    char *part_syntax;
    List_iterator<partition_element> part_it(part_info->partitions);
    partition_element *part_elem, *sub_elem;
    while ((part_elem = part_it++))
    {
      part_elem->engine_type = hton;
      if ((part_elem)->subpartitions.elements)
      {
        List_iterator<partition_element> sub_it((part_elem)->subpartitions);
        while ((sub_elem = sub_it++))
        {
          sub_elem->engine_type = hton;
        }
      }
    }
    if (part_info->fix_parser_data(thd))
    {
      DBUG_RETURN(ER_SPIDER_UNKNOWN_NUM);
    }
    if (!(part_syntax = SPIDER_generate_partition_syntax(thd, part_info,
      &part_syntax_len, FALSE, TRUE, info, NULL, NULL)))
    {
      DBUG_RETURN(HA_ERR_OUT_OF_MEM);
    }
    if (str.reserve(part_syntax_len))
    {
      DBUG_RETURN(HA_ERR_OUT_OF_MEM);
    }
    str.q_append(part_syntax, part_syntax_len);
    SPIDER_free_part_syntax(part_syntax, MYF(0));
  }
  DBUG_PRINT("info",("spider str=%s", str.c_ptr_safe()));

  error_num = share->init_from_sql_statement_string(thd, TRUE, str.ptr(),
    str.length());
  DBUG_RETURN(error_num);
}

int spider_create_spider_object_for_share(
  SPIDER_TRX *trx,
  SPIDER_SHARE *share,
  ha_spider **spider
) {
  int error_num, roop_count, *need_mons;
  SPIDER_CONN **conns;
  uint *conn_link_idx;
  uchar *conn_can_fo;
  char **conn_keys;
  spider_db_handler **dbton_hdl;
  SPIDER_WIDE_HANDLER *wide_handler;
  DBUG_ENTER("spider_create_spider_object_for_share");
  DBUG_PRINT("info",("spider trx=%p", trx));
  DBUG_PRINT("info",("spider share=%p", share));
  DBUG_PRINT("info",("spider spider_ptr=%p", spider));
  DBUG_PRINT("info",("spider spider=%p", (*spider)));

  if (*spider)
  {
    /* already exists */
    DBUG_RETURN(0);
  }
  (*spider) = new (&share->mem_root) ha_spider();
  if (!(*spider))
  {
    error_num = HA_ERR_OUT_OF_MEM;
    goto error_spider_alloc;
  }
  DBUG_PRINT("info",("spider spider=%p", (*spider)));
  if (!(need_mons = (int *)
    spider_bulk_malloc(spider_current_trx, SPD_MID_CREATE_SPIDER_OBJECT_FOR_SHARE_2, MYF(MY_WME | MY_ZEROFILL),
      &need_mons, (uint) (sizeof(int) * share->link_count),
      &conns, (uint) (sizeof(SPIDER_CONN *) * share->link_count),
      &conn_link_idx, (uint) (sizeof(uint) * share->link_count),
      &conn_can_fo, (uint) (sizeof(uchar) * share->link_bitmap_size),
      &conn_keys, (uint) (sizeof(char *) * share->link_count),
      &dbton_hdl, (uint) (sizeof(spider_db_handler *) * SPIDER_DBTON_SIZE),
      &wide_handler, (uint) sizeof(SPIDER_WIDE_HANDLER),
      NullS))
  )
  {
    error_num = HA_ERR_OUT_OF_MEM;
    goto error_need_mons_alloc;
  }
  DBUG_PRINT("info",("spider need_mons=%p", need_mons));
  (*spider)->wide_handler = wide_handler;
  wide_handler->trx = trx;
  (*spider)->change_table_ptr(&share->table, share->table_share);
  (*spider)->share = share;
  (*spider)->conns = conns;
  (*spider)->conn_link_idx = conn_link_idx;
  (*spider)->conn_can_fo = conn_can_fo;
  (*spider)->need_mons = need_mons;
  (*spider)->conn_keys_first_ptr = share->conn_keys[0];
  (*spider)->conn_keys = conn_keys;
  (*spider)->dbton_handler = dbton_hdl;
  (*spider)->search_link_idx = -1;
  for (roop_count = 0; roop_count < SPIDER_DBTON_SIZE; roop_count++)
  {
    if (
      spider_bit_is_set(share->dbton_bitmap, roop_count) &&
      spider_dbton[roop_count].create_db_handler
    ) {
      if (!(dbton_hdl[roop_count] = spider_dbton[roop_count].create_db_handler(
        *spider, share->dbton_share[roop_count])))
      {
        error_num = HA_ERR_OUT_OF_MEM;
        goto error_init_db_handler;
      }
      if ((error_num = dbton_hdl[roop_count]->init()))
        goto error_init_db_handler;
    }
  }
  DBUG_PRINT("info",("spider share=%p", (*spider)->share));
  DBUG_PRINT("info",("spider need_mons=%p", (*spider)->need_mons));
  DBUG_RETURN(0);

error_init_db_handler:
  for (; roop_count >= 0; --roop_count)
  {
    if (
      spider_bit_is_set(share->dbton_bitmap, roop_count) &&
      dbton_hdl[roop_count]
    ) {
      delete dbton_hdl[roop_count];
      dbton_hdl[roop_count] = NULL;
    }
  }
  spider_free(spider_current_trx, (*spider)->need_mons, MYF(0));
error_need_mons_alloc:
  delete (*spider);
  (*spider) = NULL;
error_spider_alloc:
  DBUG_RETURN(error_num);
}

void spider_free_spider_object_for_share(
  ha_spider **spider
) {
  int roop_count;
  SPIDER_SHARE *share = (*spider)->share;
  spider_db_handler **dbton_hdl = (*spider)->dbton_handler;
  DBUG_ENTER("spider_free_spider_object_for_share");
  DBUG_PRINT("info",("spider share=%p", share));
  DBUG_PRINT("info",("spider spider_ptr=%p", spider));
  DBUG_PRINT("info",("spider spider=%p", (*spider)));
  for (roop_count = SPIDER_DBTON_SIZE - 1; roop_count >= 0; --roop_count)
  {
    if (
      spider_bit_is_set(share->dbton_bitmap, roop_count) &&
      dbton_hdl[roop_count]
    ) {
      delete dbton_hdl[roop_count];
      dbton_hdl[roop_count] = NULL;
    }
  }
  spider_free(spider_current_trx, (*spider)->need_mons, MYF(0));
  delete (*spider);
  (*spider) = NULL;
  DBUG_VOID_RETURN;
}

int spider_create_sts_threads(
  SPIDER_THREAD *spider_thread
) {
  int error_num;
  DBUG_ENTER("spider_create_sts_threads");
  if (mysql_mutex_init(spd_key_mutex_bg_stss,
    &spider_thread->mutex, MY_MUTEX_INIT_FAST))
  {
    error_num = HA_ERR_OUT_OF_MEM;
    goto error_mutex_init;
  }
  if (mysql_cond_init(spd_key_cond_bg_stss,
    &spider_thread->cond, NULL))
  {
    error_num = HA_ERR_OUT_OF_MEM;
    goto error_cond_init;
  }
  if (mysql_cond_init(spd_key_cond_bg_sts_syncs,
    &spider_thread->sync_cond, NULL))
  {
    error_num = HA_ERR_OUT_OF_MEM;
    goto error_sync_cond_init;
  }
  if (mysql_thread_create(spd_key_thd_bg_stss, &spider_thread->thread,
    &spider_pt_attr, spider_table_bg_sts_action, (void *) spider_thread)
  )
  {
    error_num = HA_ERR_OUT_OF_MEM;
    goto error_thread_create;
  }
  DBUG_RETURN(0);

error_thread_create:
  pthread_cond_destroy(&spider_thread->sync_cond);
error_sync_cond_init:
  pthread_cond_destroy(&spider_thread->cond);
error_cond_init:
  pthread_mutex_destroy(&spider_thread->mutex);
error_mutex_init:
  DBUG_RETURN(error_num);
}

void spider_free_sts_threads(
  SPIDER_THREAD *spider_thread
) {
  bool thread_killed;
  DBUG_ENTER("spider_free_sts_threads");
  pthread_mutex_lock(&spider_thread->mutex);
  thread_killed = spider_thread->killed;
  spider_thread->killed = TRUE;
  if (!thread_killed)
  {
    if (spider_thread->thd_wait)
    {
      pthread_cond_signal(&spider_thread->cond);
    }
    pthread_cond_wait(&spider_thread->sync_cond, &spider_thread->mutex);
  }
  pthread_mutex_unlock(&spider_thread->mutex);
  pthread_join(spider_thread->thread, NULL);
  pthread_cond_destroy(&spider_thread->sync_cond);
  pthread_cond_destroy(&spider_thread->cond);
  pthread_mutex_destroy(&spider_thread->mutex);
  spider_thread->thd_wait = FALSE;
  spider_thread->killed = FALSE;
  DBUG_VOID_RETURN;
}

int spider_create_crd_threads(
  SPIDER_THREAD *spider_thread
) {
  int error_num;
  DBUG_ENTER("spider_create_crd_threads");
  if (mysql_mutex_init(spd_key_mutex_bg_crds,
    &spider_thread->mutex, MY_MUTEX_INIT_FAST))
  {
    error_num = HA_ERR_OUT_OF_MEM;
    goto error_mutex_init;
  }
  if (mysql_cond_init(spd_key_cond_bg_crds,
    &spider_thread->cond, NULL))
  {
    error_num = HA_ERR_OUT_OF_MEM;
    goto error_cond_init;
  }
  if (mysql_cond_init(spd_key_cond_bg_crd_syncs,
    &spider_thread->sync_cond, NULL))
  {
    error_num = HA_ERR_OUT_OF_MEM;
    goto error_sync_cond_init;
  }
  if (mysql_thread_create(spd_key_thd_bg_crds, &spider_thread->thread,
    &spider_pt_attr, spider_table_bg_crd_action, (void *) spider_thread)
  )
  {
    error_num = HA_ERR_OUT_OF_MEM;
    goto error_thread_create;
  }
  DBUG_RETURN(0);

error_thread_create:
  pthread_cond_destroy(&spider_thread->sync_cond);
error_sync_cond_init:
  pthread_cond_destroy(&spider_thread->cond);
error_cond_init:
  pthread_mutex_destroy(&spider_thread->mutex);
error_mutex_init:
  DBUG_RETURN(error_num);
}

void spider_free_crd_threads(
  SPIDER_THREAD *spider_thread
) {
  bool thread_killed;
  DBUG_ENTER("spider_free_crd_threads");
  pthread_mutex_lock(&spider_thread->mutex);
  thread_killed = spider_thread->killed;
  spider_thread->killed = TRUE;
  if (!thread_killed)
  {
    if (spider_thread->thd_wait)
    {
      pthread_cond_signal(&spider_thread->cond);
    }
    pthread_cond_wait(&spider_thread->sync_cond, &spider_thread->mutex);
  }
  pthread_mutex_unlock(&spider_thread->mutex);
  pthread_join(spider_thread->thread, NULL);
  pthread_cond_destroy(&spider_thread->sync_cond);
  pthread_cond_destroy(&spider_thread->cond);
  pthread_mutex_destroy(&spider_thread->mutex);
  spider_thread->thd_wait = FALSE;
  spider_thread->killed = FALSE;
  DBUG_VOID_RETURN;
}

void *spider_table_bg_sts_action(
  void *arg
) {
  SPIDER_THREAD *thread = (SPIDER_THREAD *) arg;
  SPIDER_SHARE *share;
  SPIDER_TRX *trx;
  int error_num;
  ha_spider *spider;
  SPIDER_CONN **conns;
  THD *thd;
  my_thread_init();
  DBUG_ENTER("spider_table_bg_sts_action");
  /* init start */
  pthread_mutex_lock(&thread->mutex);
  if (!(thd = spider_create_sys_thd(thread)))
  {
    thread->thd_wait = FALSE;
    thread->killed = FALSE;
    pthread_mutex_unlock(&thread->mutex);
    my_thread_end();
    DBUG_RETURN(NULL);
  }
  SPIDER_set_next_thread_id(thd);
#ifdef HAVE_PSI_INTERFACE
  mysql_thread_set_psi_id(thd->thread_id);
#endif
  thd_proc_info(thd, "Spider table background statistics action handler");
  if (!(trx = spider_get_trx(NULL, FALSE, &error_num)))
  {
    spider_destroy_sys_thd(thd);
    thread->thd_wait = FALSE;
    thread->killed = FALSE;
    pthread_mutex_unlock(&thread->mutex);
#if !defined(MYSQL_DYNAMIC_PLUGIN) || !defined(_WIN32)
    set_current_thd(nullptr);
#endif
    my_thread_end();
    DBUG_RETURN(NULL);
  }
  trx->thd = thd;
  /* init end */

  if (thd->killed)
  {
    thread->killed = TRUE;
  }
  if (thd->killed)
  {
    thread->killed = TRUE;
  }

  while (TRUE)
  {
    DBUG_PRINT("info",("spider bg sts loop start"));
    if (thread->killed)
    {
      DBUG_PRINT("info",("spider bg sts kill start"));
      trx->thd = NULL;
      spider_free_trx(trx, TRUE);
      spider_destroy_sys_thd(thd);
      pthread_cond_signal(&thread->sync_cond);
      pthread_mutex_unlock(&thread->mutex);
#if !defined(MYSQL_DYNAMIC_PLUGIN) || !defined(_WIN32)
      set_current_thd(nullptr);
#endif
      my_thread_end();
      DBUG_RETURN(NULL);
    }
    if (!thread->queue_first)
    {
      DBUG_PRINT("info",("spider bg sts has no job"));
      thread->thd_wait = TRUE;
      pthread_cond_wait(&thread->cond, &thread->mutex);
      thread->thd_wait = FALSE;
      if (thd->killed)
        thread->killed = TRUE;
      continue;
    }
    share = (SPIDER_SHARE *) thread->queue_first;
    share->sts_working = TRUE;
    pthread_mutex_unlock(&thread->mutex);

    spider = share->sts_spider;
    conns = spider->conns;
    if (spider->search_link_idx < 0)
    {
      spider->wide_handler->trx = trx;
      spider_trx_set_link_idx_for_all(spider);
      spider->search_link_idx = spider_conn_first_link_idx(thd,
        share->link_statuses, share->access_balances, spider->conn_link_idx,
        share->link_count, SPIDER_LINK_STATUS_OK);
    }
    if (spider->search_link_idx >= 0)
    {
      DBUG_PRINT("info",
        ("spider difftime=%f",
          difftime(share->bg_sts_try_time, share->sts_get_time)));
      DBUG_PRINT("info",
        ("spider bg_sts_interval=%f", share->bg_sts_interval));
      if (difftime(share->bg_sts_try_time, share->sts_get_time) >=
        share->bg_sts_interval)
      {
        if (!conns[spider->search_link_idx])
        {
          spider_get_conn(share, spider->search_link_idx,
                          share->conn_keys[spider->search_link_idx], trx,
                          spider, FALSE, FALSE, &error_num);
          if (conns[spider->search_link_idx])
          {
            conns[spider->search_link_idx]->error_mode = 0;
          } else {
            spider->search_link_idx = -1;
          }
        }
        DBUG_PRINT("info",
          ("spider search_link_idx=%d", spider->search_link_idx));
        if (spider->search_link_idx >= 0 && conns[spider->search_link_idx])
        {
          if (spider_get_sts(share, spider->search_link_idx,
            share->bg_sts_try_time, spider,
            share->bg_sts_interval, share->bg_sts_mode,
            share->bg_sts_sync,
            2, HA_STATUS_CONST | HA_STATUS_VARIABLE))
          {
            spider->search_link_idx = -1;
          }
        }
      }
    }
    memset(spider->need_mons, 0, sizeof(int) * share->link_count);
    pthread_mutex_lock(&thread->mutex);
    if (thread->queue_first == thread->queue_last)
    {
      thread->queue_first = NULL;
      thread->queue_last = NULL;
    } else {
      thread->queue_first = share->sts_next;
      share->sts_next->sts_prev = NULL;
      share->sts_next = NULL;
    }
    share->sts_working = FALSE;
    share->sts_wait = FALSE;
    if (thread->first_free_wait)
    {
      pthread_cond_signal(&thread->sync_cond);
      pthread_cond_wait(&thread->cond, &thread->mutex);
      if (thd->killed)
        thread->killed = TRUE;
    }
  }
}

void *spider_table_bg_crd_action(
  void *arg
) {
  SPIDER_THREAD *thread = (SPIDER_THREAD *) arg;
  SPIDER_SHARE *share;
  SPIDER_TRX *trx;
  int error_num;
  ha_spider *spider;
  TABLE *table;
  SPIDER_CONN **conns;
  THD *thd;
  my_thread_init();
  DBUG_ENTER("spider_table_bg_crd_action");
  /* init start */
  pthread_mutex_lock(&thread->mutex);
  if (!(thd = spider_create_sys_thd(thread)))
  {
    thread->thd_wait = FALSE;
    thread->killed = FALSE;
    pthread_mutex_unlock(&thread->mutex);
    my_thread_end();
    DBUG_RETURN(NULL);
  }
  SPIDER_set_next_thread_id(thd);
#ifdef HAVE_PSI_INTERFACE
  mysql_thread_set_psi_id(thd->thread_id);
#endif
  thd_proc_info(thd, "Spider table background cardinality action handler");
  if (!(trx = spider_get_trx(NULL, FALSE, &error_num)))
  {
    spider_destroy_sys_thd(thd);
    thread->thd_wait = FALSE;
    thread->killed = FALSE;
    pthread_mutex_unlock(&thread->mutex);
#if !defined(MYSQL_DYNAMIC_PLUGIN) || !defined(_WIN32)
    set_current_thd(nullptr);
#endif
    my_thread_end();
    DBUG_RETURN(NULL);
  }
  trx->thd = thd;
  /* init end */

  while (TRUE)
  {
    DBUG_PRINT("info",("spider bg crd loop start"));
    if (thread->killed)
    {
      DBUG_PRINT("info",("spider bg crd kill start"));
      trx->thd = NULL;
      spider_free_trx(trx, TRUE);
      spider_destroy_sys_thd(thd);
      pthread_cond_signal(&thread->sync_cond);
      pthread_mutex_unlock(&thread->mutex);
#if !defined(MYSQL_DYNAMIC_PLUGIN) || !defined(_WIN32)
      set_current_thd(nullptr);
#endif
      my_thread_end();
      DBUG_RETURN(NULL);
    }
    if (!thread->queue_first)
    {
      DBUG_PRINT("info",("spider bg crd has no job"));
      thread->thd_wait = TRUE;
      pthread_cond_wait(&thread->cond, &thread->mutex);
      thread->thd_wait = FALSE;
      if (thd->killed)
        thread->killed = TRUE;
      continue;
    }
    share = (SPIDER_SHARE *) thread->queue_first;
    share->crd_working = TRUE;
    pthread_mutex_unlock(&thread->mutex);

    table = &share->table;
    spider = share->crd_spider;
    conns = spider->conns;
    if (spider->search_link_idx < 0)
    {
      spider->wide_handler->trx = trx;
      spider_trx_set_link_idx_for_all(spider);
      spider->search_link_idx = spider_conn_first_link_idx(thd,
        share->link_statuses, share->access_balances, spider->conn_link_idx,
        share->link_count, SPIDER_LINK_STATUS_OK);
    }
    if (spider->search_link_idx >= 0)
    {
      DBUG_PRINT("info",
        ("spider difftime=%f",
          difftime(share->bg_crd_try_time, share->crd_get_time)));
      DBUG_PRINT("info",
        ("spider bg_crd_interval=%f", share->bg_crd_interval));
      if (difftime(share->bg_crd_try_time, share->crd_get_time) >=
        share->bg_crd_interval)
      {
        if (!conns[spider->search_link_idx])
        {
          spider_get_conn(share, spider->search_link_idx,
                          share->conn_keys[spider->search_link_idx], trx,
                          spider, FALSE, FALSE, &error_num);
          if (conns[spider->search_link_idx])
          {
            conns[spider->search_link_idx]->error_mode = 0;
          } else {
            spider->search_link_idx = -1;
          }
        }
        DBUG_PRINT("info",
          ("spider search_link_idx=%d", spider->search_link_idx));
        if (spider->search_link_idx >= 0 && conns[spider->search_link_idx])
        {
          if (spider_get_crd(share, spider->search_link_idx,
            share->bg_crd_try_time, spider, table,
            share->bg_crd_interval, share->bg_crd_mode,
            share->bg_crd_sync,
            2))
          {
            spider->search_link_idx = -1;
          }
        }
      }
    }
    memset(spider->need_mons, 0, sizeof(int) * share->link_count);
    pthread_mutex_lock(&thread->mutex);
    if (thread->queue_first == thread->queue_last)
    {
      thread->queue_first = NULL;
      thread->queue_last = NULL;
    } else {
      thread->queue_first = share->crd_next;
      share->crd_next->crd_prev = NULL;
      share->crd_next = NULL;
    }
    share->crd_working = FALSE;
    share->crd_wait = FALSE;
    if (thread->first_free_wait)
    {
      pthread_cond_signal(&thread->sync_cond);
      pthread_cond_wait(&thread->cond, &thread->mutex);
      if (thd->killed)
        thread->killed = TRUE;
    }
  }
}

void spider_table_add_share_to_sts_thread(
  SPIDER_SHARE *share
) {
  SPIDER_THREAD *spider_thread = share->sts_thread;
  DBUG_ENTER("spider_table_add_share_to_sts_thread");
  if (
    !share->sts_wait &&
    !pthread_mutex_trylock(&spider_thread->mutex)
  ) {
    if (!share->sts_wait)
    {
      if (spider_thread->queue_last)
      {
        DBUG_PRINT("info",("spider add to last"));
        share->sts_prev = spider_thread->queue_last;
        spider_thread->queue_last->sts_next = share;
      } else {
        spider_thread->queue_first = share;
      }
      spider_thread->queue_last = share;
      share->sts_wait = TRUE;

      if (spider_thread->thd_wait)
      {
        pthread_cond_signal(&spider_thread->cond);
      }
    }
    pthread_mutex_unlock(&spider_thread->mutex);
  }
  DBUG_VOID_RETURN;
}

void spider_table_add_share_to_crd_thread(
  SPIDER_SHARE *share
) {
  SPIDER_THREAD *spider_thread = share->crd_thread;
  DBUG_ENTER("spider_table_add_share_to_crd_thread");
  if (
    !share->crd_wait &&
    !pthread_mutex_trylock(&spider_thread->mutex)
  ) {
    if (!share->crd_wait)
    {
      if (spider_thread->queue_last)
      {
        DBUG_PRINT("info",("spider add to last"));
        share->crd_prev = spider_thread->queue_last;
        spider_thread->queue_last->crd_next = share;
      } else {
        spider_thread->queue_first = share;
      }
      spider_thread->queue_last = share;
      share->crd_wait = TRUE;

      if (spider_thread->thd_wait)
      {
        pthread_cond_signal(&spider_thread->cond);
      }
    }
    pthread_mutex_unlock(&spider_thread->mutex);
  }
  DBUG_VOID_RETURN;
}

void spider_table_remove_share_from_sts_thread(
  SPIDER_SHARE *share
) {
  SPIDER_THREAD *spider_thread = share->sts_thread;
  DBUG_ENTER("spider_table_remove_share_from_sts_thread");
  if (share->sts_wait)
  {
    pthread_mutex_lock(&spider_thread->mutex);
    if (share->sts_wait)
    {
      if (share->sts_working)
      {
        DBUG_PRINT("info",("spider waiting bg sts start"));
        spider_thread->first_free_wait = TRUE;
        pthread_cond_wait(&spider_thread->sync_cond, &spider_thread->mutex);
        spider_thread->first_free_wait = FALSE;
        pthread_cond_signal(&spider_thread->cond);
        DBUG_PRINT("info",("spider waiting bg sts end"));
      }

      if (share->sts_prev)
      {
        if (share->sts_next)
        {
          DBUG_PRINT("info",("spider remove middle one"));
          share->sts_prev->sts_next = share->sts_next;
          share->sts_next->sts_prev = share->sts_prev;
        } else {
          DBUG_PRINT("info",("spider remove last one"));
          share->sts_prev->sts_next = NULL;
          spider_thread->queue_last = share->sts_prev;
        }
      } else if (share->sts_next) {
        DBUG_PRINT("info",("spider remove first one"));
        share->sts_next->sts_prev = NULL;
        spider_thread->queue_first = share->sts_next;
      } else {
        DBUG_PRINT("info",("spider empty"));
        spider_thread->queue_first = NULL;
        spider_thread->queue_last = NULL;
      }
    }
    pthread_mutex_unlock(&spider_thread->mutex);
  }
  DBUG_VOID_RETURN;
}

void spider_table_remove_share_from_crd_thread(
  SPIDER_SHARE *share
) {
  SPIDER_THREAD *spider_thread = share->crd_thread;
  DBUG_ENTER("spider_table_remove_share_from_crd_thread");
  if (share->crd_wait)
  {
    pthread_mutex_lock(&spider_thread->mutex);
    if (share->crd_wait)
    {
      if (share->crd_working)
      {
        DBUG_PRINT("info",("spider waiting bg crd start"));
        spider_thread->first_free_wait = TRUE;
        pthread_cond_wait(&spider_thread->sync_cond, &spider_thread->mutex);
        spider_thread->first_free_wait = FALSE;
        pthread_cond_signal(&spider_thread->cond);
        DBUG_PRINT("info",("spider waiting bg crd end"));
      }

      if (share->crd_prev)
      {
        if (share->crd_next)
        {
          DBUG_PRINT("info",("spider remove middle one"));
          share->crd_prev->crd_next = share->crd_next;
          share->crd_next->crd_prev = share->crd_prev;
        } else {
          DBUG_PRINT("info",("spider remove last one"));
          share->crd_prev->crd_next = NULL;
          spider_thread->queue_last = share->crd_prev;
        }
      } else if (share->crd_next) {
        DBUG_PRINT("info",("spider remove first one"));
        share->crd_next->crd_prev = NULL;
        spider_thread->queue_first = share->crd_next;
      } else {
        DBUG_PRINT("info",("spider empty"));
        spider_thread->queue_first = NULL;
        spider_thread->queue_last = NULL;
      }
    }
    pthread_mutex_unlock(&spider_thread->mutex);
  }
  DBUG_VOID_RETURN;
}

uchar *spider_duplicate_char(
  uchar *dst,
  uchar esc,
  uchar *src,
  uint src_lgt
) {
  uchar *ed = src + src_lgt;
  DBUG_ENTER("spider_duplicate_char");
  while (src < ed)
  {
    *dst = *src;
    if (*src == esc)
    {
      ++dst;
      *dst = esc;
    }
    ++dst;
    ++src;
  }
  DBUG_RETURN(dst);
}<|MERGE_RESOLUTION|>--- conflicted
+++ resolved
@@ -4056,12 +4056,8 @@
     share->conn_keys_charlen += conn_keys_lengths[all_link_idx] + 2;
   }
   if (!(share->conn_keys = (char **)
-<<<<<<< HEAD
-    spider_bulk_malloc(spider_current_trx, 45, MYF(MY_WME | MY_ZEROFILL),
-=======
-    spider_bulk_alloc_mem(spider_current_trx, SPD_MID_CREATE_CONN_KEYS_1,
-      __func__, __FILE__, __LINE__, MYF(MY_WME | MY_ZEROFILL),
->>>>>>> 25c62788
+    spider_bulk_malloc(spider_current_trx, SPD_MID_CREATE_CONN_KEYS_1,
+                       MYF(MY_WME | MY_ZEROFILL),
       &share->conn_keys, sizeof(char *) * share->all_link_count,
       &share->conn_keys_lengths, length_base,
       &share->conn_keys_hash_value,
@@ -4751,58 +4747,8 @@
   DBUG_RETURN(FALSE);
 }
 
-<<<<<<< HEAD
 /**
   Handles a failed search for usable servers
-=======
-    if (
-      sql_command != SQLCOM_DROP_TABLE &&
-      sql_command != SQLCOM_ALTER_TABLE &&
-      sql_command != SQLCOM_SHOW_CREATE &&
-      (*error_num = spider_create_mon_threads(spider->wide_handler->trx,
-        share))
-    ) {
-      share->init_error = TRUE;
-      share->init_error_time = (time_t) time((time_t*) 0);
-      share->init = TRUE;
-      spider_free_share(share);
-      goto error_but_no_delete;
-    }
-
-    if (!(spider->conn_keys = (char **)
-      spider_bulk_alloc_mem(spider_current_trx, SPD_MID_GET_SHARE_1,
-        __func__, __FILE__, __LINE__, MYF(MY_WME | MY_ZEROFILL),
-        &spider->conn_keys, sizeof(char *) * share->link_count,
-        &tmp_name, sizeof(char) * share->conn_keys_charlen,
-        &spider->conns, sizeof(SPIDER_CONN *) * share->link_count,
-        &spider->conn_link_idx, sizeof(uint) * share->link_count,
-        &spider->conn_can_fo, sizeof(uchar) * share->link_bitmap_size,
-        &spider->connection_ids, sizeof(ulonglong) * share->link_count,
-        &spider->conn_kind, sizeof(uint) * share->link_count,
-        &spider->db_request_id, sizeof(ulonglong) * share->link_count,
-        &spider->db_request_phase, sizeof(uchar) * share->link_bitmap_size,
-        &spider->need_mons, sizeof(int) * share->link_count,
-        &spider->quick_targets, sizeof(void *) * share->link_count,
-        &result_list->upd_tmp_tbls, sizeof(TABLE *) * share->link_count,
-        &result_list->upd_tmp_tbl_prms,
-          sizeof(TMP_TABLE_PARAM) * share->link_count,
-        &result_list->tmp_table_join_first,
-          sizeof(uchar) * share->link_bitmap_size,
-        &result_list->tmp_table_created,
-          sizeof(uchar) * share->link_bitmap_size,
-        &result_list->casual_read, sizeof(int) * share->link_count,
-        &spider->dbton_handler,
-          sizeof(spider_db_handler *) * SPIDER_DBTON_SIZE,
-        NullS))
-    ) {
-      share->init_error = TRUE;
-      share->init_error_time = (time_t) time((time_t*) 0);
-      share->init = TRUE;
-      spider_free_share(share);
-      goto error_but_no_delete;
-    }
-    memcpy(tmp_name, share->conn_keys[0], share->conn_keys_charlen);
->>>>>>> 25c62788
 
   @param share          The spider share to update its init error
   @param table_share    The table share
@@ -5015,8 +4961,8 @@
     DBUG_RETURN(TRUE);
   }
 
-  if (!(spider_share_malloc_for_spider(spider, share, 47, &tmp_name,
-                                       result_list)))
+  if (!(spider_share_malloc_for_spider(spider, share,  SPD_MID_GET_SHARE_1,
+                                       &tmp_name, result_list)))
   {
     spider_share_init_error_free(share, new_share, true);
     DBUG_RETURN(TRUE);
@@ -5034,55 +4980,11 @@
   }
   spider_trx_set_link_idx_for_all(spider);
 
-<<<<<<< HEAD
   if ((*error_num= spider_share_init_spider_dbton_handlers(spider, share)))
   {
     spider_share_init_error_free(share, new_share, false);
     goto error_after_alloc_conn_keys;
   }
-=======
-    if (
-      sql_command != SQLCOM_DROP_TABLE &&
-      sql_command != SQLCOM_ALTER_TABLE &&
-      sql_command != SQLCOM_SHOW_CREATE &&
-      (*error_num = spider_create_mon_threads(spider->wide_handler->trx,
-        share))
-    ) {
-      spider_free_share(share);
-      goto error_but_no_delete;
-    }
-
-    if (!(spider->conn_keys = (char **)
-      spider_bulk_alloc_mem(spider_current_trx, SPD_MID_GET_SHARE_2,
-        __func__, __FILE__, __LINE__, MYF(MY_WME | MY_ZEROFILL),
-        &spider->conn_keys, sizeof(char *) * share->link_count,
-        &tmp_name, sizeof(char) * share->conn_keys_charlen,
-        &spider->conns, sizeof(SPIDER_CONN *) * share->link_count,
-        &spider->conn_link_idx, sizeof(uint) * share->link_count,
-        &spider->conn_can_fo, sizeof(uchar) * share->link_bitmap_size,
-        &spider->connection_ids, sizeof(ulonglong) * share->link_count,
-        &spider->conn_kind, sizeof(uint) * share->link_count,
-        &spider->db_request_id, sizeof(ulonglong) * share->link_count,
-        &spider->db_request_phase, sizeof(uchar) * share->link_bitmap_size,
-        &spider->need_mons, sizeof(int) * share->link_count,
-        &spider->quick_targets, sizeof(void *) * share->link_count,
-        &result_list->upd_tmp_tbls, sizeof(TABLE *) * share->link_count,
-        &result_list->upd_tmp_tbl_prms,
-          sizeof(TMP_TABLE_PARAM) * share->link_count,
-        &result_list->tmp_table_join_first,
-          sizeof(uchar) * share->link_bitmap_size,
-        &result_list->tmp_table_created,
-          sizeof(uchar) * share->link_bitmap_size,
-        &result_list->casual_read, sizeof(int) * share->link_count,
-        &spider->dbton_handler,
-          sizeof(spider_db_handler *) * SPIDER_DBTON_SIZE,
-        NullS))
-    ) {
-      spider_free_share(share);
-      goto error_but_no_delete;
-    }
-    memcpy(tmp_name, share->conn_keys[0], share->conn_keys_charlen);
->>>>>>> 25c62788
 
   if (continue_with_sql_command &&
       spider_share_get_conns(spider, share, error_num))
@@ -5277,50 +5179,6 @@
       spider_table_remove_share_from_crd_thread(share);
       spider_free_spider_object_for_share(&share->crd_spider);
     }
-<<<<<<< HEAD
-    if (
-      share->sts_init &&
-      share->table_share->tmp_table == NO_TMP_TABLE &&
-      spider_param_store_last_sts(share->store_last_sts)
-    ) {
-      if (!thd)
-      {
-        /* Create a thread for Spider system table update */
-        thd = spider_create_thd();
-        if (!thd)
-          DBUG_RETURN(HA_ERR_OUT_OF_MEM);
-        do_delete_thd = TRUE;
-      }
-      spider_sys_insert_or_update_table_sts(
-        thd,
-        share->lgtm_tblhnd_share->table_name,
-        share->lgtm_tblhnd_share->table_name_length,
-        &share->stat
-      );
-    }
-    if (
-      share->crd_init &&
-      share->table_share->tmp_table == NO_TMP_TABLE &&
-      spider_param_store_last_crd(share->store_last_crd)
-    ) {
-      if (!thd)
-      {
-        /* Create a thread for Spider system table update */
-        thd = spider_create_thd();
-        if (!thd)
-          DBUG_RETURN(HA_ERR_OUT_OF_MEM);
-        do_delete_thd = TRUE;
-      }
-      spider_sys_insert_or_update_table_crd(
-        thd,
-        share->lgtm_tblhnd_share->table_name,
-        share->lgtm_tblhnd_share->table_name_length,
-        share->cardinality,
-        share->table_share->fields
-      );
-    }
-=======
->>>>>>> 25c62788
     spider_free_share_alloc(share);
     my_hash_delete(&spider_open_tables, (uchar*) share);
     pthread_mutex_destroy(&share->crd_mutex);
@@ -6762,74 +6620,15 @@
   int error_num = 0;
   DBUG_ENTER("spider_get_sts");
 
-<<<<<<< HEAD
   enum ha_sts_crd_get_type get_type =
     spider_get_sts_type(share, sts_interval, sts_sync);
-  if (!share->sts_init &&
-      share->table_share->tmp_table == NO_TMP_TABLE &&
-      spider_param_load_sts_at_startup(share->load_sts_at_startup) &&
-      (!share->init || share->init_error))
-  {
-    error_num = spider_sys_get_table_sts(
-      current_thd,
-      share->lgtm_tblhnd_share->table_name,
-      share->lgtm_tblhnd_share->table_name_length,
-      &share->stat);
-    if (!error_num ||
-        (error_num != HA_ERR_KEY_NOT_FOUND && error_num != HA_ERR_END_OF_FILE))
-    need_to_get = FALSE;
-  }
-
-  if (need_to_get)
-  {
-    if (get_type == HA_GET_COPY)
-      share->stat = share->wide_share->stat;
-    else
-      /* Executes a `show table status` query and store the results in
-      share->stat */
-      error_num = spider_db_show_table_status(spider, link_idx, sts_mode, flag);
-  }
+  if (get_type == HA_GET_COPY)
+    share->stat = share->wide_share->stat;
+  else
+    /* Executes a `show table status` query and store the results in
+    share->stat */
+    error_num = spider_db_show_table_status(spider, link_idx, sts_mode, flag);
   if (get_type >= HA_GET_AFTER_LOCK)
-=======
-  if (
-    sts_sync == 0
-  ) {
-    /* get */
-    get_type = 1;
-  } else if (
-    !share->wide_share->sts_init
-  ) {
-    pthread_mutex_lock(&share->wide_share->sts_mutex);
-    if (!share->wide_share->sts_init)
-    {
-      /* get after mutex_lock */
-      get_type = 2;
-    } else {
-      pthread_mutex_unlock(&share->wide_share->sts_mutex);
-      /* copy */
-      get_type = 0;
-    }
-  } else if (
-    difftime(share->sts_get_time, share->wide_share->sts_get_time) <
-      sts_interval
-  ) {
-    /* copy */
-    get_type = 0;
-  } else if (
-    !pthread_mutex_trylock(&share->wide_share->sts_mutex)
-  ) {
-    /* get after mutex_trylock */
-    get_type = 3;
-  } else {
-    /* copy */
-    get_type = 0;
-  }
-  if (get_type == 0)
-    spider_copy_sts_to_share(share, share->wide_share);
-  else
-    error_num = spider_db_show_table_status(spider, link_idx, sts_mode, flag);
-  if (get_type >= 2)
->>>>>>> 25c62788
     pthread_mutex_unlock(&share->wide_share->sts_mutex);
 
   if (error_num)
@@ -6929,69 +6728,10 @@
   int error_num = 0;
   DBUG_ENTER("spider_get_crd");
 
-<<<<<<< HEAD
   enum ha_sts_crd_get_type get_type =
     spider_get_crd_type(share, crd_interval, crd_sync);
-  if (!share->crd_init &&
-      share->table_share->tmp_table == NO_TMP_TABLE &&
-      spider_param_load_sts_at_startup(share->load_crd_at_startup))
-  {
-    error_num = spider_sys_get_table_crd(
-      current_thd,
-      share->lgtm_tblhnd_share->table_name,
-      share->lgtm_tblhnd_share->table_name_length,
-      share->cardinality,
-      table->s->fields);
-    if (!error_num ||
-        (error_num != HA_ERR_KEY_NOT_FOUND && error_num != HA_ERR_END_OF_FILE))
-    need_to_get = FALSE;
-  }
-
-  if (need_to_get)
-  {
-    if (get_type == HA_GET_COPY)
-      memcpy(share->cardinality, share->wide_share->cardinality,
-             sizeof(longlong) * table->s->fields);
-    else
-      error_num = spider_db_show_index(spider, link_idx, table, crd_mode);
-  }
+
   if (get_type >= HA_GET_AFTER_LOCK)
-=======
-  if (
-    crd_sync == 0
-  ) {
-    /* get */
-    get_type = 1;
-  } else if (
-    !share->wide_share->crd_init
-  ) {
-    pthread_mutex_lock(&share->wide_share->crd_mutex);
-    if (!share->wide_share->crd_init)
-    {
-      /* get after mutex_lock */
-      get_type = 2;
-    } else {
-      pthread_mutex_unlock(&share->wide_share->crd_mutex);
-      /* copy */
-      get_type = 0;
-    }
-  } else if (
-    difftime(share->crd_get_time, share->wide_share->crd_get_time) <
-      crd_interval
-  ) {
-    /* copy */
-    get_type = 0;
-  } else if (
-    !pthread_mutex_trylock(&share->wide_share->crd_mutex)
-  ) {
-    /* get after mutex_trylock */
-    get_type = 3;
-  } else {
-    /* copy */
-    get_type = 0;
-  }
-  if (get_type >= 2)
->>>>>>> 25c62788
     pthread_mutex_unlock(&share->wide_share->crd_mutex);
   if (error_num)
   {
@@ -7115,12 +6855,8 @@
       pthread_mutex_unlock(&spider_init_error_tbl_mutex);
       DBUG_RETURN(NULL);
     }
-<<<<<<< HEAD
-    if (!spider_bulk_malloc(spider_current_trx, 54, MYF(MY_WME | MY_ZEROFILL),
-=======
-    if (!(spider_init_error_table = (SPIDER_INIT_ERROR_TABLE *)
-      spider_bulk_malloc(spider_current_trx, SPD_MID_GET_INIT_ERROR_TABLE_1, MYF(MY_WME | MY_ZEROFILL),
->>>>>>> 25c62788
+    if (!spider_bulk_malloc(spider_current_trx, SPD_MID_GET_INIT_ERROR_TABLE_1,
+                            MYF(MY_WME | MY_ZEROFILL),
         &spider_init_error_table, (uint) (sizeof(*spider_init_error_table)),
         &tmp_name, (uint) (share->table_name_length + 1),
         NullS)
