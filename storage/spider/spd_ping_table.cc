--- conflicted
+++ resolved
@@ -120,16 +120,11 @@
     free_root(&mem_root, MYF(0));
   }
 
-<<<<<<< HEAD
-  mutex_hash=
-      spider_udf_calc_hash(str->c_ptr(), spider_udf_table_mon_mutex_count);
-=======
   /* Search for the table mon list in the hash, if one is not found or
   if it is found but has the wrong cache version, create and
   initialise a new one. */
-  mutex_hash = spider_udf_calc_hash(str->c_ptr(),
-    spider_param_udf_table_mon_mutex_count());
->>>>>>> e83d92ee
+  mutex_hash=
+      spider_udf_calc_hash(str->c_ptr(), spider_udf_table_mon_mutex_count);
   DBUG_PRINT("info",("spider hash key=%s", str->c_ptr()));
   DBUG_PRINT("info",("spider hash key length=%u", str->length()));
   hash_value = my_calc_hash(
