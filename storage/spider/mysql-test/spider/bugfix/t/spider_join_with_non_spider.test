--- conflicted
+++ resolved
@@ -8,11 +8,8 @@
 --enable_result_log
 --enable_query_log
 
-<<<<<<< HEAD
 --enable_prepare_warnings
-=======
 set spider_same_server_link=1;
->>>>>>> 068a6819
 evalp CREATE SERVER srv FOREIGN DATA WRAPPER MYSQL OPTIONS (SOCKET "$MASTER_1_MYSOCK", DATABASE 'test',user 'root');
 create table t1 (c int);
 create table t2 (d int);
