--- conflicted
+++ resolved
@@ -7,14 +7,6 @@
 --enable_result_log
 --enable_query_log
 
-<<<<<<< HEAD
-# These suppressions are a workaround and should not be needed once
-# MDEV-29870 is done.
-call mtr.add_suppression("\\[ERROR\\] Table 'mysql.spider_table_sts' doesn't exist");
-call mtr.add_suppression("\\[ERROR\\] Server shutdown in progress");
---error ER_ILLEGAL_HA_CREATE_OPTION
-=======
->>>>>>> 15c75ad0
 SET GLOBAL default_tmp_storage_engine=spider;
 --source include/restart_mysqld.inc
 
