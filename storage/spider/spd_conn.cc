--- conflicted
+++ resolved
@@ -517,92 +517,6 @@
                             &conn->tgt_db_length,
                             share->tgt_dbs_lengths[link_idx]);
     }
-<<<<<<< HEAD
-    conn->tgt_ssl_ca_length = share->tgt_ssl_cas_lengths[link_idx];
-    if (conn->tgt_ssl_ca_length)
-    {
-      conn->tgt_ssl_ca = tmp_ssl_ca;
-      memcpy(conn->tgt_ssl_ca, share->tgt_ssl_cas[link_idx],
-        share->tgt_ssl_cas_lengths[link_idx]);
-    } else
-      conn->tgt_ssl_ca = NULL;
-    conn->tgt_ssl_capath_length = share->tgt_ssl_capaths_lengths[link_idx];
-    if (conn->tgt_ssl_capath_length)
-    {
-      conn->tgt_ssl_capath = tmp_ssl_capath;
-      memcpy(conn->tgt_ssl_capath, share->tgt_ssl_capaths[link_idx],
-        share->tgt_ssl_capaths_lengths[link_idx]);
-    } else
-      conn->tgt_ssl_capath = NULL;
-    conn->tgt_ssl_cert_length = share->tgt_ssl_certs_lengths[link_idx];
-    if (conn->tgt_ssl_cert_length)
-    {
-      conn->tgt_ssl_cert = tmp_ssl_cert;
-      memcpy(conn->tgt_ssl_cert, share->tgt_ssl_certs[link_idx],
-        share->tgt_ssl_certs_lengths[link_idx]);
-    } else
-      conn->tgt_ssl_cert = NULL;
-    conn->tgt_ssl_cipher_length = share->tgt_ssl_ciphers_lengths[link_idx];
-    if (conn->tgt_ssl_cipher_length)
-    {
-      conn->tgt_ssl_cipher = tmp_ssl_cipher;
-      memcpy(conn->tgt_ssl_cipher, share->tgt_ssl_ciphers[link_idx],
-        share->tgt_ssl_ciphers_lengths[link_idx]);
-    } else
-      conn->tgt_ssl_cipher = NULL;
-    conn->tgt_ssl_key_length = share->tgt_ssl_keys_lengths[link_idx];
-    if (conn->tgt_ssl_key_length)
-    {
-      conn->tgt_ssl_key = tmp_ssl_key;
-      memcpy(conn->tgt_ssl_key, share->tgt_ssl_keys[link_idx],
-        share->tgt_ssl_keys_lengths[link_idx]);
-    } else
-      conn->tgt_ssl_key = NULL;
-    conn->tgt_default_file_length = share->tgt_default_files_lengths[link_idx];
-    if (conn->tgt_default_file_length)
-    {
-      conn->tgt_default_file = tmp_default_file;
-      memcpy(conn->tgt_default_file, share->tgt_default_files[link_idx],
-        share->tgt_default_files_lengths[link_idx]);
-    } else
-      conn->tgt_default_file = NULL;
-    conn->tgt_default_group_length =
-      share->tgt_default_groups_lengths[link_idx];
-    if (conn->tgt_default_group_length)
-    {
-      conn->tgt_default_group = tmp_default_group;
-      memcpy(conn->tgt_default_group, share->tgt_default_groups[link_idx],
-        share->tgt_default_groups_lengths[link_idx]);
-    } else
-      conn->tgt_default_group = NULL;
-    conn->tgt_dsn_length =
-      share->tgt_dsns_lengths[link_idx];
-    if (conn->tgt_dsn_length)
-    {
-      conn->tgt_dsn = tmp_dsn;
-      memcpy(conn->tgt_dsn, share->tgt_dsns[link_idx],
-        share->tgt_dsns_lengths[link_idx]);
-    } else
-      conn->tgt_dsn = NULL;
-    conn->tgt_filedsn_length =
-      share->tgt_filedsns_lengths[link_idx];
-    if (conn->tgt_filedsn_length)
-    {
-      conn->tgt_filedsn = tmp_filedsn;
-      memcpy(conn->tgt_filedsn, share->tgt_filedsns[link_idx],
-        share->tgt_filedsns_lengths[link_idx]);
-    } else
-      conn->tgt_filedsn = NULL;
-    conn->tgt_driver_length =
-      share->tgt_drivers_lengths[link_idx];
-    if (conn->tgt_driver_length)
-    {
-      conn->tgt_driver = tmp_driver;
-      memcpy(conn->tgt_driver, share->tgt_drivers[link_idx],
-        share->tgt_drivers_lengths[link_idx]);
-    } else
-      conn->tgt_driver = NULL;
-=======
     spider_memcpy_or_null(&conn->tgt_ssl_ca, tmp_ssl_ca,
                           share->tgt_ssl_cas[link_idx],
                           &conn->tgt_ssl_ca_length,
@@ -634,7 +548,12 @@
     spider_memcpy_or_null(&conn->tgt_dsn, tmp_dsn, share->tgt_dsns[link_idx],
                           &conn->tgt_dsn_length,
                           share->tgt_dsns_lengths[link_idx]);
->>>>>>> 03a35037
+    spider_memcpy_or_null(&conn->tgt_filedsn, tmp_filedsn, share->tgt_filedsns[link_idx],
+                          &conn->tgt_filedsn_length,
+                          share->tgt_filedsns_lengths[link_idx]);
+    spider_memcpy_or_null(&conn->tgt_driver, tmp_driver, share->tgt_drivers[link_idx],
+                          &conn->tgt_driver_length,
+                          share->tgt_drivers_lengths[link_idx]);
     conn->tgt_port = share->tgt_ports[link_idx];
     conn->tgt_ssl_vsc = share->tgt_ssl_vscs[link_idx];
     conn->dbton_id = share->sql_dbton_ids[link_idx];
