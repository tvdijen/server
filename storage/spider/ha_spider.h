/* Copyright (C) 2008-2019 Kentoku Shiba
   Copyright (C) 2019-2022 MariaDB corp

  This program is free software; you can redistribute it and/or modify
  it under the terms of the GNU General Public License as published by
  the Free Software Foundation; version 2 of the License.

  This program is distributed in the hope that it will be useful,
  but WITHOUT ANY WARRANTY; without even the implied warranty of
  MERCHANTABILITY or FITNESS FOR A PARTICULAR PURPOSE.  See the
  GNU General Public License for more details.

  You should have received a copy of the GNU General Public License
  along with this program; if not, write to the Free Software
  Foundation, Inc., 51 Franklin Street, Fifth Floor, Boston, MA 02110-1335 USA */

#ifdef USE_PRAGMA_INTERFACE
#pragma interface
#endif

#define SPIDER_CONNECT_INFO_MAX_LEN 64
#define SPIDER_CONNECT_INFO_PATH_MAX_LEN FN_REFLEN
#define SPIDER_LONGLONG_LEN 20
#define SPIDER_MAX_KEY_LENGTH 16384

#define SPIDER_SET_CONNS_PARAM(param_name, param_val, conns, link_statuses, conn_link_idx, link_count, link_status) \
  for ( \
    roop_count = spider_conn_link_idx_next(link_statuses, \
      conn_link_idx, -1, link_count, link_status); \
    roop_count < link_count; \
    roop_count = spider_conn_link_idx_next(link_statuses, \
      conn_link_idx, roop_count, link_count, link_status) \
  ) { \
    if (conns[roop_count]) \
      conns[roop_count]->param_name = param_val; \
  }

class ha_spider;
struct st_spider_ft_info
{
  struct _ft_vft *please;
  st_spider_ft_info *next;
  ha_spider *file;
  uint target;
  bool used_in_where;
  float score;
  uint flags;
  uint inx;
  String *key;
};

class ha_spider final : public handler
{
public:
  SPIDER_SHARE       *share;
  ulonglong          spider_thread_id;
  ulonglong          trx_conn_adjustment;
  uint               mem_calc_id;
  const char         *mem_calc_func_name;
  const char         *mem_calc_file_name;
  ulong              mem_calc_line_no;
  ulonglong          *connection_ids;
  uint               conn_kinds;
  uint               *conn_kind;
  char               *conn_keys_first_ptr;
  char               **conn_keys;
  SPIDER_CONN        **conns;
  /* for active-standby mode */
  uint               *conn_link_idx;
  uchar              *conn_can_fo;
  void               **quick_targets;
  int                *need_mons;
  query_id_t         search_link_query_id;
  int                search_link_idx;
  int                result_link_idx;
  SPIDER_RESULT_LIST result_list;
  spider_string      *blob_buff;
  SPIDER_POSITION    *pushed_pos;
  SPIDER_POSITION    pushed_pos_buf;
  SPIDER_PARTITION_HANDLER *partition_handler;
<<<<<<< HEAD
=======
#endif
  /* Whether this ha_spider is the owner of its wide_handler. */
>>>>>>> 5ba542e9
  bool                wide_handler_owner = FALSE;
  SPIDER_WIDE_HANDLER *wide_handler = NULL;

  bool               is_clone;
  ha_spider          *pt_clone_source_handler;
  ha_spider          *pt_clone_last_searcher;
  bool               use_index_merge;

  bool               init_index_handler;
  bool               init_rnd_handler;

  bool               da_status;
  bool               use_spatial_index;

  uint                  idx_for_direct_join;
  bool                  use_fields;
  spider_fields         *fields;
  SPIDER_LINK_IDX_CHAIN *link_idx_chain;
  SPIDER_LINK_IDX_CHAIN *result_link_idx_chain;

  /* for mrr */
  bool               mrr_with_cnt;
  uint               multi_range_cnt;
  uint               multi_range_hit_point;
  int                multi_range_num;
  bool               have_second_range;
  KEY_MULTI_RANGE    mrr_second_range;
  spider_string      *mrr_key_buff;
  range_id_t         *multi_range_keys;

  char               *append_tblnm_alias;
  uint               append_tblnm_alias_length;

  ha_spider          *next;

  bool               dml_inited;
  bool               rnd_scan_and_first;
  bool               use_pre_call;
  bool               use_pre_action;
  bool               pre_bitmap_checked;
  bool               bulk_insert;
  bool               info_auto_called;
#ifdef HANDLER_HAS_CAN_USE_FOR_AUTO_INC_INIT
  bool               auto_inc_temporary;
#endif
  int                bulk_size;
  int                direct_dup_insert;
  int                store_error_num;
  uint               dup_key_idx;
  int                select_column_mode;
  bool               pk_update;
  bool               force_auto_increment;
  int                bka_mode;
  int                error_mode;
  ulonglong          store_last_insert_id;

  ulonglong          *db_request_id;
  uchar              *db_request_phase;
  bool               do_direct_update;
  uint               direct_update_kinds;
  spider_index_rnd_init prev_index_rnd_init;
  SPIDER_ITEM_HLD    *direct_aggregate_item_first;
  SPIDER_ITEM_HLD    *direct_aggregate_item_current;
  ha_rows            table_rows;
  ha_checksum        checksum_val;
  bool               checksum_null;
  uint               action_flags;

  /* for fulltext search */
  bool               ft_init_and_first;
  uint               ft_init_idx;
  uint               ft_count;
  bool               ft_init_without_index_init;
  st_spider_ft_info  *ft_first;
  st_spider_ft_info  *ft_current;

  /* for dbton */
  spider_db_handler  **dbton_handler;

  /* for direct limit offset */
  longlong direct_select_offset;
  longlong direct_current_offset;
  longlong direct_select_limit;

  ha_spider();
  ha_spider(
    handlerton *hton,
    TABLE_SHARE *table_arg
  );
  virtual ~ha_spider();
  handler *clone(
    const char *name,
    MEM_ROOT *mem_root
  );
  const char **bas_ext() const;
  int open(
    const char* name,
    int mode,
    uint test_if_locked
  );
  int close();
  int check_access_kind_for_connection(
    THD *thd,
    bool write_request
  );
  void check_access_kind(
    THD *thd
  );
  THR_LOCK_DATA **store_lock(
    THD *thd,
    THR_LOCK_DATA **to,
    enum thr_lock_type lock_type
  );
  int external_lock(
    THD *thd,
    int lock_type
  );
  int start_stmt(
    THD *thd,
    thr_lock_type lock_type
  );
  int reset();
  int extra(
    enum ha_extra_function operation
  );
  int index_init(
    uint idx,
    bool sorted
  );
  int index_end();
  int index_read_map(
    uchar *buf,
    const uchar *key,
    key_part_map keypart_map,
    enum ha_rkey_function find_flag
  );
  int index_read_last_map(
    uchar *buf,
    const uchar *key,
    key_part_map keypart_map
  );
  int index_next(
    uchar *buf
  );
  int index_prev(
    uchar *buf
  );
  int index_first(
    uchar *buf
  );
  int index_last(
    uchar *buf
  );
  int index_next_same(
    uchar *buf,
    const uchar *key,
    uint keylen
  );
  int read_range_first(
    const key_range *start_key,
    const key_range *end_key,
    bool eq_range,
    bool sorted
  );
  int read_range_next();
  void reset_no_where_cond();
  bool check_no_where_cond();
  ha_rows multi_range_read_info_const(
    uint keyno,
    RANGE_SEQ_IF *seq,
    void *seq_init_param,
    uint n_ranges,
    uint *bufsz,
    uint *flags,
    Cost_estimate *cost
  );
  ha_rows multi_range_read_info(
    uint keyno,
    uint n_ranges,
    uint keys,
    uint key_parts,
    uint *bufsz,
    uint *flags,
    Cost_estimate *cost
  );
  int multi_range_read_init(
    RANGE_SEQ_IF *seq,
    void *seq_init_param,
    uint n_ranges,
    uint mode,
    HANDLER_BUFFER *buf
  );
  int multi_range_read_next(
    range_id_t *range_info
  );
  int multi_range_read_next_first(
    range_id_t *range_info
  );
  int multi_range_read_next_next(
    range_id_t *range_info
  );
  int rnd_init(
    bool scan
  );
  int rnd_end();
  int rnd_next(
    uchar *buf
  );
  void position(
    const uchar *record
  );
  int rnd_pos(
    uchar *buf,
    uchar *pos
  );
  int cmp_ref(
    const uchar *ref1,
    const uchar *ref2
  );
  int ft_init();
  void ft_end();
  FT_INFO *ft_init_ext(
    uint flags,
    uint inx,
    String *key
  );
  int ft_read(
    uchar *buf
  );
  int pre_index_read_map(
    const uchar *key,
    key_part_map keypart_map,
    enum ha_rkey_function find_flag,
    bool use_parallel
  );
  int pre_index_first(bool use_parallel);
  int pre_index_last(bool use_parallel);
  int pre_index_read_last_map(
    const uchar *key,
    key_part_map keypart_map,
    bool use_parallel
  );
  int pre_multi_range_read_next(
    bool use_parallel
  );
  int pre_read_range_first(
    const key_range *start_key,
    const key_range *end_key,
    bool eq_range,
    bool sorted,
    bool use_parallel
  );
  int pre_ft_read(bool use_parallel);
  int pre_rnd_next(bool use_parallel);
  int info(
    uint flag
  );
  ha_rows records_in_range(
    uint inx,
    const key_range *start_key,
    const key_range *end_key,
    page_range *pages
  );
  int check_crd();
  int pre_records();
  ha_rows records();
  int pre_calculate_checksum();
  int calculate_checksum();
  const char *table_type() const;
  ulonglong table_flags() const;
  ulong table_flags_for_partition();
  const char *index_type(
    uint key_number
  );
  ulong index_flags(
    uint idx,
    uint part,
    bool all_parts
  ) const;
  uint max_supported_record_length() const;
  uint max_supported_keys() const;
  uint max_supported_key_parts() const;
  uint max_supported_key_length() const;
  uint max_supported_key_part_length() const;
  uint8 table_cache_type();
  bool need_info_for_auto_inc();
#ifdef HANDLER_HAS_CAN_USE_FOR_AUTO_INC_INIT
  bool can_use_for_auto_inc_init();
#endif
  int update_auto_increment();
  void get_auto_increment(
    ulonglong offset,
    ulonglong increment,
    ulonglong nb_desired_values,
    ulonglong *first_value,
    ulonglong *nb_reserved_values
  );
  int reset_auto_increment(
    ulonglong value
  );
  void release_auto_increment();
  void start_bulk_insert(
    ha_rows rows,
    uint flags
  );
  int end_bulk_insert();
  int write_row(
    const uchar *buf
  );
  void direct_update_init(
    THD *thd,
    bool hs_request
  );
  bool start_bulk_update();
  int exec_bulk_update(
    ha_rows *dup_key_found
  );
  int end_bulk_update();
#ifdef SPIDER_UPDATE_ROW_HAS_CONST_NEW_DATA
  int bulk_update_row(
    const uchar *old_data,
    const uchar *new_data,
    ha_rows *dup_key_found
  );
  int update_row(
    const uchar *old_data,
    const uchar *new_data
  );
#else
  int bulk_update_row(
    const uchar *old_data,
    uchar *new_data,
    ha_rows *dup_key_found
  );
  int update_row(
    const uchar *old_data,
    uchar *new_data
  );
#endif
  bool check_direct_update_sql_part(
    st_select_lex *select_lex,
    longlong select_limit,
    longlong offset_limit
  );
  int direct_update_rows_init(
    List<Item> *update_fields
  );
  int direct_update_rows(
    ha_rows *update_rows,
    ha_rows *found_row
  );
  bool start_bulk_delete();
  int end_bulk_delete();
  int delete_row(
    const uchar *buf
  );
  bool check_direct_delete_sql_part(
    st_select_lex *select_lex,
    longlong select_limit,
    longlong offset_limit
  );
  int direct_delete_rows_init();
  int direct_delete_rows(
    ha_rows *delete_rows
  );
  int delete_all_rows();
  int truncate();
  double scan_time();
  double read_time(
    uint index,
    uint ranges,
    ha_rows rows
  );
  const key_map *keys_to_use_for_scanning();
  ha_rows estimate_rows_upper_bound();
  void print_error(
    int error,
    myf errflag
  );
  bool get_error_message(
    int error,
    String *buf
  );
  int create(
    const char *name,
    TABLE *form,
    HA_CREATE_INFO *info
  );
  void update_create_info(
    HA_CREATE_INFO* create_info
  );
  int rename_table(
    const char *from,
    const char *to
  );
  int delete_table(
    const char *name
  );
  bool is_crashed() const;
#ifdef SPIDER_HANDLER_AUTO_REPAIR_HAS_ERROR
  bool auto_repair(int error) const;
#else
  bool auto_repair() const;
#endif
  int disable_indexes(
    key_map map, bool persist
  );
  int enable_indexes(
    key_map map, bool persist
  );
  int check(
    THD* thd,
    HA_CHECK_OPT* check_opt
  );
  int repair(
    THD* thd,
    HA_CHECK_OPT* check_opt
  );
  bool check_and_repair(
    THD *thd
  );
  int analyze(
    THD* thd,
    HA_CHECK_OPT* check_opt
  );
  int optimize(
    THD* thd,
    HA_CHECK_OPT* check_opt
  );
  bool is_fatal_error(
    int error_num,
    uint flags
  );
  Field *field_exchange(
    Field *field
  );
  const COND *cond_push(
    const COND* cond
  );
  void cond_pop();
  int info_push(
    uint info_type,
    void *info
  );
  void return_record_by_parent();
  TABLE *get_table();
  void set_ft_discard_bitmap();
  void set_searched_bitmap();
  void set_clone_searched_bitmap();
  void set_searched_bitmap_from_item_list();
  void set_select_column_mode();
  void check_select_column(bool rnd);
  bool check_and_start_bulk_update(
    spider_bulk_upd_start bulk_upd_start
  );
  int check_and_end_bulk_update(
    spider_bulk_upd_start bulk_upd_start
  );
  uint check_partitioned();
  void check_direct_order_limit();
  void check_distinct_key_query();
  bool is_sole_projection_field(
    uint16 field_index
  );
  int drop_tmp_tables();
  void set_error_mode();
  void backup_error_status();
  int check_error_mode(
    int error_num
  );
  int check_error_mode_eof(
    int error_num
  );
  int index_read_map_internal(
    uchar *buf,
    const uchar *key,
    key_part_map keypart_map,
    enum ha_rkey_function find_flag
  );
  int index_read_last_map_internal(
    uchar *buf,
    const uchar *key,
    key_part_map keypart_map
  );
  int index_first_internal(uchar *buf);
  int index_last_internal(uchar *buf);
  int read_range_first_internal(
    uchar *buf,
    const key_range *start_key,
    const key_range *end_key,
    bool eq_range,
    bool sorted
  );
  int ft_read_internal(uchar *buf);
  int rnd_next_internal(uchar *buf);
  void check_pre_call(
    bool use_parallel
  );
  void check_insert_dup_update_pushdown();
  void sync_from_clone_source_base(
    ha_spider *spider
  );
  void set_first_link_idx();
  void reset_first_link_idx();
  int reset_sql_sql(
    ulong sql_type
  );
  int append_tmp_table_and_sql_for_bka(
    const key_range *start_key
  );
  int reuse_tmp_table_and_sql_for_bka();
  int append_union_table_and_sql_for_bka(
    const key_range *start_key
  );
  int reuse_union_table_and_sql_for_bka();
  int append_insert_sql_part();
  int append_update_sql_part();
  int append_update_set_sql_part();
  int append_direct_update_set_sql_part();
  int append_dup_update_pushdown_sql_part(
    const char *alias,
    uint alias_length
  );
  int append_update_columns_sql_part(
    const char *alias,
    uint alias_length
  );
  int check_update_columns_sql_part();
  int append_delete_sql_part();
  int append_select_sql_part(
    ulong sql_type
  );
  int append_table_select_sql_part(
    ulong sql_type
  );
  int append_key_select_sql_part(
    ulong sql_type,
    uint idx
  );
  int append_minimum_select_sql_part(
    ulong sql_type
  );
  int append_from_sql_part(
    ulong sql_type
  );
  int append_hint_after_table_sql_part(
    ulong sql_type
  );
  void set_where_pos_sql(
    ulong sql_type
  );
  void set_where_to_pos_sql(
    ulong sql_type
  );
  int check_item_type_sql(
    Item *item
  );
  int append_values_connector_sql_part(
    ulong sql_type
  );
  int append_values_terminator_sql_part(
    ulong sql_type
  );
  int append_union_table_connector_sql_part(
    ulong sql_type
  );
  int append_union_table_terminator_sql_part(
    ulong sql_type
  );
  int append_key_column_values_sql_part(
    const key_range *start_key,
    ulong sql_type
  );
  int append_key_column_values_with_name_sql_part(
    const key_range *start_key,
    ulong sql_type
  );
  int append_key_where_sql_part(
    const key_range *start_key,
    const key_range *end_key,
    ulong sql_type
  );
  int append_match_where_sql_part(
    ulong sql_type
  );
  int append_condition_sql_part(
    const char *alias,
    uint alias_length,
    ulong sql_type,
    bool test_flg
  );
  int append_sum_select_sql_part(
    ulong sql_type,
    const char *alias,
    uint alias_length
  );
  int append_match_select_sql_part(
    ulong sql_type,
    const char *alias,
    uint alias_length
  );
  void set_order_pos_sql(
    ulong sql_type
  );
  void set_order_to_pos_sql(
    ulong sql_type
  );
  int append_group_by_sql_part(
    const char *alias,
    uint alias_length,
    ulong sql_type
  );
  int append_key_order_for_merge_with_alias_sql_part(
    const char *alias,
    uint alias_length,
    ulong sql_type
  );
  int append_key_order_for_direct_order_limit_with_alias_sql_part(
    const char *alias,
    uint alias_length,
    ulong sql_type
  );
  int append_key_order_with_alias_sql_part(
    const char *alias,
    uint alias_length,
    ulong sql_type
  );
  int append_limit_sql_part(
    longlong offset,
    longlong limit,
    ulong sql_type
  );
  int reappend_limit_sql_part(
    longlong offset,
    longlong limit,
    ulong sql_type
  );
  int append_insert_terminator_sql_part(
    ulong sql_type
  );
  int append_insert_values_sql_part(
    ulong sql_type
  );
  int append_into_sql_part(
    ulong sql_type
  );
  void set_insert_to_pos_sql(
    ulong sql_type
  );
  bool is_bulk_insert_exec_period(
    bool bulk_end
  );
  int append_select_lock_sql_part(
    ulong sql_type
  );
  int append_union_all_start_sql_part(
    ulong sql_type
  );
  int append_union_all_sql_part(
    ulong sql_type
  );
  int append_union_all_end_sql_part(
    ulong sql_type
  );
  int append_multi_range_cnt_sql_part(
    ulong sql_type,
    uint multi_range_cnt,
    bool with_comma
  );
  int append_multi_range_cnt_with_name_sql_part(
    ulong sql_type,
    uint multi_range_cnt
  );
  int append_delete_all_rows_sql_part(
    ulong sql_type
  );
  int append_update_sql(
    const TABLE *table,
    my_ptrdiff_t ptr_diff,
    bool bulk
  );
  int append_delete_sql(
    const TABLE *table,
    my_ptrdiff_t ptr_diff,
    bool bulk
  );
  bool sql_is_filled_up(
    ulong sql_type
  );
  bool sql_is_empty(
    ulong sql_type
  );
  bool support_multi_split_read_sql();
  bool support_bulk_update_sql();
  int bulk_tmp_table_insert();
  int bulk_tmp_table_end_bulk_insert();
  int bulk_tmp_table_rnd_init();
  int bulk_tmp_table_rnd_next();
  int bulk_tmp_table_rnd_end();
  int mk_bulk_tmp_table_and_bulk_start();
  void rm_bulk_tmp_table();
  bool bulk_tmp_table_created();
  int print_item_type(
    Item *item,
    spider_string *str,
    const char *alias,
    uint alias_length
  );
  int init_union_table_name_pos_sql();
  int set_union_table_name_pos_sql();
  int append_lock_tables_list();
  int lock_tables();
  int dml_init();
};


/* This is a hack for ASAN
 * Libraries such as libxml2 and libodbc do not like being unloaded before
 * exit and will show as a leak in ASAN with no stack trace (as the plugin
 * has been unloaded from memory).
 *
 * The below is designed to trick the compiler into adding a "UNIQUE" symbol
 * which can be seen using:
 * readelf -s storage/spider/ha_spider.so | grep UNIQUE
 *
 * Having this symbol means that the plugin remains in memory after dlclose()
 * has been called. Thereby letting the libraries clean up properly.
 */
#if defined(__SANITIZE_ADDRESS__)
__attribute__((__used__))
inline int dummy(void)
{
  static int d;
  d++;
  return d;
}
#endif<|MERGE_RESOLUTION|>--- conflicted
+++ resolved
@@ -78,11 +78,7 @@
   SPIDER_POSITION    *pushed_pos;
   SPIDER_POSITION    pushed_pos_buf;
   SPIDER_PARTITION_HANDLER *partition_handler;
-<<<<<<< HEAD
-=======
-#endif
   /* Whether this ha_spider is the owner of its wide_handler. */
->>>>>>> 5ba542e9
   bool                wide_handler_owner = FALSE;
   SPIDER_WIDE_HANDLER *wide_handler = NULL;
 
