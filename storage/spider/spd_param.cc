/* Copyright (C) 2008-2018 Kentoku Shiba
   Copyright (C) 2023 MariaDB plc

  This program is free software; you can redistribute it and/or modify
  it under the terms of the GNU General Public License as published by
  the Free Software Foundation; version 2 of the License.

  This program is distributed in the hope that it will be useful,
  but WITHOUT ANY WARRANTY; without even the implied warranty of
  MERCHANTABILITY or FITNESS FOR A PARTICULAR PURPOSE.  See the
  GNU General Public License for more details.

  You should have received a copy of the GNU General Public License
  along with this program; if not, write to the Free Software
  Foundation, Inc., 51 Franklin Street, Fifth Floor, Boston, MA 02110-1335 USA */

/**
  @file

  There are several kinds of spider parameters.

  - sysvar/thdvar that are not table parameters. These variables do
    not appear in a `SPIDER_SHARE`. Examples include `support_xa` and
    `conn_recycle_mode`. Their values are commonly retrieved by
    `SPIDER_SYSVAR_VALUE_FUNC()` and `SPIDER_THDVAR_VALUE_FUNC()`
  - sysvar/thdvar that are also table parameters. These variables
    commonly appear in a `SPIDER_SHARE`. Examples include
    `read_only_mode` and `use_table_charset`. Table parameter values
    override variable values, and their values are commonly retrieved
    by `SPIDER_SYSVAR_OVERRIDE_VALUE_FUNC()` and
    `SPIDER_THDVAR_OVERRIDE_VALUE_FUNC()`.
  - table parameters that are not sysvar/thdvar. Examples include
    host and username. They are not handled in this file which is only
    concerned with global/session variables
*/

#define MYSQL_SERVER 1
#include <my_global.h>
#include "mysql_version.h"
#include "spd_environ.h"
#include "sql_priv.h"
#include "probes_mysql.h"
#include "sql_class.h"
#include "sql_partition.h"
#include <my_getopt.h>
#include "spd_err.h"
#include "spd_db_include.h"
#include "spd_include.h"
#include "ha_spider.h"
#include "spd_table.h"
#include "spd_trx.h"

extern struct st_mysql_plugin spider_i_s_alloc_mem;
extern struct st_mysql_plugin spider_i_s_wrapper_protocols;
extern struct st_maria_plugin spider_i_s_alloc_mem_maria;
extern struct st_maria_plugin spider_i_s_wrapper_protocols_maria;

extern volatile ulonglong spider_mon_table_cache_version;
extern volatile ulonglong spider_mon_table_cache_version_req;

/*
  Define a function returning the value of a global variable.
*/
#define SPIDER_SYSVAR_VALUE_FUNC(param_type, param_name)             \
  param_type spider_param_ ## param_name()                           \
  {                                                                  \
    return SYSVAR(param_name);                                       \
  }

/*
  Define a function returning the value of a session variable.
*/
#define SPIDER_THDVAR_VALUE_FUNC(param_type, param_name)             \
  param_type spider_param_ ## param_name(THD *thd)                   \
  {                                                                  \
    return THDVAR(thd, param_name);                                  \
  }

/*
 Define a function returning the value of a table param that is also a
 global variable.

 If the table param value is not -1, use the table param value.
 Otherwise if the variable value is not -1, use the variable value.
 Otherwise use the default variable value.
*/
#define SPIDER_SYSVAR_OVERRIDE_VALUE_FUNC(param_type, param_name)   \
  param_type spider_param_ ## param_name(param_type param_name)     \
  {                                                                 \
    return param_name != -1 ? param_name :                          \
      SYSVAR(param_name) != -1 ? SYSVAR(param_name) :               \
      MYSQL_SYSVAR_NAME(param_name).def_val;                        \
  }

/*
 Define a function returning the value of a table param that is also a
 session variable.

 If the table param value is not -1, use the table param value.
 Otherwise if the variable value is not -1, use the variable value.
 Otherwise use the default variable value.
*/
#define SPIDER_THDVAR_OVERRIDE_VALUE_FUNC(param_type, param_name)       \
  param_type spider_param_ ## param_name(THD* thd,                      \
                                         param_type param_name)         \
  {                                                                     \
    return param_name != -1 ? param_name :                              \
      THDVAR(thd, param_name) != -1 ? THDVAR(thd, param_name) :         \
      MYSQL_SYSVAR_NAME(param_name).def_val;                            \
  }

static int spider_direct_update(THD *thd, SHOW_VAR *var, char *buff)
{
  int error_num = 0;
  SPIDER_TRX *trx;
  DBUG_ENTER("spider_direct_update");
  var->type = SHOW_LONGLONG;
  if ((trx = spider_get_trx(thd, TRUE, &error_num)))
    var->value = (char *) &trx->direct_update_count;
  DBUG_RETURN(error_num);
}

static int spider_direct_delete(THD *thd, SHOW_VAR *var, char *buff)
{
  int error_num = 0;
  SPIDER_TRX *trx;
  DBUG_ENTER("spider_direct_delete");
  var->type = SHOW_LONGLONG;
  if ((trx = spider_get_trx(thd, TRUE, &error_num)))
    var->value = (char *) &trx->direct_delete_count;
  DBUG_RETURN(error_num);
}

static int spider_direct_order_limit(THD *thd, SHOW_VAR *var, char *buff)
{
  int error_num = 0;
  SPIDER_TRX *trx;
  DBUG_ENTER("spider_direct_order_limit");
  var->type = SHOW_LONGLONG;
  if ((trx = spider_get_trx(thd, TRUE, &error_num)))
    var->value = (char *) &trx->direct_order_limit_count;
  DBUG_RETURN(error_num);
}

static int spider_direct_aggregate(THD *thd, SHOW_VAR *var, char *buff)
{
  int error_num = 0;
  SPIDER_TRX *trx;
  DBUG_ENTER("spider_direct_aggregate");
  var->type = SHOW_LONGLONG;
  if ((trx = spider_get_trx(thd, TRUE, &error_num)))
    var->value = (char *) &trx->direct_aggregate_count;
  DBUG_RETURN(error_num);
}

static int spider_parallel_search(THD *thd, SHOW_VAR *var, char *buff)
{
  int error_num = 0;
  SPIDER_TRX *trx;
  DBUG_ENTER("spider_parallel_search");
  var->type = SHOW_LONGLONG;
  if ((trx = spider_get_trx(thd, TRUE, &error_num)))
    var->value = (char *) &trx->parallel_search_count;
  DBUG_RETURN(error_num);
}

struct st_mysql_show_var spider_status_variables[] =
{
  {"Spider_mon_table_cache_version",
    (char *) &spider_mon_table_cache_version, SHOW_LONGLONG},
  {"Spider_mon_table_cache_version_req",
    (char *) &spider_mon_table_cache_version_req, SHOW_LONGLONG},
#ifdef SPIDER_HAS_SHOW_SIMPLE_FUNC
  {"Spider_direct_update", (char *) &spider_direct_update, SHOW_SIMPLE_FUNC},
  {"Spider_direct_delete", (char *) &spider_direct_delete, SHOW_SIMPLE_FUNC},
#else
  {"Spider_direct_update", (char *) &spider_direct_update, SHOW_FUNC},
  {"Spider_direct_delete", (char *) &spider_direct_delete, SHOW_FUNC},
#endif
#ifdef SPIDER_HAS_SHOW_SIMPLE_FUNC
  {"Spider_direct_order_limit",
    (char *) &spider_direct_order_limit, SHOW_SIMPLE_FUNC},
  {"Spider_direct_aggregate",
    (char *) &spider_direct_aggregate, SHOW_SIMPLE_FUNC},
  {"Spider_parallel_search",
    (char *) &spider_parallel_search, SHOW_SIMPLE_FUNC},
#else
  {"Spider_direct_order_limit",
    (char *) &spider_direct_order_limit, SHOW_FUNC},
  {"Spider_direct_aggregate",
    (char *) &spider_direct_aggregate, SHOW_FUNC},
  {"Spider_parallel_search",
    (char *) &spider_parallel_search, SHOW_FUNC},
#endif
  {NullS, NullS, SHOW_LONG}
};

typedef DECLARE_MYSQL_THDVAR_SIMPLE(thdvar_int_t, int);
extern bool throw_bounds_warning(THD *thd, const char *name, bool fixed,
  bool is_unsignd, longlong v);

static my_bool spider_support_xa;
static MYSQL_SYSVAR_BOOL(
  support_xa,
  spider_support_xa,
  PLUGIN_VAR_OPCMDARG | PLUGIN_VAR_READONLY,
  "XA support",
  NULL,
  NULL,
  TRUE
);

static void spider_var_deprecated_int(THD *thd, st_mysql_sys_var *,
                                      void *var_ptr, const void *save)
{
  int val= *static_cast<const int *>(save);
  *static_cast<int *>(var_ptr)= val;
  if (val == -1)
  {
    push_warning_printf(thd, Sql_condition::WARN_LEVEL_WARN,
                        HA_ERR_UNSUPPORTED,
                        "The option value -1 (fallback to default) is "
                        "deprecated and will be removed in a future release");
  }
}

static void spider_var_deprecated_longlong(THD *thd, st_mysql_sys_var *,
                                           void *var_ptr, const void *save)
{
  longlong val= *static_cast<const longlong *>(save);
  *static_cast<longlong *>(var_ptr)= val;
  if (val == -1)
  {
    push_warning_printf(thd, Sql_condition::WARN_LEVEL_WARN,
                        HA_ERR_UNSUPPORTED,
                        "The option value -1 (fallback to default) is "
                        "deprecated and will be removed in a future release");
  }
}

SPIDER_SYSVAR_VALUE_FUNC(my_bool, support_xa)

static my_bool spider_connect_mutex;
static MYSQL_SYSVAR_BOOL(
  connect_mutex,
  spider_connect_mutex,
  PLUGIN_VAR_OPCMDARG,
  "Use mutex at connecting",
  NULL,
  NULL,
  FALSE
);

SPIDER_SYSVAR_VALUE_FUNC(my_bool, connect_mutex)

static uint spider_connect_error_interval;
/*
  0-: interval
 */
static MYSQL_SYSVAR_UINT(
  connect_error_interval,
  spider_connect_error_interval,
  PLUGIN_VAR_RQCMDARG,
  "Return same error code until interval passes if connection is failed",
  NULL,
  NULL,
  1,
  0,
  4294967295U,
  0
);

SPIDER_SYSVAR_VALUE_FUNC(uint, connect_error_interval)

static uint spider_table_init_error_interval;
/*
  0-: interval
 */
static MYSQL_SYSVAR_UINT(
  table_init_error_interval,
  spider_table_init_error_interval,
  PLUGIN_VAR_RQCMDARG,
  "Return same error code until interval passes if table init is failed",
  NULL,
  NULL,
  1,
  0,
  4294967295U,
  0
);

SPIDER_SYSVAR_VALUE_FUNC(uint, table_init_error_interval)

static int spider_use_table_charset;
/*
 -1 :fallback to default
  0 :use utf8
  1 :use table charset
 */
static MYSQL_SYSVAR_INT(
  use_table_charset,
  spider_use_table_charset,
  PLUGIN_VAR_RQCMDARG | PLUGIN_VAR_READONLY,
  "Use table charset for remote access",
  NULL,
  spider_var_deprecated_int,
  1,
  -1,
  1,
  0
);

SPIDER_SYSVAR_OVERRIDE_VALUE_FUNC(int, use_table_charset)

/*
  0: no recycle
  1: recycle in instance
  2: recycle in thread
 */
static MYSQL_THDVAR_UINT(
  conn_recycle_mode, /* name */
  PLUGIN_VAR_RQCMDARG, /* opt */
  "Connection recycle mode", /* comment */
  NULL, /* check */
  NULL, /* update */
  0, /* def */
  0, /* min */
  2, /* max */
  0 /* blk */
);

SPIDER_THDVAR_VALUE_FUNC(uint, conn_recycle_mode)

/*
  0: weak
  1: strict
 */
static MYSQL_THDVAR_UINT(
  conn_recycle_strict, /* name */
  PLUGIN_VAR_RQCMDARG, /* opt */
  "Strict connection recycle", /* comment */
  NULL, /* check */
  NULL, /* update */
  0, /* def */
  0, /* min */
  1, /* max */
  0 /* blk */
);

SPIDER_THDVAR_VALUE_FUNC(uint, conn_recycle_strict)

/*
  FALSE: no sync
  TRUE:  sync
 */
static MYSQL_THDVAR_BOOL(
  sync_trx_isolation, /* name */
  PLUGIN_VAR_OPCMDARG, /* opt */
  "Sync transaction isolation level", /* comment */
  NULL, /* check */
  NULL, /* update */
  TRUE /* def */
);

SPIDER_THDVAR_VALUE_FUNC(bool, sync_trx_isolation)

/*
  FALSE: no use
  TRUE:  use
 */
static MYSQL_THDVAR_BOOL(
  use_consistent_snapshot, /* name */
  PLUGIN_VAR_OPCMDARG, /* opt */
  "Use start transaction with consistent snapshot", /* comment */
  NULL, /* check */
  NULL, /* update */
  FALSE /* def */
);

SPIDER_THDVAR_VALUE_FUNC(bool, use_consistent_snapshot)

/*
  FALSE: off
  TRUE:  on
 */
static MYSQL_THDVAR_BOOL(
  internal_xa, /* name */
  PLUGIN_VAR_OPCMDARG, /* opt */
  "Use inner xa transaction", /* comment */
  NULL, /* check */
  NULL, /* update */
  FALSE /* def */
);

SPIDER_THDVAR_VALUE_FUNC(bool, internal_xa)

/*
  0 :err when use a spider table
  1 :err when start trx
  2 :start trx with snapshot on remote server(not use xa)
  3 :start xa on remote server(not use trx with snapshot)
 */
static MYSQL_THDVAR_UINT(
  internal_xa_snapshot, /* name */
  PLUGIN_VAR_RQCMDARG, /* opt */
  "Action of inner xa and snapshot both using", /* comment */
  NULL, /* check */
  NULL, /* update */
  0, /* def */
  0, /* min */
  3, /* max */
  0 /* blk */
);

SPIDER_THDVAR_VALUE_FUNC(uint, internal_xa_snapshot)

/*
  0 :off
  1 :continue prepare, commit, rollback if xid not found return
  2 :continue prepare, commit, rollback if all error return
 */
static MYSQL_THDVAR_UINT(
  force_commit, /* name */
  PLUGIN_VAR_RQCMDARG, /* opt */
  "Force prepare, commit, rollback mode", /* comment */
  NULL, /* check */
  NULL, /* update */
  1, /* def */
  0, /* min */
  2, /* max */
  0 /* blk */
);

SPIDER_THDVAR_VALUE_FUNC(uint, force_commit)

/*
  0: register all XA transaction
  1: register only write XA transaction
 */
static MYSQL_THDVAR_UINT(
  xa_register_mode, /* name */
  PLUGIN_VAR_RQCMDARG | PLUGIN_VAR_DEPRECATED, /* opt */
  "Mode of XA transaction register into system table", /* comment */
  NULL, /* check */
  NULL, /* update */
  1, /* def */
  0, /* min */
  1, /* max */
  0 /* blk */
);

SPIDER_THDVAR_VALUE_FUNC(uint, xa_register_mode)

/*
 -1 :fallback to default
  0-:offset
 */
static MYSQL_THDVAR_LONGLONG(
  internal_offset, /* name */
  PLUGIN_VAR_RQCMDARG | PLUGIN_VAR_DEPRECATED, /* opt */
  "Internal offset", /* comment */
  NULL, /* check */
  spider_var_deprecated_longlong, /* update */
  0, /* def */
  -1, /* min */
  9223372036854775807LL, /* max */
  0 /* blk */
);

SPIDER_THDVAR_OVERRIDE_VALUE_FUNC(longlong, internal_offset)

/*
 -1 :fallback to default
  0-:limit
 */
static MYSQL_THDVAR_LONGLONG(
  internal_limit, /* name */
  PLUGIN_VAR_RQCMDARG | PLUGIN_VAR_DEPRECATED, /* opt */
  "Internal limit", /* comment */
  NULL, /* check */
  spider_var_deprecated_longlong, /* update */
  9223372036854775807LL, /* def */
  -1, /* min */
  9223372036854775807LL, /* max */
  0 /* blk */
);

SPIDER_THDVAR_OVERRIDE_VALUE_FUNC(longlong, internal_limit)

/*
 -1 :fallback to default
  0-:number of rows at a select
 */
static MYSQL_THDVAR_LONGLONG(
  split_read, /* name */
  PLUGIN_VAR_RQCMDARG, /* opt */
  "Number of rows at a select", /* comment */
  NULL, /* check */
  spider_var_deprecated_longlong, /* update */
  9223372036854775807LL, /* def */
  -1, /* min */
  9223372036854775807LL, /* max */
  0 /* blk */
);

SPIDER_THDVAR_OVERRIDE_VALUE_FUNC(longlong, split_read)

/*
  -1 :fallback to default
   0 :doesn't use "offset" and "limit" for "split_read"
   1-:magnification
 */
static MYSQL_THDVAR_INT(
  semi_split_read, /* name */
  PLUGIN_VAR_RQCMDARG, /* opt */
  "Use offset and limit parameter in SQL for split_read parameter.", /* comment */
  NULL, /* check */
  spider_var_deprecated_int, /* update */
  2, /* def */
  -1, /* min */
  2147483647, /* max */
  0 /* blk */
);

SPIDER_THDVAR_OVERRIDE_VALUE_FUNC(double, semi_split_read)

/*
 -1 :fallback to default
  0-:the limit value
 */
static MYSQL_THDVAR_LONGLONG(
  semi_split_read_limit, /* name */
  PLUGIN_VAR_RQCMDARG, /* opt */
  "The limit value for semi_split_read", /* comment */
  NULL, /* check */
  spider_var_deprecated_longlong, /* update */
  9223372036854775807LL, /* def */
  -1, /* min */
  9223372036854775807LL, /* max */
  0 /* blk */
);

SPIDER_THDVAR_OVERRIDE_VALUE_FUNC(longlong, semi_split_read_limit)

/*
 -1 :fallback to default
  0 :no alloc
  1-:alloc size
 */
static MYSQL_THDVAR_INT(
  init_sql_alloc_size, /* name */
  PLUGIN_VAR_RQCMDARG | PLUGIN_VAR_DEPRECATED, /* opt */
  "Initial sql string alloc size", /* comment */
  NULL, /* check */
  spider_var_deprecated_int, /* update */
  1024, /* def */
  -1, /* min */
  2147483647, /* max */
  0 /* blk */
);

SPIDER_THDVAR_OVERRIDE_VALUE_FUNC(int, init_sql_alloc_size)

/*
 -1 :fallback to default
  0 :off
  1 :on
 */
static MYSQL_THDVAR_INT(
  reset_sql_alloc, /* name */
  PLUGIN_VAR_RQCMDARG, /* opt */
  "Reset sql string alloc after execute", /* comment */
  NULL, /* check */
  spider_var_deprecated_int, /* update */
  1, /* def */
  -1, /* min */
  1, /* max */
  0 /* blk */
);

SPIDER_THDVAR_OVERRIDE_VALUE_FUNC(int, reset_sql_alloc)

/*
 -1 :fallback to default
  0 :off
  1 :on
 */
static MYSQL_THDVAR_INT(
  multi_split_read, /* name */
  PLUGIN_VAR_RQCMDARG, /* opt */
  "Sprit read mode for multi range", /* comment */
  NULL, /* check */
  spider_var_deprecated_int, /* update */
  100, /* def */
  -1, /* min */
  2147483647, /* max */
  0 /* blk */
);

SPIDER_THDVAR_OVERRIDE_VALUE_FUNC(int, multi_split_read)

/*
 -1 :fallback to default
  0-:max order columns
 */
static MYSQL_THDVAR_INT(
  max_order, /* name */
  PLUGIN_VAR_RQCMDARG, /* opt */
  "Max columns for order by", /* comment */
  NULL, /* check */
  spider_var_deprecated_int, /* update */
  32767, /* def */
  -1, /* min */
  32767, /* max */
  0 /* blk */
);

SPIDER_THDVAR_OVERRIDE_VALUE_FUNC(int, max_order)

/*
 -1 :off
  0 :read uncommitted
  1 :read committed
  2 :repeatable read
  3 :serializable
 */
static MYSQL_THDVAR_INT(
  semi_trx_isolation, /* name */
  PLUGIN_VAR_RQCMDARG, /* opt */
  "Transaction isolation level during execute a sql", /* comment */
  NULL, /* check */
  NULL, /* update */
  -1, /* def */
  -1, /* min */
  3, /* max */
  0 /* blk */
);

SPIDER_THDVAR_VALUE_FUNC(int, semi_trx_isolation)

static int spider_param_semi_table_lock_check(
  MYSQL_THD thd,
  struct st_mysql_sys_var *var,
  void *save,
  struct st_mysql_value *value
) {
  int error_num;
  SPIDER_TRX *trx;
  my_bool fixed;
  long long tmp;
  struct my_option options;
  DBUG_ENTER("spider_param_semi_table_lock_check");
  if (!(trx = spider_get_trx((THD *) thd, TRUE, &error_num)))
    DBUG_RETURN(error_num);
  if (trx->locked_connections)
  {
    my_message(ER_SPIDER_ALTER_BEFORE_UNLOCK_NUM,
      ER_SPIDER_ALTER_BEFORE_UNLOCK_STR, MYF(0));
    DBUG_RETURN(ER_SPIDER_ALTER_BEFORE_UNLOCK_NUM);
  }
  value->val_int(value, &tmp);
  options.sub_size = 0;
  options.var_type = GET_INT;
  options.def_value = ((MYSQL_SYSVAR_NAME(thdvar_int_t) *) var)->def_val;
  options.min_value = ((MYSQL_SYSVAR_NAME(thdvar_int_t) *) var)->min_val;
  options.max_value = ((MYSQL_SYSVAR_NAME(thdvar_int_t) *) var)->max_val;
  options.block_size =
    (long) ((MYSQL_SYSVAR_NAME(thdvar_int_t) *) var)->blk_sz;
  options.arg_type = REQUIRED_ARG;
  *((int *) save) = (int) getopt_ll_limit_value(tmp, &options, &fixed);
  DBUG_RETURN(throw_bounds_warning(thd,
    ((MYSQL_SYSVAR_NAME(thdvar_int_t) *) var)->name, fixed, FALSE,
    (longlong) tmp));
}

/*
  0 :off
  1 :on
 */
static MYSQL_THDVAR_INT(
  semi_table_lock, /* name */
  PLUGIN_VAR_RQCMDARG | PLUGIN_VAR_DEPRECATED, /* opt */
  "Table lock during execute a sql", /* comment */
  &spider_param_semi_table_lock_check, /* check */
  NULL, /* update */
  0, /* def */
  0, /* min */
  1, /* max */
  0 /* blk */
);

SPIDER_THDVAR_OVERRIDE_VALUE_FUNC(int, semi_table_lock)

static int spider_param_semi_table_lock_connection_check(
  MYSQL_THD thd,
  struct st_mysql_sys_var *var,
  void *save,
  struct st_mysql_value *value
) {
  int error_num;
  SPIDER_TRX *trx;
  my_bool fixed;
  long long tmp;
  struct my_option options;
  DBUG_ENTER("spider_param_semi_table_lock_connection_check");
  if (!(trx = spider_get_trx((THD *) thd, TRUE, &error_num)))
    DBUG_RETURN(error_num);
  if (trx->locked_connections)
  {
    my_message(ER_SPIDER_ALTER_BEFORE_UNLOCK_NUM,
      ER_SPIDER_ALTER_BEFORE_UNLOCK_STR, MYF(0));
    DBUG_RETURN(ER_SPIDER_ALTER_BEFORE_UNLOCK_NUM);
  }
  value->val_int(value, &tmp);
  options.sub_size = 0;
  options.var_type = GET_INT;
  options.def_value = ((MYSQL_SYSVAR_NAME(thdvar_int_t) *) var)->def_val;
  options.min_value = ((MYSQL_SYSVAR_NAME(thdvar_int_t) *) var)->min_val;
  options.max_value = ((MYSQL_SYSVAR_NAME(thdvar_int_t) *) var)->max_val;
  options.block_size =
    (long) ((MYSQL_SYSVAR_NAME(thdvar_int_t) *) var)->blk_sz;
  options.arg_type = REQUIRED_ARG;
  *((int *) save) = (int) getopt_ll_limit_value(tmp, &options, &fixed);
  DBUG_RETURN(throw_bounds_warning(thd,
    ((MYSQL_SYSVAR_NAME(thdvar_int_t) *) var)->name, fixed, FALSE,
    (longlong) tmp));
}

/*
 -1 :off
  0 :use same connection
  1 :use different connection
 */
static MYSQL_THDVAR_INT(
  semi_table_lock_connection, /* name */
  PLUGIN_VAR_RQCMDARG | PLUGIN_VAR_DEPRECATED, /* opt */
  "Use different connection if semi_table_lock is enabled", /* comment */
  &spider_param_semi_table_lock_connection_check, /* check */
  spider_var_deprecated_int, /* update */
  1, /* def */
  -1, /* min */
  1, /* max */
  0 /* blk */
);

SPIDER_THDVAR_OVERRIDE_VALUE_FUNC(int, semi_table_lock_connection)

/*
  0-:block_size
 */
static MYSQL_THDVAR_UINT(
  block_size, /* name */
  PLUGIN_VAR_RQCMDARG, /* opt */
  "Index block size", /* comment */
  NULL, /* check */
  NULL, /* update */
  16384, /* def */
  0, /* min */
  4294967295U, /* max */
  0 /* blk */
);

SPIDER_THDVAR_VALUE_FUNC(uint, block_size)

/*
 -1 :fallback to default
  0 :off
  1 :lock in share mode
  2 :for update
 */
static MYSQL_THDVAR_INT(
  selupd_lock_mode, /* name */
  PLUGIN_VAR_RQCMDARG, /* opt */
  "Lock for select with update", /* comment */
  NULL, /* check */
  spider_var_deprecated_int, /* update */
  1, /* def */
  -1, /* min */
  2, /* max */
  0 /* blk */
);

SPIDER_THDVAR_OVERRIDE_VALUE_FUNC(int, selupd_lock_mode)

/*
  FALSE: no sync
  TRUE:  sync
 */
static MYSQL_THDVAR_BOOL(
  sync_autocommit, /* name */
  PLUGIN_VAR_OPCMDARG, /* opt */
  "Sync autocommit", /* comment */
  NULL, /* check */
  NULL, /* update */
  TRUE /* def */
);

SPIDER_THDVAR_VALUE_FUNC(bool, sync_autocommit)

/*
  FALSE: not use
  TRUE:  use
 */
static MYSQL_THDVAR_BOOL(
  use_default_database, /* name */
  PLUGIN_VAR_OPCMDARG, /* opt */
  "Use default database", /* comment */
  NULL, /* check */
  NULL, /* update */
  TRUE /* def */
);

SPIDER_THDVAR_VALUE_FUNC(bool, use_default_database)

/*
-1 :don't know or does not matter; don't send 'SET SQL_LOG_OFF' statement
 0 :do send 'SET SQL_LOG_OFF 0' statement to data nodes
 1 :do send 'SET SQL_LOG_OFF 1' statement to data nodes
*/
static MYSQL_THDVAR_INT(
  internal_sql_log_off,                                  /* name */
  PLUGIN_VAR_RQCMDARG,                                   /* opt */
  "Manage SQL_LOG_OFF mode statement to the data nodes", /* comment */
  NULL,                                                  /* check */
  NULL,                                                  /* update */
  -1,                                                    /* default */
  -1,                                                    /* min */
  1,                                                     /* max */
  0                                                      /* blk */
);

SPIDER_THDVAR_VALUE_FUNC(int, internal_sql_log_off)

/*
 -1 :fallback to default
  0-:bulk insert size
 */
static MYSQL_THDVAR_INT(
  bulk_size, /* name */
  PLUGIN_VAR_RQCMDARG, /* opt */
  "Bulk insert size", /* comment */
  NULL, /* check */
  spider_var_deprecated_int, /* update */
  16000, /* def */
  -1, /* min */
  2147483647, /* max */
  0 /* blk */
);

SPIDER_THDVAR_OVERRIDE_VALUE_FUNC(int, bulk_size)

/*
 -1 :fallback to default
  0 : Send "update" and "delete" statements one by one.
  1 : Send collected multiple "update" and "delete" statements.
      (Collected statements are sent one by one)
  2 : Send collected multiple "update" and "delete" statements.
      (Collected statements are sent together)
 */
static MYSQL_THDVAR_INT(
  bulk_update_mode, /* name */
  PLUGIN_VAR_RQCMDARG, /* opt */
  "The mode of bulk updating and deleting", /* comment */
  NULL, /* check */
  spider_var_deprecated_int, /* update */
  0, /* def */
  -1, /* min */
  2, /* max */
  0 /* blk */
);

SPIDER_THDVAR_OVERRIDE_VALUE_FUNC(int, bulk_update_mode)

/*
 -1 :fallback to default
  0-:bulk update size
 */
static MYSQL_THDVAR_INT(
  bulk_update_size, /* name */
  PLUGIN_VAR_RQCMDARG, /* opt */
  "Bulk update size", /* comment */
  NULL, /* check */
  spider_var_deprecated_int, /* update */
  16000, /* def */
  -1, /* min */
  2147483647, /* max */
  0 /* blk */
);

SPIDER_THDVAR_OVERRIDE_VALUE_FUNC(int, bulk_update_size)

/*
 -1 :fallback to default
  0-:buffer size
 */
static MYSQL_THDVAR_INT(
  buffer_size, /* name */
  PLUGIN_VAR_RQCMDARG | PLUGIN_VAR_DEPRECATED, /* opt */
  "Buffer size", /* comment */
  NULL, /* check */
  spider_var_deprecated_int, /* update */
  16000, /* def */
  -1, /* min */
  2147483647, /* max */
  0 /* blk */
);

SPIDER_THDVAR_OVERRIDE_VALUE_FUNC(int, buffer_size)

/*
 -1 :fallback to default
  0 :off
  1 :on
 */
static MYSQL_THDVAR_INT(
  internal_optimize, /* name */
  PLUGIN_VAR_RQCMDARG, /* opt */
  "Execute optimize to remote server", /* comment */
  NULL, /* check */
  spider_var_deprecated_int, /* update */
  0, /* def */
  -1, /* min */
  1, /* max */
  0 /* blk */
);

SPIDER_THDVAR_OVERRIDE_VALUE_FUNC(int, internal_optimize)

/*
 -1 :fallback to default
  0 :off
  1 :on
 */
static MYSQL_THDVAR_INT(
  internal_optimize_local, /* name */
  PLUGIN_VAR_RQCMDARG, /* opt */
  "Execute optimize to remote server with local", /* comment */
  NULL, /* check */
  spider_var_deprecated_int, /* update */
  0, /* def */
  -1, /* min */
  1, /* max */
  0 /* blk */
);

SPIDER_THDVAR_OVERRIDE_VALUE_FUNC(int, internal_optimize_local)

/*
  FALSE: off
  TRUE:  on
 */
static MYSQL_THDVAR_BOOL(
  use_flash_logs, /* name */
  PLUGIN_VAR_OPCMDARG, /* opt */
  "Execute flush logs to remote server", /* comment */
  NULL, /* check */
  NULL, /* update */
  FALSE /* def */
);

SPIDER_THDVAR_VALUE_FUNC(bool, use_flash_logs)

/*
  0 :off
  1 :flush tables with read lock
  2 :flush tables another connection
 */
static MYSQL_THDVAR_INT(
  use_snapshot_with_flush_tables, /* name */
  PLUGIN_VAR_RQCMDARG, /* opt */
  "Execute optimize to remote server with local", /* comment */
  NULL, /* check */
  NULL, /* update */
  0, /* def */
  0, /* min */
  2, /* max */
  0 /* blk */
);

SPIDER_THDVAR_VALUE_FUNC(int, use_snapshot_with_flush_tables)

/*
  FALSE: off
  TRUE:  on
 */
static MYSQL_THDVAR_BOOL(
  use_all_conns_snapshot, /* name */
  PLUGIN_VAR_OPCMDARG, /* opt */
  "When start trx with snapshot, it send to all connections", /* comment */
  NULL, /* check */
  NULL, /* update */
  FALSE /* def */
);

SPIDER_THDVAR_VALUE_FUNC(bool, use_all_conns_snapshot)

/*
  FALSE: off
  TRUE:  on
 */
static MYSQL_THDVAR_BOOL(
  lock_exchange, /* name */
  PLUGIN_VAR_OPCMDARG, /* opt */
  "Exchange select lock to lock tables", /* comment */
  NULL, /* check */
  NULL, /* update */
  FALSE /* def */
);

SPIDER_THDVAR_VALUE_FUNC(bool, lock_exchange)

/*
  FALSE: off
  TRUE:  on
 */
static MYSQL_THDVAR_BOOL(
  internal_unlock, /* name */
  PLUGIN_VAR_OPCMDARG, /* opt */
  "Unlock tables for using connections in sql", /* comment */
  NULL, /* check */
  NULL, /* update */
  FALSE /* def */
);

SPIDER_THDVAR_VALUE_FUNC(bool, internal_unlock)

/*
  FALSE: off
  TRUE:  on
 */
static MYSQL_THDVAR_BOOL(
  semi_trx, /* name */
  PLUGIN_VAR_OPCMDARG, /* opt */
  "Take a transaction during execute a sql", /* comment */
  NULL, /* check */
  NULL, /* update */
  TRUE /* def */
);

SPIDER_THDVAR_VALUE_FUNC(bool, semi_trx)

/*
 -1 :fallback to default
  0-:seconds of timeout
 */
static MYSQL_THDVAR_INT(
  connect_timeout, /* name */
  PLUGIN_VAR_RQCMDARG, /* opt */
  "Wait timeout of connecting to remote server", /* comment */
  NULL, /* check */
  spider_var_deprecated_int, /* update */
  6, /* def */
  -1, /* min */
  2147483647, /* max */
  0 /* blk */
);

SPIDER_THDVAR_OVERRIDE_VALUE_FUNC(int, connect_timeout)

/*
 -1 :fallback to default
  0-:seconds of timeout
 */
static MYSQL_THDVAR_INT(
  net_read_timeout, /* name */
  PLUGIN_VAR_RQCMDARG, /* opt */
  "Wait timeout of receiving data from remote server", /* comment */
  NULL, /* check */
  spider_var_deprecated_int, /* update */
  600, /* def */
  -1, /* min */
  2147483647, /* max */
  0 /* blk */
);

SPIDER_THDVAR_OVERRIDE_VALUE_FUNC(int, net_read_timeout)

/*
 -1 :fallback to default
  0-:seconds of timeout
 */
static MYSQL_THDVAR_INT(
  net_write_timeout, /* name */
  PLUGIN_VAR_RQCMDARG, /* opt */
  "Wait timeout of sending data to remote server", /* comment */
  NULL, /* check */
  spider_var_deprecated_int, /* update */
  600, /* def */
  -1, /* min */
  2147483647, /* max */
  0 /* blk */
);

SPIDER_THDVAR_OVERRIDE_VALUE_FUNC(int, net_write_timeout)

/*
 -1 :fallback to default
  0 :It acquires it collectively.
  1 :Acquisition one by one.If it discontinues once, and it will need
     it later, it retrieves it again when there is interrupt on the way.
  2 :Acquisition one by one.Interrupt is waited for until end of getting
     result when there is interrupt on the way.
 */
static MYSQL_THDVAR_INT(
  quick_mode, /* name */
  PLUGIN_VAR_RQCMDARG, /* opt */
  "The retrieval result from a remote server is acquired by acquisition one by one", /* comment */
  NULL, /* check */
  spider_var_deprecated_int, /* update */
  3, /* def */
  -1, /* min */
  3, /* max */
  0 /* blk */
);

SPIDER_THDVAR_OVERRIDE_VALUE_FUNC(int, quick_mode)

/*
 -1 :fallback to default
  0-:number of records
 */
static MYSQL_THDVAR_LONGLONG(
  quick_page_size, /* name */
  PLUGIN_VAR_RQCMDARG, /* opt */
  "Number of records in a page when acquisition one by one", /* comment */
  NULL, /* check */
  spider_var_deprecated_int, /* update */
  1024, /* def */
  -1, /* min */
  9223372036854775807LL, /* max */
  0 /* blk */
);

SPIDER_THDVAR_OVERRIDE_VALUE_FUNC(longlong, quick_page_size)

/*
 -1 :fallback to default
  0-:the limitation of memory size
 */
static MYSQL_THDVAR_LONGLONG(
  quick_page_byte, /* name */
  PLUGIN_VAR_RQCMDARG, /* opt */
  "The limitation of memory size in a page when acquisition one by one", /* comment */
  NULL, /* check */
  spider_var_deprecated_int, /* update */
  10485760, /* def */
  -1, /* min */
  9223372036854775807LL, /* max */
  0 /* blk */
);

SPIDER_THDVAR_OVERRIDE_VALUE_FUNC(longlong, quick_page_byte)

/*
 -1 :fallback to default
  0 :It doesn't use low memory mode.
  1 :It uses low memory mode.
 */
static MYSQL_THDVAR_INT(
  low_mem_read, /* name */
  PLUGIN_VAR_RQCMDARG, /* opt */
  "Use low memory mode when SQL(SELECT) internally issued to a remote server is executed and get a result list", /* comment */
  NULL, /* check */
  spider_var_deprecated_int, /* update */
  1, /* def */
  -1, /* min */
  1, /* max */
  0 /* blk */
);

SPIDER_THDVAR_OVERRIDE_VALUE_FUNC(int, low_mem_read)

/*
 -1 :fallback to default
  0 :Use index columns if select statement can solve by using index,
     otherwise use all columns.
  1 :Use columns that are judged necessary.
 */
static MYSQL_THDVAR_INT(
  select_column_mode, /* name */
  PLUGIN_VAR_RQCMDARG, /* opt */
  "The mode of using columns at select clause", /* comment */
  NULL, /* check */
  spider_var_deprecated_int, /* update */
  1, /* def */
  -1, /* min */
  1, /* max */
  0 /* blk */
);

SPIDER_THDVAR_OVERRIDE_VALUE_FUNC(int, select_column_mode)

/*
 -1 :fallback to default
  0 :background search is disabled
  1 :background search is used if search with no lock
  2 :background search is used if search with no lock or shared lock
  3 :background search is used regardless of the lock
 */
static MYSQL_THDVAR_INT(
  bgs_mode, /* name */
  PLUGIN_VAR_RQCMDARG, /* opt */
  "Mode of background search", /* comment */
  NULL, /* check */
  spider_var_deprecated_int, /* update */
  0, /* def */
  -1, /* min */
  3, /* max */
  0 /* blk */
);

SPIDER_THDVAR_OVERRIDE_VALUE_FUNC(int, bgs_mode)

/*
 -1 :fallback to default
  0 :records is gotten usually
  1-:number of records
 */
static MYSQL_THDVAR_LONGLONG(
  bgs_first_read, /* name */
  PLUGIN_VAR_RQCMDARG, /* opt */
  "Number of first read records when background search is used", /* comment */
  NULL, /* check */
  spider_var_deprecated_int, /* update */
  2, /* def */
  -1, /* min */
  9223372036854775807LL, /* max */
  0 /* blk */
);

SPIDER_THDVAR_OVERRIDE_VALUE_FUNC(longlong, bgs_first_read)

/*
 -1 :fallback to default
  0 :records is gotten usually
  1-:number of records
 */
static MYSQL_THDVAR_LONGLONG(
  bgs_second_read, /* name */
  PLUGIN_VAR_RQCMDARG, /* opt */
  "Number of second read records when background search is used", /* comment */
  NULL, /* check */
  spider_var_deprecated_int, /* update */
  100, /* def */
  -1, /* min */
  9223372036854775807LL, /* max */
  0 /* blk */
);

SPIDER_THDVAR_OVERRIDE_VALUE_FUNC(longlong, bgs_second_read)

/*
 -1 :fallback to default
  0 :records is gotten usually
  1-:number of records
 */
static MYSQL_THDVAR_LONGLONG(
  first_read, /* name */
  PLUGIN_VAR_RQCMDARG, /* opt */
  "Number of first read records", /* comment */
  NULL, /* check */
  spider_var_deprecated_int, /* update */
  0, /* def */
  -1, /* min */
  9223372036854775807LL, /* max */
  0 /* blk */
);

SPIDER_THDVAR_OVERRIDE_VALUE_FUNC(longlong, first_read)

/*
 -1 :fallback to default
  0 :records is gotten usually
  1-:number of records
 */
static MYSQL_THDVAR_LONGLONG(
  second_read, /* name */
  PLUGIN_VAR_RQCMDARG, /* opt */
  "Number of second read records", /* comment */
  NULL, /* check */
  spider_var_deprecated_int, /* update */
  0, /* def */
  -1, /* min */
  9223372036854775807LL, /* max */
  0 /* blk */
);

SPIDER_THDVAR_OVERRIDE_VALUE_FUNC(longlong, second_read)

/*
 -1 :fallback to default
  0 :always get the newest information
  1-:interval
 */
static MYSQL_THDVAR_INT(
  crd_interval, /* name */
  PLUGIN_VAR_RQCMDARG, /* opt */
  "Interval of cardinality confirmation.(second)", /* comment */
  NULL, /* check */
  spider_var_deprecated_int, /* update */
  51, /* def */
  -1, /* min */
  2147483647, /* max */
  0 /* blk */
);

SPIDER_THDVAR_OVERRIDE_VALUE_FUNC(double, crd_interval)

/*
 -1 :fallback to default
  0 :use table parameter
  1 :use show command
  2 :use information schema
  3 :use explain
 */
static MYSQL_THDVAR_INT(
  crd_mode, /* name */
  PLUGIN_VAR_RQCMDARG | PLUGIN_VAR_DEPRECATED, /* opt */
  "Mode of cardinality confirmation.", /* comment */
  NULL, /* check */
  spider_var_deprecated_int, /* update */
  1, /* def */
  -1, /* min */
  3, /* max */
  0 /* blk */
);

SPIDER_THDVAR_OVERRIDE_VALUE_FUNC(int, crd_mode)

/*
 -1 :fallback to default
  0 :No synchronization.
  1 :Cardinality is synchronized when opening a table.
     Then no synchronization.
  2 :Synchronization.
 */
static MYSQL_THDVAR_INT(
  crd_sync, /* name */
  PLUGIN_VAR_RQCMDARG, /* opt */
  "Cardinality synchronization in partitioned table.", /* comment */
  NULL, /* check */
  spider_var_deprecated_int, /* update */
  0, /* def */
  -1, /* min */
  2, /* max */
  0 /* blk */
);

SPIDER_THDVAR_OVERRIDE_VALUE_FUNC(int, crd_sync)

/*
 -1 :fallback to default
  0 :The crd_weight is used as a fixed value.
  1 :The crd_weight is used as an addition value.
  2 :The crd_weight is used as a multiplication value.
 */
static MYSQL_THDVAR_INT(
  crd_type, /* name */
  PLUGIN_VAR_RQCMDARG | PLUGIN_VAR_DEPRECATED, /* opt */
  "Type of cardinality calculation.", /* comment */
  NULL, /* check */
  spider_var_deprecated_int, /* update */
  2, /* def */
  -1, /* min */
  2, /* max */
  0 /* blk */
);

SPIDER_THDVAR_OVERRIDE_VALUE_FUNC(int, crd_type)

/*
 -1 :fallback to default
  0-:weight
 */
static MYSQL_THDVAR_INT(
  crd_weight, /* name */
  PLUGIN_VAR_RQCMDARG | PLUGIN_VAR_DEPRECATED, /* opt */
  "Weight coefficient to calculate effectiveness of index from cardinality of column.", /* comment */
  NULL, /* check */
  spider_var_deprecated_int, /* update */
  2, /* def */
  -1, /* min */
  2147483647, /* max */
  0 /* blk */
);

SPIDER_THDVAR_OVERRIDE_VALUE_FUNC(double, crd_weight)

/*
 -1 :fallback to default
  0 :Background confirmation is disabled
  1 :Background confirmation is enabled (create thread per table/partition)
  2 :Background confirmation is enabled (use static threads)
 */
static MYSQL_THDVAR_INT(
  crd_bg_mode, /* name */
  PLUGIN_VAR_RQCMDARG, /* opt */
  "Mode of cardinality confirmation at background.", /* comment */
  NULL, /* check */
  spider_var_deprecated_int, /* update */
  2, /* def */
  -1, /* min */
  2, /* max */
  0 /* blk */
);

SPIDER_THDVAR_OVERRIDE_VALUE_FUNC(int, crd_bg_mode)

/*
 -1 :fallback to default
  0 :always get the newest information
  1-:interval
 */
static MYSQL_THDVAR_INT(
  sts_interval, /* name */
  PLUGIN_VAR_RQCMDARG, /* opt */
  "Interval of table state confirmation.(second)", /* comment */
  NULL, /* check */
  spider_var_deprecated_int, /* update */
  10, /* def */
  -1, /* min */
  2147483647, /* max */
  0 /* blk */
);

SPIDER_THDVAR_OVERRIDE_VALUE_FUNC(double, sts_interval)

/*
 -1 :fallback to default
  0 :use table parameter
  1 :use show command
  2 :use information schema
 */
static MYSQL_THDVAR_INT(
  sts_mode, /* name */
  PLUGIN_VAR_RQCMDARG | PLUGIN_VAR_DEPRECATED, /* opt */
  "Mode of table state confirmation.", /* comment */
  NULL, /* check */
  spider_var_deprecated_int, /* update */
  1, /* def */
  -1, /* min */
  2, /* max */
  0 /* blk */
);

SPIDER_THDVAR_OVERRIDE_VALUE_FUNC(int, sts_mode)

/*
 -1 :fallback to default
  0 :No synchronization.
  1 :Table state is synchronized when opening a table.
     Then no synchronization.
  2 :Synchronization.
 */
static MYSQL_THDVAR_INT(
  sts_sync, /* name */
  PLUGIN_VAR_RQCMDARG, /* opt */
  "Table state synchronization in partitioned table.", /* comment */
  NULL, /* check */
  spider_var_deprecated_int, /* update */
  0, /* def */
  -1, /* min */
  2, /* max */
  0 /* blk */
);

SPIDER_THDVAR_OVERRIDE_VALUE_FUNC(int, sts_sync)

/*
 -1 :fallback to default
  0 :Background confirmation is disabled
  1 :Background confirmation is enabled (create thread per table/partition)
  2 :Background confirmation is enabled (use static threads)
 */
static MYSQL_THDVAR_INT(
  sts_bg_mode, /* name */
  PLUGIN_VAR_RQCMDARG, /* opt */
  "Mode of table state confirmation at background.", /* comment */
  NULL, /* check */
  spider_var_deprecated_int, /* update */
  2, /* def */
  -1, /* min */
  2, /* max */
  0 /* blk */
);

SPIDER_THDVAR_OVERRIDE_VALUE_FUNC(int, sts_bg_mode)

/*
  0 :always ping
  1-:interval
 */
static MYSQL_THDVAR_INT(
  ping_interval_at_trx_start, /* name */
  PLUGIN_VAR_RQCMDARG, /* opt */
  "Ping interval at transaction start", /* comment */
  NULL, /* check */
  NULL, /* update */
  3600, /* def */
  0, /* min */
  2147483647, /* max */
  0 /* blk */
);

SPIDER_THDVAR_VALUE_FUNC(double, ping_interval_at_trx_start)

/*
 -1 :fallback to default
  0 :normal mode
  1 :quick mode
  2 :set 0 value
 */
static MYSQL_THDVAR_INT(
  auto_increment_mode, /* name */
  PLUGIN_VAR_RQCMDARG, /* opt */
  "Mode of auto increment.", /* comment */
  NULL, /* check */
  spider_var_deprecated_int, /* update */
  0, /* def */
  -1, /* min */
  3, /* max */
  0 /* blk */
);

SPIDER_THDVAR_OVERRIDE_VALUE_FUNC(int, auto_increment_mode)

/*
  FALSE: off
  TRUE:  on
 */
static MYSQL_THDVAR_BOOL(
  same_server_link, /* name */
  PLUGIN_VAR_OPCMDARG, /* opt */
  "Permit one to link same server's table", /* comment */
  NULL, /* check */
  NULL, /* update */
  FALSE /* def */
);

SPIDER_THDVAR_VALUE_FUNC(bool, same_server_link)

/*
  FALSE: transmits
  TRUE:  don't transmit
 */
static MYSQL_THDVAR_BOOL(
  local_lock_table, /* name */
  PLUGIN_VAR_OPCMDARG, /* opt */
  "Remote server transmission when lock tables is executed at local",
    /* comment */
  NULL, /* check */
  NULL, /* update */
  FALSE /* def */
);

SPIDER_THDVAR_VALUE_FUNC(bool, local_lock_table)

/*
 -1 :fallback to default
  0 :don't transmit
  1 :transmits
 */
static MYSQL_THDVAR_INT(
  use_pushdown_udf, /* name */
  PLUGIN_VAR_RQCMDARG, /* opt */
  "Remote server transmission existence when UDF is used at condition and \"engine_condition_pushdown=1\"", /* comment */
  NULL, /* check */
  NULL, /* update */
  0, /* def */
  -1, /* min */
  1, /* max */
  0 /* blk */
);

SPIDER_THDVAR_OVERRIDE_VALUE_FUNC(int, use_pushdown_udf)

/*
 -1 :fallback to default
  0 :duplicate check on local server
  1 :avoid duplicate check on local server
 */
static MYSQL_THDVAR_INT(
  direct_dup_insert, /* name */
  PLUGIN_VAR_RQCMDARG, /* opt */
  "Execute \"REPLACE\" and \"INSERT IGNORE\" on remote server and avoid duplicate check on local server", /* comment */
  NULL, /* check */
  spider_var_deprecated_int, /* update */
  0, /* def */
  -1, /* min */
  1, /* max */
  0 /* blk */
);

SPIDER_THDVAR_OVERRIDE_VALUE_FUNC(int, direct_dup_insert)

static char *spider_remote_access_charset;
/*
 */
static MYSQL_SYSVAR_STR(
  remote_access_charset,
  spider_remote_access_charset,
  PLUGIN_VAR_MEMALLOC |
  PLUGIN_VAR_RQCMDARG,
  "Set remote access charset at connecting for improvement performance of connection if you know",
  NULL,
  NULL,
  NULL
);

SPIDER_SYSVAR_VALUE_FUNC(char*, remote_access_charset)

static int spider_remote_autocommit;
/*
 -1 :don't set
  0 :autocommit = 0
  1 :autocommit = 1
 */
static MYSQL_SYSVAR_INT(
  remote_autocommit,
  spider_remote_autocommit,
  PLUGIN_VAR_RQCMDARG,
  "Set autocommit mode at connecting for improvement performance of connection if you know",
  NULL,
  NULL,
  -1,
  -1,
  1,
  0
);

SPIDER_SYSVAR_VALUE_FUNC(int, remote_autocommit)

static char *spider_remote_time_zone;
/*
 */
static MYSQL_SYSVAR_STR(
  remote_time_zone,
  spider_remote_time_zone,
  PLUGIN_VAR_MEMALLOC |
  PLUGIN_VAR_RQCMDARG,
  "Set remote time_zone at connecting for improvement performance of connection if you know",
  NULL,
  NULL,
  NULL
);

SPIDER_SYSVAR_VALUE_FUNC(char *, remote_time_zone)

static int spider_remote_sql_log_off;
/*
 -1 :don't know the value on all data nodes, or does not matter
  0 :sql_log_off = 0 on all data nodes
  1 :sql_log_off = 1 on all data nodes
 */
static MYSQL_SYSVAR_INT(
  remote_sql_log_off,
  spider_remote_sql_log_off,
  PLUGIN_VAR_RQCMDARG,
  "Set SQL_LOG_OFF mode on connecting for improved performance of connection, if you know",
  NULL,
  NULL,
  -1,
  -1,
  1,
  0
);

SPIDER_SYSVAR_VALUE_FUNC(int, remote_sql_log_off)

static int spider_remote_trx_isolation;
/*
 -1 :don't set
  0 :READ UNCOMMITTED
  1 :READ COMMITTED
  2 :REPEATABLE READ
  3 :SERIALIZABLE
 */
static MYSQL_SYSVAR_INT(
  remote_trx_isolation,
  spider_remote_trx_isolation,
  PLUGIN_VAR_RQCMDARG,
  "Set transaction isolation level at connecting for improvement performance of connection if you know",
  NULL,
  NULL,
  -1,
  -1,
  3,
  0
);

SPIDER_SYSVAR_VALUE_FUNC(int, remote_trx_isolation)

static char *spider_remote_default_database;
/*
 */
static MYSQL_SYSVAR_STR(
  remote_default_database,
  spider_remote_default_database,
  PLUGIN_VAR_MEMALLOC |
  PLUGIN_VAR_RQCMDARG,
  "Set remote database at connecting for improvement performance of connection if you know",
  NULL,
  NULL,
  NULL
);

SPIDER_SYSVAR_VALUE_FUNC(char *, remote_default_database)

/*
  0-:connect retry interval (micro second)
 */
static MYSQL_THDVAR_LONGLONG(
  connect_retry_interval, /* name */
  PLUGIN_VAR_RQCMDARG, /* opt */
  "Connect retry interval", /* comment */
  NULL, /* check */
  NULL, /* update */
  1000, /* def */
  0, /* min */
  9223372036854775807LL, /* max */
  0 /* blk */
);

longlong spider_param_connect_retry_interval(
  THD *thd
) {
  DBUG_ENTER("spider_param_connect_retry_interval");
  if (thd)
    DBUG_RETURN(THDVAR(thd, connect_retry_interval));
  DBUG_RETURN(0);
}

/*
  0-:connect retry count
 */
static MYSQL_THDVAR_INT(
  connect_retry_count, /* name */
  PLUGIN_VAR_RQCMDARG, /* opt */
  "Connect retry count", /* comment */
  NULL, /* check */
  NULL, /* update */
  1000, /* def */
  0, /* min */
  2147483647, /* max */
  0 /* blk */
);

int spider_param_connect_retry_count(
  THD *thd
) {
  DBUG_ENTER("spider_param_connect_retry_count");
  if (thd)
    DBUG_RETURN(THDVAR(thd, connect_retry_count));
  DBUG_RETURN(0);
}

/*
 */
static MYSQL_THDVAR_STR(
  bka_engine, /* name */
  PLUGIN_VAR_MEMALLOC |
  PLUGIN_VAR_RQCMDARG,
  "Temporary table's engine for BKA", /* comment */
  NULL, /* check */
  NULL, /* update */
  NULL /* def */
);

char *spider_param_bka_engine(
  THD *thd,
  char *bka_engine
) {
  DBUG_ENTER("spider_param_bka_engine");
  DBUG_RETURN(bka_engine ? bka_engine : THDVAR(thd, bka_engine));
}

/*
 -1 :fallback to default
  0 :use union all
  1 :use temporary table
 */
static MYSQL_THDVAR_INT(
  bka_mode, /* name */
  PLUGIN_VAR_RQCMDARG, /* opt */
  "Mode of BKA for Spider", /* comment */
  NULL, /* check */
  spider_var_deprecated_int, /* update */
  1, /* def */
  -1, /* min */
  2, /* max */
  0 /* blk */
);

SPIDER_THDVAR_OVERRIDE_VALUE_FUNC(int, bka_mode)

/*
 -1 :fallback to default
  0 :return error if error
  1 :return 0 record if error
 */
static MYSQL_THDVAR_INT(
  error_read_mode, /* name */
  PLUGIN_VAR_RQCMDARG, /* opt */
  "Read error mode if error", /* comment */
  NULL, /* check */
  spider_var_deprecated_int, /* update */
  0, /* def */
  -1, /* min */
  1, /* max */
  0 /* blk */
);

SPIDER_THDVAR_OVERRIDE_VALUE_FUNC(int, error_read_mode)

/*
 -1 :fallback to default
  0 :return error if error
  1 :return 0 record if error
 */
static MYSQL_THDVAR_INT(
  error_write_mode, /* name */
  PLUGIN_VAR_RQCMDARG, /* opt */
  "Write error mode if error", /* comment */
  NULL, /* check */
  spider_var_deprecated_int, /* update */
  0, /* def */
  -1, /* min */
  1, /* max */
  0 /* blk */
);

SPIDER_THDVAR_OVERRIDE_VALUE_FUNC(int, error_write_mode)

/*
 -1 :fallback to default
  0 :not skip
  1 :skip
 */
static MYSQL_THDVAR_INT(
  skip_default_condition, /* name */
  PLUGIN_VAR_RQCMDARG, /* opt */
  "Skip generating internal default condition", /* comment */
  NULL, /* check */
  spider_var_deprecated_int, /* update */
  0, /* def */
  -1, /* min */
  1, /* max */
  0 /* blk */
);

SPIDER_THDVAR_OVERRIDE_VALUE_FUNC(int, skip_default_condition)

/*
 -1 :fallback to default
  0 :not skip
  1 :skip parallel search if query is not SELECT statement
  2 :skip parallel search if query has SQL_NO_CACHE
  3 :1+2
 */
static MYSQL_THDVAR_INT(
  skip_parallel_search, /* name */
  PLUGIN_VAR_RQCMDARG, /* opt */
  "Skip parallel search by specific conditions", /* comment */
  NULL, /* check */
  spider_var_deprecated_int, /* update */
  0, /* def */
  -1, /* min */
  3, /* max */
  0 /* blk */
);

SPIDER_THDVAR_OVERRIDE_VALUE_FUNC(int, skip_parallel_search)

/*
 -1 :fallback to default
  0 :not send directly
  1-:send directly
 */
static MYSQL_THDVAR_LONGLONG(
  direct_order_limit, /* name */
  PLUGIN_VAR_RQCMDARG, /* opt */
  "Send 'ORDER BY' and 'LIMIT' to remote server directly", /* comment */
  NULL, /* check */
  spider_var_deprecated_longlong, /* update */
  9223372036854775807LL, /* def */
  -1, /* min */
  9223372036854775807LL, /* max */
  0 /* blk */
);

SPIDER_THDVAR_OVERRIDE_VALUE_FUNC(longlong, direct_order_limit)

/*
 -1 :fallback to default
  0 :writable
  1 :read only
 */
static MYSQL_THDVAR_INT(
  read_only_mode, /* name */
  PLUGIN_VAR_RQCMDARG, /* opt */
  "Read only", /* comment */
  NULL, /* check */
  spider_var_deprecated_int, /* update */
  0, /* def */
  -1, /* min */
  1, /* max */
  0 /* blk */
);

SPIDER_THDVAR_OVERRIDE_VALUE_FUNC(int, read_only_mode)

static my_bool spider_general_log;
static MYSQL_SYSVAR_BOOL(
  general_log,
  spider_general_log,
  PLUGIN_VAR_OPCMDARG,
  "Log query to remote server in general log",
  NULL,
  NULL,
  FALSE
);

SPIDER_SYSVAR_VALUE_FUNC(my_bool, general_log)

/*
  FALSE: no pushdown hints
  TRUE:  pushdown hints
 */
static MYSQL_THDVAR_BOOL(
  index_hint_pushdown, /* name */
  PLUGIN_VAR_OPCMDARG, /* opt */
  "switch to control if push down index hint, like force_index", /* comment */
  NULL, /* check */
  NULL, /* update */
  FALSE /* def */
);

SPIDER_THDVAR_VALUE_FUNC(my_bool, index_hint_pushdown)

static uint spider_max_connections;
static MYSQL_SYSVAR_UINT(
  max_connections,
  spider_max_connections,
  PLUGIN_VAR_RQCMDARG,
  "the values, as the max conncetion from spider to remote mysql. Default 0, mean unlimit the connections",
  NULL,
  NULL,
  0, /* def */
  0, /* min */
  99999, /* max */
  0 /* blk */
);

SPIDER_SYSVAR_VALUE_FUNC(uint, max_connections)

static uint spider_conn_wait_timeout;
static MYSQL_SYSVAR_UINT(
  conn_wait_timeout,
  spider_conn_wait_timeout,
  PLUGIN_VAR_RQCMDARG,
  "the values, as the max waiting time when spider get a remote conn",
  NULL,
  NULL,
  10, /* def */
  0, /* min */
  1000, /* max */
  0 /* blk */
);

SPIDER_SYSVAR_VALUE_FUNC(uint, conn_wait_timeout)

static uint spider_log_result_errors;
/*
  0: no log
  1: log error
  2: log warning summary
  3: log warning
  4: log info
 */
static MYSQL_SYSVAR_UINT(
  log_result_errors,
  spider_log_result_errors,
  PLUGIN_VAR_RQCMDARG,
  "Log error from remote server in error log",
  NULL,
  NULL,
  0,
  0,
  4,
  0
);

SPIDER_SYSVAR_VALUE_FUNC(uint, log_result_errors)

static uint spider_log_result_error_with_sql;
/*
  0: no log
  1: log spider sql at logging result errors
  2: log user sql at logging result errors
  3: log both sql at logging result errors
 */
static MYSQL_SYSVAR_UINT(
  log_result_error_with_sql,
  spider_log_result_error_with_sql,
  PLUGIN_VAR_RQCMDARG,
  "Log sql at logging result errors",
  NULL,
  NULL,
  0,
  0,
  3,
  0
);

SPIDER_SYSVAR_VALUE_FUNC(uint, log_result_error_with_sql)

/*
  0: server_id + thread_id
  1: server_id + thread_id + query_id
 */
static MYSQL_THDVAR_UINT(
  internal_xa_id_type, /* name */
  PLUGIN_VAR_RQCMDARG, /* opt */
  "The type of internal_xa id", /* comment */
  NULL, /* check */
  NULL, /* update */
  0, /* def */
  0, /* min */
  1, /* max */
  0 /* blk */
);

SPIDER_THDVAR_VALUE_FUNC(uint, internal_xa_id_type)

/*
 -1 :fallback to default
  0 :OFF
  1 :automatic channel
  2-63 :use custom channel
 */
static MYSQL_THDVAR_INT(
  casual_read, /* name */
  PLUGIN_VAR_RQCMDARG, /* opt */
  "Read casually if it is possible", /* comment */
  NULL, /* check */
  spider_var_deprecated_int, /* update */
  0, /* def */
  -1, /* min */
  63, /* max */
  0 /* blk */
);

SPIDER_THDVAR_OVERRIDE_VALUE_FUNC(int, casual_read)

static my_bool spider_dry_access;
static MYSQL_SYSVAR_BOOL(
  dry_access,
  spider_dry_access,
  PLUGIN_VAR_OPCMDARG | PLUGIN_VAR_READONLY,
  "dry access",
  NULL,
  NULL,
  FALSE
);

SPIDER_SYSVAR_VALUE_FUNC(my_bool, dry_access)

/*
 -1 :fallback to default
  0 :fast
  1 :correct delete row number
 */
static MYSQL_THDVAR_INT(
  delete_all_rows_type, /* name */
  PLUGIN_VAR_RQCMDARG, /* opt */
  "The type of delete_all_rows", /* comment */
  NULL, /* check */
  spider_var_deprecated_int, /* update */
  1, /* def */
  -1, /* min */
  1, /* max */
  0 /* blk */
);

SPIDER_THDVAR_OVERRIDE_VALUE_FUNC(int, delete_all_rows_type)

/*
 -1 :fallback to default
  0 :compact
  1 :add original table name
 */
static MYSQL_THDVAR_INT(
  bka_table_name_type, /* name */
  PLUGIN_VAR_RQCMDARG | PLUGIN_VAR_DEPRECATED, /* opt */
  "The type of temporary table name for bka", /* comment */
  NULL, /* check */
  spider_var_deprecated_int, /* update */
  0, /* def */
  -1, /* min */
  1, /* max */
  0 /* blk */
);

SPIDER_THDVAR_OVERRIDE_VALUE_FUNC(int, bka_table_name_type)

/*
 -1 :fallback to default
  0 :off
  1 :on
 */
static MYSQL_THDVAR_INT(
  use_cond_other_than_pk_for_update, /* name */
  PLUGIN_VAR_RQCMDARG, /* opt */
  "Use all conditions even if condition has pk", /* comment */
  NULL, /* check */
  NULL, /* update */
  1, /* def */
  0, /* min */
  1, /* max */
  0 /* blk */
);

SPIDER_THDVAR_VALUE_FUNC(int, use_cond_other_than_pk_for_update)

static int spider_store_last_sts;
/*
 -1 : fallback to default
  0 : do not store
  1 : do store
 */
static MYSQL_SYSVAR_INT(
  store_last_sts,
  spider_store_last_sts,
  PLUGIN_VAR_RQCMDARG | PLUGIN_VAR_DEPRECATED,
  "Store last sts result into system table",
  NULL,
  spider_var_deprecated_int,
  1,
  -1,
  1,
  0
);

SPIDER_SYSVAR_OVERRIDE_VALUE_FUNC(int, store_last_sts)

static int spider_store_last_crd;
/*
 -1 : fallback to default
  0 : do not store
  1 : do store
 */
static MYSQL_SYSVAR_INT(
  store_last_crd,
  spider_store_last_crd,
  PLUGIN_VAR_RQCMDARG | PLUGIN_VAR_DEPRECATED,
  "Store last crd result into system table",
  NULL,
  spider_var_deprecated_int,
  1,
  -1,
  1,
  0
);

SPIDER_SYSVAR_OVERRIDE_VALUE_FUNC(int, store_last_crd)

static int spider_load_sts_at_startup;
/*
 -1 : fallback to default
  0 : do not load
  1 : do load
 */
static MYSQL_SYSVAR_INT(
  load_sts_at_startup,
  spider_load_sts_at_startup,
  PLUGIN_VAR_RQCMDARG | PLUGIN_VAR_DEPRECATED,
  "Load sts from system table at startup",
  NULL,
  spider_var_deprecated_int,
  1,
  -1,
  1,
  0
);

SPIDER_SYSVAR_OVERRIDE_VALUE_FUNC(int, load_sts_at_startup)

static int spider_load_crd_at_startup;
/*
 -1 : fallback to default
  0 : do not load
  1 : do load
 */
static MYSQL_SYSVAR_INT(
  load_crd_at_startup,
  spider_load_crd_at_startup,
  PLUGIN_VAR_RQCMDARG | PLUGIN_VAR_DEPRECATED,
  "Load crd from system table at startup",
  NULL,
  spider_var_deprecated_int,
  1,
  -1,
  1,
  0
);

SPIDER_SYSVAR_OVERRIDE_VALUE_FUNC(int, load_crd_at_startup)

static uint spider_table_sts_thread_count;
/*
  1-: thread count
 */
static MYSQL_SYSVAR_UINT(
  table_sts_thread_count,
  spider_table_sts_thread_count,
  PLUGIN_VAR_RQCMDARG | PLUGIN_VAR_READONLY,
  "Static thread count of table sts",
  NULL,
  NULL,
  10,
  1,
  4294967295U,
  0
);

SPIDER_SYSVAR_VALUE_FUNC(uint, table_sts_thread_count)

static uint spider_table_crd_thread_count;
/*
  1-: thread count
 */
static MYSQL_SYSVAR_UINT(
  table_crd_thread_count,
  spider_table_crd_thread_count,
  PLUGIN_VAR_RQCMDARG | PLUGIN_VAR_READONLY,
  "Static thread count of table crd",
  NULL,
  NULL,
  10,
  1,
  4294967295U,
  0
);

SPIDER_SYSVAR_VALUE_FUNC(uint, table_crd_thread_count)

static int spider_slave_trx_isolation;
/*
 -1 :off
  0 :read uncommitted
  1 :read committed
  2 :repeatable read
  3 :serializable
 */
static MYSQL_SYSVAR_INT(
  slave_trx_isolation,
  spider_slave_trx_isolation,
  PLUGIN_VAR_RQCMDARG,
  "Transaction isolation level when Spider table is used by slave SQL thread",
  NULL, /* check */
  NULL, /* update */
  -1, /* def */
  -1, /* min */
  3, /* max */
  0 /* blk */
);

SPIDER_SYSVAR_VALUE_FUNC(int, slave_trx_isolation)

/*
 -1 :not set
  0-:seconds of timeout
 */
static MYSQL_THDVAR_INT(
  remote_wait_timeout, /* name */
  PLUGIN_VAR_RQCMDARG, /* opt */
  "Wait timeout on remote server", /* comment */
  NULL, /* check */
  NULL, /* update */
  -1, /* def */
  -1, /* min */
  2147483647, /* max */
  0 /* blk */
);

int spider_param_remote_wait_timeout(
  THD *thd
) {
  DBUG_ENTER("spider_param_remote_wait_timeout");
  if (likely(thd))
    DBUG_RETURN(THDVAR(thd, remote_wait_timeout));
  DBUG_RETURN(-1);
}

/*
 -1 :not set
  0-:seconds of timeout
 */
static MYSQL_THDVAR_INT(
  wait_timeout, /* name */
  PLUGIN_VAR_RQCMDARG, /* opt */
  "Wait timeout of setting to remote server", /* comment */
  NULL, /* check */
  NULL, /* update */
  604800, /* def */
  -1, /* min */
  2147483647, /* max */
  0 /* blk */
);

int spider_param_wait_timeout(
  THD *thd
) {
  DBUG_ENTER("spider_param_wait_timeout");
  if (likely(thd))
    DBUG_RETURN(THDVAR(thd, wait_timeout));
  DBUG_RETURN(604800);
}

/*
  FALSE: no sync
  TRUE:  sync
 */
static MYSQL_THDVAR_BOOL(
  sync_sql_mode, /* name */
  PLUGIN_VAR_OPCMDARG, /* opt */
  "Sync sql_mode", /* comment */
  NULL, /* check */
  NULL, /* update */
  TRUE /* def */
);

SPIDER_THDVAR_VALUE_FUNC(bool, sync_sql_mode)

/*
 -1 : fallback to default
  0 : do not strict
  1 : do strict
 */
static MYSQL_THDVAR_INT(
  strict_group_by, /* name */
  PLUGIN_VAR_RQCMDARG, /* opt */
  "Use columns in select clause strictly for group by clause",
  NULL, /* check */
  spider_var_deprecated_int, /* update */
  1, /* def */
  -1, /* min */
  1, /* max */
  0 /* blk */
);

SPIDER_THDVAR_OVERRIDE_VALUE_FUNC(int, strict_group_by)

<<<<<<< HEAD
static MYSQL_THDVAR_BOOL(
  disable_group_by_handler, /* name */
  PLUGIN_VAR_OPCMDARG, /* opt */
  "Disables the group by handler", /* comment */
  NULL, /* check */
  NULL, /* update */
  FALSE /* def */
);

SPIDER_THDVAR_VALUE_FUNC(bool, disable_group_by_handler)
=======
/*
 -1 : use table parameter
  0 : do not strict
  1 : do strict
 */
static MYSQL_THDVAR_BOOL(
  direct_aggregate, /* name */
  PLUGIN_VAR_RQCMDARG, /* opt */
  "Whether to enable direct aggregate",
  NULL, /* check */
  NULL, /* update */
  TRUE /* def */
);

SPIDER_THDVAR_VALUE_FUNC(bool, direct_aggregate)
>>>>>>> 8bf17c57

static struct st_mysql_storage_engine spider_storage_engine =
{ MYSQL_HANDLERTON_INTERFACE_VERSION };

static struct st_mysql_sys_var* spider_system_variables[] = {
  MYSQL_SYSVAR(support_xa),
  MYSQL_SYSVAR(table_init_error_interval),
  MYSQL_SYSVAR(use_table_charset),
  MYSQL_SYSVAR(conn_recycle_mode),
  MYSQL_SYSVAR(conn_recycle_strict),
  MYSQL_SYSVAR(sync_trx_isolation),
  MYSQL_SYSVAR(use_consistent_snapshot),
  MYSQL_SYSVAR(internal_xa),
  MYSQL_SYSVAR(internal_xa_snapshot),
  MYSQL_SYSVAR(force_commit),
  MYSQL_SYSVAR(xa_register_mode),
  MYSQL_SYSVAR(internal_offset),
  MYSQL_SYSVAR(internal_limit),
  MYSQL_SYSVAR(split_read),
  MYSQL_SYSVAR(semi_split_read),
  MYSQL_SYSVAR(semi_split_read_limit),
  MYSQL_SYSVAR(init_sql_alloc_size),
  MYSQL_SYSVAR(reset_sql_alloc),
  MYSQL_SYSVAR(multi_split_read),
  MYSQL_SYSVAR(max_order),
  MYSQL_SYSVAR(semi_trx_isolation),
  MYSQL_SYSVAR(semi_table_lock),
  MYSQL_SYSVAR(semi_table_lock_connection),
  MYSQL_SYSVAR(block_size),
  MYSQL_SYSVAR(selupd_lock_mode),
  MYSQL_SYSVAR(sync_autocommit),
  MYSQL_SYSVAR(use_default_database),
  MYSQL_SYSVAR(internal_sql_log_off),
  MYSQL_SYSVAR(bulk_size),
  MYSQL_SYSVAR(bulk_update_mode),
  MYSQL_SYSVAR(bulk_update_size),
  MYSQL_SYSVAR(buffer_size),
  MYSQL_SYSVAR(internal_optimize),
  MYSQL_SYSVAR(internal_optimize_local),
  MYSQL_SYSVAR(use_flash_logs),
  MYSQL_SYSVAR(use_snapshot_with_flush_tables),
  MYSQL_SYSVAR(use_all_conns_snapshot),
  MYSQL_SYSVAR(lock_exchange),
  MYSQL_SYSVAR(internal_unlock),
  MYSQL_SYSVAR(semi_trx),
  MYSQL_SYSVAR(connect_timeout),
  MYSQL_SYSVAR(net_read_timeout),
  MYSQL_SYSVAR(net_write_timeout),
  MYSQL_SYSVAR(quick_mode),
  MYSQL_SYSVAR(quick_page_size),
  MYSQL_SYSVAR(quick_page_byte),
  MYSQL_SYSVAR(low_mem_read),
  MYSQL_SYSVAR(select_column_mode),
  MYSQL_SYSVAR(bgs_mode),
  MYSQL_SYSVAR(bgs_first_read),
  MYSQL_SYSVAR(bgs_second_read),
  MYSQL_SYSVAR(first_read),
  MYSQL_SYSVAR(second_read),
  MYSQL_SYSVAR(crd_interval),
  MYSQL_SYSVAR(crd_mode),
  MYSQL_SYSVAR(crd_sync),
  MYSQL_SYSVAR(store_last_crd),
  MYSQL_SYSVAR(load_crd_at_startup),
  MYSQL_SYSVAR(crd_type),
  MYSQL_SYSVAR(crd_weight),
  MYSQL_SYSVAR(crd_bg_mode),
  MYSQL_SYSVAR(sts_interval),
  MYSQL_SYSVAR(sts_mode),
  MYSQL_SYSVAR(sts_sync),
  MYSQL_SYSVAR(store_last_sts),
  MYSQL_SYSVAR(load_sts_at_startup),
  MYSQL_SYSVAR(sts_bg_mode),
  MYSQL_SYSVAR(ping_interval_at_trx_start),
  MYSQL_SYSVAR(auto_increment_mode),
  MYSQL_SYSVAR(same_server_link),
  MYSQL_SYSVAR(local_lock_table),
  MYSQL_SYSVAR(use_pushdown_udf),
  MYSQL_SYSVAR(direct_dup_insert),
  MYSQL_SYSVAR(remote_access_charset),
  MYSQL_SYSVAR(remote_autocommit),
  MYSQL_SYSVAR(remote_time_zone),
  MYSQL_SYSVAR(remote_sql_log_off),
  MYSQL_SYSVAR(remote_trx_isolation),
  MYSQL_SYSVAR(remote_default_database),
  MYSQL_SYSVAR(connect_retry_interval),
  MYSQL_SYSVAR(connect_retry_count),
  MYSQL_SYSVAR(connect_mutex),
  MYSQL_SYSVAR(bka_engine),
  MYSQL_SYSVAR(bka_mode),
  MYSQL_SYSVAR(error_read_mode),
  MYSQL_SYSVAR(error_write_mode),
  MYSQL_SYSVAR(skip_default_condition),
  MYSQL_SYSVAR(skip_parallel_search),
  MYSQL_SYSVAR(direct_order_limit),
  MYSQL_SYSVAR(read_only_mode),
  MYSQL_SYSVAR(general_log),
  MYSQL_SYSVAR(index_hint_pushdown),
  MYSQL_SYSVAR(max_connections),
  MYSQL_SYSVAR(conn_wait_timeout),
  MYSQL_SYSVAR(log_result_errors),
  MYSQL_SYSVAR(log_result_error_with_sql),
  MYSQL_SYSVAR(internal_xa_id_type),
  MYSQL_SYSVAR(casual_read),
  MYSQL_SYSVAR(dry_access),
  MYSQL_SYSVAR(delete_all_rows_type),
  MYSQL_SYSVAR(bka_table_name_type),
  MYSQL_SYSVAR(use_cond_other_than_pk_for_update),
  MYSQL_SYSVAR(connect_error_interval),
  MYSQL_SYSVAR(table_sts_thread_count),
  MYSQL_SYSVAR(table_crd_thread_count),
  MYSQL_SYSVAR(slave_trx_isolation),
  MYSQL_SYSVAR(remote_wait_timeout),
  MYSQL_SYSVAR(wait_timeout),
  MYSQL_SYSVAR(sync_sql_mode),
  MYSQL_SYSVAR(strict_group_by),
<<<<<<< HEAD
  MYSQL_SYSVAR(disable_group_by_handler),
=======
  MYSQL_SYSVAR(direct_aggregate),
>>>>>>> 8bf17c57
  NULL
};

mysql_declare_plugin(spider)
{
  MYSQL_STORAGE_ENGINE_PLUGIN,
  &spider_storage_engine,
  "SPIDER",
  "Kentoku Shiba",
  "Spider storage engine",
  PLUGIN_LICENSE_GPL,
  spider_db_init,
  spider_db_done,
  SPIDER_HEX_VERSION,
  spider_status_variables,
  spider_system_variables,
  NULL,
  0,
},
spider_i_s_alloc_mem,
spider_i_s_wrapper_protocols
mysql_declare_plugin_end;

maria_declare_plugin(spider)
{
  MYSQL_STORAGE_ENGINE_PLUGIN,
  &spider_storage_engine,
  "SPIDER",
  "Kentoku Shiba",
  "Spider storage engine",
  PLUGIN_LICENSE_GPL,
  spider_db_init,
  spider_db_done,
  SPIDER_HEX_VERSION,
  spider_status_variables,
  spider_system_variables,
  SPIDER_DETAIL_VERSION,
  MariaDB_PLUGIN_MATURITY_STABLE
},
spider_i_s_alloc_mem_maria,
spider_i_s_wrapper_protocols_maria
maria_declare_plugin_end;<|MERGE_RESOLUTION|>--- conflicted
+++ resolved
@@ -2351,7 +2351,22 @@
 
 SPIDER_THDVAR_OVERRIDE_VALUE_FUNC(int, strict_group_by)
 
-<<<<<<< HEAD
+/*
+ -1 : use table parameter
+  0 : do not strict
+  1 : do strict
+ */
+static MYSQL_THDVAR_BOOL(
+  direct_aggregate, /* name */
+  PLUGIN_VAR_RQCMDARG, /* opt */
+  "Whether to enable direct aggregate",
+  NULL, /* check */
+  NULL, /* update */
+  TRUE /* def */
+);
+
+SPIDER_THDVAR_VALUE_FUNC(bool, direct_aggregate)
+
 static MYSQL_THDVAR_BOOL(
   disable_group_by_handler, /* name */
   PLUGIN_VAR_OPCMDARG, /* opt */
@@ -2362,23 +2377,6 @@
 );
 
 SPIDER_THDVAR_VALUE_FUNC(bool, disable_group_by_handler)
-=======
-/*
- -1 : use table parameter
-  0 : do not strict
-  1 : do strict
- */
-static MYSQL_THDVAR_BOOL(
-  direct_aggregate, /* name */
-  PLUGIN_VAR_RQCMDARG, /* opt */
-  "Whether to enable direct aggregate",
-  NULL, /* check */
-  NULL, /* update */
-  TRUE /* def */
-);
-
-SPIDER_THDVAR_VALUE_FUNC(bool, direct_aggregate)
->>>>>>> 8bf17c57
 
 static struct st_mysql_storage_engine spider_storage_engine =
 { MYSQL_HANDLERTON_INTERFACE_VERSION };
@@ -2494,11 +2492,8 @@
   MYSQL_SYSVAR(wait_timeout),
   MYSQL_SYSVAR(sync_sql_mode),
   MYSQL_SYSVAR(strict_group_by),
-<<<<<<< HEAD
+  MYSQL_SYSVAR(direct_aggregate),
   MYSQL_SYSVAR(disable_group_by_handler),
-=======
-  MYSQL_SYSVAR(direct_aggregate),
->>>>>>> 8bf17c57
   NULL
 };
 
