--- conflicted
+++ resolved
@@ -219,27 +219,6 @@
         tables_on_different_db_are_joinable();
     direct_sql->conn_key_length
       = 1
-<<<<<<< HEAD
-      + direct_sql->tgt_wrapper_length + 1
-      + direct_sql->tgt_host_length + 1
-      + 5 + 1
-      + direct_sql->tgt_socket_length + 1
-      + (tables_on_different_db_are_joinable ?
-        0 : direct_sql->tgt_default_db_name_length + 1)
-      + direct_sql->tgt_username_length + 1
-      + direct_sql->tgt_password_length + 1
-      + direct_sql->tgt_ssl_ca_length + 1
-      + direct_sql->tgt_ssl_capath_length + 1
-      + direct_sql->tgt_ssl_cert_length + 1
-      + direct_sql->tgt_ssl_cipher_length + 1
-      + direct_sql->tgt_ssl_key_length + 1
-      + 1 + 1
-      + direct_sql->tgt_default_file_length + 1
-      + direct_sql->tgt_default_group_length + 1
-      + direct_sql->tgt_dsn_length + 1
-      + direct_sql->tgt_filedsn_length + 1
-      + direct_sql->tgt_driver_length;
-=======
       + (direct_sql->tgt_wrapper ? direct_sql->tgt_wrapper_length + 2 : 0)
       + (direct_sql->tgt_host ? direct_sql->tgt_host_length + 2 : 0)
       + 5 + 2
@@ -256,8 +235,9 @@
       + 1 + 2
       + (direct_sql->tgt_default_file ? direct_sql->tgt_default_file_length + 2 : 0)
       + (direct_sql->tgt_default_group ? direct_sql->tgt_default_group_length + 2 : 0)
-      + (direct_sql->tgt_dsn ? direct_sql->tgt_dsn_length + 2 : 0);
->>>>>>> 03a35037
+      + (direct_sql->tgt_dsn ? direct_sql->tgt_dsn_length + 2 : 0)
+      + (direct_sql->tgt_filedsn ? direct_sql->tgt_filedsn_length + 2 : 0)
+      + (direct_sql->tgt_driver ? direct_sql->tgt_driver_length + 2 : 0);
   if (!(direct_sql->conn_key = (char *)
     spider_malloc(spider_current_trx, SPD_MID_UDF_DIRECT_SQL_CREATE_CONN_KEY_1, direct_sql->conn_key_length + 1,
       MYF(MY_WME | MY_ZEROFILL)))
@@ -267,23 +247,10 @@
     *direct_sql->conn_key = '0' + 48 - direct_sql->connection_channel;
   else
     *direct_sql->conn_key = '0' + direct_sql->connection_channel;
-<<<<<<< HEAD
-  DBUG_PRINT("info",("spider tgt_wrapper=%s", direct_sql->tgt_wrapper));
-  tmp_name = strmov(direct_sql->conn_key + 1, direct_sql->tgt_wrapper);
-  if (direct_sql->tgt_host)
-  {
-    DBUG_PRINT("info",("spider tgt_host=%s", direct_sql->tgt_host));
-    tmp_name = strmov(tmp_name + 1, direct_sql->tgt_host);
-  } else {
-    DBUG_PRINT("info",("spider tgt_host=NULL"));
-    tmp_name++;
-  }
-=======
   int counter= 0;
   tmp_name= direct_sql->conn_key + 1;
   spider_create_conn_key_add_one(&counter, &tmp_name, direct_sql->tgt_wrapper);
   spider_create_conn_key_add_one(&counter, &tmp_name, direct_sql->tgt_host);
->>>>>>> 03a35037
   my_sprintf(port_str, (port_str, "%05ld", direct_sql->tgt_port));
   spider_create_conn_key_add_one(&counter, &tmp_name, port_str);
   spider_create_conn_key_add_one(&counter, &tmp_name, direct_sql->tgt_socket);
@@ -294,89 +261,6 @@
     tmp_name = strmov(tmp_name + 1, direct_sql->tgt_default_db_name);
     tmp_name++;
   }
-<<<<<<< HEAD
-    if (direct_sql->tgt_username)
-    {
-      DBUG_PRINT("info",("spider tgt_username=%s", direct_sql->tgt_username));
-      tmp_name = strmov(tmp_name + 1, direct_sql->tgt_username);
-    } else
-      tmp_name++;
-    if (direct_sql->tgt_password)
-    {
-      DBUG_PRINT("info",("spider tgt_password=%s", direct_sql->tgt_password));
-      tmp_name = strmov(tmp_name + 1, direct_sql->tgt_password);
-    } else
-      tmp_name++;
-    if (direct_sql->tgt_ssl_ca)
-    {
-      DBUG_PRINT("info",("spider tgt_ssl_ca=%s", direct_sql->tgt_ssl_ca));
-      tmp_name = strmov(tmp_name + 1, direct_sql->tgt_ssl_ca);
-    } else
-      tmp_name++;
-    if (direct_sql->tgt_ssl_capath)
-    {
-      DBUG_PRINT("info",("spider tgt_ssl_capath=%s",
-        direct_sql->tgt_ssl_capath));
-      tmp_name = strmov(tmp_name + 1, direct_sql->tgt_ssl_capath);
-    } else
-      tmp_name++;
-    if (direct_sql->tgt_ssl_cert)
-    {
-      DBUG_PRINT("info",("spider tgt_ssl_cert=%s", direct_sql->tgt_ssl_cert));
-      tmp_name = strmov(tmp_name + 1, direct_sql->tgt_ssl_cert);
-    } else
-      tmp_name++;
-    if (direct_sql->tgt_ssl_cipher)
-    {
-      DBUG_PRINT("info",("spider tgt_ssl_cipher=%s",
-        direct_sql->tgt_ssl_cipher));
-      tmp_name = strmov(tmp_name + 1, direct_sql->tgt_ssl_cipher);
-    } else
-      tmp_name++;
-    if (direct_sql->tgt_ssl_key)
-    {
-      DBUG_PRINT("info",("spider tgt_ssl_key=%s", direct_sql->tgt_ssl_key));
-      tmp_name = strmov(tmp_name + 1, direct_sql->tgt_ssl_key);
-    } else
-      tmp_name++;
-    tmp_name++;
-    *tmp_name = '0' + ((char) direct_sql->tgt_ssl_vsc);
-    if (direct_sql->tgt_default_file)
-    {
-      DBUG_PRINT("info",("spider tgt_default_file=%s",
-        direct_sql->tgt_default_file));
-      tmp_name = strmov(tmp_name + 1, direct_sql->tgt_default_file);
-    } else
-      tmp_name++;
-    if (direct_sql->tgt_default_group)
-    {
-      DBUG_PRINT("info",("spider tgt_default_group=%s",
-        direct_sql->tgt_default_group));
-      tmp_name = strmov(tmp_name + 1, direct_sql->tgt_default_group);
-    } else
-      tmp_name++;
-    if (direct_sql->tgt_dsn)
-    {
-      DBUG_PRINT("info",("spider tgt_dsn=%s",
-        direct_sql->tgt_dsn));
-      tmp_name = strmov(tmp_name + 1, direct_sql->tgt_dsn);
-    } else
-      tmp_name++;
-    if (direct_sql->tgt_filedsn)
-    {
-      DBUG_PRINT("info",("spider tgt_filedsn=%s",
-        direct_sql->tgt_filedsn));
-      tmp_name = strmov(tmp_name + 1, direct_sql->tgt_filedsn);
-    } else
-      tmp_name++;
-    if (direct_sql->tgt_driver)
-    {
-      DBUG_PRINT("info",("spider tgt_driver=%s",
-        direct_sql->tgt_driver));
-      tmp_name = strmov(tmp_name + 1, direct_sql->tgt_driver);
-    } else
-      tmp_name++;
-=======
   spider_create_conn_key_add_one(&counter, &tmp_name, direct_sql->tgt_username);
   spider_create_conn_key_add_one(&counter, &tmp_name, direct_sql->tgt_password);
   spider_create_conn_key_add_one(&counter, &tmp_name, direct_sql->tgt_ssl_ca);
@@ -392,8 +276,9 @@
   spider_create_conn_key_add_one(&counter, &tmp_name, direct_sql->tgt_default_file);
   spider_create_conn_key_add_one(&counter, &tmp_name, direct_sql->tgt_default_group);
   spider_create_conn_key_add_one(&counter, &tmp_name, direct_sql->tgt_dsn);
+  spider_create_conn_key_add_one(&counter, &tmp_name, direct_sql->tgt_filedsn);
+  spider_create_conn_key_add_one(&counter, &tmp_name, direct_sql->tgt_driver);
   tmp_name++;
->>>>>>> 03a35037
 #ifdef SPIDER_HAS_HASH_VALUE_TYPE
   direct_sql->conn_key_hash_value = my_calc_hash(&spider_open_connections,
     (uchar*) direct_sql->conn_key, direct_sql->conn_key_length);
