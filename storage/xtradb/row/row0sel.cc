--- conflicted
+++ resolved
@@ -2,11 +2,7 @@
 
 Copyright (c) 1997, 2017, Oracle and/or its affiliates. All Rights Reserved.
 Copyright (c) 2008, Google Inc.
-<<<<<<< HEAD
-Copyright (c) 2015, 2017, MariaDB Corporation.
-=======
-Copyright (c) 2017, 2018, MariaDB Corporation.
->>>>>>> 96cb428b
+Copyright (c) 2015, 2018, MariaDB Corporation.
 
 Portions of this file contain modifications contributed and copyrighted by
 Google, Inc. Those modifications are gratefully acknowledged and are described
