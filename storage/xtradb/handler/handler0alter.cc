/*****************************************************************************

Copyright (c) 2005, 2014, Oracle and/or its affiliates. All Rights Reserved.
Copyright (c) 2013, 2014, SkySQL Ab. All Rights Reserved.

This program is free software; you can redistribute it and/or modify it under
the terms of the GNU General Public License as published by the Free Software
Foundation; version 2 of the License.

This program is distributed in the hope that it will be useful, but WITHOUT
ANY WARRANTY; without even the implied warranty of MERCHANTABILITY or FITNESS
FOR A PARTICULAR PURPOSE. See the GNU General Public License for more details.

You should have received a copy of the GNU General Public License along with
this program; if not, write to the Free Software Foundation, Inc.,
51 Franklin Street, Suite 500, Boston, MA 02110-1335 USA

*****************************************************************************/

/**************************************************//**
@file handler/handler0alter.cc
Smart ALTER TABLE
*******************************************************/

#include <my_global.h>
#include <unireg.h>
#include <mysqld_error.h>
#include <log.h>
#include <debug_sync.h>
#include <innodb_priv.h>
#include <sql_alter.h>
#include <sql_class.h>

#include "dict0crea.h"
#include "dict0dict.h"
#include "dict0priv.h"
#include "dict0stats.h"
#include "dict0stats_bg.h"
#include "log0log.h"
#include "rem0types.h"
#include "row0log.h"
#include "row0merge.h"
#include "srv0srv.h"
#include "trx0trx.h"
#include "trx0roll.h"
#include "ha_prototypes.h"
#include "handler0alter.h"
#include "srv0mon.h"
#include "fts0priv.h"
#include "pars0pars.h"
#include "row0sel.h"
#include "ha_innodb.h"
#ifdef WITH_WSREP
//#include "wsrep_api.h"
#include <sql_acl.h>	// PROCESS_ACL
#endif

/** Operations for creating secondary indexes (no rebuild needed) */
static const Alter_inplace_info::HA_ALTER_FLAGS INNOBASE_ONLINE_CREATE
	= Alter_inplace_info::ADD_INDEX
	| Alter_inplace_info::ADD_UNIQUE_INDEX;

/** Operations for rebuilding a table in place */
static const Alter_inplace_info::HA_ALTER_FLAGS INNOBASE_ALTER_REBUILD
	= Alter_inplace_info::ADD_PK_INDEX
	| Alter_inplace_info::DROP_PK_INDEX
	| Alter_inplace_info::CHANGE_CREATE_OPTION
	/* CHANGE_CREATE_OPTION needs to check innobase_need_rebuild() */
	| Alter_inplace_info::ALTER_COLUMN_NULLABLE
	| Alter_inplace_info::ALTER_COLUMN_NOT_NULLABLE
	| Alter_inplace_info::ALTER_COLUMN_ORDER
	| Alter_inplace_info::DROP_COLUMN
	| Alter_inplace_info::ADD_COLUMN
	| Alter_inplace_info::RECREATE_TABLE
	/*
	| Alter_inplace_info::ALTER_COLUMN_TYPE
	| Alter_inplace_info::ALTER_COLUMN_EQUAL_PACK_LENGTH
	*/
	;

/** Operations that require changes to data */
static const Alter_inplace_info::HA_ALTER_FLAGS INNOBASE_ALTER_DATA
	= INNOBASE_ONLINE_CREATE | INNOBASE_ALTER_REBUILD;

/** Operations for altering a table that InnoDB does not care about */
static const Alter_inplace_info::HA_ALTER_FLAGS INNOBASE_INPLACE_IGNORE
	= Alter_inplace_info::ALTER_COLUMN_DEFAULT
	| Alter_inplace_info::ALTER_PARTITIONED
	| Alter_inplace_info::ALTER_COLUMN_COLUMN_FORMAT
	| Alter_inplace_info::ALTER_COLUMN_STORAGE_TYPE
	| Alter_inplace_info::ALTER_RENAME;

/** Operations on foreign key definitions (changing the schema only) */
static const Alter_inplace_info::HA_ALTER_FLAGS INNOBASE_FOREIGN_OPERATIONS
	= Alter_inplace_info::DROP_FOREIGN_KEY
	| Alter_inplace_info::ADD_FOREIGN_KEY;

/** Operations that InnoDB cares about and can perform without rebuild */
static const Alter_inplace_info::HA_ALTER_FLAGS INNOBASE_ALTER_NOREBUILD
	= INNOBASE_ONLINE_CREATE
	| INNOBASE_FOREIGN_OPERATIONS
	| Alter_inplace_info::DROP_INDEX
	| Alter_inplace_info::DROP_UNIQUE_INDEX
	| Alter_inplace_info::ALTER_COLUMN_NAME;

/* Report an InnoDB error to the client by invoking my_error(). */
static UNIV_COLD __attribute__((nonnull))
void
my_error_innodb(
/*============*/
	dberr_t		error,	/*!< in: InnoDB error code */
	const char*	table,	/*!< in: table name */
	ulint		flags)	/*!< in: table flags */
{
	switch (error) {
	case DB_MISSING_HISTORY:
		my_error(ER_TABLE_DEF_CHANGED, MYF(0));
		break;
	case DB_RECORD_NOT_FOUND:
		my_error(ER_KEY_NOT_FOUND, MYF(0), table);
		break;
	case DB_DEADLOCK:
		my_error(ER_LOCK_DEADLOCK, MYF(0));
		break;
	case DB_LOCK_WAIT_TIMEOUT:
		my_error(ER_LOCK_WAIT_TIMEOUT, MYF(0));
		break;
	case DB_INTERRUPTED:
		my_error(ER_QUERY_INTERRUPTED, MYF(0));
		break;
	case DB_OUT_OF_MEMORY:
		my_error(ER_OUT_OF_RESOURCES, MYF(0));
		break;
	case DB_OUT_OF_FILE_SPACE:
		my_error(ER_RECORD_FILE_FULL, MYF(0), table);
		ut_error;
		break;
	case DB_TEMP_FILE_WRITE_FAILURE:
		my_error(ER_GET_ERRMSG, MYF(0),
                         DB_TEMP_FILE_WRITE_FAILURE,
                         ut_strerr(DB_TEMP_FILE_WRITE_FAILURE),
                         "InnoDB");
		break;
	case DB_TOO_BIG_INDEX_COL:
		my_error(ER_INDEX_COLUMN_TOO_LONG, MYF(0),
			 DICT_MAX_FIELD_LEN_BY_FORMAT_FLAG(flags));
		break;
	case DB_TOO_MANY_CONCURRENT_TRXS:
		my_error(ER_TOO_MANY_CONCURRENT_TRXS, MYF(0));
		break;
	case DB_LOCK_TABLE_FULL:
		my_error(ER_LOCK_TABLE_FULL, MYF(0));
		break;
	case DB_UNDO_RECORD_TOO_BIG:
		my_error(ER_UNDO_RECORD_TOO_BIG, MYF(0));
		break;
	case DB_CORRUPTION:
		my_error(ER_NOT_KEYFILE, MYF(0), table);
		break;
	case DB_TOO_BIG_RECORD:
		my_error(ER_TOO_BIG_ROWSIZE, MYF(0),
			 page_get_free_space_of_empty(
				 flags & DICT_TF_COMPACT) / 2);
		break;
	case DB_INVALID_NULL:
		/* TODO: report the row, as we do for DB_DUPLICATE_KEY */
		my_error(ER_INVALID_USE_OF_NULL, MYF(0));
		break;
#ifdef UNIV_DEBUG
	case DB_SUCCESS:
	case DB_DUPLICATE_KEY:
	case DB_TABLESPACE_EXISTS:
	case DB_ONLINE_LOG_TOO_BIG:
		/* These codes should not be passed here. */
		ut_error;
#endif /* UNIV_DEBUG */
	default:
		my_error(ER_GET_ERRNO, MYF(0), error, "InnoDB");
		break;
	}
}

/** Determine if fulltext indexes exist in a given table.
@param table		MySQL table
@return			whether fulltext indexes exist on the table */
static
bool
innobase_fulltext_exist(
/*====================*/
	const TABLE*	table)
{
	for (uint i = 0; i < table->s->keys; i++) {
		if (table->key_info[i].flags & HA_FULLTEXT) {
			return(true);
		}
	}

	return(false);
}

/*******************************************************************//**
Determine if ALTER TABLE needs to rebuild the table.
@param ha_alter_info		the DDL operation
@return whether it is necessary to rebuild the table */
static __attribute__((nonnull, warn_unused_result))
bool
innobase_need_rebuild(
/*==================*/
	const Alter_inplace_info*	ha_alter_info)
{
	if (ha_alter_info->handler_flags
	    == Alter_inplace_info::CHANGE_CREATE_OPTION
	    && !(ha_alter_info->create_info->used_fields
		 & (HA_CREATE_USED_ROW_FORMAT
		    | HA_CREATE_USED_KEY_BLOCK_SIZE))) {
		/* Any other CHANGE_CREATE_OPTION than changing
		ROW_FORMAT or KEY_BLOCK_SIZE is ignored. */
		return(false);
	}

	return(!!(ha_alter_info->handler_flags & INNOBASE_ALTER_REBUILD));
}

/** Check if InnoDB supports a particular alter table in-place
@param altered_table	TABLE object for new version of table.
@param ha_alter_info	Structure describing changes to be done
by ALTER TABLE and holding data used during in-place alter.

@retval HA_ALTER_INPLACE_NOT_SUPPORTED	Not supported
@retval HA_ALTER_INPLACE_NO_LOCK	Supported
@retval HA_ALTER_INPLACE_SHARED_LOCK_AFTER_PREPARE Supported, but requires
lock during main phase and exclusive lock during prepare phase.
@retval HA_ALTER_INPLACE_NO_LOCK_AFTER_PREPARE	Supported, prepare phase
requires exclusive lock (any transactions that have accessed the table
must commit or roll back first, and no transactions can access the table
while prepare_inplace_alter_table() is executing)
*/
UNIV_INTERN
enum_alter_inplace_result
ha_innobase::check_if_supported_inplace_alter(
/*==========================================*/
	TABLE*			altered_table,
	Alter_inplace_info*	ha_alter_info)
{
	DBUG_ENTER("check_if_supported_inplace_alter");

	if (srv_read_only_mode) {
		ha_alter_info->unsupported_reason =
			innobase_get_err_msg(ER_READ_ONLY_MODE);
		DBUG_RETURN(HA_ALTER_INPLACE_NOT_SUPPORTED);
	} else if (srv_created_new_raw || srv_force_recovery) {

		ha_alter_info->unsupported_reason =
			innobase_get_err_msg(ER_READ_ONLY_MODE);
		DBUG_RETURN(HA_ALTER_INPLACE_NOT_SUPPORTED);
	}

	if (altered_table->s->stored_fields > REC_MAX_N_USER_FIELDS) {
		/* Deny the inplace ALTER TABLE. MySQL will try to
		re-create the table and ha_innobase::create() will
		return an error too. This is how we effectively
		deny adding too many columns to a table. */
		ha_alter_info->unsupported_reason =
			innobase_get_err_msg(ER_TOO_MANY_FIELDS);
		DBUG_RETURN(HA_ALTER_INPLACE_NOT_SUPPORTED);
	}

	update_thd();
	trx_search_latch_release_if_reserved(prebuilt->trx);

	/* Change on engine specific table options require rebuild of the
	table */
	if (ha_alter_info->handler_flags
		& Alter_inplace_info::CHANGE_CREATE_OPTION) {
		ha_table_option_struct *new_options= ha_alter_info->create_info->option_struct;
		ha_table_option_struct *old_options= table->s->option_struct;

		if (new_options->page_compressed != old_options->page_compressed ||
		    new_options->page_compression_level != old_options->page_compression_level ||
			new_options->atomic_writes != old_options->atomic_writes) {
			ha_alter_info->unsupported_reason = innobase_get_err_msg(
				ER_ALTER_OPERATION_NOT_SUPPORTED_REASON);
			DBUG_RETURN(HA_ALTER_INPLACE_NOT_SUPPORTED);
		}

		if (new_options->encryption != old_options->encryption ||
			new_options->encryption_key_id != old_options->encryption_key_id) {
			ha_alter_info->unsupported_reason = innobase_get_err_msg(
				ER_ALTER_OPERATION_NOT_SUPPORTED_REASON);
			DBUG_RETURN(HA_ALTER_INPLACE_NOT_SUPPORTED);
		}
	}

	if (ha_alter_info->handler_flags
	    & ~(INNOBASE_INPLACE_IGNORE
		| INNOBASE_ALTER_NOREBUILD
		| INNOBASE_ALTER_REBUILD)) {

		if (ha_alter_info->handler_flags
			& (Alter_inplace_info::ALTER_COLUMN_EQUAL_PACK_LENGTH
			   | Alter_inplace_info::ALTER_COLUMN_TYPE))
			ha_alter_info->unsupported_reason = innobase_get_err_msg(
				ER_ALTER_OPERATION_NOT_SUPPORTED_REASON_COLUMN_TYPE);
		DBUG_RETURN(HA_ALTER_INPLACE_NOT_SUPPORTED);
	}

	/* Only support online add foreign key constraint when
	check_foreigns is turned off */
	if ((ha_alter_info->handler_flags
	     & Alter_inplace_info::ADD_FOREIGN_KEY)
	    && prebuilt->trx->check_foreigns) {
		ha_alter_info->unsupported_reason = innobase_get_err_msg(
			ER_ALTER_OPERATION_NOT_SUPPORTED_REASON_FK_CHECK);
		DBUG_RETURN(HA_ALTER_INPLACE_NOT_SUPPORTED);
	}

	if (!(ha_alter_info->handler_flags & ~INNOBASE_INPLACE_IGNORE)) {
		DBUG_RETURN(HA_ALTER_INPLACE_NO_LOCK);
	}

	/* Only support NULL -> NOT NULL change if strict table sql_mode
	is set. Fall back to COPY for conversion if not strict tables.
	In-Place will fail with an error when trying to convert
	NULL to a NOT NULL value. */
	if ((ha_alter_info->handler_flags
	     & Alter_inplace_info::ALTER_COLUMN_NOT_NULLABLE)
	    && !thd_is_strict_mode(user_thd)) {
		ha_alter_info->unsupported_reason = innobase_get_err_msg(
			ER_ALTER_OPERATION_NOT_SUPPORTED_REASON_NOT_NULL);
		DBUG_RETURN(HA_ALTER_INPLACE_NOT_SUPPORTED);
	}

	/* InnoDB cannot IGNORE when creating unique indexes. IGNORE
	should silently delete some duplicate rows. Our inplace_alter
	code will not delete anything from existing indexes. */
	if (ha_alter_info->ignore
	    && (ha_alter_info->handler_flags
		& (Alter_inplace_info::ADD_PK_INDEX
		   | Alter_inplace_info::ADD_UNIQUE_INDEX))) {
		ha_alter_info->unsupported_reason = innobase_get_err_msg(
			ER_ALTER_OPERATION_NOT_SUPPORTED_REASON_IGNORE);
		DBUG_RETURN(HA_ALTER_INPLACE_NOT_SUPPORTED);
	}

	/* DROP PRIMARY KEY is only allowed in combination with ADD
	PRIMARY KEY. */
	if ((ha_alter_info->handler_flags
	     & (Alter_inplace_info::ADD_PK_INDEX
		| Alter_inplace_info::DROP_PK_INDEX))
	    == Alter_inplace_info::DROP_PK_INDEX) {
		ha_alter_info->unsupported_reason = innobase_get_err_msg(
			ER_ALTER_OPERATION_NOT_SUPPORTED_REASON_NOPK);
		DBUG_RETURN(HA_ALTER_INPLACE_NOT_SUPPORTED);
	}

	/* If a column change from NOT NULL to NULL,
	and there's a implict pk on this column. the
	table should be rebuild. The change should
	only go through the "Copy" method.*/
	if ((ha_alter_info->handler_flags
	     & Alter_inplace_info::ALTER_COLUMN_NULLABLE)) {
		uint primary_key = altered_table->s->primary_key;

		/* See if MYSQL table has no pk but we do.*/
		if (UNIV_UNLIKELY(primary_key >= MAX_KEY)
		    && !row_table_got_default_clust_index(prebuilt->table)) {
			ha_alter_info->unsupported_reason = innobase_get_err_msg(
				ER_PRIMARY_CANT_HAVE_NULL);
			DBUG_RETURN(HA_ALTER_INPLACE_NOT_SUPPORTED);
		}
	}

	/*
	  InnoDB in different MariaDB versions was generating different mtype
	  codes for certain types. In some cases the signed/unsigned bit was
	  generated differently too.

	  Online ALTER would change the mtype/unsigned_flag (to what the
	  current code generates) without changing the underlying data
	  represenation, and it might result in data corruption.

	  Don't do online ALTER if mtype/unsigned_flag are wrong.
	*/
	for (ulint i = 0, icol= 0; i < table->s->fields; i++) {
		const Field*		field = table->field[i];
		const dict_col_t*	col = dict_table_get_nth_col(prebuilt->table, icol);
		ulint		unsigned_flag;
		if (!field->stored_in_db)
			continue;
		icol++;

		if (col->mtype != get_innobase_type_from_mysql_type(&unsigned_flag, field)) {

			DBUG_RETURN(HA_ALTER_INPLACE_NOT_SUPPORTED);
		}

		if ((col->prtype & DATA_UNSIGNED) != unsigned_flag) {

			DBUG_RETURN(HA_ALTER_INPLACE_NOT_SUPPORTED);
		}
	}

	/* We should be able to do the operation in-place.
	See if we can do it online (LOCK=NONE). */
	bool	online = true;

	List_iterator_fast<Create_field> cf_it(
		ha_alter_info->alter_info->create_list);

	/* Fix the key parts. */
	for (KEY* new_key = ha_alter_info->key_info_buffer;
	     new_key < ha_alter_info->key_info_buffer
		     + ha_alter_info->key_count;
	     new_key++) {
		for (KEY_PART_INFO* key_part = new_key->key_part;
		     key_part < new_key->key_part + new_key->user_defined_key_parts;
		     key_part++) {
			const Create_field*	new_field;

			DBUG_ASSERT(key_part->fieldnr
				    < altered_table->s->fields);

			cf_it.rewind();
			for (uint fieldnr = 0; (new_field = cf_it++);
			     fieldnr++) {
				if (fieldnr == key_part->fieldnr) {
					break;
				}
			}

			DBUG_ASSERT(new_field);

			key_part->field = altered_table->field[
				key_part->fieldnr];
			/* In some special cases InnoDB emits "false"
			duplicate key errors with NULL key values. Let
			us play safe and ensure that we can correctly
			print key values even in such cases .*/
			key_part->null_offset = key_part->field->null_offset();
			key_part->null_bit = key_part->field->null_bit;

			if (new_field->field) {
				/* This is an existing column. */
				continue;
			}

			/* This is an added column. */
			DBUG_ASSERT(ha_alter_info->handler_flags
				    & Alter_inplace_info::ADD_COLUMN);

			/* We cannot replace a hidden FTS_DOC_ID
			with a user-visible FTS_DOC_ID. */
			if (prebuilt->table->fts
			    && innobase_fulltext_exist(altered_table)
			    && !my_strcasecmp(
				    system_charset_info,
				    key_part->field->field_name,
				    FTS_DOC_ID_COL_NAME)) {
				ha_alter_info->unsupported_reason = innobase_get_err_msg(
					ER_ALTER_OPERATION_NOT_SUPPORTED_REASON_HIDDEN_FTS);
				DBUG_RETURN(HA_ALTER_INPLACE_NOT_SUPPORTED);
			}

			DBUG_ASSERT((MTYP_TYPENR(key_part->field->unireg_check)
				     == Field::NEXT_NUMBER)
				    == !!(key_part->field->flags
					  & AUTO_INCREMENT_FLAG));

			if (key_part->field->flags & AUTO_INCREMENT_FLAG) {
				/* We cannot assign an AUTO_INCREMENT
				column values during online ALTER. */
				DBUG_ASSERT(key_part->field == altered_table
					    -> found_next_number_field);
				ha_alter_info->unsupported_reason = innobase_get_err_msg(
					ER_ALTER_OPERATION_NOT_SUPPORTED_REASON_AUTOINC);
				online = false;
			}
		}
	}

	DBUG_ASSERT(!prebuilt->table->fts || prebuilt->table->fts->doc_col
		    <= table->s->stored_fields);
	DBUG_ASSERT(!prebuilt->table->fts || prebuilt->table->fts->doc_col
		    < dict_table_get_n_user_cols(prebuilt->table));

	if (prebuilt->table->fts
	    && innobase_fulltext_exist(altered_table)) {
		/* FULLTEXT indexes are supposed to remain. */
		/* Disallow DROP INDEX FTS_DOC_ID_INDEX */

		for (uint i = 0; i < ha_alter_info->index_drop_count; i++) {
			if (!my_strcasecmp(
				    system_charset_info,
				    ha_alter_info->index_drop_buffer[i]->name,
				    FTS_DOC_ID_INDEX_NAME)) {
				ha_alter_info->unsupported_reason = innobase_get_err_msg(
					ER_ALTER_OPERATION_NOT_SUPPORTED_REASON_CHANGE_FTS);
				DBUG_RETURN(HA_ALTER_INPLACE_NOT_SUPPORTED);
			}
		}

		/* InnoDB can have a hidden FTS_DOC_ID_INDEX on a
		visible FTS_DOC_ID column as well. Prevent dropping or
		renaming the FTS_DOC_ID. */

		for (Field** fp = table->field; *fp; fp++) {
			if (!((*fp)->flags
			      & (FIELD_IS_RENAMED | FIELD_IS_DROPPED))) {
				continue;
			}

			if (!my_strcasecmp(
				    system_charset_info,
				    (*fp)->field_name,
				    FTS_DOC_ID_COL_NAME)) {
				ha_alter_info->unsupported_reason = innobase_get_err_msg(
					ER_ALTER_OPERATION_NOT_SUPPORTED_REASON_CHANGE_FTS);
				DBUG_RETURN(HA_ALTER_INPLACE_NOT_SUPPORTED);
			}
		}
	}

	prebuilt->trx->will_lock++;

	if (!online) {
		/* We already determined that only a non-locking
		operation is possible. */
	} else if (((ha_alter_info->handler_flags
		     & Alter_inplace_info::ADD_PK_INDEX)
		    || innobase_need_rebuild(ha_alter_info))
		   && (innobase_fulltext_exist(altered_table)
		       || (prebuilt->table->flags2
			   & DICT_TF2_FTS_HAS_DOC_ID))) {
		/* Refuse to rebuild the table online, if
		fulltext indexes are to survive the rebuild,
		or if the table contains a hidden FTS_DOC_ID column. */
		online = false;
		/* If the table already contains fulltext indexes,
		refuse to rebuild the table natively altogether. */
		if (prebuilt->table->fts) {
			ha_alter_info->unsupported_reason = innobase_get_err_msg(
				ER_INNODB_FT_LIMIT);
			DBUG_RETURN(HA_ALTER_INPLACE_NOT_SUPPORTED);
		}
		ha_alter_info->unsupported_reason = innobase_get_err_msg(
			ER_ALTER_OPERATION_NOT_SUPPORTED_REASON_FTS);
	} else if ((ha_alter_info->handler_flags
		    & Alter_inplace_info::ADD_INDEX)) {
		/* Building a full-text index requires a lock.
		We could do without a lock if the table already contains
		an FTS_DOC_ID column, but in that case we would have
		to apply the modification log to the full-text indexes. */

		for (uint i = 0; i < ha_alter_info->index_add_count; i++) {
			const KEY* key =
				&ha_alter_info->key_info_buffer[
					ha_alter_info->index_add_buffer[i]];
			if (key->flags & HA_FULLTEXT) {
				DBUG_ASSERT(!(key->flags & HA_KEYFLAG_MASK
					      & ~(HA_FULLTEXT
						  | HA_PACK_KEY
						  | HA_GENERATED_KEY
						  | HA_BINARY_PACK_KEY)));
				ha_alter_info->unsupported_reason = innobase_get_err_msg(
					ER_ALTER_OPERATION_NOT_SUPPORTED_REASON_FTS);
				online = false;
				break;
			}
		}
	}

	DBUG_RETURN(online
		    ? HA_ALTER_INPLACE_NO_LOCK_AFTER_PREPARE
		    : HA_ALTER_INPLACE_SHARED_LOCK_AFTER_PREPARE);
}

/*************************************************************//**
Initialize the dict_foreign_t structure with supplied info
@return true if added, false if duplicate foreign->id */
static __attribute__((nonnull(1,3,5,7)))
bool
innobase_init_foreign(
/*==================*/
	dict_foreign_t*	foreign,		/*!< in/out: structure to
						initialize */
	char*		constraint_name,	/*!< in/out: constraint name if
						exists */
	dict_table_t*	table,			/*!< in: foreign table */
	dict_index_t*	index,			/*!< in: foreign key index */
	const char**	column_names,		/*!< in: foreign key column
						names */
	ulint		num_field,		/*!< in: number of columns */
	const char*	referenced_table_name,	/*!< in: referenced table
						name */
	dict_table_t*	referenced_table,	/*!< in: referenced table */
	dict_index_t*	referenced_index,	/*!< in: referenced index */
	const char**	referenced_column_names,/*!< in: referenced column
						names */
	ulint		referenced_num_field)	/*!< in: number of referenced
						columns */
{
	ut_ad(mutex_own(&dict_sys->mutex));

        if (constraint_name) {
                ulint   db_len;

                /* Catenate 'databasename/' to the constraint name specified
                by the user: we conceive the constraint as belonging to the
                same MySQL 'database' as the table itself. We store the name
                to foreign->id. */

                db_len = dict_get_db_name_len(table->name);

                foreign->id = static_cast<char*>(mem_heap_alloc(
                        foreign->heap, db_len + strlen(constraint_name) + 2));

                ut_memcpy(foreign->id, table->name, db_len);
                foreign->id[db_len] = '/';
                strcpy(foreign->id + db_len + 1, constraint_name);

		/* Check if any existing foreign key has the same id,
		this is needed only if user supplies the constraint name */

		if (table->foreign_set.find(foreign)
		    != table->foreign_set.end()) {
			return(false);
		}
        }

        foreign->foreign_table = table;
        foreign->foreign_table_name = mem_heap_strdup(
                foreign->heap, table->name);
        dict_mem_foreign_table_name_lookup_set(foreign, TRUE);

        foreign->foreign_index = index;
        foreign->n_fields = (unsigned int) num_field;

        foreign->foreign_col_names = static_cast<const char**>(
                mem_heap_alloc(foreign->heap, num_field * sizeof(void*)));

        for (ulint i = 0; i < foreign->n_fields; i++) {
                foreign->foreign_col_names[i] = mem_heap_strdup(
                        foreign->heap, column_names[i]);
        }

	foreign->referenced_index = referenced_index;
	foreign->referenced_table = referenced_table;

	foreign->referenced_table_name = mem_heap_strdup(
		foreign->heap, referenced_table_name);
        dict_mem_referenced_table_name_lookup_set(foreign, TRUE);

        foreign->referenced_col_names = static_cast<const char**>(
                mem_heap_alloc(foreign->heap,
			       referenced_num_field * sizeof(void*)));

        for (ulint i = 0; i < foreign->n_fields; i++) {
                foreign->referenced_col_names[i]
                        = mem_heap_strdup(foreign->heap,
					  referenced_column_names[i]);
        }

	return(true);
}

/*************************************************************//**
Check whether the foreign key options is legit
@return true if it is */
static __attribute__((nonnull, warn_unused_result))
bool
innobase_check_fk_option(
/*=====================*/
	const dict_foreign_t*	foreign)	/*!< in: foreign key */
{
	if (!foreign->foreign_index) {
		return(true);
	}

	if (foreign->type & (DICT_FOREIGN_ON_UPDATE_SET_NULL
			     | DICT_FOREIGN_ON_DELETE_SET_NULL)) {

		for (ulint j = 0; j < foreign->n_fields; j++) {
			if ((dict_index_get_nth_col(
				     foreign->foreign_index, j)->prtype)
			    & DATA_NOT_NULL) {

				/* It is not sensible to define
				SET NULL if the column is not
				allowed to be NULL! */
				return(false);
			}
		}
	}

	return(true);
}

/*************************************************************//**
Set foreign key options
@return true if successfully set */
static __attribute__((nonnull, warn_unused_result))
bool
innobase_set_foreign_key_option(
/*============================*/
	dict_foreign_t*	foreign,	/*!< in:InnoDB Foreign key */
	Foreign_key*	fk_key)		/*!< in: Foreign key info from
					MySQL */
{
	ut_ad(!foreign->type);

	switch (fk_key->delete_opt) {
	case Foreign_key::FK_OPTION_NO_ACTION:
	case Foreign_key::FK_OPTION_RESTRICT:
	case Foreign_key::FK_OPTION_DEFAULT:
		foreign->type = DICT_FOREIGN_ON_DELETE_NO_ACTION;
		break;
	case Foreign_key::FK_OPTION_CASCADE:
		foreign->type = DICT_FOREIGN_ON_DELETE_CASCADE;
		break;
	case Foreign_key::FK_OPTION_SET_NULL:
		foreign->type = DICT_FOREIGN_ON_DELETE_SET_NULL;
		break;
	}

	switch (fk_key->update_opt) {
	case Foreign_key::FK_OPTION_NO_ACTION:
	case Foreign_key::FK_OPTION_RESTRICT:
	case Foreign_key::FK_OPTION_DEFAULT:
		foreign->type |= DICT_FOREIGN_ON_UPDATE_NO_ACTION;
		break;
	case Foreign_key::FK_OPTION_CASCADE:
		foreign->type |= DICT_FOREIGN_ON_UPDATE_CASCADE;
		break;
	case Foreign_key::FK_OPTION_SET_NULL:
		foreign->type |= DICT_FOREIGN_ON_UPDATE_SET_NULL;
		break;
	}

	return(innobase_check_fk_option(foreign));
}

/*******************************************************************//**
Check if a foreign key constraint can make use of an index
that is being created.
@return	useable index, or NULL if none found */
static __attribute__((nonnull, warn_unused_result))
const KEY*
innobase_find_equiv_index(
/*======================*/
	const char*const*	col_names,
					/*!< in: column names */
	uint			n_cols,	/*!< in: number of columns */
	const KEY*		keys,	/*!< in: index information */
	const uint*		add,	/*!< in: indexes being created */
	uint			n_add)	/*!< in: number of indexes to create */
{
	for (uint i = 0; i < n_add; i++) {
		const KEY*	key = &keys[add[i]];

		if (key->user_defined_key_parts < n_cols) {
no_match:
			continue;
		}

		for (uint j = 0; j < n_cols; j++) {
			const KEY_PART_INFO&	key_part = key->key_part[j];
			uint32			col_len
				= key_part.field->pack_length();

			/* The MySQL pack length contains 1 or 2 bytes
			length field for a true VARCHAR. */

			if (key_part.field->type() == MYSQL_TYPE_VARCHAR) {
				col_len -= static_cast<const Field_varstring*>(
					key_part.field)->length_bytes;
			}

			if (key_part.length < col_len) {

				/* Column prefix indexes cannot be
				used for FOREIGN KEY constraints. */
				goto no_match;
			}

			if (innobase_strcasecmp(col_names[j],
						key_part.field->field_name)) {
				/* Name mismatch */
				goto no_match;
			}
		}

		return(key);
	}

	return(NULL);
}

/*************************************************************//**
Find an index whose first fields are the columns in the array
in the same order and is not marked for deletion
@return matching index, NULL if not found */
static __attribute__((nonnull(1,2,6), warn_unused_result))
dict_index_t*
innobase_find_fk_index(
/*===================*/
	Alter_inplace_info*	ha_alter_info,
					/*!< in: alter table info */
	dict_table_t*		table,	/*!< in: table */
	const char**		col_names,
					/*!< in: column names, or NULL
					to use table->col_names */
	dict_index_t**		drop_index,
					/*!< in: indexes to be dropped */
	ulint			n_drop_index,
					/*!< in: size of drop_index[] */
	const char**		columns,/*!< in: array of column names */
	ulint			n_cols) /*!< in: number of columns */
{
	dict_index_t*	index;

	index = dict_table_get_first_index(table);

	while (index != NULL) {
		if (!(index->type & DICT_FTS)
		    && dict_foreign_qualify_index(
			    table, col_names, columns, n_cols,
			    index, NULL, true, 0)) {
			for (ulint i = 0; i < n_drop_index; i++) {
				if (index == drop_index[i]) {
					/* Skip to-be-dropped indexes. */
					goto next_rec;
				}
			}

			return(index);
		}

next_rec:
		index = dict_table_get_next_index(index);
	}

	return(NULL);
}

/*************************************************************//**
Create InnoDB foreign key structure from MySQL alter_info
@retval true if successful
@retval false on error (will call my_error()) */
static __attribute__((nonnull(1,2,3,7,8), warn_unused_result))
bool
innobase_get_foreign_key_info(
/*==========================*/
	Alter_inplace_info*
			ha_alter_info,	/*!< in: alter table info */
	const TABLE_SHARE*
			table_share,	/*!< in: the TABLE_SHARE */
	dict_table_t*	table,		/*!< in: table */
	const char**	col_names,	/*!< in: column names, or NULL
					to use table->col_names */
	dict_index_t**	drop_index,	/*!< in: indexes to be dropped */
	ulint		n_drop_index,	/*!< in: size of drop_index[] */
	dict_foreign_t**add_fk,		/*!< out: foreign constraint added */
	ulint*		n_add_fk,	/*!< out: number of foreign
					constraints added */
	const trx_t*	trx)		/*!< in: user transaction */
{
	Key*		key;
	Foreign_key*	fk_key;
	dict_table_t*	referenced_table = NULL;
	char*		referenced_table_name = NULL;
	ulint		num_fk = 0;
	Alter_info*	alter_info = ha_alter_info->alter_info;

	*n_add_fk = 0;

	List_iterator<Key> key_iterator(alter_info->key_list);

	while ((key=key_iterator++)) {
		if (key->type != Key::FOREIGN_KEY) {
			continue;
		}

		const char*	column_names[MAX_NUM_FK_COLUMNS];
		dict_index_t*	index = NULL;
		const char*	referenced_column_names[MAX_NUM_FK_COLUMNS];
		dict_index_t*	referenced_index = NULL;
		ulint		num_col = 0;
		ulint		referenced_num_col = 0;
		bool		correct_option;
		char*		db_namep = NULL;
		char*		tbl_namep = NULL;
		ulint		db_name_len = 0;
		ulint		tbl_name_len = 0;
#ifdef __WIN__
		char		db_name[MAX_DATABASE_NAME_LEN];
		char		tbl_name[MAX_TABLE_NAME_LEN];
#endif

		fk_key = static_cast<Foreign_key*>(key);

		if (fk_key->columns.elements > 0) {
			ulint	i = 0;
			Key_part_spec* column;
			List_iterator<Key_part_spec> key_part_iterator(
				fk_key->columns);

			/* Get all the foreign key column info for the
			current table */
			while ((column = key_part_iterator++)) {
				column_names[i] = column->field_name.str;
				ut_ad(i < MAX_NUM_FK_COLUMNS);
				i++;
			}

			index = innobase_find_fk_index(
				ha_alter_info,
				table, col_names,
				drop_index, n_drop_index,
				column_names, i);

			/* MySQL would add a index in the creation
			list if no such index for foreign table,
			so we have to use DBUG_EXECUTE_IF to simulate
			the scenario */
			DBUG_EXECUTE_IF("innodb_test_no_foreign_idx",
					index = NULL;);

			/* Check whether there exist such
			index in the the index create clause */
			if (!index && !innobase_find_equiv_index(
				    column_names, static_cast<uint>(i),
				    ha_alter_info->key_info_buffer,
				    ha_alter_info->index_add_buffer,
				    ha_alter_info->index_add_count)) {
				my_error(
					ER_FK_NO_INDEX_CHILD,
					MYF(0),
					fk_key->name.str
					? fk_key->name.str : "",
					table_share->table_name.str);
				goto err_exit;
			}

			num_col = i;
		}

		add_fk[num_fk] = dict_mem_foreign_create();

#ifndef __WIN__
		tbl_namep = fk_key->ref_table.str;
		tbl_name_len = fk_key->ref_table.length;
		db_namep = fk_key->ref_db.str;
		db_name_len = fk_key->ref_db.length;
#else
		ut_ad(fk_key->ref_table.str);

		memcpy(tbl_name, fk_key->ref_table.str,
		       fk_key->ref_table.length);
		tbl_name[fk_key->ref_table.length] = 0;
		innobase_casedn_str(tbl_name);
		tbl_name_len = strlen(tbl_name);
		tbl_namep = &tbl_name[0];

		if (fk_key->ref_db.str != NULL) {
			memcpy(db_name, fk_key->ref_db.str,
			       fk_key->ref_db.length);
			db_name[fk_key->ref_db.length] = 0;
			innobase_casedn_str(db_name);
			db_name_len = strlen(db_name);
			db_namep = &db_name[0];
		}
#endif
		mutex_enter(&dict_sys->mutex);

		referenced_table_name = dict_get_referenced_table(
			table->name,
			db_namep,
			db_name_len,
			tbl_namep,
			tbl_name_len,
			&referenced_table,
			add_fk[num_fk]->heap);

		/* Test the case when referenced_table failed to
		open, if trx->check_foreigns is not set, we should
		still be able to add the foreign key */
		DBUG_EXECUTE_IF("innodb_test_open_ref_fail",
				referenced_table = NULL;);

		if (!referenced_table && trx->check_foreigns) {
			mutex_exit(&dict_sys->mutex);
			my_error(ER_FK_CANNOT_OPEN_PARENT,
				 MYF(0), tbl_namep);

			goto err_exit;
		}

		if (fk_key->ref_columns.elements > 0) {
			ulint	i = 0;
			Key_part_spec* column;
			List_iterator<Key_part_spec> key_part_iterator(
				fk_key->ref_columns);

			while ((column = key_part_iterator++)) {
				referenced_column_names[i] =
					column->field_name.str;
				ut_ad(i < MAX_NUM_FK_COLUMNS);
				i++;
			}

			if (referenced_table) {
				referenced_index =
					dict_foreign_find_index(
						referenced_table, 0,
						referenced_column_names,
						i, index,
						TRUE, FALSE);

				DBUG_EXECUTE_IF(
					"innodb_test_no_reference_idx",
					referenced_index = NULL;);

				/* Check whether there exist such
				index in the the index create clause */
				if (!referenced_index) {
					mutex_exit(&dict_sys->mutex);
					my_error(ER_FK_NO_INDEX_PARENT, MYF(0),
						 fk_key->name.str
						 ? fk_key->name.str : "",
						 tbl_namep);
					goto err_exit;
				}
			} else {
				ut_a(!trx->check_foreigns);
			}

			referenced_num_col = i;
		} else {
			/* Not possible to add a foreign key without a
			referenced column */
			mutex_exit(&dict_sys->mutex);
			my_error(ER_CANNOT_ADD_FOREIGN, MYF(0), tbl_namep);
			goto err_exit;
		}

		if (!innobase_init_foreign(
			    add_fk[num_fk], fk_key->name.str,
			    table, index, column_names,
			    num_col, referenced_table_name,
			    referenced_table, referenced_index,
			    referenced_column_names, referenced_num_col)) {
			mutex_exit(&dict_sys->mutex);
			my_error(
				ER_FK_DUP_NAME,
				MYF(0),
				add_fk[num_fk]->id);
			goto err_exit;
		}

		mutex_exit(&dict_sys->mutex);

		correct_option = innobase_set_foreign_key_option(
			add_fk[num_fk], fk_key);

		DBUG_EXECUTE_IF("innodb_test_wrong_fk_option",
				correct_option = false;);

		if (!correct_option) {
			my_error(ER_FK_INCORRECT_OPTION,
				 MYF(0),
				 table_share->table_name.str,
				 add_fk[num_fk]->id);
			goto err_exit;
		}

		num_fk++;
	}

	*n_add_fk = num_fk;

	return(true);
err_exit:
	for (ulint i = 0; i <= num_fk; i++) {
		if (add_fk[i]) {
			dict_foreign_free(add_fk[i]);
		}
	}

	return(false);
}

/*************************************************************//**
Copies an InnoDB column to a MySQL field.  This function is
adapted from row_sel_field_store_in_mysql_format(). */
static
void
innobase_col_to_mysql(
/*==================*/
	const dict_col_t*	col,	/*!< in: InnoDB column */
	const uchar*		data,	/*!< in: InnoDB column data */
	ulint			len,	/*!< in: length of data, in bytes */
	Field*			field)	/*!< in/out: MySQL field */
{
	uchar*	ptr;
	uchar*	dest	= field->ptr;
	ulint	flen	= field->pack_length();

	switch (col->mtype) {
	case DATA_INT:
		ut_ad(len == flen);

		/* Convert integer data from Innobase to little-endian
		format, sign bit restored to normal */

		for (ptr = dest + len; ptr != dest; ) {
			*--ptr = *data++;
		}

		if (!(field->flags & UNSIGNED_FLAG)) {
			((byte*) dest)[len - 1] ^= 0x80;
		}

		break;

	case DATA_VARCHAR:
	case DATA_VARMYSQL:
	case DATA_BINARY:
		field->reset();

		if (field->type() == MYSQL_TYPE_VARCHAR) {
			/* This is a >= 5.0.3 type true VARCHAR. Store the
			length of the data to the first byte or the first
			two bytes of dest. */

			dest = row_mysql_store_true_var_len(
				dest, len, flen - field->key_length());
		}

		/* Copy the actual data */
		memcpy(dest, data, len);
		break;

	case DATA_BLOB:
		/* Skip MySQL BLOBs when reporting an erroneous row
		during index creation or table rebuild. */
		field->set_null();
		break;

#ifdef UNIV_DEBUG
	case DATA_MYSQL:
		ut_ad(flen >= len);
		ut_ad(DATA_MBMAXLEN(col->mbminmaxlen)
		      >= DATA_MBMINLEN(col->mbminmaxlen));
		memcpy(dest, data, len);
		break;

	default:
	case DATA_SYS_CHILD:
	case DATA_SYS:
		/* These column types should never be shipped to MySQL. */
		ut_ad(0);

	case DATA_FLOAT:
	case DATA_DOUBLE:
	case DATA_DECIMAL:
		/* Above are the valid column types for MySQL data. */
		ut_ad(flen == len);
		/* fall through */
	case DATA_FIXBINARY:
	case DATA_CHAR:
		/* We may have flen > len when there is a shorter
		prefix on the CHAR and BINARY column. */
		ut_ad(flen >= len);
#else /* UNIV_DEBUG */
	default:
#endif /* UNIV_DEBUG */
		memcpy(dest, data, len);
	}
}

/*************************************************************//**
Copies an InnoDB record to table->record[0]. */
UNIV_INTERN
void
innobase_rec_to_mysql(
/*==================*/
	struct TABLE*		table,	/*!< in/out: MySQL table */
	const rec_t*		rec,	/*!< in: record */
	const dict_index_t*	index,	/*!< in: index */
	const ulint*		offsets)/*!< in: rec_get_offsets(
					rec, index, ...) */
{
	uint	n_fields	= table->s->stored_fields;
        uint    sql_idx         = 0;

	ut_ad(n_fields == dict_table_get_n_user_cols(index->table)
	      - !!(DICT_TF2_FLAG_IS_SET(index->table,
					DICT_TF2_FTS_HAS_DOC_ID)));

	for (uint i = 0; i < n_fields; i++, sql_idx++) {
		Field*		field;
		ulint		ipos;
		ulint		ilen;
		const uchar*	ifield;

                while (!((field= table->field[sql_idx])->stored_in_db))
                          sql_idx++;

		field->reset();

		ipos = dict_index_get_nth_col_or_prefix_pos(index, i, TRUE,
							    NULL);

		if (ipos == ULINT_UNDEFINED
		    || rec_offs_nth_extern(offsets, ipos)) {
null_field:
			field->set_null();
			continue;
		}

		ifield = rec_get_nth_field(rec, offsets, ipos, &ilen);

		/* Assign the NULL flag */
		if (ilen == UNIV_SQL_NULL) {
			ut_ad(field->real_maybe_null());
			goto null_field;
		}

		field->set_notnull();

		innobase_col_to_mysql(
			dict_field_get_col(
				dict_index_get_nth_field(index, ipos)),
			ifield, ilen, field);
	}
}

/*************************************************************//**
Copies an InnoDB index entry to table->record[0]. */
UNIV_INTERN
void
innobase_fields_to_mysql(
/*=====================*/
	struct TABLE*		table,	/*!< in/out: MySQL table */
	const dict_index_t*	index,	/*!< in: InnoDB index */
	const dfield_t*		fields)	/*!< in: InnoDB index fields */
{
	uint	n_fields	= table->s->stored_fields;
        uint    sql_idx         = 0;

	ut_ad(n_fields == dict_table_get_n_user_cols(index->table)
	      - !!(DICT_TF2_FLAG_IS_SET(index->table,
					DICT_TF2_FTS_HAS_DOC_ID)));

	for (uint i = 0; i < n_fields; i++, sql_idx++) {
		Field*		field;
		ulint		ipos;

                while (!((field= table->field[sql_idx])->stored_in_db))
                          sql_idx++;

		field->reset();

		ipos = dict_index_get_nth_col_or_prefix_pos(index, i, TRUE,
							    NULL);

		if (ipos == ULINT_UNDEFINED
		    || dfield_is_ext(&fields[ipos])
		    || dfield_is_null(&fields[ipos])) {

			field->set_null();
		} else {
			field->set_notnull();

			const dfield_t*	df	= &fields[ipos];

			innobase_col_to_mysql(
				dict_field_get_col(
					dict_index_get_nth_field(index, ipos)),
				static_cast<const uchar*>(dfield_get_data(df)),
				dfield_get_len(df), field);
		}
	}
}

/*************************************************************//**
Copies an InnoDB row to table->record[0]. */
UNIV_INTERN
void
innobase_row_to_mysql(
/*==================*/
	struct TABLE*		table,	/*!< in/out: MySQL table */
	const dict_table_t*	itab,	/*!< in: InnoDB table */
	const dtuple_t*		row)	/*!< in: InnoDB row */
{
	uint  n_fields	= table->s->stored_fields;
        uint  sql_idx   = 0;

	/* The InnoDB row may contain an extra FTS_DOC_ID column at the end. */
	ut_ad(row->n_fields == dict_table_get_n_cols(itab));
	ut_ad(n_fields == row->n_fields - DATA_N_SYS_COLS
	      - !!(DICT_TF2_FLAG_IS_SET(itab, DICT_TF2_FTS_HAS_DOC_ID)));

	for (uint i = 0; i < n_fields; i++, sql_idx++) {
		Field*          field;
		const dfield_t*	df	= dtuple_get_nth_field(row, i);

                while (!((field= table->field[sql_idx])->stored_in_db))
                          sql_idx++;

		field->reset();

		if (dfield_is_ext(df) || dfield_is_null(df)) {
			field->set_null();
		} else {
			field->set_notnull();

			innobase_col_to_mysql(
				dict_table_get_nth_col(itab, i),
				static_cast<const uchar*>(dfield_get_data(df)),
				dfield_get_len(df), field);
		}
	}
}

/*************************************************************//**
Resets table->record[0]. */
UNIV_INTERN
void
innobase_rec_reset(
/*===============*/
	TABLE*			table)		/*!< in/out: MySQL table */
{
	uint	n_fields	= table->s->fields;
	uint	i;

	for (i = 0; i < n_fields; i++) {
		table->field[i]->set_default();
	}
}

/*******************************************************************//**
This function checks that index keys are sensible.
@return	0 or error number */
static __attribute__((nonnull, warn_unused_result))
int
innobase_check_index_keys(
/*======================*/
	const Alter_inplace_info*	info,
				/*!< in: indexes to be created or dropped */
	const dict_table_t*		innodb_table)
				/*!< in: Existing indexes */
{
	for (uint key_num = 0; key_num < info->index_add_count;
	     key_num++) {
		const KEY&	key = info->key_info_buffer[
			info->index_add_buffer[key_num]];

		/* Check that the same index name does not appear
		twice in indexes to be created. */

		for (ulint i = 0; i < key_num; i++) {
			const KEY&	key2 = info->key_info_buffer[
				info->index_add_buffer[i]];

			if (0 == strcmp(key.name, key2.name)) {
				my_error(ER_WRONG_NAME_FOR_INDEX, MYF(0),
					 key.name);

				return(ER_WRONG_NAME_FOR_INDEX);
			}
		}

		/* Check that the same index name does not already exist. */

		const dict_index_t* index;

		for (index = dict_table_get_first_index(innodb_table);
		     index; index = dict_table_get_next_index(index)) {

			if (!strcmp(key.name, index->name)) {
				break;
			}
		}

		if (index) {
			/* If a key by the same name is being created and
			dropped, the name clash is OK. */
			for (uint i = 0; i < info->index_drop_count;
			     i++) {
				const KEY*	drop_key
					= info->index_drop_buffer[i];

				if (0 == strcmp(key.name, drop_key->name)) {
					goto name_ok;
				}
			}

			my_error(ER_WRONG_NAME_FOR_INDEX, MYF(0), key.name);

			return(ER_WRONG_NAME_FOR_INDEX);
		}

name_ok:
		for (ulint i = 0; i < key.user_defined_key_parts; i++) {
			const KEY_PART_INFO&	key_part1
				= key.key_part[i];
			const Field*		field
				= key_part1.field;
			ibool			is_unsigned;

			switch (get_innobase_type_from_mysql_type(
					&is_unsigned, field)) {
			default:
				break;
			case DATA_INT:
			case DATA_FLOAT:
			case DATA_DOUBLE:
			case DATA_DECIMAL:
				/* Check that MySQL does not try to
				create a column prefix index field on
				an inappropriate data type. */

				if (field->type() == MYSQL_TYPE_VARCHAR) {
					if (key_part1.length
					    >= field->pack_length()
					    - ((Field_varstring*) field)
					    ->length_bytes) {
						break;
					}
				} else {
					if (key_part1.length
					    >= field->pack_length()) {
						break;
					}
				}

				my_error(ER_WRONG_KEY_COLUMN, MYF(0), "InnoDB",
					 field->field_name);
				return(ER_WRONG_KEY_COLUMN);
			}

			/* Check that the same column does not appear
			twice in the index. */

			for (ulint j = 0; j < i; j++) {
				const KEY_PART_INFO&	key_part2
					= key.key_part[j];

				if (key_part1.fieldnr != key_part2.fieldnr) {
					continue;
				}

				my_error(ER_WRONG_KEY_COLUMN, MYF(0), "InnoDB",
					 field->field_name);
				return(ER_WRONG_KEY_COLUMN);
			}
		}
	}

	return(0);
}

/*******************************************************************//**
Create index field definition for key part */
static __attribute__((nonnull(2,3)))
void
innobase_create_index_field_def(
/*============================*/
	const TABLE*		altered_table,	/*!< in: MySQL table that is
						being altered, or NULL
						if a new clustered index is
						not being created */
	const KEY_PART_INFO*	key_part,	/*!< in: MySQL key definition */
	index_field_t*		index_field,	/*!< out: index field
						definition for key_part */
	const Field**		fields)		/*!< in: MySQL table fields */
{
	const Field*	field;
	ibool		is_unsigned;
	ulint		col_type;

	DBUG_ENTER("innobase_create_index_field_def");

	ut_ad(key_part);
	ut_ad(index_field);

	field = altered_table
		? altered_table->field[key_part->fieldnr]
		: key_part->field;
	ut_a(field);

	index_field->col_no = key_part->fieldnr;
	index_field->col_name = altered_table ? field->field_name : fields[key_part->fieldnr]->field_name;

	col_type = get_innobase_type_from_mysql_type(&is_unsigned, field);

	if (DATA_BLOB == col_type
	    || (key_part->length < field->pack_length()
		&& field->type() != MYSQL_TYPE_VARCHAR)
	    || (field->type() == MYSQL_TYPE_VARCHAR
		&& key_part->length < field->pack_length()
			- ((Field_varstring*) field)->length_bytes)) {

		index_field->prefix_len = key_part->length;
	} else {
		index_field->prefix_len = 0;
	}

	DBUG_VOID_RETURN;
}

/*******************************************************************//**
Create index definition for key */
static __attribute__((nonnull))
void
innobase_create_index_def(
/*======================*/
	const TABLE*		altered_table,	/*!< in: MySQL table that is
						being altered */
	const KEY*		keys,		/*!< in: key definitions */
	ulint			key_number,	/*!< in: MySQL key number */
	bool			new_clustered,	/*!< in: true if generating
						a new clustered index
						on the table */
	bool			key_clustered,	/*!< in: true if this is
						the new clustered index */
	index_def_t*		index,		/*!< out: index definition */
	mem_heap_t*		heap,		/*!< in: heap where memory
						is allocated */
	const Field**		fields)		/*!z in: MySQL table fields */
{
	const KEY*	key = &keys[key_number];
	ulint		i;
	ulint		len;
	ulint		n_fields = key->user_defined_key_parts;
	char*		index_name;

	DBUG_ENTER("innobase_create_index_def");
	DBUG_ASSERT(!key_clustered || new_clustered);

	index->fields = static_cast<index_field_t*>(
		mem_heap_alloc(heap, n_fields * sizeof *index->fields));

	memset(index->fields, 0, n_fields * sizeof *index->fields);

	index->ind_type = 0;
	index->key_number = key_number;
	index->n_fields = n_fields;
	len = strlen(key->name) + 1;
	index->name = index_name = static_cast<char*>(
		mem_heap_alloc(heap, len + !new_clustered));

	if (!new_clustered) {
		*index_name++ = TEMP_INDEX_PREFIX;
	}

	memcpy(index_name, key->name, len);

	if (key->flags & HA_NOSAME) {
		index->ind_type |= DICT_UNIQUE;
	}

	if (key_clustered) {
		DBUG_ASSERT(!(key->flags & HA_FULLTEXT));
		index->ind_type |= DICT_CLUSTERED;
	} else if (key->flags & HA_FULLTEXT) {
		DBUG_ASSERT(!(key->flags & HA_KEYFLAG_MASK
			      & ~(HA_FULLTEXT
				  | HA_PACK_KEY
				  | HA_BINARY_PACK_KEY)));
		DBUG_ASSERT(!(key->flags & HA_NOSAME));
		DBUG_ASSERT(!index->ind_type);
		index->ind_type |= DICT_FTS;
	}

	if (!new_clustered) {
		altered_table = NULL;
	}

	for (i = 0; i < n_fields; i++) {
		innobase_create_index_field_def(
			altered_table, &key->key_part[i], &index->fields[i], fields);
	}

	DBUG_VOID_RETURN;
}

/*******************************************************************//**
Check whether the table has the FTS_DOC_ID column
@return whether there exists an FTS_DOC_ID column */
static
bool
innobase_fts_check_doc_id_col(
/*==========================*/
	const dict_table_t*	table,  /*!< in: InnoDB table with
					fulltext index */
	const TABLE*		altered_table,
					/*!< in: MySQL table with
					fulltext index */
	ulint*			fts_doc_col_no)
					/*!< out: The column number for
					Doc ID, or ULINT_UNDEFINED
					if it is of wrong type */
{
	*fts_doc_col_no = ULINT_UNDEFINED;

	const uint n_cols = altered_table->s->stored_fields;
        uint sql_idx = 0;
	uint i;

	for (i = 0; i < n_cols; i++, sql_idx++) {
		const Field*	field;
                while (!((field= altered_table->field[sql_idx])->
                                 stored_in_db))
                          sql_idx++;
		if (my_strcasecmp(system_charset_info,
				  field->field_name, FTS_DOC_ID_COL_NAME)) {
			continue;
		}

		if (strcmp(field->field_name, FTS_DOC_ID_COL_NAME)) {
			my_error(ER_WRONG_COLUMN_NAME, MYF(0),
				 field->field_name);
		} else if (field->type() != MYSQL_TYPE_LONGLONG
			   || field->pack_length() != 8
			   || field->real_maybe_null()
			   || !(field->flags & UNSIGNED_FLAG)) {
			my_error(ER_INNODB_FT_WRONG_DOCID_COLUMN, MYF(0),
				 field->field_name);
		} else {
			*fts_doc_col_no = i;
		}

		return(true);
	}

	if (!table) {
		return(false);
	}

	for (; i + DATA_N_SYS_COLS < (uint) table->n_cols; i++) {
		const char*     name = dict_table_get_col_name(table, i);

		if (strcmp(name, FTS_DOC_ID_COL_NAME) == 0) {
#ifdef UNIV_DEBUG
			const dict_col_t*       col;

			col = dict_table_get_nth_col(table, i);

			/* Because the FTS_DOC_ID does not exist in
			the MySQL data dictionary, this must be the
			internally created FTS_DOC_ID column. */
			ut_ad(col->mtype == DATA_INT);
			ut_ad(col->len == 8);
			ut_ad(col->prtype & DATA_NOT_NULL);
			ut_ad(col->prtype & DATA_UNSIGNED);
#endif /* UNIV_DEBUG */
			*fts_doc_col_no = i;
			return(true);
		}
	}

	return(false);
}

/*******************************************************************//**
Check whether the table has a unique index with FTS_DOC_ID_INDEX_NAME
on the Doc ID column.
@return	the status of the FTS_DOC_ID index */
UNIV_INTERN
enum fts_doc_id_index_enum
innobase_fts_check_doc_id_index(
/*============================*/
	const dict_table_t*	table,		/*!< in: table definition */
	const TABLE*		altered_table,	/*!< in: MySQL table
						that is being altered */
	ulint*			fts_doc_col_no)	/*!< out: The column number for
						Doc ID, or ULINT_UNDEFINED
						if it is being created in
						ha_alter_info */
{
	const dict_index_t*	index;
	const dict_field_t*	field;

	if (altered_table) {
		/* Check if a unique index with the name of
		FTS_DOC_ID_INDEX_NAME is being created. */

		for (uint i = 0; i < altered_table->s->keys; i++) {
			const KEY& key = altered_table->key_info[i];

			if (innobase_strcasecmp(
				    key.name, FTS_DOC_ID_INDEX_NAME)) {
				continue;
			}

			if ((key.flags & HA_NOSAME)
			    && key.user_defined_key_parts == 1
			    && !strcmp(key.name, FTS_DOC_ID_INDEX_NAME)
			    && !strcmp(key.key_part[0].field->field_name,
				       FTS_DOC_ID_COL_NAME)) {
				if (fts_doc_col_no) {
					*fts_doc_col_no = ULINT_UNDEFINED;
				}
				return(FTS_EXIST_DOC_ID_INDEX);
			} else {
				return(FTS_INCORRECT_DOC_ID_INDEX);
			}
		}
	}

	if (!table) {
		return(FTS_NOT_EXIST_DOC_ID_INDEX);
	}

	for (index = dict_table_get_first_index(table);
	     index; index = dict_table_get_next_index(index)) {

		/* Check if there exists a unique index with the name of
		FTS_DOC_ID_INDEX_NAME */
		if (innobase_strcasecmp(index->name, FTS_DOC_ID_INDEX_NAME)) {
			continue;
		}

		if (!dict_index_is_unique(index)
		    || dict_index_get_n_unique(index) > 1
		    || strcmp(index->name, FTS_DOC_ID_INDEX_NAME)) {
			return(FTS_INCORRECT_DOC_ID_INDEX);
		}

		/* Check whether the index has FTS_DOC_ID as its
		first column */
		field = dict_index_get_nth_field(index, 0);

		/* The column would be of a BIGINT data type */
		if (strcmp(field->name, FTS_DOC_ID_COL_NAME) == 0
		    && field->col->mtype == DATA_INT
		    && field->col->len == 8
		    && field->col->prtype & DATA_NOT_NULL) {
			if (fts_doc_col_no) {
				*fts_doc_col_no = dict_col_get_no(field->col);
			}
			return(FTS_EXIST_DOC_ID_INDEX);
		} else {
			return(FTS_INCORRECT_DOC_ID_INDEX);
		}
	}


	/* Not found */
	return(FTS_NOT_EXIST_DOC_ID_INDEX);
}
/*******************************************************************//**
Check whether the table has a unique index with FTS_DOC_ID_INDEX_NAME
on the Doc ID column in MySQL create index definition.
@return	FTS_EXIST_DOC_ID_INDEX if there exists the FTS_DOC_ID index,
FTS_INCORRECT_DOC_ID_INDEX if the FTS_DOC_ID index is of wrong format */
UNIV_INTERN
enum fts_doc_id_index_enum
innobase_fts_check_doc_id_index_in_def(
/*===================================*/
	ulint		n_key,		/*!< in: Number of keys */
	const KEY*	key_info)	/*!< in: Key definition */
{
	/* Check whether there is a "FTS_DOC_ID_INDEX" in the to be built index
	list */
	for (ulint j = 0; j < n_key; j++) {
		const KEY*	key = &key_info[j];

		if (innobase_strcasecmp(key->name, FTS_DOC_ID_INDEX_NAME)) {
			continue;
		}

		/* Do a check on FTS DOC ID_INDEX, it must be unique,
		named as "FTS_DOC_ID_INDEX" and on column "FTS_DOC_ID" */
		if (!(key->flags & HA_NOSAME)
		    || key->user_defined_key_parts != 1
		    || strcmp(key->name, FTS_DOC_ID_INDEX_NAME)
		    || strcmp(key->key_part[0].field->field_name,
			      FTS_DOC_ID_COL_NAME)) {
			return(FTS_INCORRECT_DOC_ID_INDEX);
		}

		return(FTS_EXIST_DOC_ID_INDEX);
	}

	return(FTS_NOT_EXIST_DOC_ID_INDEX);
}
/*******************************************************************//**
Create an index table where indexes are ordered as follows:

IF a new primary key is defined for the table THEN

	1) New primary key
	2) The remaining keys in key_info

ELSE

	1) All new indexes in the order they arrive from MySQL

ENDIF

@return	key definitions */
static __attribute__((nonnull, warn_unused_result, malloc))
index_def_t*
innobase_create_key_defs(
/*=====================*/
	mem_heap_t*			heap,
			/*!< in/out: memory heap where space for key
			definitions are allocated */
	const Alter_inplace_info*	ha_alter_info,
			/*!< in: alter operation */
	const TABLE*			altered_table,
			/*!< in: MySQL table that is being altered */
	ulint&				n_add,
			/*!< in/out: number of indexes to be created */
	ulint&				n_fts_add,
			/*!< out: number of FTS indexes to be created */
	bool				got_default_clust,
			/*!< in: whether the table lacks a primary key */
	ulint&				fts_doc_id_col,
			/*!< in: The column number for Doc ID */
	bool&				add_fts_doc_id,
			/*!< in: whether we need to add new DOC ID
			column for FTS index */
	bool&				add_fts_doc_idx)
			/*!< in: whether we need to add new DOC ID
			index for FTS index */
{
	index_def_t*		indexdef;
	index_def_t*		indexdefs;
	bool			new_primary;
	const uint*const	add
		= ha_alter_info->index_add_buffer;
	const KEY*const		key_info
		= ha_alter_info->key_info_buffer;

	DBUG_ENTER("innobase_create_key_defs");
	DBUG_ASSERT(!add_fts_doc_id || add_fts_doc_idx);
	DBUG_ASSERT(ha_alter_info->index_add_count == n_add);

	/* If there is a primary key, it is always the first index
	defined for the innodb_table. */

	new_primary = n_add > 0
		&& !my_strcasecmp(system_charset_info,
				  key_info[*add].name, "PRIMARY");
	n_fts_add = 0;

	/* If there is a UNIQUE INDEX consisting entirely of NOT NULL
	columns and if the index does not contain column prefix(es)
	(only prefix/part of the column is indexed), MySQL will treat the
	index as a PRIMARY KEY unless the table already has one. */

	if (n_add > 0 && !new_primary && got_default_clust
	    && (key_info[*add].flags & HA_NOSAME)
	    && !(key_info[*add].flags & HA_KEY_HAS_PART_KEY_SEG)) {
		uint	key_part = key_info[*add].user_defined_key_parts;

		new_primary = true;

		while (key_part--) {
			const uint	maybe_null
				= key_info[*add].key_part[key_part].key_type
				& FIELDFLAG_MAYBE_NULL;
			DBUG_ASSERT(!maybe_null
				    == !key_info[*add].key_part[key_part].
				    field->real_maybe_null());

			if (maybe_null) {
				new_primary = false;
				break;
			}
		}
	}

	const bool rebuild = new_primary || add_fts_doc_id
		|| innobase_need_rebuild(ha_alter_info);
	/* Reserve one more space if new_primary is true, and we might
	need to add the FTS_DOC_ID_INDEX */
	indexdef = indexdefs = static_cast<index_def_t*>(
		mem_heap_alloc(
			heap, sizeof *indexdef
			* (ha_alter_info->key_count
			   + rebuild
			   + got_default_clust)));

	if (rebuild) {
		ulint	primary_key_number;

		if (new_primary) {
			DBUG_ASSERT(n_add > 0);
			primary_key_number = *add;
		} else if (got_default_clust) {
			/* Create the GEN_CLUST_INDEX */
			index_def_t*	index = indexdef++;

			index->fields = NULL;
			index->n_fields = 0;
			index->ind_type = DICT_CLUSTERED;
			index->name = mem_heap_strdup(
				heap, innobase_index_reserve_name);
			index->key_number = ~0;
			primary_key_number = ULINT_UNDEFINED;
			goto created_clustered;
		} else {
			primary_key_number = 0;
		}

		/* Create the PRIMARY key index definition */
		innobase_create_index_def(
			altered_table, key_info, primary_key_number,
			TRUE, TRUE, indexdef++, heap, (const Field **)altered_table->field);

created_clustered:
		n_add = 1;

		for (ulint i = 0; i < ha_alter_info->key_count; i++) {
			if (i == primary_key_number) {
				continue;
			}
			/* Copy the index definitions. */
			innobase_create_index_def(
				altered_table, key_info, i, TRUE, FALSE,
				indexdef, heap, (const Field **)altered_table->field);

			if (indexdef->ind_type & DICT_FTS) {
				n_fts_add++;
			}

			indexdef++;
			n_add++;
		}

		if (n_fts_add > 0) {
			if (!add_fts_doc_id
			    && !innobase_fts_check_doc_id_col(
				    NULL, altered_table,
				    &fts_doc_id_col)) {
				fts_doc_id_col =
                                  altered_table->s->stored_fields;
				add_fts_doc_id = true;
			}

			if (!add_fts_doc_idx) {
				fts_doc_id_index_enum	ret;
				ulint			doc_col_no;

				ret = innobase_fts_check_doc_id_index(
					NULL, altered_table, &doc_col_no);

				/* This should have been checked before */
				ut_ad(ret != FTS_INCORRECT_DOC_ID_INDEX);

				if (ret == FTS_NOT_EXIST_DOC_ID_INDEX) {
					add_fts_doc_idx = true;
				} else {
					ut_ad(ret == FTS_EXIST_DOC_ID_INDEX);
					ut_ad(doc_col_no == ULINT_UNDEFINED
					      || doc_col_no == fts_doc_id_col);
				}
			}
		}
	} else {
		/* Create definitions for added secondary indexes. */

		for (ulint i = 0; i < n_add; i++) {
			innobase_create_index_def(
				altered_table, key_info, add[i], FALSE, FALSE,
				indexdef, heap, (const Field **)altered_table->field);

			if (indexdef->ind_type & DICT_FTS) {
				n_fts_add++;
			}

			indexdef++;
		}
	}

	DBUG_ASSERT(indexdefs + n_add == indexdef);

	if (add_fts_doc_idx) {
		index_def_t*	index = indexdef++;

		index->fields = static_cast<index_field_t*>(
			mem_heap_alloc(heap, sizeof *index->fields));
		memset(index->fields, 0, sizeof *index->fields);
		index->n_fields = 1;
		index->fields->col_no = fts_doc_id_col;
		index->fields->prefix_len = 0;
		index->ind_type = DICT_UNIQUE;

		if (rebuild) {
			index->name = mem_heap_strdup(
				heap, FTS_DOC_ID_INDEX_NAME);
			ut_ad(!add_fts_doc_id
			      || fts_doc_id_col == altered_table->s->stored_fields);
		} else {
			char*	index_name;
			index->name = index_name = static_cast<char*>(
				mem_heap_alloc(
					heap,
					1 + sizeof FTS_DOC_ID_INDEX_NAME));
			*index_name++ = TEMP_INDEX_PREFIX;
			memcpy(index_name, FTS_DOC_ID_INDEX_NAME,
			       sizeof FTS_DOC_ID_INDEX_NAME);
		}

		/* TODO: assign a real MySQL key number for this */
		index->key_number = ULINT_UNDEFINED;
		n_add++;
	}

	DBUG_ASSERT(indexdef > indexdefs);
	DBUG_ASSERT((ulint) (indexdef - indexdefs)
		    <= ha_alter_info->key_count
		    + add_fts_doc_idx + got_default_clust);
	DBUG_ASSERT(ha_alter_info->index_add_count <= n_add);
	DBUG_RETURN(indexdefs);
}

/*******************************************************************//**
Check each index column size, make sure they do not exceed the max limit
@return	true if index column size exceeds limit */
static __attribute__((nonnull, warn_unused_result))
bool
innobase_check_column_length(
/*=========================*/
	ulint		max_col_len,	/*!< in: maximum column length */
	const KEY*	key_info)	/*!< in: Indexes to be created */
{
	for (ulint key_part = 0; key_part < key_info->user_defined_key_parts; key_part++) {
		if (key_info->key_part[key_part].length > max_col_len) {
			return(true);
		}
	}
	return(false);
}

struct ha_innobase_inplace_ctx : public inplace_alter_handler_ctx
{
	/** Dummy query graph */
	que_thr_t*	thr;
	/** reference to the prebuilt struct of the creating instance */
	row_prebuilt_t*&prebuilt;
	/** InnoDB indexes being created */
	dict_index_t**	add_index;
	/** MySQL key numbers for the InnoDB indexes that are being created */
	const ulint*	add_key_numbers;
	/** number of InnoDB indexes being created */
	ulint		num_to_add_index;
	/** InnoDB indexes being dropped */
	dict_index_t**	drop_index;
	/** number of InnoDB indexes being dropped */
	const ulint	num_to_drop_index;
	/** InnoDB foreign key constraints being dropped */
	dict_foreign_t** drop_fk;
	/** number of InnoDB foreign key constraints being dropped */
	const ulint	num_to_drop_fk;
	/** InnoDB foreign key constraints being added */
	dict_foreign_t** add_fk;
	/** number of InnoDB foreign key constraints being dropped */
	const ulint	num_to_add_fk;
	/** whether to create the indexes online */
	bool		online;
	/** memory heap */
	mem_heap_t*	heap;
	/** dictionary transaction */
	trx_t*		trx;
	/** original table (if rebuilt, differs from indexed_table) */
	dict_table_t*	old_table;
	/** table where the indexes are being created or dropped */
	dict_table_t*	new_table;
	/** mapping of old column numbers to new ones, or NULL */
	const ulint*	col_map;
	/** new column names, or NULL if nothing was renamed */
	const char**	col_names;
	/** added AUTO_INCREMENT column position, or ULINT_UNDEFINED */
	const ulint	add_autoinc;
	/** default values of ADD COLUMN, or NULL */
	const dtuple_t*	add_cols;
	/** autoinc sequence to use */
	ib_sequence_t	sequence;
	/** maximum auto-increment value */
	ulonglong	max_autoinc;
	/** temporary table name to use for old table when renaming tables */
	const char*	tmp_name;

	ha_innobase_inplace_ctx(row_prebuilt_t*& prebuilt_arg,
				dict_index_t** drop_arg,
				ulint num_to_drop_arg,
				dict_foreign_t** drop_fk_arg,
				ulint num_to_drop_fk_arg,
				dict_foreign_t** add_fk_arg,
				ulint num_to_add_fk_arg,
				bool online_arg,
				mem_heap_t* heap_arg,
				dict_table_t* new_table_arg,
				const char** col_names_arg,
				ulint add_autoinc_arg,
				ulonglong autoinc_col_min_value_arg,
				ulonglong autoinc_col_max_value_arg) :
		inplace_alter_handler_ctx(),
		prebuilt (prebuilt_arg),
		add_index (0), add_key_numbers (0), num_to_add_index (0),
		drop_index (drop_arg), num_to_drop_index (num_to_drop_arg),
		drop_fk (drop_fk_arg), num_to_drop_fk (num_to_drop_fk_arg),
		add_fk (add_fk_arg), num_to_add_fk (num_to_add_fk_arg),
		online (online_arg), heap (heap_arg), trx (0),
		old_table (prebuilt_arg->table),
		new_table (new_table_arg),
		col_map (0), col_names (col_names_arg),
		add_autoinc (add_autoinc_arg),
		add_cols (0),
		sequence(prebuilt->trx->mysql_thd,
			 autoinc_col_min_value_arg, autoinc_col_max_value_arg),
		max_autoinc (0),
		tmp_name (0)
	{
#ifdef UNIV_DEBUG
		for (ulint i = 0; i < num_to_add_index; i++) {
			ut_ad(!add_index[i]->to_be_dropped);
		}
		for (ulint i = 0; i < num_to_drop_index; i++) {
			ut_ad(drop_index[i]->to_be_dropped);
		}
#endif /* UNIV_DEBUG */

		thr = pars_complete_graph_for_exec(NULL, prebuilt->trx, heap);
	}

	~ha_innobase_inplace_ctx()
	{
		mem_heap_free(heap);
	}

	/** Determine if the table will be rebuilt.
	@return whether the table will be rebuilt */
	bool need_rebuild () const { return(old_table != new_table); }

private:
	// Disable copying
	ha_innobase_inplace_ctx(const ha_innobase_inplace_ctx&);
	ha_innobase_inplace_ctx& operator=(const ha_innobase_inplace_ctx&);
};

/********************************************************************//**
Drop any indexes that we were not able to free previously due to
open table handles. */
static
void
online_retry_drop_indexes_low(
/*==========================*/
	dict_table_t*	table,	/*!< in/out: table */
	trx_t*		trx)	/*!< in/out: transaction */
{
	ut_ad(mutex_own(&dict_sys->mutex));
	ut_ad(trx->dict_operation_lock_mode == RW_X_LATCH);
	ut_ad(trx_get_dict_operation(trx) == TRX_DICT_OP_INDEX);

	/* We can have table->n_ref_count > 1, because other threads
	may have prebuilt->table pointing to the table. However, these
	other threads should be between statements, waiting for the
	next statement to execute, or for a meta-data lock. */
	ut_ad(table->n_ref_count >= 1);

	if (table->drop_aborted) {
		row_merge_drop_indexes(trx, table, TRUE);
	}
}

/********************************************************************//**
Drop any indexes that we were not able to free previously due to
open table handles. */
static __attribute__((nonnull))
void
online_retry_drop_indexes(
/*======================*/
	dict_table_t*	table,		/*!< in/out: table */
	THD*		user_thd)	/*!< in/out: MySQL connection */
{
	if (table->drop_aborted) {
		trx_t*	trx = innobase_trx_allocate(user_thd);

		trx_start_for_ddl(trx, TRX_DICT_OP_INDEX);

		row_mysql_lock_data_dictionary(trx);
		online_retry_drop_indexes_low(table, trx);
		trx_commit_for_mysql(trx);
		row_mysql_unlock_data_dictionary(trx);
		trx_free_for_mysql(trx);
	}

#ifdef UNIV_DEBUG
	mutex_enter(&dict_sys->mutex);
	dict_table_check_for_dup_indexes(table, CHECK_ALL_COMPLETE);
	mutex_exit(&dict_sys->mutex);
	ut_a(!table->drop_aborted);
#endif /* UNIV_DEBUG */
}

/********************************************************************//**
Commit a dictionary transaction and drop any indexes that we were not
able to free previously due to open table handles. */
static __attribute__((nonnull))
void
online_retry_drop_indexes_with_trx(
/*===============================*/
	dict_table_t*	table,	/*!< in/out: table */
	trx_t*		trx)	/*!< in/out: transaction */
{
	ut_ad(trx_state_eq(trx, TRX_STATE_NOT_STARTED));
	ut_ad(trx->dict_operation_lock_mode == RW_X_LATCH);

	/* Now that the dictionary is being locked, check if we can
	drop any incompletely created indexes that may have been left
	behind in rollback_inplace_alter_table() earlier. */
	if (table->drop_aborted) {

		trx->table_id = 0;

		trx_start_for_ddl(trx, TRX_DICT_OP_INDEX);

		online_retry_drop_indexes_low(table, trx);
		trx_commit_for_mysql(trx);
	}
}

/** Determines if InnoDB is dropping a foreign key constraint.
@param foreign		the constraint
@param drop_fk		constraints being dropped
@param n_drop_fk	number of constraints that are being dropped
@return whether the constraint is being dropped */
inline __attribute__((pure, nonnull, warn_unused_result))
bool
innobase_dropping_foreign(
/*======================*/
	const dict_foreign_t*	foreign,
	dict_foreign_t**	drop_fk,
	ulint			n_drop_fk)
{
	while (n_drop_fk--) {
		if (*drop_fk++ == foreign) {
			return(true);
		}
	}

	return(false);
}

/** Determines if an InnoDB FOREIGN KEY constraint depends on a
column that is being dropped or modified to NOT NULL.
@param user_table	InnoDB table as it is before the ALTER operation
@param col_name		Name of the column being altered
@param drop_fk		constraints being dropped
@param n_drop_fk	number of constraints that are being dropped
@param drop		true=drop column, false=set NOT NULL
@retval true		Not allowed (will call my_error())
@retval false		Allowed
*/
static __attribute__((pure, nonnull, warn_unused_result))
bool
innobase_check_foreigns_low(
/*========================*/
	const dict_table_t*	user_table,
	dict_foreign_t**	drop_fk,
	ulint			n_drop_fk,
	const char*		col_name,
	bool			drop)
{
	dict_foreign_t*	foreign;
	ut_ad(mutex_own(&dict_sys->mutex));

	/* Check if any FOREIGN KEY constraints are defined on this
	column. */

	for (dict_foreign_set::const_iterator it = user_table->foreign_set.begin();
	     it != user_table->foreign_set.end();
	     ++it) {

		foreign = *it;

		if (!drop && !(foreign->type
			       & (DICT_FOREIGN_ON_DELETE_SET_NULL
				  | DICT_FOREIGN_ON_UPDATE_SET_NULL))) {
			continue;
		}

		if (innobase_dropping_foreign(foreign, drop_fk, n_drop_fk)) {
			continue;
		}

		for (unsigned f = 0; f < foreign->n_fields; f++) {
			if (!strcmp(foreign->foreign_col_names[f],
				    col_name)) {
				my_error(drop
					 ? ER_FK_COLUMN_CANNOT_DROP
					 : ER_FK_COLUMN_NOT_NULL, MYF(0),
					 col_name, foreign->id);
				return(true);
			}
		}
	}

	if (!drop) {
		/* SET NULL clauses on foreign key constraints of
		child tables affect the child tables, not the parent table.
		The column can be NOT NULL in the parent table. */
		return(false);
	}

	/* Check if any FOREIGN KEY constraints in other tables are
	referring to the column that is being dropped. */
	for (dict_foreign_set::const_iterator it
		= user_table->referenced_set.begin();
	     it != user_table->referenced_set.end();
	     ++it) {

		foreign = *it;

		if (innobase_dropping_foreign(foreign, drop_fk, n_drop_fk)) {
			continue;
		}

		for (unsigned f = 0; f < foreign->n_fields; f++) {
			char display_name[FN_REFLEN];

			if (strcmp(foreign->referenced_col_names[f],
				   col_name)) {
				continue;
			}

			char* buf_end = innobase_convert_name(
				display_name, (sizeof display_name) - 1,
				foreign->foreign_table_name,
				strlen(foreign->foreign_table_name),
				NULL, TRUE);
			*buf_end = '\0';
			my_error(ER_FK_COLUMN_CANNOT_DROP_CHILD,
				 MYF(0), col_name, foreign->id,
				 display_name);

			return(true);
		}
	}

	return(false);
}

/** Determines if an InnoDB FOREIGN KEY constraint depends on a
column that is being dropped or modified to NOT NULL.
@param ha_alter_info	Data used during in-place alter
@param altered_table	MySQL table that is being altered
@param old_table	MySQL table as it is before the ALTER operation
@param user_table	InnoDB table as it is before the ALTER operation
@param drop_fk		constraints being dropped
@param n_drop_fk	number of constraints that are being dropped
@retval true		Not allowed (will call my_error())
@retval false		Allowed
*/
static __attribute__((pure, nonnull, warn_unused_result))
bool
innobase_check_foreigns(
/*====================*/
	Alter_inplace_info*	ha_alter_info,
	const TABLE*		altered_table,
	const TABLE*		old_table,
	const dict_table_t*	user_table,
	dict_foreign_t**	drop_fk,
	ulint			n_drop_fk)
{
	List_iterator_fast<Create_field> cf_it(
		ha_alter_info->alter_info->create_list);

	for (Field** fp = old_table->field; *fp; fp++) {
		cf_it.rewind();
		const Create_field* new_field;

		ut_ad(!(*fp)->real_maybe_null()
		      == !!((*fp)->flags & NOT_NULL_FLAG));

		while ((new_field = cf_it++)) {
			if (new_field->field == *fp) {
				break;
			}
		}

		if (!new_field || (new_field->flags & NOT_NULL_FLAG)) {
			if (innobase_check_foreigns_low(
				    user_table, drop_fk, n_drop_fk,
				    (*fp)->field_name, !new_field)) {
				return(true);
			}
		}
	}

	return(false);
}

/** Convert a default value for ADD COLUMN.

@param heap	Memory heap where allocated
@param dfield	InnoDB data field to copy to
@param field	MySQL value for the column
@param comp	nonzero if in compact format */
static __attribute__((nonnull))
void
innobase_build_col_map_add(
/*=======================*/
	mem_heap_t*	heap,
	dfield_t*	dfield,
	const Field*	field,
	ulint		comp)
{
	if (field->is_real_null()) {
		dfield_set_null(dfield);
		return;
	}

	ulint	size	= field->pack_length();

	byte*	buf	= static_cast<byte*>(mem_heap_alloc(heap, size));

	row_mysql_store_col_in_innobase_format(
		dfield, buf, TRUE, field->ptr, size, comp);
}

/** Construct the translation table for reordering, dropping or
adding columns.

@param ha_alter_info	Data used during in-place alter
@param altered_table	MySQL table that is being altered
@param table		MySQL table as it is before the ALTER operation
@param new_table	InnoDB table corresponding to MySQL altered_table
@param old_table	InnoDB table corresponding to MYSQL table
@param add_cols		Default values for ADD COLUMN, or NULL if no ADD COLUMN
@param heap		Memory heap where allocated
@return	array of integers, mapping column numbers in the table
to column numbers in altered_table */
static __attribute__((nonnull(1,2,3,4,5,7), warn_unused_result))
const ulint*
innobase_build_col_map(
/*===================*/
	Alter_inplace_info*	ha_alter_info,
	const TABLE*		altered_table,
	const TABLE*		table,
	const dict_table_t*	new_table,
	const dict_table_t*	old_table,
	dtuple_t*		add_cols,
	mem_heap_t*		heap)
{
        uint old_i, old_innobase_i;
	DBUG_ENTER("innobase_build_col_map");
	DBUG_ASSERT(altered_table != table);
	DBUG_ASSERT(new_table != old_table);
	DBUG_ASSERT(dict_table_get_n_cols(new_table)
		    >= altered_table->s->stored_fields + DATA_N_SYS_COLS);
	DBUG_ASSERT(dict_table_get_n_cols(old_table)
		    >= table->s->stored_fields + DATA_N_SYS_COLS);
	DBUG_ASSERT(!!add_cols == !!(ha_alter_info->handler_flags
				     & Alter_inplace_info::ADD_COLUMN));
	DBUG_ASSERT(!add_cols || dtuple_get_n_fields(add_cols)
		    == dict_table_get_n_cols(new_table));

	ulint*	col_map = static_cast<ulint*>(
		mem_heap_alloc(heap, old_table->n_cols * sizeof *col_map));

	List_iterator_fast<Create_field> cf_it(
		ha_alter_info->alter_info->create_list);
	uint i = 0, sql_idx = 0;

	/* Any dropped columns will map to ULINT_UNDEFINED. */
	for (old_innobase_i = 0;
             old_innobase_i + DATA_N_SYS_COLS < old_table->n_cols;
	     old_innobase_i++) {
		col_map[old_innobase_i] = ULINT_UNDEFINED;
	}

	while (const Create_field* new_field = cf_it++) {
                if (!new_field->stored_in_db)
                {
                  sql_idx++;
                  continue;
                }
		for (old_i = 0, old_innobase_i= 0;
                     table->field[old_i];
                     old_i++) {
			const Field* field = table->field[old_i];
                        if (!table->field[old_i]->stored_in_db)
                          continue;
			if (new_field->field == field) {
				col_map[old_innobase_i] = i;
				goto found_col;
			}
                        old_innobase_i++;
		}

		innobase_build_col_map_add(
			heap, dtuple_get_nth_field(add_cols, i),
			altered_table->field[sql_idx],
			dict_table_is_comp(new_table));
found_col:
		i++;
                sql_idx++;
	}

	DBUG_ASSERT(i == altered_table->s->stored_fields);

	i = table->s->stored_fields;

	/* Add the InnoDB hidden FTS_DOC_ID column, if any. */
	if (i + DATA_N_SYS_COLS < old_table->n_cols) {
		/* There should be exactly one extra field,
		the FTS_DOC_ID. */
		DBUG_ASSERT(DICT_TF2_FLAG_IS_SET(old_table,
						 DICT_TF2_FTS_HAS_DOC_ID));
		DBUG_ASSERT(i + DATA_N_SYS_COLS + 1 == old_table->n_cols);
		DBUG_ASSERT(!strcmp(dict_table_get_col_name(
					    old_table, table->s->stored_fields),
				    FTS_DOC_ID_COL_NAME));
		if (altered_table->s->stored_fields + DATA_N_SYS_COLS
		    < new_table->n_cols) {
			DBUG_ASSERT(DICT_TF2_FLAG_IS_SET(
					    new_table,
					    DICT_TF2_FTS_HAS_DOC_ID));
			DBUG_ASSERT(altered_table->s->stored_fields
				    + DATA_N_SYS_COLS + 1
				    == new_table->n_cols);
			col_map[i] = altered_table->s->stored_fields;
		} else {
			DBUG_ASSERT(!DICT_TF2_FLAG_IS_SET(
					    new_table,
					    DICT_TF2_FTS_HAS_DOC_ID));
			col_map[i] = ULINT_UNDEFINED;
		}

		i++;
	} else {
		DBUG_ASSERT(!DICT_TF2_FLAG_IS_SET(
				    old_table,
				    DICT_TF2_FTS_HAS_DOC_ID));
	}

	for (; i < old_table->n_cols; i++) {
		col_map[i] = i + new_table->n_cols - old_table->n_cols;
	}

	DBUG_RETURN(col_map);
}

/** Drop newly create FTS index related auxiliary table during
FIC create index process, before fts_add_index is called
@param table    table that was being rebuilt online
@param trx	transaction
@return		DB_SUCCESS if successful, otherwise last error code
*/
static
dberr_t
innobase_drop_fts_index_table(
/*==========================*/
        dict_table_t*   table,
	trx_t*		trx)
{
	dberr_t		ret_err = DB_SUCCESS;

	for (dict_index_t* index = dict_table_get_first_index(table);
	     index != NULL;
	     index = dict_table_get_next_index(index)) {
		if (index->type & DICT_FTS) {
			dberr_t	err;

			err = fts_drop_index_tables(trx, index);

			if (err != DB_SUCCESS) {
				ret_err = err;
			}
		}
	}

	return(ret_err);
}

/** Get the new column names if any columns were renamed
@param ha_alter_info	Data used during in-place alter
@param altered_table	MySQL table that is being altered
@param table		MySQL table as it is before the ALTER operation
@param user_table	InnoDB table as it is before the ALTER operation
@param heap		Memory heap for the allocation
@return array of new column names in rebuilt_table, or NULL if not renamed */
static __attribute__((nonnull, warn_unused_result))
const char**
innobase_get_col_names(
	Alter_inplace_info*	ha_alter_info,
	const TABLE*		altered_table,
	const TABLE*		table,
	const dict_table_t*	user_table,
	mem_heap_t*		heap)
{
	const char**		cols;
	uint			i;

	DBUG_ENTER("innobase_get_col_names");
	DBUG_ASSERT(user_table->n_def > table->s->fields);
	DBUG_ASSERT(ha_alter_info->handler_flags
		    & Alter_inplace_info::ALTER_COLUMN_NAME);

	cols = static_cast<const char**>(
		mem_heap_zalloc(heap, user_table->n_def * sizeof *cols));

	i = 0;
	List_iterator_fast<Create_field> cf_it(
		ha_alter_info->alter_info->create_list);
	while (const Create_field* new_field = cf_it++) {
		DBUG_ASSERT(i < altered_table->s->fields);

		for (uint old_i = 0; table->field[old_i]; old_i++) {
			if (new_field->field == table->field[old_i]) {
				cols[old_i] = new_field->field_name;
				break;
			}
		}

		i++;
	}

	/* Copy the internal column names. */
	i = table->s->fields;
	cols[i] = dict_table_get_col_name(user_table, i);

	while (++i < user_table->n_def) {
		cols[i] = cols[i - 1] + strlen(cols[i - 1]) + 1;
	}

	DBUG_RETURN(cols);
}

/** Update internal structures with concurrent writes blocked,
while preparing ALTER TABLE.

@param ha_alter_info	Data used during in-place alter
@param altered_table	MySQL table that is being altered
@param old_table	MySQL table as it is before the ALTER operation
@param table_name	Table name in MySQL
@param flags		Table and tablespace flags
@param flags2		Additional table flags
@param fts_doc_id_col	The column number of FTS_DOC_ID
@param add_fts_doc_id	Flag: add column FTS_DOC_ID?
@param add_fts_doc_id_idx Flag: add index FTS_DOC_ID_INDEX (FTS_DOC_ID)?

@retval true		Failure
@retval false		Success
*/
static __attribute__((warn_unused_result, nonnull(1,2,3,4)))
bool
prepare_inplace_alter_table_dict(
/*=============================*/
	Alter_inplace_info*	ha_alter_info,
	const TABLE*		altered_table,
	const TABLE*		old_table,
	const char*		table_name,
	ulint			flags,
	ulint			flags2,
	ulint			fts_doc_id_col,
	bool			add_fts_doc_id,
	bool			add_fts_doc_id_idx)
{
	bool			dict_locked	= false;
	ulint*			add_key_nums;	/* MySQL key numbers */
	index_def_t*		index_defs;	/* index definitions */
	dict_table_t*		user_table;
	dict_index_t*		fts_index	= NULL;
	ulint			new_clustered	= 0;
	dberr_t			error;
	ulint			num_fts_index;
	ha_innobase_inplace_ctx*ctx;
        uint                    sql_idx;

	DBUG_ENTER("prepare_inplace_alter_table_dict");

	ctx = static_cast<ha_innobase_inplace_ctx*>
		(ha_alter_info->handler_ctx);

	DBUG_ASSERT((ctx->add_autoinc != ULINT_UNDEFINED)
		    == (ctx->sequence.m_max_value > 0));
	DBUG_ASSERT(!ctx->num_to_drop_index == !ctx->drop_index);
	DBUG_ASSERT(!ctx->num_to_drop_fk == !ctx->drop_fk);
	DBUG_ASSERT(!add_fts_doc_id || add_fts_doc_id_idx);
	DBUG_ASSERT(!add_fts_doc_id_idx
		    || innobase_fulltext_exist(altered_table));
	DBUG_ASSERT(!ctx->add_cols);
	DBUG_ASSERT(!ctx->add_index);
	DBUG_ASSERT(!ctx->add_key_numbers);
	DBUG_ASSERT(!ctx->num_to_add_index);

	user_table = ctx->new_table;

	trx_start_if_not_started_xa(ctx->prebuilt->trx);

	/* Create a background transaction for the operations on
	the data dictionary tables. */
	ctx->trx = innobase_trx_allocate(ctx->prebuilt->trx->mysql_thd);

	if (UNIV_UNLIKELY(ctx->trx->fake_changes)) {
		trx_rollback_to_savepoint(ctx->trx, NULL);
		trx_free_for_mysql(ctx->trx);
		DBUG_RETURN(true);
	}

	trx_start_for_ddl(ctx->trx, TRX_DICT_OP_INDEX);

	/* Create table containing all indexes to be built in this
	ALTER TABLE ADD INDEX so that they are in the correct order
	in the table. */

	ctx->num_to_add_index = ha_alter_info->index_add_count;

	index_defs = innobase_create_key_defs(
		ctx->heap, ha_alter_info, altered_table, ctx->num_to_add_index,
		num_fts_index,
		row_table_got_default_clust_index(ctx->new_table),
		fts_doc_id_col, add_fts_doc_id, add_fts_doc_id_idx);

	new_clustered = DICT_CLUSTERED & index_defs[0].ind_type;

	if (num_fts_index > 1) {
		my_error(ER_INNODB_FT_LIMIT, MYF(0));
		goto error_handled;
	}

	if (!ctx->online) {
		/* This is not an online operation (LOCK=NONE). */
	} else if (ctx->add_autoinc == ULINT_UNDEFINED
		   && num_fts_index == 0
		   && (!innobase_need_rebuild(ha_alter_info)
		       || !innobase_fulltext_exist(altered_table))) {
		/* InnoDB can perform an online operation (LOCK=NONE). */
	} else {
		/* This should have been blocked in
		check_if_supported_inplace_alter(). */
		ut_ad(0);
		my_error(ER_NOT_SUPPORTED_YET, MYF(0),
			 thd_query_string(ctx->prebuilt->trx->mysql_thd)->str);
		goto error_handled;
	}

	/* The primary index would be rebuilt if a FTS Doc ID
	column is to be added, and the primary index definition
	is just copied from old table and stored in indexdefs[0] */
	DBUG_ASSERT(!add_fts_doc_id || new_clustered);
	DBUG_ASSERT(!!new_clustered ==
		    (innobase_need_rebuild(ha_alter_info)
		     || add_fts_doc_id));

	/* Allocate memory for dictionary index definitions */

	ctx->add_index = static_cast<dict_index_t**>(
		mem_heap_alloc(ctx->heap, ctx->num_to_add_index
			       * sizeof *ctx->add_index));
	ctx->add_key_numbers = add_key_nums = static_cast<ulint*>(
		mem_heap_alloc(ctx->heap, ctx->num_to_add_index
			       * sizeof *ctx->add_key_numbers));

	/* This transaction should be dictionary operation, so that
	the data dictionary will be locked during crash recovery. */

	ut_ad(ctx->trx->dict_operation == TRX_DICT_OP_INDEX);

	/* Acquire a lock on the table before creating any indexes. */

	if (ctx->online) {
		error = DB_SUCCESS;
	} else {
		error = row_merge_lock_table(
			ctx->prebuilt->trx, ctx->new_table, LOCK_S);

		if (error != DB_SUCCESS) {

			goto error_handling;
		}
	}

	/* Latch the InnoDB data dictionary exclusively so that no deadlocks
	or lock waits can happen in it during an index create operation. */

	row_mysql_lock_data_dictionary(ctx->trx);
	dict_locked = true;

	/* Wait for background stats processing to stop using the table that
	we are going to alter. We know bg stats will not start using it again
	until we are holding the data dict locked and we are holding it here
	at least until checking ut_ad(user_table->n_ref_count == 1) below.
	XXX what may happen if bg stats opens the table after we
	have unlocked data dictionary below? */
	dict_stats_wait_bg_to_stop_using_table(user_table, ctx->trx);

	online_retry_drop_indexes_low(ctx->new_table, ctx->trx);

	ut_d(dict_table_check_for_dup_indexes(
		     ctx->new_table, CHECK_ABORTED_OK));

	/* If a new clustered index is defined for the table we need
	to rebuild the table with a temporary name. */

	if (new_clustered) {
		const char*	new_table_name
			= dict_mem_create_temporary_tablename(
				ctx->heap,
				ctx->new_table->name,
				ctx->new_table->id);
		ulint		n_cols;
		dtuple_t*	add_cols;

		if (innobase_check_foreigns(
			    ha_alter_info, altered_table, old_table,
			    user_table, ctx->drop_fk, ctx->num_to_drop_fk)) {
			goto new_clustered_failed;
		}

		n_cols = altered_table->s->stored_fields;

		if (add_fts_doc_id) {
			n_cols++;
			DBUG_ASSERT(flags2 & DICT_TF2_FTS);
			DBUG_ASSERT(add_fts_doc_id_idx);
			flags2 |= DICT_TF2_FTS_ADD_DOC_ID
				| DICT_TF2_FTS_HAS_DOC_ID
				| DICT_TF2_FTS;
		}

		DBUG_ASSERT(!add_fts_doc_id_idx || (flags2 & DICT_TF2_FTS));

		/* Create the table. */
		trx_set_dict_operation(ctx->trx, TRX_DICT_OP_TABLE);

		if (dict_table_get_low(new_table_name)) {
			my_error(ER_TABLE_EXISTS_ERROR, MYF(0),
				 new_table_name);
			goto new_clustered_failed;
		}

		/* The initial space id 0 may be overridden later. */
		ctx->new_table = dict_mem_table_create(
			new_table_name, 0, n_cols, flags, flags2);
		/* The rebuilt indexed_table will use the renamed
		column names. */
		ctx->col_names = NULL;

		if (DICT_TF_HAS_DATA_DIR(flags)) {
			ctx->new_table->data_dir_path =
				mem_heap_strdup(ctx->new_table->heap,
				user_table->data_dir_path);
		}

                sql_idx= 0;
		for (uint i = 0; i < altered_table->s->stored_fields; i++, sql_idx++) {
			const Field*	field;
                        while (!((field= altered_table->field[sql_idx])->
                                 stored_in_db))
                          sql_idx++;
			ulint		is_unsigned;
			ulint		field_type
				= (ulint) field->type();
			ulint		col_type
				= get_innobase_type_from_mysql_type(
					&is_unsigned, field);
			ulint		charset_no;
			ulint		col_len;

			/* we assume in dtype_form_prtype() that this
			fits in two bytes */
			ut_a(field_type <= MAX_CHAR_COLL_NUM);

			if (!field->real_maybe_null()) {
				field_type |= DATA_NOT_NULL;
			}

			if (field->binary()) {
				field_type |= DATA_BINARY_TYPE;
			}

			if (is_unsigned) {
				field_type |= DATA_UNSIGNED;
			}

			if (dtype_is_string_type(col_type)) {
				charset_no = (ulint) field->charset()->number;

				if (charset_no > MAX_CHAR_COLL_NUM) {
					dict_mem_table_free(
						ctx->new_table);
					my_error(ER_WRONG_KEY_COLUMN, MYF(0),
						 field->field_name);
					goto new_clustered_failed;
				}
			} else {
				charset_no = 0;
			}

			col_len = field->pack_length();

			/* The MySQL pack length contains 1 or 2 bytes
			length field for a true VARCHAR. Let us
			subtract that, so that the InnoDB column
			length in the InnoDB data dictionary is the
			real maximum byte length of the actual data. */

			if (field->type() == MYSQL_TYPE_VARCHAR) {
				uint32	length_bytes
					= static_cast<const Field_varstring*>(
						field)->length_bytes;

				col_len -= length_bytes;

				if (length_bytes == 2) {
					field_type |= DATA_LONG_TRUE_VARCHAR;
				}
			}

			if (dict_col_name_is_reserved(field->field_name)) {
				dict_mem_table_free(ctx->new_table);
				my_error(ER_WRONG_COLUMN_NAME, MYF(0),
					 field->field_name);
				goto new_clustered_failed;
			}

			dict_mem_table_add_col(
				ctx->new_table, ctx->heap,
				field->field_name,
				col_type,
				dtype_form_prtype(field_type, charset_no),
				col_len);
		}

		if (add_fts_doc_id) {
			fts_add_doc_id_column(ctx->new_table, ctx->heap);
			ctx->new_table->fts->doc_col = fts_doc_id_col;
			ut_ad(fts_doc_id_col == altered_table->s->stored_fields);
		} else if (ctx->new_table->fts) {
			ctx->new_table->fts->doc_col = fts_doc_id_col;
		}

		error = row_create_table_for_mysql(
			ctx->new_table, ctx->trx, false);

		switch (error) {
			dict_table_t*	temp_table;
		case DB_SUCCESS:
			/* We need to bump up the table ref count and
			before we can use it we need to open the
			table. The new_table must be in the data
			dictionary cache, because we are still holding
			the dict_sys->mutex. */
			ut_ad(mutex_own(&dict_sys->mutex));
			temp_table = dict_table_open_on_name(
				ctx->new_table->name, TRUE, FALSE,
				DICT_ERR_IGNORE_NONE);
			ut_a(ctx->new_table == temp_table);
			/* n_ref_count must be 1, because purge cannot
			be executing on this very table as we are
			holding dict_operation_lock X-latch. */
			DBUG_ASSERT(ctx->new_table->n_ref_count == 1);
			break;
		case DB_TABLESPACE_EXISTS:
			my_error(ER_TABLESPACE_EXISTS, MYF(0),
				 new_table_name);
			goto new_clustered_failed;
		case DB_DUPLICATE_KEY:
			my_error(HA_ERR_TABLE_EXIST, MYF(0),
				 altered_table->s->table_name.str);
			goto new_clustered_failed;
		default:
			my_error_innodb(error, table_name, flags);
		new_clustered_failed:
			DBUG_ASSERT(ctx->trx != ctx->prebuilt->trx);
			trx_rollback_to_savepoint(ctx->trx, NULL);

			ut_ad(user_table->n_ref_count == 1);

			online_retry_drop_indexes_with_trx(
				user_table, ctx->trx);
			goto err_exit;
		}

		if (ha_alter_info->handler_flags
		    & Alter_inplace_info::ADD_COLUMN) {
			add_cols = dtuple_create(
				ctx->heap,
				dict_table_get_n_cols(ctx->new_table));

			dict_table_copy_types(add_cols, ctx->new_table);
		} else {
			add_cols = NULL;
		}

		ctx->col_map = innobase_build_col_map(
			ha_alter_info, altered_table, old_table,
			ctx->new_table, user_table,
			add_cols, ctx->heap);
		ctx->add_cols = add_cols;
	} else {
		DBUG_ASSERT(!innobase_need_rebuild(ha_alter_info));

		if (!ctx->new_table->fts
		    && innobase_fulltext_exist(altered_table)) {
			ctx->new_table->fts = fts_create(
				ctx->new_table);
			ctx->new_table->fts->doc_col = fts_doc_id_col;
		}
	}

	/* Assign table_id, so that no table id of
	fts_create_index_tables() will be written to the undo logs. */
	DBUG_ASSERT(ctx->new_table->id != 0);
	ctx->trx->table_id = ctx->new_table->id;

	/* Create the indexes in SYS_INDEXES and load into dictionary. */

	for (ulint a = 0; a < ctx->num_to_add_index; a++) {

		ctx->add_index[a] = row_merge_create_index(
			ctx->trx, ctx->new_table,
			&index_defs[a]);

		add_key_nums[a] = index_defs[a].key_number;

		if (!ctx->add_index[a]) {
			error = ctx->trx->error_state;
			DBUG_ASSERT(error != DB_SUCCESS);
			goto error_handling;
		}

		if (ctx->add_index[a]->type & DICT_FTS) {
			DBUG_ASSERT(num_fts_index);
			DBUG_ASSERT(!fts_index);
			DBUG_ASSERT(ctx->add_index[a]->type == DICT_FTS);
			fts_index = ctx->add_index[a];
		}

		/* If only online ALTER TABLE operations have been
		requested, allocate a modification log. If the table
		will be locked anyway, the modification
		log is unnecessary. When rebuilding the table
		(new_clustered), we will allocate the log for the
		clustered index of the old table, later. */
		if (new_clustered
		    || !ctx->online
		    || user_table->ibd_file_missing
		    || dict_table_is_discarded(user_table)) {
			/* No need to allocate a modification log. */
			ut_ad(!ctx->add_index[a]->online_log);
		} else if (ctx->add_index[a]->type & DICT_FTS) {
			/* Fulltext indexes are not covered
			by a modification log. */
		} else {
			DBUG_EXECUTE_IF("innodb_OOM_prepare_inplace_alter",
					error = DB_OUT_OF_MEMORY;
					goto error_handling;);
			rw_lock_x_lock(&ctx->add_index[a]->lock);
			bool ok = row_log_allocate(ctx->add_index[a],
						   NULL, true, NULL, NULL);
			rw_lock_x_unlock(&ctx->add_index[a]->lock);

			if (!ok) {
				error = DB_OUT_OF_MEMORY;
				goto error_handling;
			}
		}
	}

	ut_ad(new_clustered == ctx->need_rebuild());

	DBUG_EXECUTE_IF("innodb_OOM_prepare_inplace_alter",
			error = DB_OUT_OF_MEMORY;
			goto error_handling;);

	if (new_clustered && ctx->online) {
		/* Allocate a log for online table rebuild. */
		dict_index_t* clust_index = dict_table_get_first_index(
			user_table);

		rw_lock_x_lock(&clust_index->lock);
		bool ok = row_log_allocate(
			clust_index, ctx->new_table,
			!(ha_alter_info->handler_flags
			  & Alter_inplace_info::ADD_PK_INDEX),
			ctx->add_cols, ctx->col_map);
		rw_lock_x_unlock(&clust_index->lock);

		if (!ok) {
			error = DB_OUT_OF_MEMORY;
			goto error_handling;
		}
	}

	if (ctx->online) {
		/* Assign a consistent read view for
		row_merge_read_clustered_index(). */
		trx_assign_read_view(ctx->prebuilt->trx);
	}

	if (fts_index) {
		/* Ensure that the dictionary operation mode will
		not change while creating the auxiliary tables. */
		trx_dict_op_t	op = trx_get_dict_operation(ctx->trx);

#ifdef UNIV_DEBUG
		switch (op) {
		case TRX_DICT_OP_NONE:
			break;
		case TRX_DICT_OP_TABLE:
		case TRX_DICT_OP_INDEX:
			goto op_ok;
		}
		ut_error;
op_ok:
#endif /* UNIV_DEBUG */
		ut_ad(ctx->trx->dict_operation_lock_mode == RW_X_LATCH);
		ut_ad(mutex_own(&dict_sys->mutex));
#ifdef UNIV_SYNC_DEBUG
		ut_ad(rw_lock_own(&dict_operation_lock, RW_LOCK_EX));
#endif /* UNIV_SYNC_DEBUG */

		DICT_TF2_FLAG_SET(ctx->new_table, DICT_TF2_FTS);

		/* This function will commit the transaction and reset
		the trx_t::dict_operation flag on success. */

		error = fts_create_index_tables(ctx->trx, fts_index);

		DBUG_EXECUTE_IF("innodb_test_fail_after_fts_index_table",
				error = DB_LOCK_WAIT_TIMEOUT;
				goto error_handling;);

		if (error != DB_SUCCESS) {
			goto error_handling;
		}

		trx_start_for_ddl(ctx->trx, op);

		if (!ctx->new_table->fts
		    || ib_vector_size(ctx->new_table->fts->indexes) == 0) {
			error = fts_create_common_tables(
				ctx->trx, ctx->new_table,
				user_table->name, TRUE);

			DBUG_EXECUTE_IF(
				"innodb_test_fail_after_fts_common_table",
				error = DB_LOCK_WAIT_TIMEOUT;);

			if (error != DB_SUCCESS) {
				goto error_handling;
			}

			ctx->new_table->fts->fts_status
				|= TABLE_DICT_LOCKED;

			error = innobase_fts_load_stopword(
				ctx->new_table, ctx->trx,
				ctx->prebuilt->trx->mysql_thd)
				? DB_SUCCESS : DB_ERROR;
			ctx->new_table->fts->fts_status
				&= ~TABLE_DICT_LOCKED;

			if (error != DB_SUCCESS) {
				goto error_handling;
			}
		}

		ut_ad(trx_get_dict_operation(ctx->trx) == op);
	}

	DBUG_ASSERT(error == DB_SUCCESS);

	/* Commit the data dictionary transaction in order to release
	the table locks on the system tables.  This means that if
	MySQL crashes while creating a new primary key inside
	row_merge_build_indexes(), ctx->new_table will not be dropped
	by trx_rollback_active().  It will have to be recovered or
	dropped by the database administrator. */
	trx_commit_for_mysql(ctx->trx);

	row_mysql_unlock_data_dictionary(ctx->trx);
	dict_locked = false;

	ut_a(ctx->trx->lock.n_active_thrs == 0);

	DBUG_EXECUTE_IF("crash_innodb_add_index_after", DBUG_SUICIDE(););

error_handling:
	/* After an error, remove all those index definitions from the
	dictionary which were defined. */

	switch (error) {
	case DB_SUCCESS:
		ut_a(!dict_locked);

		ut_d(mutex_enter(&dict_sys->mutex));
		ut_d(dict_table_check_for_dup_indexes(
			     user_table, CHECK_PARTIAL_OK));
		ut_d(mutex_exit(&dict_sys->mutex));
		DBUG_RETURN(false);
	case DB_TABLESPACE_EXISTS:
		my_error(ER_TABLESPACE_EXISTS, MYF(0), "(unknown)");
		break;
	case DB_DUPLICATE_KEY:
		my_error(ER_DUP_KEY, MYF(0), "SYS_INDEXES");
		break;
        case DB_OUT_OF_FILE_SPACE:
		my_error_innodb(error, table_name, user_table->flags);
		break;
	default:
		my_error_innodb(error, table_name, user_table->flags);
	}

error_handled:

	ctx->prebuilt->trx->error_info = NULL;
	ctx->trx->error_state = DB_SUCCESS;

	if (!dict_locked) {
		row_mysql_lock_data_dictionary(ctx->trx);
	}

	if (new_clustered) {
		if (ctx->need_rebuild()) {

			if (DICT_TF2_FLAG_IS_SET(
				    ctx->new_table, DICT_TF2_FTS)) {
				innobase_drop_fts_index_table(
					ctx->new_table, ctx->trx);
			}

			dict_table_close(ctx->new_table, TRUE, FALSE);

#if defined UNIV_DEBUG || defined UNIV_DDL_DEBUG
			/* Nobody should have initialized the stats of the
			newly created table yet. When this is the case, we
			know that it has not been added for background stats
			gathering. */
			ut_a(!ctx->new_table->stat_initialized);
#endif /* UNIV_DEBUG || UNIV_DDL_DEBUG */

			row_merge_drop_table(ctx->trx, ctx->new_table);

			/* Free the log for online table rebuild, if
			one was allocated. */

			dict_index_t* clust_index = dict_table_get_first_index(
				user_table);

			rw_lock_x_lock(&clust_index->lock);

			if (clust_index->online_log) {
				ut_ad(ctx->online);
				row_log_abort_sec(clust_index);
				clust_index->online_status
					= ONLINE_INDEX_COMPLETE;
			}

			rw_lock_x_unlock(&clust_index->lock);
		}

		trx_commit_for_mysql(ctx->trx);
		/* n_ref_count must be 1, because purge cannot
		be executing on this very table as we are
		holding dict_operation_lock X-latch. */
		DBUG_ASSERT(user_table->n_ref_count == 1 || ctx->online);

		online_retry_drop_indexes_with_trx(user_table, ctx->trx);
	} else {
		ut_ad(!ctx->need_rebuild());
		row_merge_drop_indexes(ctx->trx, user_table, TRUE);
		trx_commit_for_mysql(ctx->trx);
	}

	ut_d(dict_table_check_for_dup_indexes(user_table, CHECK_ALL_COMPLETE));
	ut_ad(!user_table->drop_aborted);

err_exit:
	/* Clear the to_be_dropped flag in the data dictionary cache. */
	for (ulint i = 0; i < ctx->num_to_drop_index; i++) {
		DBUG_ASSERT(*ctx->drop_index[i]->name != TEMP_INDEX_PREFIX);
		DBUG_ASSERT(ctx->drop_index[i]->to_be_dropped);
		ctx->drop_index[i]->to_be_dropped = 0;
	}

	row_mysql_unlock_data_dictionary(ctx->trx);

	trx_free_for_mysql(ctx->trx);
	trx_commit_for_mysql(ctx->prebuilt->trx);

	delete ctx;
	ha_alter_info->handler_ctx = NULL;

	DBUG_RETURN(true);
}

/* Check whether an index is needed for the foreign key constraint.
If so, if it is dropped, is there an equivalent index can play its role.
@return true if the index is needed and can't be dropped */
static __attribute__((nonnull(1,2,3,5), warn_unused_result))
bool
innobase_check_foreign_key_index(
/*=============================*/
	Alter_inplace_info*	ha_alter_info,	/*!< in: Structure describing
						changes to be done by ALTER
						TABLE */
	dict_index_t*		index,		/*!< in: index to check */
	dict_table_t*		indexed_table,	/*!< in: table that owns the
						foreign keys */
	const char**		col_names,	/*!< in: column names, or NULL
						for indexed_table->col_names */
	trx_t*			trx,		/*!< in/out: transaction */
	dict_foreign_t**	drop_fk,	/*!< in: Foreign key constraints
						to drop */
	ulint			n_drop_fk)	/*!< in: Number of foreign keys
						to drop */
{
	dict_foreign_t*	foreign;

	/* Check if the index is referenced. */
	foreign = dict_table_get_referenced_constraint(indexed_table, index);

	ut_ad(!foreign || indexed_table
	      == foreign->referenced_table);

	if (foreign
	    && !dict_foreign_find_index(
		    indexed_table, col_names,
		    foreign->referenced_col_names,
		    foreign->n_fields, index,
		    /*check_charsets=*/TRUE,
		    /*check_null=*/FALSE)
	    && !innobase_find_equiv_index(
		    foreign->referenced_col_names,
		    foreign->n_fields,
		    ha_alter_info->key_info_buffer,
		    ha_alter_info->index_add_buffer,
		    ha_alter_info->index_add_count)
	    ) {
		trx->error_info = index;
		return(true);
	}

	/* Check if this index references some
	other table */
	foreign = dict_table_get_foreign_constraint(
		indexed_table, index);

	ut_ad(!foreign || indexed_table
	      == foreign->foreign_table);

	if (foreign
	    && !innobase_dropping_foreign(
		    foreign, drop_fk, n_drop_fk)
	    && !dict_foreign_find_index(
		    indexed_table, col_names,
		    foreign->foreign_col_names,
		    foreign->n_fields, index,
		    /*check_charsets=*/TRUE,
		    /*check_null=*/FALSE)
	    && !innobase_find_equiv_index(
		    foreign->foreign_col_names,
		    foreign->n_fields,
		    ha_alter_info->key_info_buffer,
		    ha_alter_info->index_add_buffer,
		    ha_alter_info->index_add_count)
	    ) {
		trx->error_info = index;
		return(true);
	}

	return(false);
}

/** Allows InnoDB to update internal structures with concurrent
writes blocked (provided that check_if_supported_inplace_alter()
did not return HA_ALTER_INPLACE_NO_LOCK).
This will be invoked before inplace_alter_table().

@param altered_table	TABLE object for new version of table.
@param ha_alter_info	Structure describing changes to be done
by ALTER TABLE and holding data used during in-place alter.

@retval true		Failure
@retval false		Success
*/
UNIV_INTERN
bool
ha_innobase::prepare_inplace_alter_table(
/*=====================================*/
	TABLE*			altered_table,
	Alter_inplace_info*	ha_alter_info)
{
	dict_index_t**	drop_index;	/*!< Index to be dropped */
	ulint		n_drop_index;	/*!< Number of indexes to drop */
	dict_foreign_t**drop_fk;	/*!< Foreign key constraints to drop */
	ulint		n_drop_fk;	/*!< Number of foreign keys to drop */
	dict_foreign_t**add_fk = NULL;	/*!< Foreign key constraints to drop */
	ulint		n_add_fk;	/*!< Number of foreign keys to drop */
	dict_table_t*	indexed_table;	/*!< Table where indexes are created */
	mem_heap_t*     heap;
	const char**	col_names;
	int		error;
	ulint		flags;
	ulint		flags2;
	ulint		max_col_len;
	ulint		add_autoinc_col_no	= ULINT_UNDEFINED;
	ulonglong	autoinc_col_max_value	= 0;
	ulint		fts_doc_col_no		= ULINT_UNDEFINED;
	bool		add_fts_doc_id		= false;
	bool		add_fts_doc_id_idx	= false;
	bool		add_fts_idx		= false;

	DBUG_ENTER("prepare_inplace_alter_table");
	DBUG_ASSERT(!ha_alter_info->handler_ctx);
	DBUG_ASSERT(ha_alter_info->create_info);
	DBUG_ASSERT(!srv_read_only_mode);

	if (UNIV_UNLIKELY(prebuilt->trx->fake_changes)) {
		DBUG_RETURN(true);
	}

	/* Init online ddl status variables */
	onlineddl_rowlog_rows = 0;
	onlineddl_rowlog_pct_used = 0;
	onlineddl_pct_progress = 0;

	MONITOR_ATOMIC_INC(MONITOR_PENDING_ALTER_TABLE);

#ifdef UNIV_DEBUG
	for (dict_index_t* index = dict_table_get_first_index(prebuilt->table);
	     index;
	     index = dict_table_get_next_index(index)) {
		ut_ad(!index->to_be_dropped);
	}
#endif /* UNIV_DEBUG */

	ut_d(mutex_enter(&dict_sys->mutex));
	ut_d(dict_table_check_for_dup_indexes(
		     prebuilt->table, CHECK_ABORTED_OK));
	ut_d(mutex_exit(&dict_sys->mutex));

	if (!(ha_alter_info->handler_flags & ~INNOBASE_INPLACE_IGNORE)) {
		/* Nothing to do */
		goto func_exit;
	}

	if (ha_alter_info->handler_flags
	    & Alter_inplace_info::CHANGE_CREATE_OPTION) {
		/* Check engine specific table options */
		if (const char* invalid_tbopt = check_table_options(
				user_thd, altered_table,
				ha_alter_info->create_info,
				prebuilt->table->space != 0,
				srv_file_format)) {
			my_error(ER_ILLEGAL_HA_CREATE_OPTION, MYF(0),
				 table_type(), invalid_tbopt);
			goto err_exit_no_heap;
		}

		if (const char* invalid_opt = create_options_are_invalid(
			    user_thd, altered_table,
			    ha_alter_info->create_info,
			    prebuilt->table->space != 0)) {
			my_error(ER_ILLEGAL_HA_CREATE_OPTION, MYF(0),
				 table_type(), invalid_opt);
			goto err_exit_no_heap;
		}
	}

	/* Check if any index name is reserved. */
	if (innobase_index_name_is_reserved(
		    user_thd,
		    ha_alter_info->key_info_buffer,
		    ha_alter_info->key_count)) {
err_exit_no_heap:
		DBUG_ASSERT(prebuilt->trx->dict_operation_lock_mode == 0);
		if (ha_alter_info->handler_flags & ~INNOBASE_INPLACE_IGNORE) {
			online_retry_drop_indexes(prebuilt->table, user_thd);
		}
		DBUG_RETURN(true);
	}

	indexed_table = prebuilt->table;

	/* Check that index keys are sensible */
	error = innobase_check_index_keys(ha_alter_info, indexed_table);

	if (error) {
		goto err_exit_no_heap;
	}

	/* Prohibit renaming a column to something that the table
	already contains. */
	if (ha_alter_info->handler_flags
	    & Alter_inplace_info::ALTER_COLUMN_NAME) {
		List_iterator_fast<Create_field> cf_it(
			ha_alter_info->alter_info->create_list);

		for (Field** fp = table->field; *fp; fp++) {
			if (!((*fp)->flags & FIELD_IS_RENAMED)) {
				continue;
			}

			const char* name = 0;

			cf_it.rewind();
			while (Create_field* cf = cf_it++) {
				if (cf->field == *fp) {
					name = cf->field_name;
					goto check_if_ok_to_rename;
				}
			}

			ut_error;
check_if_ok_to_rename:
			/* Prohibit renaming a column from FTS_DOC_ID
			if full-text indexes exist. */
			if (!my_strcasecmp(system_charset_info,
					   (*fp)->field_name,
					   FTS_DOC_ID_COL_NAME)
			    && innobase_fulltext_exist(altered_table)) {
				my_error(ER_INNODB_FT_WRONG_DOCID_COLUMN,
					 MYF(0), name);
				goto err_exit_no_heap;
			}

			/* Prohibit renaming a column to an internal column. */
			const char*	s = prebuilt->table->col_names;
			unsigned j;
			/* Skip user columns.
			MySQL should have checked these already.
			We want to allow renaming of c1 to c2, c2 to c1. */
			for (j = 0; j < table->s->fields; j++) {
				s += strlen(s) + 1;
			}

			for (; j < prebuilt->table->n_def; j++) {
				if (!my_strcasecmp(
					    system_charset_info, name, s)) {
					my_error(ER_WRONG_COLUMN_NAME, MYF(0),
						 s);
					goto err_exit_no_heap;
				}

				s += strlen(s) + 1;
			}
		}
	}

	if (!innobase_table_flags(altered_table,
				  ha_alter_info->create_info,
				  user_thd,
				  srv_file_per_table
				  || indexed_table->space != 0,
				  &flags, &flags2)) {
		goto err_exit_no_heap;
	}

	max_col_len = DICT_MAX_FIELD_LEN_BY_FORMAT_FLAG(flags);

	/* Check each index's column length to make sure they do not
	exceed limit */
	for (ulint i = 0; i < ha_alter_info->index_add_count; i++) {
		const KEY* key = &ha_alter_info->key_info_buffer[
			ha_alter_info->index_add_buffer[i]];

		if (key->flags & HA_FULLTEXT) {
			/* The column length does not matter for
			fulltext search indexes. But, UNIQUE
			fulltext indexes are not supported. */
			DBUG_ASSERT(!(key->flags & HA_NOSAME));
			DBUG_ASSERT(!(key->flags & HA_KEYFLAG_MASK
				      & ~(HA_FULLTEXT
					  | HA_PACK_KEY
					  | HA_BINARY_PACK_KEY)));
			add_fts_idx = true;
			continue;
		}

		if (innobase_check_column_length(max_col_len, key)) {
			my_error(ER_INDEX_COLUMN_TOO_LONG, MYF(0),
				 max_col_len);
			goto err_exit_no_heap;
		}
	}

	/* We won't be allowed to add fts index to a table with
	fts indexes already but without AUX_HEX_NAME set.
	This means the aux tables of the table failed to
	rename to hex format but new created aux tables
	shall be in hex format, which is contradictory. */
	if (!DICT_TF2_FLAG_IS_SET(indexed_table, DICT_TF2_FTS_AUX_HEX_NAME)
	    && indexed_table->fts != NULL && add_fts_idx) {
		my_error(ER_INNODB_FT_AUX_NOT_HEX_ID, MYF(0));
		goto err_exit_no_heap;
	}

	/* Check existing index definitions for too-long column
	prefixes as well, in case max_col_len shrunk. */
	for (const dict_index_t* index
		     = dict_table_get_first_index(indexed_table);
	     index;
	     index = dict_table_get_next_index(index)) {
		if (index->type & DICT_FTS) {
			DBUG_ASSERT(index->type == DICT_FTS
				    || (index->type & DICT_CORRUPT));
			continue;
		}

		for (ulint i = 0; i < dict_index_get_n_fields(index); i++) {
			const dict_field_t* field
				= dict_index_get_nth_field(index, i);
			if (field->prefix_len > max_col_len) {
				my_error(ER_INDEX_COLUMN_TOO_LONG, MYF(0),
					 max_col_len);
				goto err_exit_no_heap;
			}
		}
	}

	n_drop_index = 0;
	n_drop_fk = 0;

	if (ha_alter_info->handler_flags
	    & (INNOBASE_ALTER_NOREBUILD | INNOBASE_ALTER_REBUILD)) {
		heap = mem_heap_create(1024);

		if (ha_alter_info->handler_flags
		    & Alter_inplace_info::ALTER_COLUMN_NAME) {
			col_names = innobase_get_col_names(
				ha_alter_info, altered_table, table,
				indexed_table, heap);
		} else {
			col_names = NULL;
		}
	} else {
		heap = NULL;
		col_names = NULL;
	}

	if (ha_alter_info->handler_flags
	    & Alter_inplace_info::DROP_FOREIGN_KEY) {
		DBUG_ASSERT(ha_alter_info->alter_info->drop_list.elements > 0);

		drop_fk = static_cast<dict_foreign_t**>(
			mem_heap_alloc(
				heap,
				ha_alter_info->alter_info->drop_list.elements
				* sizeof(dict_foreign_t*)));

		List_iterator<Alter_drop> drop_it(
			ha_alter_info->alter_info->drop_list);

		while (Alter_drop* drop = drop_it++) {
			if (drop->type != Alter_drop::FOREIGN_KEY) {
				continue;
			}

			for (dict_foreign_set::iterator it
				= prebuilt->table->foreign_set.begin();
			     it != prebuilt->table->foreign_set.end();
			     ++it) {

				dict_foreign_t*	foreign = *it;
				const char* fid = strchr(foreign->id, '/');

				DBUG_ASSERT(fid);
				/* If no database/ prefix was present in
				the FOREIGN KEY constraint name, compare
				to the full constraint name. */
				fid = fid ? fid + 1 : foreign->id;

				if (!my_strcasecmp(system_charset_info,
						   fid, drop->name)) {
					drop_fk[n_drop_fk++] = foreign;
					goto found_fk;
				}
			}

			my_error(ER_CANT_DROP_FIELD_OR_KEY, MYF(0),
				 drop->name);
			goto err_exit;
found_fk:
			continue;
		}

		DBUG_ASSERT(n_drop_fk > 0);
		DBUG_ASSERT(n_drop_fk
			    == ha_alter_info->alter_info->drop_list.elements);
	} else {
		drop_fk = NULL;
	}

	if (ha_alter_info->index_drop_count) {
		dict_index_t*	drop_primary = NULL;

		DBUG_ASSERT(ha_alter_info->handler_flags
			    & (Alter_inplace_info::DROP_INDEX
			       | Alter_inplace_info::DROP_UNIQUE_INDEX
			       | Alter_inplace_info::DROP_PK_INDEX));
		/* Check which indexes to drop. */
		drop_index = static_cast<dict_index_t**>(
			mem_heap_alloc(
				heap, (ha_alter_info->index_drop_count + 1)
				* sizeof *drop_index));

		for (uint i = 0; i < ha_alter_info->index_drop_count; i++) {
			const KEY*	key
				= ha_alter_info->index_drop_buffer[i];
			dict_index_t*	index
				= dict_table_get_index_on_name_and_min_id(
					indexed_table, key->name);

			if (!index) {
				push_warning_printf(
					user_thd,
					Sql_condition::WARN_LEVEL_WARN,
					HA_ERR_WRONG_INDEX,
					"InnoDB could not find key "
					"with name %s", key->name);
			} else {
				ut_ad(!index->to_be_dropped);
				if (!dict_index_is_clust(index)) {
					drop_index[n_drop_index++] = index;
				} else {
					drop_primary = index;
				}
			}
		}

		/* If all FULLTEXT indexes were removed, drop an
		internal FTS_DOC_ID_INDEX as well, unless it exists in
		the table. */

		if (innobase_fulltext_exist(table)
		    && !innobase_fulltext_exist(altered_table)
		    && !DICT_TF2_FLAG_IS_SET(
			indexed_table, DICT_TF2_FTS_HAS_DOC_ID)) {
			dict_index_t*	fts_doc_index
				= dict_table_get_index_on_name(
					indexed_table, FTS_DOC_ID_INDEX_NAME);

			// Add some fault tolerance for non-debug builds.
			if (fts_doc_index == NULL) {
				goto check_if_can_drop_indexes;
			}

			DBUG_ASSERT(!fts_doc_index->to_be_dropped);

			for (uint i = 0; i < table->s->keys; i++) {
				if (!my_strcasecmp(
					    system_charset_info,
					    FTS_DOC_ID_INDEX_NAME,
					    table->key_info[i].name)) {
					/* The index exists in the MySQL
					data dictionary. Do not drop it,
					even though it is no longer needed
					by InnoDB fulltext search. */
					goto check_if_can_drop_indexes;
				}
			}

			drop_index[n_drop_index++] = fts_doc_index;
		}

check_if_can_drop_indexes:
		/* Check if the indexes can be dropped. */

		/* Prevent a race condition between DROP INDEX and
		CREATE TABLE adding FOREIGN KEY constraints. */
		row_mysql_lock_data_dictionary(prebuilt->trx);

		if (!n_drop_index) {
			drop_index = NULL;
		} else {
			/* Flag all indexes that are to be dropped. */
			for (ulint i = 0; i < n_drop_index; i++) {
				ut_ad(!drop_index[i]->to_be_dropped);
				drop_index[i]->to_be_dropped = 1;
			}
		}

		if (prebuilt->trx->check_foreigns) {
			for (uint i = 0; i < n_drop_index; i++) {
			     dict_index_t*	index = drop_index[i];

				if (innobase_check_foreign_key_index(
					ha_alter_info, index,
					indexed_table, col_names,
					prebuilt->trx, drop_fk, n_drop_fk)) {
					row_mysql_unlock_data_dictionary(
						prebuilt->trx);
					prebuilt->trx->error_info = index;
					print_error(HA_ERR_DROP_INDEX_FK,
						    MYF(0));
					goto err_exit;
				}
			}

			/* If a primary index is dropped, need to check
			any depending foreign constraints get affected */
			if (drop_primary
			    && innobase_check_foreign_key_index(
				ha_alter_info, drop_primary,
				indexed_table, col_names,
				prebuilt->trx, drop_fk, n_drop_fk)) {
				row_mysql_unlock_data_dictionary(prebuilt->trx);
				print_error(HA_ERR_DROP_INDEX_FK, MYF(0));
				goto err_exit;
			}
		}

		row_mysql_unlock_data_dictionary(prebuilt->trx);
	} else {
		drop_index = NULL;
	}

	n_add_fk = 0;

	if (ha_alter_info->handler_flags
	    & Alter_inplace_info::ADD_FOREIGN_KEY) {
		ut_ad(!prebuilt->trx->check_foreigns);

		add_fk = static_cast<dict_foreign_t**>(
			mem_heap_zalloc(
				heap,
				ha_alter_info->alter_info->key_list.elements
				* sizeof(dict_foreign_t*)));

		if (!innobase_get_foreign_key_info(
			    ha_alter_info, table_share,
			    prebuilt->table, col_names,
			    drop_index, n_drop_index,
			    add_fk, &n_add_fk, prebuilt->trx)) {
err_exit:
			if (n_drop_index) {
				row_mysql_lock_data_dictionary(prebuilt->trx);

				/* Clear the to_be_dropped flags, which might
				have been set at this point. */
				for (ulint i = 0; i < n_drop_index; i++) {
					DBUG_ASSERT(*drop_index[i]->name
						    != TEMP_INDEX_PREFIX);
					drop_index[i]->to_be_dropped = 0;
				}

				row_mysql_unlock_data_dictionary(prebuilt->trx);
			}

			if (heap) {
				mem_heap_free(heap);
			}

			goto err_exit_no_heap;
		}
	}

	if (!(ha_alter_info->handler_flags & INNOBASE_ALTER_DATA)
	    || (ha_alter_info->handler_flags
		== Alter_inplace_info::CHANGE_CREATE_OPTION
		&& !innobase_need_rebuild(ha_alter_info))) {

		if (heap) {
			ha_alter_info->handler_ctx
				= new ha_innobase_inplace_ctx(
					prebuilt,
					drop_index, n_drop_index,
					drop_fk, n_drop_fk,
					add_fk, n_add_fk,
					ha_alter_info->online,
					heap, indexed_table,
					col_names, ULINT_UNDEFINED, 0, 0);
		}

func_exit:
		DBUG_ASSERT(prebuilt->trx->dict_operation_lock_mode == 0);
		if (ha_alter_info->handler_flags & ~INNOBASE_INPLACE_IGNORE) {
			online_retry_drop_indexes(prebuilt->table, user_thd);
		}
		DBUG_RETURN(false);
	}

	/* If we are to build a full-text search index, check whether
	the table already has a DOC ID column.  If not, we will need to
	add a Doc ID hidden column and rebuild the primary index */
	if (innobase_fulltext_exist(altered_table)) {
		ulint	doc_col_no;

		if (!innobase_fts_check_doc_id_col(
			    prebuilt->table, altered_table, &fts_doc_col_no)) {
			fts_doc_col_no = altered_table->s->stored_fields;
			add_fts_doc_id = true;
			add_fts_doc_id_idx = true;

			push_warning_printf(
				user_thd,
				Sql_condition::WARN_LEVEL_WARN,
				HA_ERR_WRONG_INDEX,
				"InnoDB rebuilding table to add column "
				FTS_DOC_ID_COL_NAME);
		} else if (fts_doc_col_no == ULINT_UNDEFINED) {
			goto err_exit;
		}

		switch (innobase_fts_check_doc_id_index(
				prebuilt->table, altered_table, &doc_col_no)) {
		case FTS_NOT_EXIST_DOC_ID_INDEX:
			add_fts_doc_id_idx = true;
			break;
		case FTS_INCORRECT_DOC_ID_INDEX:
			my_error(ER_INNODB_FT_WRONG_DOCID_INDEX, MYF(0),
				 FTS_DOC_ID_INDEX_NAME);
			goto err_exit;
		case FTS_EXIST_DOC_ID_INDEX:
			DBUG_ASSERT(doc_col_no == fts_doc_col_no
				    || doc_col_no == ULINT_UNDEFINED
				    || (ha_alter_info->handler_flags
					& (Alter_inplace_info::ALTER_COLUMN_ORDER
					   | Alter_inplace_info::DROP_COLUMN
					   | Alter_inplace_info::ADD_COLUMN)));
		}
	}

	/* See if an AUTO_INCREMENT column was added. */
	uint i = 0, innodb_idx= 0;
	List_iterator_fast<Create_field> cf_it(
		ha_alter_info->alter_info->create_list);
	while (const Create_field* new_field = cf_it++) {
		const Field*	field;
                if (!new_field->stored_in_db) {
                  i++;
                  continue;
                }

		DBUG_ASSERT(i < altered_table->s->fields);
		DBUG_ASSERT(innodb_idx < altered_table->s->stored_fields);

		for (uint old_i = 0; table->field[old_i]; old_i++) {
                        if (!table->field[old_i]->stored_in_db)
                          continue;
			if (new_field->field == table->field[old_i]) {
				goto found_col;
			}
		}

		/* This is an added column. */
		DBUG_ASSERT(!new_field->field);
		DBUG_ASSERT(ha_alter_info->handler_flags
			    & Alter_inplace_info::ADD_COLUMN);

		field = altered_table->field[i];

		DBUG_ASSERT((MTYP_TYPENR(field->unireg_check)
			     == Field::NEXT_NUMBER)
			    == !!(field->flags & AUTO_INCREMENT_FLAG));

		if (field->flags & AUTO_INCREMENT_FLAG) {
			if (add_autoinc_col_no != ULINT_UNDEFINED) {
				/* This should have been blocked earlier. */
				ut_ad(0);
				my_error(ER_WRONG_AUTO_KEY, MYF(0));
				goto err_exit;
			}
			add_autoinc_col_no = innodb_idx;

			autoinc_col_max_value = innobase_get_int_col_max_value(
				field);
		}
found_col:
		i++;
                innodb_idx++;
	}

	DBUG_ASSERT(heap);
	DBUG_ASSERT(user_thd == prebuilt->trx->mysql_thd);
	DBUG_ASSERT(!ha_alter_info->handler_ctx);

	ha_alter_info->handler_ctx = new ha_innobase_inplace_ctx(
		prebuilt,
		drop_index, n_drop_index,
		drop_fk, n_drop_fk, add_fk, n_add_fk,
		ha_alter_info->online,
		heap, prebuilt->table, col_names,
		add_autoinc_col_no,
		ha_alter_info->create_info->auto_increment_value,
		autoinc_col_max_value);

	DBUG_RETURN(prepare_inplace_alter_table_dict(
			    ha_alter_info, altered_table, table,
			    table_share->table_name.str,
			    flags, flags2,
			    fts_doc_col_no, add_fts_doc_id,
			    add_fts_doc_id_idx));
}

/** Alter the table structure in-place with operations
specified using Alter_inplace_info.
The level of concurrency allowed during this operation depends
on the return value from check_if_supported_inplace_alter().

@param altered_table	TABLE object for new version of table.
@param ha_alter_info	Structure describing changes to be done
by ALTER TABLE and holding data used during in-place alter.

@retval true		Failure
@retval false		Success
*/
UNIV_INTERN
bool
ha_innobase::inplace_alter_table(
/*=============================*/
	TABLE*			altered_table,
	Alter_inplace_info*	ha_alter_info)
{
	dberr_t	error;

	DBUG_ENTER("inplace_alter_table");
	DBUG_ASSERT(!srv_read_only_mode);

#ifdef UNIV_SYNC_DEBUG
	ut_ad(!rw_lock_own(&dict_operation_lock, RW_LOCK_EX));
	ut_ad(!rw_lock_own(&dict_operation_lock, RW_LOCK_SHARED));
#endif /* UNIV_SYNC_DEBUG */

	DEBUG_SYNC(user_thd, "innodb_inplace_alter_table_enter");

	if (!(ha_alter_info->handler_flags & INNOBASE_ALTER_DATA)) {
ok_exit:
		DEBUG_SYNC(user_thd, "innodb_after_inplace_alter_table");
		DBUG_RETURN(false);
	}

	if (ha_alter_info->handler_flags
	    == Alter_inplace_info::CHANGE_CREATE_OPTION
	    && !innobase_need_rebuild(ha_alter_info)) {
		goto ok_exit;
	}

	ha_innobase_inplace_ctx*	ctx
		= static_cast<ha_innobase_inplace_ctx*>
		(ha_alter_info->handler_ctx);

	DBUG_ASSERT(ctx);
	DBUG_ASSERT(ctx->trx);
	DBUG_ASSERT(ctx->prebuilt == prebuilt);

	if (prebuilt->table->ibd_file_missing
	    || dict_table_is_discarded(prebuilt->table)) {
		goto all_done;
	}

	/* Read the clustered index of the table and build
	indexes based on this information using temporary
	files and merge sort. */
	DBUG_EXECUTE_IF("innodb_OOM_inplace_alter",
			error = DB_OUT_OF_MEMORY; goto oom;);
	error = row_merge_build_indexes(
		prebuilt->trx,
		prebuilt->table, ctx->new_table,
		ctx->online,
		ctx->add_index, ctx->add_key_numbers, ctx->num_to_add_index,
		altered_table, ctx->add_cols, ctx->col_map,
		ctx->add_autoinc, ctx->sequence);
#ifndef DBUG_OFF
oom:
#endif /* !DBUG_OFF */
	if (error == DB_SUCCESS && ctx->online && ctx->need_rebuild()) {
		DEBUG_SYNC_C("row_log_table_apply1_before");
		error = row_log_table_apply(
			ctx->thr, prebuilt->table, altered_table);
	}

	/* Init online ddl status variables */
	onlineddl_rowlog_rows = 0;
	onlineddl_rowlog_pct_used = 0;
	onlineddl_pct_progress = 0;

	DEBUG_SYNC_C("inplace_after_index_build");

	DBUG_EXECUTE_IF("create_index_fail",
			error = DB_DUPLICATE_KEY;
			prebuilt->trx->error_key_num = ULINT_UNDEFINED;);

	/* After an error, remove all those index definitions
	from the dictionary which were defined. */

	switch (error) {
		KEY*	dup_key;
	all_done:
	case DB_SUCCESS:
		ut_d(mutex_enter(&dict_sys->mutex));
		ut_d(dict_table_check_for_dup_indexes(
			     prebuilt->table, CHECK_PARTIAL_OK));
		ut_d(mutex_exit(&dict_sys->mutex));
		/* prebuilt->table->n_ref_count can be anything here,
		given that we hold at most a shared lock on the table. */
		goto ok_exit;
	case DB_DUPLICATE_KEY:
		if (prebuilt->trx->error_key_num == ULINT_UNDEFINED
		    || ha_alter_info->key_count == 0) {
			/* This should be the hidden index on
			FTS_DOC_ID, or there is no PRIMARY KEY in the
			table. Either way, we should be seeing and
			reporting a bogus duplicate key error. */
			dup_key = NULL;
		} else {
			DBUG_ASSERT(prebuilt->trx->error_key_num
				    < ha_alter_info->key_count);
			dup_key = &ha_alter_info->key_info_buffer[
				prebuilt->trx->error_key_num];
		}
		print_keydup_error(altered_table, dup_key, MYF(0));
		break;
	case DB_ONLINE_LOG_TOO_BIG:
		DBUG_ASSERT(ctx->online);
		my_error(ER_INNODB_ONLINE_LOG_TOO_BIG, MYF(0),
			 (prebuilt->trx->error_key_num == ULINT_UNDEFINED)
			 ? FTS_DOC_ID_INDEX_NAME
			 : ha_alter_info->key_info_buffer[
				 prebuilt->trx->error_key_num].name);
		break;
	case DB_INDEX_CORRUPT:
		my_error(ER_INDEX_CORRUPT, MYF(0),
			 (prebuilt->trx->error_key_num == ULINT_UNDEFINED)
			 ? FTS_DOC_ID_INDEX_NAME
			 : ha_alter_info->key_info_buffer[
				 prebuilt->trx->error_key_num].name);
		break;
	default:
		my_error_innodb(error,
				table_share->table_name.str,
				prebuilt->table->flags);
	}

	/* prebuilt->table->n_ref_count can be anything here, given
	that we hold at most a shared lock on the table. */
	prebuilt->trx->error_info = NULL;
	ctx->trx->error_state = DB_SUCCESS;

	DBUG_RETURN(true);
}

/** Free the modification log for online table rebuild.
@param table	table that was being rebuilt online */
static
void
innobase_online_rebuild_log_free(
/*=============================*/
	dict_table_t*	table)
{
	dict_index_t* clust_index = dict_table_get_first_index(table);

	ut_ad(mutex_own(&dict_sys->mutex));
#ifdef UNIV_SYNC_DEBUG
	ut_ad(rw_lock_own(&dict_operation_lock, RW_LOCK_EX));
#endif /* UNIV_SYNC_DEBUG */

	rw_lock_x_lock(&clust_index->lock);

	if (clust_index->online_log) {
		ut_ad(dict_index_get_online_status(clust_index)
		      == ONLINE_INDEX_CREATION);
		clust_index->online_status = ONLINE_INDEX_COMPLETE;
		row_log_free(clust_index->online_log);
		DEBUG_SYNC_C("innodb_online_rebuild_log_free_aborted");
	}

	DBUG_ASSERT(dict_index_get_online_status(clust_index)
		    == ONLINE_INDEX_COMPLETE);
	rw_lock_x_unlock(&clust_index->lock);
}

/** Rollback a secondary index creation, drop the indexes with
temparary index prefix
@param user_table	InnoDB table
@param table		the TABLE
@param locked		TRUE=table locked, FALSE=may need to do a lazy drop
@param trx		the transaction
*/
static __attribute__((nonnull))
void
innobase_rollback_sec_index(
/*========================*/
	dict_table_t*		user_table,
	const TABLE*		table,
	ibool			locked,
	trx_t*			trx)
{
	row_merge_drop_indexes(trx, user_table, locked);

	/* Free the table->fts only if there is no FTS_DOC_ID
	in the table */
	if (user_table->fts
	    && !DICT_TF2_FLAG_IS_SET(user_table,
				     DICT_TF2_FTS_HAS_DOC_ID)
	    && !innobase_fulltext_exist(table)) {
		fts_free(user_table);
	}
}

/** Roll back the changes made during prepare_inplace_alter_table()
and inplace_alter_table() inside the storage engine. Note that the
allowed level of concurrency during this operation will be the same as
for inplace_alter_table() and thus might be higher than during
prepare_inplace_alter_table(). (E.g concurrent writes were blocked
during prepare, but might not be during commit).

@param ha_alter_info	Data used during in-place alter.
@param table		the TABLE
@param prebuilt		the prebuilt struct
@retval true		Failure
@retval false		Success
*/
inline __attribute__((nonnull, warn_unused_result))
bool
rollback_inplace_alter_table(
/*=========================*/
	Alter_inplace_info*	ha_alter_info,
	const TABLE*		table,
	row_prebuilt_t*		prebuilt)
{
	bool	fail	= false;

	ha_innobase_inplace_ctx*	ctx
		= static_cast<ha_innobase_inplace_ctx*>
		(ha_alter_info->handler_ctx);

	DBUG_ENTER("rollback_inplace_alter_table");

	if (!ctx || !ctx->trx) {
		/* If we have not started a transaction yet,
		(almost) nothing has been or needs to be done. */
		goto func_exit;
	}

	row_mysql_lock_data_dictionary(ctx->trx);

	if (ctx->need_rebuild()) {
		dberr_t	err;
		ulint	flags	= ctx->new_table->flags;

		/* DML threads can access ctx->new_table via the
		online rebuild log. Free it first. */
		innobase_online_rebuild_log_free(prebuilt->table);

		/* Since the FTS index specific auxiliary tables has
		not yet registered with "table->fts" by fts_add_index(),
		we will need explicitly delete them here */
		if (DICT_TF2_FLAG_IS_SET(ctx->new_table, DICT_TF2_FTS)) {

			err = innobase_drop_fts_index_table(
				ctx->new_table, ctx->trx);

			if (err != DB_SUCCESS) {
				my_error_innodb(
					err, table->s->table_name.str,
					flags);
				fail = true;
			}
		}

		/* Drop the table. */
		dict_table_close(ctx->new_table, TRUE, FALSE);

#if defined UNIV_DEBUG || defined UNIV_DDL_DEBUG
		/* Nobody should have initialized the stats of the
		newly created table yet. When this is the case, we
		know that it has not been added for background stats
		gathering. */
		ut_a(!ctx->new_table->stat_initialized);
#endif /* UNIV_DEBUG || UNIV_DDL_DEBUG */

		err = row_merge_drop_table(ctx->trx, ctx->new_table);

		switch (err) {
		case DB_SUCCESS:
			break;
		default:
			my_error_innodb(err, table->s->table_name.str,
					flags);
			fail = true;
		}
	} else {
		DBUG_ASSERT(!(ha_alter_info->handler_flags
			      & Alter_inplace_info::ADD_PK_INDEX));
		DBUG_ASSERT(ctx->new_table == prebuilt->table);

		trx_start_for_ddl(ctx->trx, TRX_DICT_OP_INDEX);

		innobase_rollback_sec_index(
			prebuilt->table, table, FALSE, ctx->trx);
	}

	trx_commit_for_mysql(ctx->trx);
	row_mysql_unlock_data_dictionary(ctx->trx);
	trx_free_for_mysql(ctx->trx);

func_exit:
#ifndef DBUG_OFF
	dict_index_t* clust_index = dict_table_get_first_index(
		prebuilt->table);
	DBUG_ASSERT(!clust_index->online_log);
	DBUG_ASSERT(dict_index_get_online_status(clust_index)
		    == ONLINE_INDEX_COMPLETE);
#endif /* !DBUG_OFF */

	if (ctx) {
		DBUG_ASSERT(ctx->prebuilt == prebuilt);

		if (ctx->num_to_add_fk) {
			for (ulint i = 0; i < ctx->num_to_add_fk; i++) {
				dict_foreign_free(ctx->add_fk[i]);
			}
		}

		if (ctx->num_to_drop_index) {
			row_mysql_lock_data_dictionary(prebuilt->trx);

			/* Clear the to_be_dropped flags
			in the data dictionary cache.
			The flags may already have been cleared,
			in case an error was detected in
			commit_inplace_alter_table(). */
			for (ulint i = 0; i < ctx->num_to_drop_index; i++) {
				dict_index_t*	index = ctx->drop_index[i];
				DBUG_ASSERT(*index->name != TEMP_INDEX_PREFIX);

				index->to_be_dropped = 0;
			}

			row_mysql_unlock_data_dictionary(prebuilt->trx);
		}
	}

	trx_commit_for_mysql(prebuilt->trx);
	MONITOR_ATOMIC_DEC(MONITOR_PENDING_ALTER_TABLE);
	DBUG_RETURN(fail);
}

/** Drop a FOREIGN KEY constraint from the data dictionary tables.
@param trx		data dictionary transaction
@param table_name	Table name in MySQL
@param foreign_id	Foreign key constraint identifier
@retval true		Failure
@retval false		Success */
static __attribute__((nonnull, warn_unused_result))
bool
innobase_drop_foreign_try(
/*======================*/
	trx_t*			trx,
	const char*		table_name,
	const char*		foreign_id)
{
	DBUG_ENTER("innobase_drop_foreign_try");

	DBUG_ASSERT(trx_get_dict_operation(trx) == TRX_DICT_OP_INDEX);
	ut_ad(trx->dict_operation_lock_mode == RW_X_LATCH);
	ut_ad(mutex_own(&dict_sys->mutex));
#ifdef UNIV_SYNC_DEBUG
	ut_ad(rw_lock_own(&dict_operation_lock, RW_LOCK_EX));
#endif /* UNIV_SYNC_DEBUG */

	/* Drop the constraint from the data dictionary. */
	static const char sql[] =
		"PROCEDURE DROP_FOREIGN_PROC () IS\n"
		"BEGIN\n"
		"DELETE FROM SYS_FOREIGN WHERE ID=:id;\n"
		"DELETE FROM SYS_FOREIGN_COLS WHERE ID=:id;\n"
		"END;\n";

	dberr_t		error;
	pars_info_t*	info;

	info = pars_info_create();
	pars_info_add_str_literal(info, "id", foreign_id);

	trx->op_info = "dropping foreign key constraint from dictionary";
	error = que_eval_sql(info, sql, FALSE, trx);
	trx->op_info = "";

	DBUG_EXECUTE_IF("ib_drop_foreign_error",
			error = DB_OUT_OF_FILE_SPACE;);

	if (error != DB_SUCCESS) {
		my_error_innodb(error, table_name, 0);
		trx->error_state = DB_SUCCESS;
		DBUG_RETURN(true);
	}

	DBUG_RETURN(false);
}

/** Rename a column in the data dictionary tables.
@param user_table	InnoDB table that was being altered
@param trx		data dictionary transaction
@param table_name	Table name in MySQL
@param nth_col		0-based index of the column
@param from		old column name
@param to		new column name
@param new_clustered	whether the table has been rebuilt
@retval true		Failure
@retval false		Success */
static __attribute__((nonnull, warn_unused_result))
bool
innobase_rename_column_try(
/*=======================*/
	const dict_table_t*	user_table,
	trx_t*			trx,
	const char*		table_name,
	ulint			nth_col,
	const char*		from,
	const char*		to,
	bool			new_clustered)
{
	pars_info_t*	info;
	dberr_t		error;

	DBUG_ENTER("innobase_rename_column_try");

	DBUG_ASSERT(trx_get_dict_operation(trx) == TRX_DICT_OP_INDEX);
	ut_ad(trx->dict_operation_lock_mode == RW_X_LATCH);
	ut_ad(mutex_own(&dict_sys->mutex));
#ifdef UNIV_SYNC_DEBUG
	ut_ad(rw_lock_own(&dict_operation_lock, RW_LOCK_EX));
#endif /* UNIV_SYNC_DEBUG */

	if (new_clustered) {
		goto rename_foreign;
	}

	info = pars_info_create();

	pars_info_add_ull_literal(info, "tableid", user_table->id);
	pars_info_add_int4_literal(info, "nth", nth_col);
	pars_info_add_str_literal(info, "old", from);
	pars_info_add_str_literal(info, "new", to);

	trx->op_info = "renaming column in SYS_COLUMNS";

	error = que_eval_sql(
		info,
		"PROCEDURE RENAME_SYS_COLUMNS_PROC () IS\n"
		"BEGIN\n"
		"UPDATE SYS_COLUMNS SET NAME=:new\n"
		"WHERE TABLE_ID=:tableid AND NAME=:old\n"
		"AND POS=:nth;\n"
		"END;\n",
		FALSE, trx);

	DBUG_EXECUTE_IF("ib_rename_column_error",
			error = DB_OUT_OF_FILE_SPACE;);

	if (error != DB_SUCCESS) {
err_exit:
		my_error_innodb(error, table_name, 0);
		trx->error_state = DB_SUCCESS;
		trx->op_info = "";
		DBUG_RETURN(true);
	}

	trx->op_info = "renaming column in SYS_FIELDS";

	for (const dict_index_t* index = dict_table_get_first_index(
		     user_table);
	     index != NULL;
	     index = dict_table_get_next_index(index)) {

		for (ulint i = 0; i < dict_index_get_n_fields(index); i++) {
			if (strcmp(dict_index_get_nth_field(index, i)->name,
				   from)) {
				continue;
			}

			info = pars_info_create();

			pars_info_add_ull_literal(info, "indexid", index->id);
			pars_info_add_int4_literal(info, "nth", i);
			pars_info_add_str_literal(info, "old", from);
			pars_info_add_str_literal(info, "new", to);

			error = que_eval_sql(
				info,
				"PROCEDURE RENAME_SYS_FIELDS_PROC () IS\n"
				"BEGIN\n"

				"UPDATE SYS_FIELDS SET COL_NAME=:new\n"
				"WHERE INDEX_ID=:indexid AND COL_NAME=:old\n"
				"AND POS=:nth;\n"

				/* Try again, in case there is a prefix_len
				encoded in SYS_FIELDS.POS */

				"UPDATE SYS_FIELDS SET COL_NAME=:new\n"
				"WHERE INDEX_ID=:indexid AND COL_NAME=:old\n"
				"AND POS>=65536*:nth AND POS<65536*(:nth+1);\n"

				"END;\n",
				FALSE, trx);

			if (error != DB_SUCCESS) {
				goto err_exit;
			}
		}
	}

rename_foreign:
	trx->op_info = "renaming column in SYS_FOREIGN_COLS";

	std::list<dict_foreign_t*>	fk_evict;
	bool		foreign_modified;

	for (dict_foreign_set::const_iterator it = user_table->foreign_set.begin();
	     it != user_table->foreign_set.end();
	     ++it) {

		dict_foreign_t*	foreign = *it;
		foreign_modified = false;

		for (unsigned i = 0; i < foreign->n_fields; i++) {
			if (strcmp(foreign->foreign_col_names[i], from)) {
				continue;
			}

			info = pars_info_create();

			pars_info_add_str_literal(info, "id", foreign->id);
			pars_info_add_int4_literal(info, "nth", i);
			pars_info_add_str_literal(info, "old", from);
			pars_info_add_str_literal(info, "new", to);

			error = que_eval_sql(
				info,
				"PROCEDURE RENAME_SYS_FOREIGN_F_PROC () IS\n"
				"BEGIN\n"
				"UPDATE SYS_FOREIGN_COLS\n"
				"SET FOR_COL_NAME=:new\n"
				"WHERE ID=:id AND POS=:nth\n"
				"AND FOR_COL_NAME=:old;\n"
				"END;\n",
				FALSE, trx);

			if (error != DB_SUCCESS) {
				goto err_exit;
			}
			foreign_modified = true;
		}

		if (foreign_modified) {
			fk_evict.push_back(foreign);
		}
	}

	for (dict_foreign_set::const_iterator it
		= user_table->referenced_set.begin();
	     it != user_table->referenced_set.end();
	     ++it) {

		foreign_modified = false;
		dict_foreign_t*	foreign = *it;

		for (unsigned i = 0; i < foreign->n_fields; i++) {
			if (strcmp(foreign->referenced_col_names[i], from)) {
				continue;
			}

			info = pars_info_create();

			pars_info_add_str_literal(info, "id", foreign->id);
			pars_info_add_int4_literal(info, "nth", i);
			pars_info_add_str_literal(info, "old", from);
			pars_info_add_str_literal(info, "new", to);

			error = que_eval_sql(
				info,
				"PROCEDURE RENAME_SYS_FOREIGN_R_PROC () IS\n"
				"BEGIN\n"
				"UPDATE SYS_FOREIGN_COLS\n"
				"SET REF_COL_NAME=:new\n"
				"WHERE ID=:id AND POS=:nth\n"
				"AND REF_COL_NAME=:old;\n"
				"END;\n",
				FALSE, trx);

			if (error != DB_SUCCESS) {
				goto err_exit;
			}
			foreign_modified = true;
<<<<<<< HEAD
		}

		if (foreign_modified) {
			fk_evict.push_back(foreign);
=======
>>>>>>> a6087e7d
		}

		if (foreign_modified) {
			fk_evict.push_back(foreign);
		}
	}

	if (new_clustered) {
		std::for_each(fk_evict.begin(), fk_evict.end(),
			      dict_foreign_remove_from_cache);
	}

	if (new_clustered) {
		std::for_each(fk_evict.begin(), fk_evict.end(),
			      dict_foreign_remove_from_cache);
	}

	trx->op_info = "";
	DBUG_RETURN(false);
}

/** Rename columns in the data dictionary tables.
@param ha_alter_info	Data used during in-place alter.
@param ctx		In-place ALTER TABLE context
@param table		the TABLE
@param trx		data dictionary transaction
@param table_name	Table name in MySQL
@retval true		Failure
@retval false		Success */
static __attribute__((nonnull, warn_unused_result))
bool
innobase_rename_columns_try(
/*========================*/
	Alter_inplace_info*	ha_alter_info,
	ha_innobase_inplace_ctx*ctx,
	const TABLE*		table,
	trx_t*			trx,
	const char*		table_name)
{
	List_iterator_fast<Create_field> cf_it(
		ha_alter_info->alter_info->create_list);
	uint i = 0;

	DBUG_ASSERT(ctx);
	DBUG_ASSERT(ha_alter_info->handler_flags
		    & Alter_inplace_info::ALTER_COLUMN_NAME);

	for (Field** fp = table->field; *fp; fp++, i++) {
		if (!((*fp)->flags & FIELD_IS_RENAMED) || !((*fp)->stored_in_db)) {
			continue;
		}

		cf_it.rewind();
		while (Create_field* cf = cf_it++) {
			if (cf->field == *fp) {
				if (innobase_rename_column_try(
					    ctx->old_table, trx, table_name, i,
					    cf->field->field_name,
					    cf->field_name,
					    ctx->need_rebuild())) {
					return(true);
				}
				goto processed_field;
			}
		}

		ut_error;
processed_field:
		continue;
	}

	return(false);
}

/** Rename columns in the data dictionary cache
as part of commit_cache_norebuild().
@param ha_alter_info	Data used during in-place alter.
@param table		the TABLE
@param user_table	InnoDB table that was being altered */
static __attribute__((nonnull))
void
innobase_rename_columns_cache(
/*==========================*/
	Alter_inplace_info*	ha_alter_info,
	const TABLE*		table,
	dict_table_t*		user_table)
{
	if (!(ha_alter_info->handler_flags
	      & Alter_inplace_info::ALTER_COLUMN_NAME)) {
		return;
	}

	List_iterator_fast<Create_field> cf_it(
		ha_alter_info->alter_info->create_list);
	uint i = 0;

	for (Field** fp = table->field; *fp; fp++, i++) {
		if (!((*fp)->flags & FIELD_IS_RENAMED)) {
			continue;
		}

		cf_it.rewind();
		while (Create_field* cf = cf_it++) {
			if (cf->field == *fp) {
				dict_mem_table_col_rename(user_table, i,
							  cf->field->field_name,
							  cf->field_name);
				goto processed_field;
			}
		}

		ut_error;
processed_field:
		continue;
	}
}

/** Get the auto-increment value of the table on commit.
@param ha_alter_info	Data used during in-place alter
@param ctx		In-place ALTER TABLE context
@param altered_table	MySQL table that is being altered
@param old_table	MySQL table as it is before the ALTER operation
@return the next auto-increment value (0 if not present) */
static __attribute__((nonnull, warn_unused_result))
ulonglong
commit_get_autoinc(
/*===============*/
	Alter_inplace_info*	ha_alter_info,
	ha_innobase_inplace_ctx*ctx,
	const TABLE*		altered_table,
	const TABLE*		old_table)
{
	ulonglong		max_autoinc;

	DBUG_ENTER("commit_get_autoinc");

	if (!altered_table->found_next_number_field) {
		/* There is no AUTO_INCREMENT column in the table
		after the ALTER operation. */
		max_autoinc = 0;
	} else if (ctx->add_autoinc != ULINT_UNDEFINED) {
		/* An AUTO_INCREMENT column was added. Get the last
		value from the sequence, which may be based on a
		supplied AUTO_INCREMENT value. */
		max_autoinc = ctx->sequence.last();
	} else if ((ha_alter_info->handler_flags
		    & Alter_inplace_info::CHANGE_CREATE_OPTION)
		   && (ha_alter_info->create_info->used_fields
		       & HA_CREATE_USED_AUTO)) {
		/* An AUTO_INCREMENT value was supplied, but the table was not
		rebuilt. Get the user-supplied value or the last value from the
		sequence. */
		ib_uint64_t	max_value_table;
		dberr_t		err;

		Field*	autoinc_field =
			old_table->found_next_number_field;

		dict_index_t*	index = dict_table_get_index_on_first_col(
			ctx->old_table, autoinc_field->field_index);

		max_autoinc = ha_alter_info->create_info->auto_increment_value;

		dict_table_autoinc_lock(ctx->old_table);

		err = row_search_max_autoinc(
			index, autoinc_field->field_name, &max_value_table);

		if (err != DB_SUCCESS) {
			ut_ad(0);
			max_autoinc = 0;
		} else if (max_autoinc <= max_value_table) {
			ulonglong	col_max_value;
			ulonglong	offset;

			col_max_value = innobase_get_int_col_max_value(
				old_table->found_next_number_field);

			offset = ctx->prebuilt->autoinc_offset;
			max_autoinc = innobase_next_autoinc(
				max_value_table, 1, 1, offset,
				col_max_value);
		}
		dict_table_autoinc_unlock(ctx->old_table);
	} else {
		/* An AUTO_INCREMENT value was not specified.
		Read the old counter value from the table. */
		ut_ad(old_table->found_next_number_field);
		dict_table_autoinc_lock(ctx->old_table);
		max_autoinc = ctx->old_table->autoinc;
		dict_table_autoinc_unlock(ctx->old_table);
	}

	DBUG_RETURN(max_autoinc);
}

/** Add or drop foreign key constraints to the data dictionary tables,
but do not touch the data dictionary cache.
@param ha_alter_info	Data used during in-place alter
@param ctx		In-place ALTER TABLE context
@param trx		Data dictionary transaction
@param table_name	Table name in MySQL
@retval true		Failure
@retval false		Success
*/
static __attribute__((nonnull, warn_unused_result))
bool
innobase_update_foreign_try(
/*========================*/
	ha_innobase_inplace_ctx*ctx,
	trx_t*			trx,
	const char*		table_name)
{
	ulint	foreign_id;
	ulint	i;

	DBUG_ENTER("innobase_update_foreign_try");
	DBUG_ASSERT(ctx);

	foreign_id = dict_table_get_highest_foreign_id(ctx->new_table);

	foreign_id++;

	for (i = 0; i < ctx->num_to_add_fk; i++) {
		dict_foreign_t*		fk = ctx->add_fk[i];

		ut_ad(fk->foreign_table == ctx->new_table
		      || fk->foreign_table == ctx->old_table);

		dberr_t error = dict_create_add_foreign_id(
			&foreign_id, ctx->old_table->name, fk);

		if (error != DB_SUCCESS) {
			my_error(ER_TOO_LONG_IDENT, MYF(0),
				 fk->id);
			DBUG_RETURN(true);
		}

		if (!fk->foreign_index) {
			fk->foreign_index = dict_foreign_find_index(
				ctx->new_table, ctx->col_names,
				fk->foreign_col_names,
				fk->n_fields, fk->referenced_index, TRUE,
				fk->type
				& (DICT_FOREIGN_ON_DELETE_SET_NULL
				   | DICT_FOREIGN_ON_UPDATE_SET_NULL));
			if (!fk->foreign_index) {
				my_error(ER_FK_INCORRECT_OPTION,
					 MYF(0), table_name, fk->id);
				DBUG_RETURN(true);
			}
		}

		/* The fk->foreign_col_names[] uses renamed column
		names, while the columns in ctx->old_table have not
		been renamed yet. */
		error = dict_create_add_foreign_to_dictionary(
			ctx->old_table->name, fk, trx);

		DBUG_EXECUTE_IF(
			"innodb_test_cannot_add_fk_system",
			error = DB_ERROR;);

		if (error != DB_SUCCESS) {
			my_error(ER_FK_FAIL_ADD_SYSTEM, MYF(0),
				 fk->id);
			DBUG_RETURN(true);
		}
	}

	for (i = 0; i < ctx->num_to_drop_fk; i++) {
		dict_foreign_t* fk = ctx->drop_fk[i];

		DBUG_ASSERT(fk->foreign_table == ctx->old_table);

		if (innobase_drop_foreign_try(trx, table_name, fk->id)) {
			DBUG_RETURN(true);
		}
	}

	DBUG_RETURN(false);
}

/** Update the foreign key constraint definitions in the data dictionary cache
after the changes to data dictionary tables were committed.
@param ctx	In-place ALTER TABLE context
@param user_thd	MySQL connection
@return		InnoDB error code (should always be DB_SUCCESS) */
static __attribute__((nonnull, warn_unused_result))
dberr_t
innobase_update_foreign_cache(
/*==========================*/
	ha_innobase_inplace_ctx*	ctx,
	THD*				user_thd)
{
	dict_table_t*	user_table;
	dberr_t		err = DB_SUCCESS;

	DBUG_ENTER("innobase_update_foreign_cache");

	user_table = ctx->old_table;

	/* Discard the added foreign keys, because we will
	load them from the data dictionary. */
	for (ulint i = 0; i < ctx->num_to_add_fk; i++) {
		dict_foreign_t*	fk = ctx->add_fk[i];
		dict_foreign_free(fk);
	}

	if (ctx->need_rebuild()) {
		/* The rebuilt table is already using the renamed
		column names. No need to pass col_names or to drop
		constraints from the data dictionary cache. */
		DBUG_ASSERT(!ctx->col_names);
		DBUG_ASSERT(user_table->foreign_set.empty());
		DBUG_ASSERT(user_table->referenced_set.empty());
		user_table = ctx->new_table;
	} else {
		/* Drop the foreign key constraints if the
		table was not rebuilt. If the table is rebuilt,
		there would not be any foreign key contraints for
		it yet in the data dictionary cache. */
		for (ulint i = 0; i < ctx->num_to_drop_fk; i++) {
			dict_foreign_t* fk = ctx->drop_fk[i];
			dict_foreign_remove_from_cache(fk);
		}
	}

	/* Load the old or added foreign keys from the data dictionary
	and prevent the table from being evicted from the data
	dictionary cache (work around the lack of WL#6049). */
	err = dict_load_foreigns(user_table->name,
				 ctx->col_names, false, true,
				 DICT_ERR_IGNORE_NONE);

	if (err == DB_CANNOT_ADD_CONSTRAINT) {
		/* It is possible there are existing foreign key are
		loaded with "foreign_key checks" off,
		so let's retry the loading with charset_check is off */
		err = dict_load_foreigns(user_table->name,
					 ctx->col_names, false, false,
					 DICT_ERR_IGNORE_NONE);

		/* The load with "charset_check" off is successful, warn
		the user that the foreign key has loaded with mis-matched
		charset */
		if (err == DB_SUCCESS) {
			push_warning_printf(
				user_thd,
				Sql_condition::WARN_LEVEL_WARN,
				ER_ALTER_INFO,
				"Foreign key constraints for table '%s'"
				" are loaded with charset check off",
				user_table->name);
				
		}
	}

	DBUG_RETURN(err);
}

/** Commit the changes made during prepare_inplace_alter_table()
and inplace_alter_table() inside the data dictionary tables,
when rebuilding the table.
@param ha_alter_info	Data used during in-place alter
@param ctx		In-place ALTER TABLE context
@param altered_table	MySQL table that is being altered
@param old_table	MySQL table as it is before the ALTER operation
@param trx		Data dictionary transaction
@param table_name	Table name in MySQL
@retval true		Failure
@retval false		Success
*/
inline __attribute__((nonnull, warn_unused_result))
bool
commit_try_rebuild(
/*===============*/
	Alter_inplace_info*	ha_alter_info,
	ha_innobase_inplace_ctx*ctx,
	TABLE*			altered_table,
	const TABLE*		old_table,
	trx_t*			trx,
	const char*		table_name)
{
	dict_table_t*	rebuilt_table	= ctx->new_table;
	dict_table_t*	user_table	= ctx->old_table;

	DBUG_ENTER("commit_try_rebuild");
	DBUG_ASSERT(ctx->need_rebuild());
	DBUG_ASSERT(trx->dict_operation_lock_mode == RW_X_LATCH);
	DBUG_ASSERT(!(ha_alter_info->handler_flags
		      & Alter_inplace_info::DROP_FOREIGN_KEY)
		    || ctx->num_to_drop_fk > 0);
	DBUG_ASSERT(ctx->num_to_drop_fk
		    == ha_alter_info->alter_info->drop_list.elements);

	for (dict_index_t* index = dict_table_get_first_index(rebuilt_table);
	     index;
	     index = dict_table_get_next_index(index)) {
		DBUG_ASSERT(dict_index_get_online_status(index)
			    == ONLINE_INDEX_COMPLETE);
		DBUG_ASSERT(*index->name != TEMP_INDEX_PREFIX);
		if (dict_index_is_corrupted(index)) {
			my_error(ER_INDEX_CORRUPT, MYF(0),
				 index->name);
			DBUG_RETURN(true);
		}
	}

	if (innobase_update_foreign_try(ctx, trx, table_name)) {
		DBUG_RETURN(true);
	}

	dberr_t	error;

	/* Clear the to_be_dropped flag in the data dictionary cache
	of user_table. */
	for (ulint i = 0; i < ctx->num_to_drop_index; i++) {
		dict_index_t*	index = ctx->drop_index[i];
		DBUG_ASSERT(index->table == user_table);
		DBUG_ASSERT(*index->name != TEMP_INDEX_PREFIX);
		DBUG_ASSERT(index->to_be_dropped);
		index->to_be_dropped = 0;
	}

	/* We copied the table. Any indexes that were requested to be
	dropped were not created in the copy of the table. Apply any
	last bit of the rebuild log and then rename the tables. */

	if (ctx->online) {
		DEBUG_SYNC_C("row_log_table_apply2_before");
		error = row_log_table_apply(
			ctx->thr, user_table, altered_table);
		ulint	err_key = thr_get_trx(ctx->thr)->error_key_num;

		switch (error) {
			KEY*	dup_key;
		case DB_SUCCESS:
			break;
		case DB_DUPLICATE_KEY:
			if (err_key == ULINT_UNDEFINED) {
				/* This should be the hidden index on
				FTS_DOC_ID. */
				dup_key = NULL;
			} else {
				DBUG_ASSERT(err_key <
					    ha_alter_info->key_count);
				dup_key = &ha_alter_info
					->key_info_buffer[err_key];
			}
			print_keydup_error(altered_table, dup_key, MYF(0));
			DBUG_RETURN(true);
		case DB_ONLINE_LOG_TOO_BIG:
			my_error(ER_INNODB_ONLINE_LOG_TOO_BIG, MYF(0),
				 ha_alter_info->key_info_buffer[0].name);
			DBUG_RETURN(true);
		case DB_INDEX_CORRUPT:
			my_error(ER_INDEX_CORRUPT, MYF(0),
				 (err_key == ULINT_UNDEFINED)
				 ? FTS_DOC_ID_INDEX_NAME
				 : ha_alter_info->key_info_buffer[err_key]
				 .name);
			DBUG_RETURN(true);
		default:
			my_error_innodb(error, table_name, user_table->flags);
			DBUG_RETURN(true);
		}
	}

	if ((ha_alter_info->handler_flags
	     & Alter_inplace_info::ALTER_COLUMN_NAME)
	    && innobase_rename_columns_try(ha_alter_info, ctx, old_table,
					   trx, table_name)) {
		DBUG_RETURN(true);
	}

	DBUG_EXECUTE_IF("ib_ddl_crash_before_rename", DBUG_SUICIDE(););

	/* The new table must inherit the flag from the
	"parent" table. */
	if (dict_table_is_discarded(user_table)) {
		rebuilt_table->ibd_file_missing = true;
		rebuilt_table->flags2 |= DICT_TF2_DISCARDED;
	}

	/* We can now rename the old table as a temporary table,
	rename the new temporary table as the old table and drop the
	old table. First, we only do this in the data dictionary
	tables. The actual renaming will be performed in
	commit_cache_rebuild(), once the data dictionary transaction
	has been successfully committed. */

	error = row_merge_rename_tables_dict(
		user_table, rebuilt_table, ctx->tmp_name, trx);

	/* We must be still holding a table handle. */
	DBUG_ASSERT(user_table->n_ref_count >= 1);

	DBUG_EXECUTE_IF("ib_ddl_crash_after_rename", DBUG_SUICIDE(););
	DBUG_EXECUTE_IF("ib_rebuild_cannot_rename", error = DB_ERROR;);

	if (user_table->n_ref_count > 1) {
		/* This should only occur when an innodb_memcached
		connection with innodb_api_enable_mdl=off was started
		before commit_inplace_alter_table() locked the data
		dictionary. We must roll back the ALTER TABLE, because
		we cannot drop a table while it is being used. */

		/* Normally, n_ref_count must be 1, because purge
		cannot be executing on this very table as we are
		holding dict_operation_lock X-latch. */

		error = DB_LOCK_WAIT_TIMEOUT;
	}

	switch (error) {
	case DB_SUCCESS:
		DBUG_RETURN(false);
	case DB_TABLESPACE_EXISTS:
		ut_a(rebuilt_table->n_ref_count == 1);
		my_error(ER_TABLESPACE_EXISTS, MYF(0), ctx->tmp_name);
		DBUG_RETURN(true);
	case DB_DUPLICATE_KEY:
		ut_a(rebuilt_table->n_ref_count == 1);
		my_error(ER_TABLE_EXISTS_ERROR, MYF(0), ctx->tmp_name);
		DBUG_RETURN(true);
	default:
		my_error_innodb(error, table_name, user_table->flags);
		DBUG_RETURN(true);
	}
}

/** Apply the changes made during commit_try_rebuild(),
to the data dictionary cache and the file system.
@param ctx	In-place ALTER TABLE context */
inline __attribute__((nonnull))
void
commit_cache_rebuild(
/*=================*/
	ha_innobase_inplace_ctx*	ctx)
{
	dberr_t		error;

	DBUG_ENTER("commit_cache_rebuild");
	DBUG_ASSERT(ctx->need_rebuild());
	DBUG_ASSERT(dict_table_is_discarded(ctx->old_table)
		    == dict_table_is_discarded(ctx->new_table));

	const char* old_name = mem_heap_strdup(
		ctx->heap, ctx->old_table->name);

	/* We already committed and redo logged the renames,
	so this must succeed. */
	error = dict_table_rename_in_cache(
		ctx->old_table, ctx->tmp_name, FALSE);
	ut_a(error == DB_SUCCESS);

	DEBUG_SYNC_C("commit_cache_rebuild_middle");

	error = dict_table_rename_in_cache(
		ctx->new_table, old_name, FALSE);
	ut_a(error == DB_SUCCESS);

	DBUG_VOID_RETURN;
}

/** Commit the changes made during prepare_inplace_alter_table()
and inplace_alter_table() inside the data dictionary tables,
when not rebuilding the table.
@param ha_alter_info	Data used during in-place alter
@param ctx		In-place ALTER TABLE context
@param old_table	MySQL table as it is before the ALTER operation
@param trx		Data dictionary transaction
@param table_name	Table name in MySQL
@retval true		Failure
@retval false		Success
*/
inline __attribute__((nonnull, warn_unused_result))
bool
commit_try_norebuild(
/*=================*/
	Alter_inplace_info*	ha_alter_info,
	ha_innobase_inplace_ctx*ctx,
	const TABLE*		old_table,
	trx_t*			trx,
	const char*		table_name)
{
	DBUG_ENTER("commit_try_norebuild");
	DBUG_ASSERT(!ctx->need_rebuild());
	DBUG_ASSERT(trx->dict_operation_lock_mode == RW_X_LATCH);
	DBUG_ASSERT(!(ha_alter_info->handler_flags
		      & Alter_inplace_info::DROP_FOREIGN_KEY)
		    || ctx->num_to_drop_fk > 0);
	DBUG_ASSERT(ctx->num_to_drop_fk
		    == ha_alter_info->alter_info->drop_list.elements);

	for (ulint i = 0; i < ctx->num_to_add_index; i++) {
		dict_index_t*	index = ctx->add_index[i];
		DBUG_ASSERT(dict_index_get_online_status(index)
			    == ONLINE_INDEX_COMPLETE);
		DBUG_ASSERT(*index->name == TEMP_INDEX_PREFIX);
		if (dict_index_is_corrupted(index)) {
			/* Report a duplicate key
			error for the index that was
			flagged corrupted, most likely
			because a duplicate value was
			inserted (directly or by
			rollback) after
			ha_innobase::inplace_alter_table()
			completed.
			TODO: report this as a corruption
			with a detailed reason once
			WL#6379 has been implemented. */
			my_error(ER_DUP_UNKNOWN_IN_INDEX,
				 MYF(0), index->name + 1);
			DBUG_RETURN(true);
		}
	}

	if (innobase_update_foreign_try(ctx, trx, table_name)) {
		DBUG_RETURN(true);
	}

	dberr_t	error;

	/* We altered the table in place. */
	/* Lose the TEMP_INDEX_PREFIX. */
	for (ulint i = 0; i < ctx->num_to_add_index; i++) {
		dict_index_t*	index = ctx->add_index[i];
		DBUG_ASSERT(dict_index_get_online_status(index)
			    == ONLINE_INDEX_COMPLETE);
		DBUG_ASSERT(*index->name
			    == TEMP_INDEX_PREFIX);
		error = row_merge_rename_index_to_add(
			trx, ctx->new_table->id, index->id);
		if (error != DB_SUCCESS) {
			sql_print_error(
				"InnoDB: rename index to add: %lu\n",
				(ulong) error);
			DBUG_ASSERT(0);
			my_error(ER_INTERNAL_ERROR, MYF(0),
				 "rename index to add");
			DBUG_RETURN(true);
		}
	}

	/* Drop any indexes that were requested to be dropped.
	Rename them to TEMP_INDEX_PREFIX in the data
	dictionary first. We do not bother to rename
	index->name in the dictionary cache, because the index
	is about to be freed after row_merge_drop_indexes_dict(). */

	for (ulint i = 0; i < ctx->num_to_drop_index; i++) {
		dict_index_t*	index = ctx->drop_index[i];
		DBUG_ASSERT(*index->name != TEMP_INDEX_PREFIX);
		DBUG_ASSERT(index->table == ctx->new_table);
		DBUG_ASSERT(index->to_be_dropped);

		error = row_merge_rename_index_to_drop(
			trx, index->table->id, index->id);
		if (error != DB_SUCCESS) {
			sql_print_error(
				"InnoDB: rename index to drop: %lu\n",
				(ulong) error);
			DBUG_ASSERT(0);
			my_error(ER_INTERNAL_ERROR, MYF(0),
				 "rename index to drop");
			DBUG_RETURN(true);
		}
	}

	if (!(ha_alter_info->handler_flags
	      & Alter_inplace_info::ALTER_COLUMN_NAME)) {
		DBUG_RETURN(false);
	}

	DBUG_RETURN(innobase_rename_columns_try(ha_alter_info, ctx,
						old_table, trx, table_name));
}

/** Commit the changes to the data dictionary cache
after a successful commit_try_norebuild() call.
@param ctx		In-place ALTER TABLE context
@param table		the TABLE before the ALTER
@param trx		Data dictionary transaction object
(will be started and committed)
@return whether all replacements were found for dropped indexes */
inline __attribute__((nonnull, warn_unused_result))
bool
commit_cache_norebuild(
/*===================*/
	ha_innobase_inplace_ctx*ctx,
	const TABLE*		table,
	trx_t*			trx)
{
	DBUG_ENTER("commit_cache_norebuild");

	bool	found = true;

	DBUG_ASSERT(!ctx->need_rebuild());

	for (ulint i = 0; i < ctx->num_to_add_index; i++) {
		dict_index_t*	index = ctx->add_index[i];
		DBUG_ASSERT(dict_index_get_online_status(index)
			    == ONLINE_INDEX_COMPLETE);
		DBUG_ASSERT(*index->name == TEMP_INDEX_PREFIX);
		index->name++;
	}

	if (ctx->num_to_drop_index) {
		/* Really drop the indexes that were dropped.
		The transaction had to be committed first
		(after renaming the indexes), so that in the
		event of a crash, crash recovery will drop the
		indexes, because it drops all indexes whose
		names start with TEMP_INDEX_PREFIX. Once we
		have started dropping an index tree, there is
		no way to roll it back. */

		for (ulint i = 0; i < ctx->num_to_drop_index; i++) {
			dict_index_t*	index = ctx->drop_index[i];
			DBUG_ASSERT(*index->name != TEMP_INDEX_PREFIX);
			DBUG_ASSERT(index->table == ctx->new_table);
			DBUG_ASSERT(index->to_be_dropped);

			/* Replace the indexes in foreign key
			constraints if needed. */

			if (!dict_foreign_replace_index(
				    index->table, ctx->col_names, index)) {
				found = false;
			}

			/* Mark the index dropped
			in the data dictionary cache. */
			rw_lock_x_lock(dict_index_get_lock(index));
			index->page = FIL_NULL;
			rw_lock_x_unlock(dict_index_get_lock(index));
		}

		trx_start_for_ddl(trx, TRX_DICT_OP_INDEX);
		row_merge_drop_indexes_dict(trx, ctx->new_table->id);

		for (ulint i = 0; i < ctx->num_to_drop_index; i++) {
			dict_index_t*	index = ctx->drop_index[i];
			DBUG_ASSERT(*index->name != TEMP_INDEX_PREFIX);
			DBUG_ASSERT(index->table == ctx->new_table);

			if (index->type & DICT_FTS) {
				DBUG_ASSERT(index->type == DICT_FTS
					    || (index->type
						& DICT_CORRUPT));
				DBUG_ASSERT(index->table->fts);
				fts_drop_index(index->table, index, trx);
			}

			dict_index_remove_from_cache(index->table, index);
		}

		trx_commit_for_mysql(trx);
	}

	DBUG_RETURN(found);
}

/** Adjust the persistent statistics after non-rebuilding ALTER TABLE.
Remove statistics for dropped indexes, add statistics for created indexes
and rename statistics for renamed indexes.
@param ha_alter_info	Data used during in-place alter
@param ctx		In-place ALTER TABLE context
@param altered_table	MySQL table that is being altered
@param table_name	Table name in MySQL
@param thd		MySQL connection
*/
static
void
alter_stats_norebuild(
/*==================*/
	Alter_inplace_info*		ha_alter_info,
	ha_innobase_inplace_ctx*	ctx,
	TABLE*				altered_table,
	const char*			table_name,
	THD*				thd)
{
	ulint	i;

	DBUG_ENTER("alter_stats_norebuild");
	DBUG_ASSERT(!ctx->need_rebuild());

	if (!dict_stats_is_persistent_enabled(ctx->new_table)) {
		DBUG_VOID_RETURN;
	}

	/* TODO: This will not drop the (unused) statistics for
	FTS_DOC_ID_INDEX if it was a hidden index, dropped together
	with the last renamining FULLTEXT index. */
	for (i = 0; i < ha_alter_info->index_drop_count; i++) {
		const KEY* key = ha_alter_info->index_drop_buffer[i];

		if (key->flags & HA_FULLTEXT) {
			/* There are no index cardinality
			statistics for FULLTEXT indexes. */
			continue;
		}

		char	errstr[1024];

		if (dict_stats_drop_index(
			    ctx->new_table->name, key->name,
			    errstr, sizeof errstr) != DB_SUCCESS) {
			push_warning(thd,
				     Sql_condition::WARN_LEVEL_WARN,
				     ER_LOCK_WAIT_TIMEOUT, errstr);
		}
	}

	for (i = 0; i < ctx->num_to_add_index; i++) {
		dict_index_t*	index = ctx->add_index[i];
		DBUG_ASSERT(index->table == ctx->new_table);

		if (!(index->type & DICT_FTS)) {
			dict_stats_init(ctx->new_table);
			dict_stats_update_for_index(index);
		}
	}

	DBUG_VOID_RETURN;
}

/** Adjust the persistent statistics after rebuilding ALTER TABLE.
Remove statistics for dropped indexes, add statistics for created indexes
and rename statistics for renamed indexes.
@param table		InnoDB table that was rebuilt by ALTER TABLE
@param table_name	Table name in MySQL
@param thd		MySQL connection
*/
static
void
alter_stats_rebuild(
/*================*/
	dict_table_t*	table,
	const char*	table_name,
	THD*		thd)
{
	DBUG_ENTER("alter_stats_rebuild");

	if (dict_table_is_discarded(table)
	    || !dict_stats_is_persistent_enabled(table)) {
		DBUG_VOID_RETURN;
	}

	dberr_t	ret;

	ret = dict_stats_update(table, DICT_STATS_RECALC_PERSISTENT);

	if (ret != DB_SUCCESS) {
		push_warning_printf(
			thd,
			Sql_condition::WARN_LEVEL_WARN,
			ER_ALTER_INFO,
			"Error updating stats for table '%s' "
			"after table rebuild: %s",
			table_name, ut_strerr(ret));
	}

	DBUG_VOID_RETURN;
}

#ifndef DBUG_OFF
# define DBUG_INJECT_CRASH(prefix, count)			\
do {								\
	char buf[32];						\
	ut_snprintf(buf, sizeof buf, prefix "_%u", count);	\
	DBUG_EXECUTE_IF(buf, DBUG_SUICIDE(););			\
} while (0)
#else
# define DBUG_INJECT_CRASH(prefix, count)
#endif

/** Commit or rollback the changes made during
prepare_inplace_alter_table() and inplace_alter_table() inside
the storage engine. Note that the allowed level of concurrency
during this operation will be the same as for
inplace_alter_table() and thus might be higher than during
prepare_inplace_alter_table(). (E.g concurrent writes were
blocked during prepare, but might not be during commit).
@param altered_table	TABLE object for new version of table.
@param ha_alter_info	Structure describing changes to be done
by ALTER TABLE and holding data used during in-place alter.
@param commit		true => Commit, false => Rollback.
@retval true		Failure
@retval false		Success
*/
UNIV_INTERN
bool
ha_innobase::commit_inplace_alter_table(
/*====================================*/
	TABLE*			altered_table,
	Alter_inplace_info*	ha_alter_info,
	bool			commit)
{
	ha_innobase_inplace_ctx*	ctx0
		= static_cast<ha_innobase_inplace_ctx*>
		(ha_alter_info->handler_ctx);
#ifndef DBUG_OFF
	uint				crash_inject_count	= 1;
	uint				crash_fail_inject_count	= 1;
	uint				failure_inject_count	= 1;
#endif

	DBUG_ENTER("commit_inplace_alter_table");
	DBUG_ASSERT(!srv_read_only_mode);
	DBUG_ASSERT(!ctx0 || ctx0->prebuilt == prebuilt);
	DBUG_ASSERT(!ctx0 || ctx0->old_table == prebuilt->table);

	DEBUG_SYNC_C("innodb_commit_inplace_alter_table_enter");

	DEBUG_SYNC_C("innodb_commit_inplace_alter_table_wait");

	if (!commit) {
		/* A rollback is being requested. So far we may at
		most have created some indexes. If any indexes were to
		be dropped, they would actually be dropped in this
		method if commit=true. */
		DBUG_RETURN(rollback_inplace_alter_table(
				    ha_alter_info, table, prebuilt));
	}

	if (!(ha_alter_info->handler_flags & ~INNOBASE_INPLACE_IGNORE)) {
		DBUG_ASSERT(!ctx0);
		MONITOR_ATOMIC_DEC(MONITOR_PENDING_ALTER_TABLE);
		ha_alter_info->group_commit_ctx = NULL;
		DBUG_RETURN(false);
	}

	DBUG_ASSERT(ctx0);

	inplace_alter_handler_ctx**	ctx_array;
	inplace_alter_handler_ctx*	ctx_single[2];

	if (ha_alter_info->group_commit_ctx) {
		ctx_array = ha_alter_info->group_commit_ctx;
	} else {
	ctx_single[0] = ctx0;
	ctx_single[1] = NULL;
	ctx_array = ctx_single;
	}

	DBUG_ASSERT(ctx0 == ctx_array[0]);
	ut_ad(prebuilt->table == ctx0->old_table);
	ha_alter_info->group_commit_ctx = NULL;

	/* Free the ctx->trx of other partitions, if any. We will only
	use the ctx0->trx here. Others may have been allocated in
	the prepare stage. */

	for (inplace_alter_handler_ctx** pctx = &ctx_array[1]; *pctx;
	     pctx++) {
		ha_innobase_inplace_ctx*	ctx
			= static_cast<ha_innobase_inplace_ctx*>(*pctx);

		if (ctx->trx) {
			trx_free_for_mysql(ctx->trx);
			ctx->trx = NULL;
		}
	}

	trx_start_if_not_started_xa(prebuilt->trx);

	for (inplace_alter_handler_ctx** pctx = ctx_array; *pctx; pctx++) {
		ha_innobase_inplace_ctx*	ctx
			= static_cast<ha_innobase_inplace_ctx*>(*pctx);
		DBUG_ASSERT(ctx->prebuilt->trx == prebuilt->trx);

		/* Exclusively lock the table, to ensure that no other
		transaction is holding locks on the table while we
		change the table definition. The MySQL meta-data lock
		should normally guarantee that no conflicting locks
		exist. However, FOREIGN KEY constraints checks and any
		transactions collected during crash recovery could be
		holding InnoDB locks only, not MySQL locks. */

		dberr_t error = row_merge_lock_table(
			prebuilt->trx, ctx->old_table, LOCK_X);

		if (error != DB_SUCCESS) {
			my_error_innodb(
				error, table_share->table_name.str, 0);
			DBUG_RETURN(true);
		}
	}

	DEBUG_SYNC(user_thd, "innodb_alter_commit_after_lock_table");

	const bool	new_clustered	= ctx0->need_rebuild();
	trx_t*		trx		= ctx0->trx;
	bool		fail		= false;

	if (new_clustered) {
		for (inplace_alter_handler_ctx** pctx = ctx_array;
		     *pctx; pctx++) {
			ha_innobase_inplace_ctx*	ctx
				= static_cast<ha_innobase_inplace_ctx*>(*pctx);
			DBUG_ASSERT(ctx->need_rebuild());

			if (ctx->old_table->fts) {
				ut_ad(!ctx->old_table->fts->add_wq);
				fts_optimize_remove_table(
					ctx->old_table);
			}

			if (ctx->new_table->fts) {
				ut_ad(!ctx->new_table->fts->add_wq);
				fts_optimize_remove_table(
					ctx->new_table);
			}
		}
	}

	if (!trx) {
		DBUG_ASSERT(!new_clustered);
		trx = innobase_trx_allocate(user_thd);
	}

	trx_start_for_ddl(trx, TRX_DICT_OP_INDEX);
	/* Latch the InnoDB data dictionary exclusively so that no deadlocks
	or lock waits can happen in it during the data dictionary operation. */
	row_mysql_lock_data_dictionary(trx);

	/* Prevent the background statistics collection from accessing
	the tables. */
	for (;;) {
		bool	retry = false;

		for (inplace_alter_handler_ctx** pctx = ctx_array;
		     *pctx; pctx++) {
			ha_innobase_inplace_ctx*	ctx
				= static_cast<ha_innobase_inplace_ctx*>(*pctx);

			DBUG_ASSERT(new_clustered == ctx->need_rebuild());

			if (new_clustered
			    && !dict_stats_stop_bg(ctx->old_table)) {
				retry = true;
			}

			if (!dict_stats_stop_bg(ctx->new_table)) {
				retry = true;
			}
		}

		if (!retry) {
			break;
		}

		DICT_STATS_BG_YIELD(trx);
	}

	/* Apply the changes to the data dictionary tables, for all
	partitions. */

	for (inplace_alter_handler_ctx** pctx = ctx_array;
	     *pctx && !fail; pctx++) {
		ha_innobase_inplace_ctx*	ctx
			= static_cast<ha_innobase_inplace_ctx*>(*pctx);

		DBUG_ASSERT(new_clustered == ctx->need_rebuild());

		ctx->max_autoinc = commit_get_autoinc(
			ha_alter_info, ctx, altered_table, table);

		if (ctx->need_rebuild()) {
			ctx->tmp_name = dict_mem_create_temporary_tablename(
				ctx->heap, ctx->new_table->name,
				ctx->new_table->id);

			fail = commit_try_rebuild(
				ha_alter_info, ctx, altered_table, table,
				trx, table_share->table_name.str);
		} else {
			fail = commit_try_norebuild(
				ha_alter_info, ctx, table, trx,
				table_share->table_name.str);
		}
		DBUG_INJECT_CRASH("ib_commit_inplace_crash",
				  crash_inject_count++);
#ifndef DBUG_OFF
		{
			/* Generate a dynamic dbug text. */
			char buf[32];
			ut_snprintf(buf, sizeof buf, "ib_commit_inplace_fail_%u",
				    failure_inject_count++);
			DBUG_EXECUTE_IF(buf,
					my_error(ER_INTERNAL_ERROR, MYF(0),
						 "Injected error!");
					fail = true;
			);
		}
#endif
	}

	/* Commit or roll back the changes to the data dictionary. */

	if (fail) {
		trx_rollback_for_mysql(trx);
	} else if (!new_clustered) {
		trx_commit_for_mysql(trx);
	} else {
		mtr_t	mtr;
		mtr_start(&mtr);

		for (inplace_alter_handler_ctx** pctx = ctx_array;
		     *pctx; pctx++) {
			ha_innobase_inplace_ctx*	ctx
				= static_cast<ha_innobase_inplace_ctx*>(*pctx);

			DBUG_ASSERT(ctx->need_rebuild());
			/* Generate the redo log for the file
			operations that will be performed in
			commit_cache_rebuild(). */
			fil_mtr_rename_log(ctx->old_table->space,
					   ctx->old_table->name,
					   ctx->new_table->space,
					   ctx->new_table->name,
					   ctx->tmp_name, &mtr);
			DBUG_INJECT_CRASH("ib_commit_inplace_crash",
					  crash_inject_count++);
		}

		/* Test what happens on crash if the redo logs
		are flushed to disk here. The log records
		about the rename should not be committed, and
		the data dictionary transaction should be
		rolled back, restoring the old table. */
		DBUG_EXECUTE_IF("innodb_alter_commit_crash_before_commit",
				log_buffer_flush_to_disk();
				DBUG_SUICIDE(););
		ut_ad(trx_state_eq(trx, TRX_STATE_ACTIVE));
		ut_ad(!trx->fts_trx);
		ut_ad(trx->insert_undo || trx->update_undo);

		/* The following call commits the
		mini-transaction, making the data dictionary
		transaction committed at mtr.end_lsn. The
		transaction becomes 'durable' by the time when
		log_buffer_flush_to_disk() returns. In the
		logical sense the commit in the file-based
		data structures happens here. */
		trx_commit_low(trx, &mtr);

		/* If server crashes here, the dictionary in
		InnoDB and MySQL will differ.  The .ibd files
		and the .frm files must be swapped manually by
		the administrator. No loss of data. */
		DBUG_EXECUTE_IF("innodb_alter_commit_crash_after_commit",
				log_buffer_flush_to_disk();
				DBUG_SUICIDE(););
	}

	/* Flush the log to reduce probability that the .frm files and
	the InnoDB data dictionary get out-of-sync if the user runs
	with innodb_flush_log_at_trx_commit = 0 */

	log_buffer_flush_to_disk();

	/* At this point, the changes to the persistent storage have
	been committed or rolled back. What remains to be done is to
	update the in-memory structures, close some handles, release
	temporary files, and (unless we rolled back) update persistent
	statistics. */
	dberr_t	error		= DB_SUCCESS;

	for (inplace_alter_handler_ctx** pctx = ctx_array;
	     *pctx; pctx++) {
		ha_innobase_inplace_ctx*	ctx
			= static_cast<ha_innobase_inplace_ctx*>(*pctx);

		DBUG_ASSERT(ctx->need_rebuild() == new_clustered);

		if (new_clustered) {
			innobase_online_rebuild_log_free(ctx->old_table);
		}

		if (fail) {
			if (new_clustered) {
				dict_table_close(ctx->new_table,
						 TRUE, FALSE);

#if defined UNIV_DEBUG || defined UNIV_DDL_DEBUG
				/* Nobody should have initialized the
				stats of the newly created table
				yet. When this is the case, we know
				that it has not been added for
				background stats gathering. */
				ut_a(!ctx->new_table->stat_initialized);
#endif /* UNIV_DEBUG || UNIV_DDL_DEBUG */

				trx_start_for_ddl(trx, TRX_DICT_OP_TABLE);
				row_merge_drop_table(trx, ctx->new_table);
				trx_commit_for_mysql(trx);
				ctx->new_table = NULL;
			} else {
				/* We failed, but did not rebuild the table.
				Roll back any ADD INDEX, or get rid of garbage
				ADD INDEX that was left over from a previous
				ALTER TABLE statement. */
				trx_start_for_ddl(trx, TRX_DICT_OP_INDEX);
				innobase_rollback_sec_index(
					ctx->new_table, table, TRUE, trx);
				trx_commit_for_mysql(trx);
			}
			DBUG_INJECT_CRASH("ib_commit_inplace_crash_fail",
					  crash_fail_inject_count++);

			continue;
		}

		innobase_copy_frm_flags_from_table_share(
			ctx->new_table, altered_table->s);

		if (new_clustered) {
			/* We will reload and refresh the
			in-memory foreign key constraint
			metadata. This is a rename operation
			in preparing for dropping the old
			table. Set the table to_be_dropped bit
			here, so to make sure DML foreign key
			constraint check does not use the
			stale dict_foreign_t. This is done
			because WL#6049 (FK MDL) has not been
			implemented yet. */
			ctx->old_table->to_be_dropped = true;

			/* Rename the tablespace files. */
			commit_cache_rebuild(ctx);

			error = innobase_update_foreign_cache(ctx, user_thd);
			if (error != DB_SUCCESS) {
				goto foreign_fail;
			}
		} else {
			error = innobase_update_foreign_cache(ctx, user_thd);

			if (error != DB_SUCCESS) {
foreign_fail:
				/* The data dictionary cache
				should be corrupted now.  The
				best solution should be to
				kill and restart the server,
				but the *.frm file has not
				been replaced yet. */
				my_error(ER_CANNOT_ADD_FOREIGN,
					 MYF(0));
				sql_print_error(
					"InnoDB: dict_load_foreigns()"
					" returned %u for %s",
					(unsigned) error,
					thd_query_string(user_thd)
					->str);
				ut_ad(0);
			} else {
				if (!commit_cache_norebuild(
					    ctx, table, trx)) {
					ut_a(!prebuilt->trx->check_foreigns);
				}

				innobase_rename_columns_cache(
					ha_alter_info, table,
					ctx->new_table);
			}
		}
		DBUG_INJECT_CRASH("ib_commit_inplace_crash",
				  crash_inject_count++);
	}

	/* Invalidate the index translation table. In partitioned
	tables, there is one TABLE_SHARE (and also only one TABLE)
	covering all partitions. */
	share->idx_trans_tbl.index_count = 0;

	if (trx == ctx0->trx) {
		ctx0->trx = NULL;
	}

	/* Tell the InnoDB server that there might be work for
	utility threads: */

	srv_active_wake_master_thread();

	if (fail) {
		for (inplace_alter_handler_ctx** pctx = ctx_array;
		     *pctx; pctx++) {
			ha_innobase_inplace_ctx*	ctx
				= static_cast<ha_innobase_inplace_ctx*>
				(*pctx);
			DBUG_ASSERT(ctx->need_rebuild() == new_clustered);

			ut_d(dict_table_check_for_dup_indexes(
				     ctx->old_table,
				     CHECK_ABORTED_OK));
			ut_a(fts_check_cached_index(ctx->old_table));
			DBUG_INJECT_CRASH("ib_commit_inplace_crash_fail",
					  crash_fail_inject_count++);
		}

		row_mysql_unlock_data_dictionary(trx);
		trx_free_for_mysql(trx);
		DBUG_RETURN(true);
	}

	/* Release the table locks. */
	trx_commit_for_mysql(prebuilt->trx);

	DBUG_EXECUTE_IF("ib_ddl_crash_after_user_trx_commit", DBUG_SUICIDE(););

	for (inplace_alter_handler_ctx** pctx = ctx_array;
	     *pctx; pctx++) {
		ha_innobase_inplace_ctx*	ctx
			= static_cast<ha_innobase_inplace_ctx*>
			(*pctx);
		DBUG_ASSERT(ctx->need_rebuild() == new_clustered);

		if (altered_table->found_next_number_field) {
			dict_table_t* t = ctx->new_table;

			dict_table_autoinc_lock(t);
			dict_table_autoinc_initialize(t, ctx->max_autoinc);
			dict_table_autoinc_unlock(t);
		}

		bool	add_fts	= false;

		/* Publish the created fulltext index, if any.
		Note that a fulltext index can be created without
		creating the clustered index, if there already exists
		a suitable FTS_DOC_ID column. If not, one will be
		created, implying new_clustered */
		for (ulint i = 0; i < ctx->num_to_add_index; i++) {
			dict_index_t*	index = ctx->add_index[i];

			if (index->type & DICT_FTS) {
				DBUG_ASSERT(index->type == DICT_FTS);
				/* We reset DICT_TF2_FTS here because the bit
				is left unset when a drop proceeds the add. */
				DICT_TF2_FLAG_SET(ctx->new_table, DICT_TF2_FTS);
				fts_add_index(index, ctx->new_table);
				add_fts = true;
			}
		}

		ut_d(dict_table_check_for_dup_indexes(
			     ctx->new_table, CHECK_ALL_COMPLETE));

		if (add_fts) {
			fts_optimize_add_table(ctx->new_table);
		}

		ut_d(dict_table_check_for_dup_indexes(
			     ctx->new_table, CHECK_ABORTED_OK));
		ut_a(fts_check_cached_index(ctx->new_table));

		if (new_clustered) {
			/* Since the table has been rebuilt, we remove
			all persistent statistics corresponding to the
			old copy of the table (which was renamed to
			ctx->tmp_name). */

			char	errstr[1024];

			DBUG_ASSERT(0 == strcmp(ctx->old_table->name,
						ctx->tmp_name));

			if (dict_stats_drop_table(
				    ctx->new_table->name,
				    errstr, sizeof(errstr))
			    != DB_SUCCESS) {
				push_warning_printf(
					user_thd,
					Sql_condition::WARN_LEVEL_WARN,
					ER_ALTER_INFO,
					"Deleting persistent statistics"
					" for rebuilt table '%s' in"
					" InnoDB failed: %s",
					table->s->table_name.str,
					errstr);
			}

			DBUG_EXECUTE_IF("ib_ddl_crash_before_commit",
					DBUG_SUICIDE(););

			trx_t* const	user_trx = prebuilt->trx;

			row_prebuilt_free(ctx->prebuilt, TRUE);

			/* Drop the copy of the old table, which was
			renamed to ctx->tmp_name at the atomic DDL
			transaction commit.  If the system crashes
			before this is completed, some orphan tables
			with ctx->tmp_name may be recovered. */
			trx_start_for_ddl(trx, TRX_DICT_OP_TABLE);
			row_merge_drop_table(trx, ctx->old_table);
			trx_commit_for_mysql(trx);

			/* Rebuild the prebuilt object. */
			ctx->prebuilt = row_create_prebuilt(
				ctx->new_table, altered_table->s->reclength);
			trx_start_if_not_started(user_trx);
			user_trx->will_lock++;
			prebuilt->trx = user_trx;
		}
		DBUG_INJECT_CRASH("ib_commit_inplace_crash",
				  crash_inject_count++);
	}

	row_mysql_unlock_data_dictionary(trx);
	trx_free_for_mysql(trx);

	/* TODO: The following code could be executed
	while allowing concurrent access to the table
	(MDL downgrade). */

	if (new_clustered) {
		for (inplace_alter_handler_ctx** pctx = ctx_array;
		     *pctx; pctx++) {
			ha_innobase_inplace_ctx*	ctx
				= static_cast<ha_innobase_inplace_ctx*>
				(*pctx);
			DBUG_ASSERT(ctx->need_rebuild());

			alter_stats_rebuild(
				ctx->new_table, table->s->table_name.str,
				user_thd);
			DBUG_INJECT_CRASH("ib_commit_inplace_crash",
					  crash_inject_count++);
		}
	} else {
		for (inplace_alter_handler_ctx** pctx = ctx_array;
		     *pctx; pctx++) {
			ha_innobase_inplace_ctx*	ctx
				= static_cast<ha_innobase_inplace_ctx*>
				(*pctx);
			DBUG_ASSERT(!ctx->need_rebuild());

			alter_stats_norebuild(
				ha_alter_info, ctx, altered_table,
				table->s->table_name.str, user_thd);
			DBUG_INJECT_CRASH("ib_commit_inplace_crash",
					  crash_inject_count++);
		}
	}

	/* TODO: Also perform DROP TABLE and DROP INDEX after
	the MDL downgrade. */

#ifndef DBUG_OFF
	dict_index_t* clust_index = dict_table_get_first_index(
		prebuilt->table);
	DBUG_ASSERT(!clust_index->online_log);
	DBUG_ASSERT(dict_index_get_online_status(clust_index)
		    == ONLINE_INDEX_COMPLETE);

	for (dict_index_t* index = dict_table_get_first_index(
		     prebuilt->table);
	     index;
	     index = dict_table_get_next_index(index)) {
		DBUG_ASSERT(!index->to_be_dropped);
	}
#endif /* DBUG_OFF */

	MONITOR_ATOMIC_DEC(MONITOR_PENDING_ALTER_TABLE);
	DBUG_RETURN(false);
}

/**
@param thd - the session
@param start_value - the lower bound
@param max_value - the upper bound (inclusive) */
UNIV_INTERN
ib_sequence_t::ib_sequence_t(
	THD*		thd,
	ulonglong	start_value,
	ulonglong	max_value)
	:
	m_max_value(max_value),
	m_increment(0),
	m_offset(0),
	m_next_value(start_value),
	m_eof(false)
{
	if (thd != 0 && m_max_value > 0) {

		thd_get_autoinc(thd, &m_offset, &m_increment);

		if (m_increment > 1 || m_offset > 1) {

			/* If there is an offset or increment specified
			then we need to work out the exact next value. */

			m_next_value = innobase_next_autoinc(
				start_value, 1,
				m_increment, m_offset, m_max_value);

		} else if (start_value == 0) {
			/* The next value can never be 0. */
			m_next_value = 1;
		}
	} else {
		m_eof = true;
	}
}

/**
Postfix increment
@return the next value to insert */
UNIV_INTERN
ulonglong
ib_sequence_t::operator++(int) UNIV_NOTHROW
{
	ulonglong	current = m_next_value;

	ut_ad(!m_eof);
	ut_ad(m_max_value > 0);

	m_next_value = innobase_next_autoinc(
		current, 1, m_increment, m_offset, m_max_value);

	if (m_next_value == m_max_value && current == m_next_value) {
		m_eof = true;
	}

	return(current);
}<|MERGE_RESOLUTION|>--- conflicted
+++ resolved
@@ -4588,23 +4588,11 @@
 				goto err_exit;
 			}
 			foreign_modified = true;
-<<<<<<< HEAD
 		}
 
 		if (foreign_modified) {
 			fk_evict.push_back(foreign);
-=======
->>>>>>> a6087e7d
-		}
-
-		if (foreign_modified) {
-			fk_evict.push_back(foreign);
-		}
-	}
-
-	if (new_clustered) {
-		std::for_each(fk_evict.begin(), fk_evict.end(),
-			      dict_foreign_remove_from_cache);
+		}
 	}
 
 	if (new_clustered) {
