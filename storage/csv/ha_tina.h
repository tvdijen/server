--- conflicted
+++ resolved
@@ -124,16 +124,12 @@
   /*
      Called in test_quick_select to determine if indexes should be used.
    */
-<<<<<<< HEAD
-  virtual IO_AND_CPU_COST scan_time()
+  IO_AND_CPU_COST scan_time() override
   {
     return
     { (double) ((share->saved_data_file_length + IO_SIZE-1))/ IO_SIZE,
         (stats.records+stats.deleted) * ROW_NEXT_FIND_COST };
   }
-=======
-  double scan_time() override { return (double) (stats.records+stats.deleted) / 20.0+10; }
->>>>>>> 243dee74
   /* The next method will never be called */
   virtual bool fast_key_read() { return 1;}
   /* 
