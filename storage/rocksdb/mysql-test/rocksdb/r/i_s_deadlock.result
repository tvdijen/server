set @prior_lock_wait_timeout = @@rocksdb_lock_wait_timeout;
set @prior_deadlock_detect = @@rocksdb_deadlock_detect;
set @prior_max_latest_deadlocks = @@rocksdb_max_latest_deadlocks;
set global rocksdb_deadlock_detect = on;
set global rocksdb_lock_wait_timeout = 10000;
# Clears deadlock buffer of any prior deadlocks.
set global rocksdb_max_latest_deadlocks = 0;
set global rocksdb_max_latest_deadlocks = @prior_max_latest_deadlocks;
connect  con1,localhost,root,,;
connect  con2,localhost,root,,;
connect  con3,localhost,root,,;
connection default;
show create table information_schema.rocksdb_deadlock;
Table	Create Table
ROCKSDB_DEADLOCK	CREATE TEMPORARY TABLE `ROCKSDB_DEADLOCK` (
  `DEADLOCK_ID` bigint(21) NOT NULL,
  `TIMESTAMP` bigint(21) NOT NULL,
  `TRANSACTION_ID` bigint(21) NOT NULL,
  `CF_NAME` varchar(193) NOT NULL,
  `WAITING_KEY` varchar(513) NOT NULL,
  `LOCK_TYPE` varchar(193) NOT NULL,
  `INDEX_NAME` varchar(193) NOT NULL,
  `TABLE_NAME` varchar(193) NOT NULL,
  `ROLLED_BACK` bigint(21) NOT NULL
<<<<<<< HEAD
) ENGINE=MEMORY DEFAULT CHARSET=utf8mb3
=======
) ENGINE=MEMORY DEFAULT CHARSET=utf8 COLLATE=utf8_general_ci
>>>>>>> 0792aff1
create table t (i int primary key) engine=rocksdb;
insert into t values (1), (2), (3);
select * from information_schema.rocksdb_deadlock;
DEADLOCK_ID	TIMESTAMP	TRANSACTION_ID	CF_NAME	WAITING_KEY	LOCK_TYPE	INDEX_NAME	TABLE_NAME	ROLLED_BACK
Deadlock #1
connection con1;
begin;
select * from t where i=1 for update;
i
1
connection con2;
begin;
select * from t where i=2 for update;
i
2
connection con1;
select * from t where i=2 for update;
connection con2;
select * from t where i=1 for update;
ERROR 40001: Deadlock found when trying to get lock; try restarting transaction
rollback;
connection con1;
i
2
rollback;
connection default;
select * from information_schema.rocksdb_deadlock;
DEADLOCK_ID	TIMESTAMP	TRANSACTION_ID	CF_NAME	WAITING_KEY	LOCK_TYPE	INDEX_NAME	TABLE_NAME	ROLLED_BACK
DEADLOCK_ID	TIMESTAMP	TRANSACTION_ID	default	WAITING_KEY	EXCLUSIVE	PRIMARY	test.t	0
DEADLOCK_ID	TIMESTAMP	TRANSACTION_ID	default	WAITING_KEY	EXCLUSIVE	PRIMARY	test.t	1
Deadlock #2
connection con1;
begin;
select * from t where i=1 for update;
i
1
connection con2;
begin;
select * from t where i=2 for update;
i
2
connection con1;
select * from t where i=2 for update;
connection con2;
select * from t where i=1 for update;
ERROR 40001: Deadlock found when trying to get lock; try restarting transaction
rollback;
connection con1;
i
2
rollback;
connection default;
select * from information_schema.rocksdb_deadlock;
DEADLOCK_ID	TIMESTAMP	TRANSACTION_ID	CF_NAME	WAITING_KEY	LOCK_TYPE	INDEX_NAME	TABLE_NAME	ROLLED_BACK
DEADLOCK_ID	TIMESTAMP	TRANSACTION_ID	default	WAITING_KEY	EXCLUSIVE	PRIMARY	test.t	0
DEADLOCK_ID	TIMESTAMP	TRANSACTION_ID	default	WAITING_KEY	EXCLUSIVE	PRIMARY	test.t	1
DEADLOCK_ID	TIMESTAMP	TRANSACTION_ID	default	WAITING_KEY	EXCLUSIVE	PRIMARY	test.t	0
DEADLOCK_ID	TIMESTAMP	TRANSACTION_ID	default	WAITING_KEY	EXCLUSIVE	PRIMARY	test.t	1
set global rocksdb_max_latest_deadlocks = 10;
Deadlock #3
connection con1;
begin;
select * from t where i=1 for update;
i
1
connection con2;
begin;
select * from t where i=2 for update;
i
2
connection con1;
select * from t where i=2 for update;
connection con2;
select * from t where i=1 for update;
ERROR 40001: Deadlock found when trying to get lock; try restarting transaction
rollback;
connection con1;
i
2
rollback;
connection default;
select * from information_schema.rocksdb_deadlock;
DEADLOCK_ID	TIMESTAMP	TRANSACTION_ID	CF_NAME	WAITING_KEY	LOCK_TYPE	INDEX_NAME	TABLE_NAME	ROLLED_BACK
DEADLOCK_ID	TIMESTAMP	TRANSACTION_ID	default	WAITING_KEY	EXCLUSIVE	PRIMARY	test.t	0
DEADLOCK_ID	TIMESTAMP	TRANSACTION_ID	default	WAITING_KEY	EXCLUSIVE	PRIMARY	test.t	1
DEADLOCK_ID	TIMESTAMP	TRANSACTION_ID	default	WAITING_KEY	EXCLUSIVE	PRIMARY	test.t	0
DEADLOCK_ID	TIMESTAMP	TRANSACTION_ID	default	WAITING_KEY	EXCLUSIVE	PRIMARY	test.t	1
DEADLOCK_ID	TIMESTAMP	TRANSACTION_ID	default	WAITING_KEY	EXCLUSIVE	PRIMARY	test.t	0
DEADLOCK_ID	TIMESTAMP	TRANSACTION_ID	default	WAITING_KEY	EXCLUSIVE	PRIMARY	test.t	1
set global rocksdb_max_latest_deadlocks = 1;
select * from information_schema.rocksdb_deadlock;
DEADLOCK_ID	TIMESTAMP	TRANSACTION_ID	CF_NAME	WAITING_KEY	LOCK_TYPE	INDEX_NAME	TABLE_NAME	ROLLED_BACK
DEADLOCK_ID	TIMESTAMP	TRANSACTION_ID	default	WAITING_KEY	EXCLUSIVE	PRIMARY	test.t	0
DEADLOCK_ID	TIMESTAMP	TRANSACTION_ID	default	WAITING_KEY	EXCLUSIVE	PRIMARY	test.t	1
connection con3;
set rocksdb_deadlock_detect_depth = 2;
Deadlock #4
connection con1;
begin;
select * from t where i=1 for update;
i
1
connection con2;
begin;
select * from t where i=2 for update;
i
2
connection con3;
begin;
select * from t where i=3 for update;
i
3
connection con1;
select * from t where i=2 for update;
connection con2;
select * from t where i=3 for update;
connection con3;
select * from t where i=1 for update;
ERROR 40001: Deadlock found when trying to get lock; try restarting transaction
rollback;
connection con2;
i
3
rollback;
connection con1;
i
2
rollback;
connection default;
set global rocksdb_max_latest_deadlocks = 5;
select * from information_schema.rocksdb_deadlock;
DEADLOCK_ID	TIMESTAMP	TRANSACTION_ID	CF_NAME	WAITING_KEY	LOCK_TYPE	INDEX_NAME	TABLE_NAME	ROLLED_BACK
Deadlock #5
connection con1;
begin;
select * from t where i=1 for update;
i
1
connection con2;
begin;
select * from t where i=2 for update;
i
2
connection con3;
begin;
select * from t where i=3 lock in share mode;
i
3
connection con1;
select * from t where i=100 for update;
i
select * from t where i=101 for update;
i
select * from t where i=2 for update;
connection con2;
select * from t where i=3 lock in share mode;
i
3
select * from t where i=200 for update;
i
select * from t where i=201 for update;
i
select * from t where i=1 lock in share mode;
ERROR 40001: Deadlock found when trying to get lock; try restarting transaction
rollback;
connection con1;
i
2
rollback;
connection con3;
rollback;
connection default;
select * from information_schema.rocksdb_deadlock;
DEADLOCK_ID	TIMESTAMP	TRANSACTION_ID	CF_NAME	WAITING_KEY	LOCK_TYPE	INDEX_NAME	TABLE_NAME	ROLLED_BACK
DEADLOCK_ID	TIMESTAMP	TRANSACTION_ID	default	WAITING_KEY	EXCLUSIVE	PRIMARY	test.t	0
DEADLOCK_ID	TIMESTAMP	TRANSACTION_ID	default	WAITING_KEY	SHARED	PRIMARY	test.t	1
disconnect con1;
disconnect con2;
disconnect con3;
set global rocksdb_lock_wait_timeout = @prior_lock_wait_timeout;
set global rocksdb_deadlock_detect = @prior_deadlock_detect;
drop table t;
select * from information_schema.rocksdb_deadlock;
DEADLOCK_ID	TIMESTAMP	TRANSACTION_ID	CF_NAME	WAITING_KEY	LOCK_TYPE	INDEX_NAME	TABLE_NAME	ROLLED_BACK
DEADLOCK_ID	TIMESTAMP	TRANSACTION_ID	default	WAITING_KEY	EXCLUSIVE	INDEX_NAME	TABLE_NAME	0
DEADLOCK_ID	TIMESTAMP	TRANSACTION_ID	default	WAITING_KEY	SHARED	INDEX_NAME	TABLE_NAME	1
set global rocksdb_max_latest_deadlocks = 0;
# Clears deadlock buffer of any existent deadlocks.
set global rocksdb_max_latest_deadlocks = @prior_max_latest_deadlocks;
select * from information_schema.rocksdb_deadlock;
DEADLOCK_ID	TIMESTAMP	TRANSACTION_ID	CF_NAME	WAITING_KEY	LOCK_TYPE	INDEX_NAME	TABLE_NAME	ROLLED_BACK<|MERGE_RESOLUTION|>--- conflicted
+++ resolved
@@ -22,11 +22,7 @@
   `INDEX_NAME` varchar(193) NOT NULL,
   `TABLE_NAME` varchar(193) NOT NULL,
   `ROLLED_BACK` bigint(21) NOT NULL
-<<<<<<< HEAD
-) ENGINE=MEMORY DEFAULT CHARSET=utf8mb3
-=======
-) ENGINE=MEMORY DEFAULT CHARSET=utf8 COLLATE=utf8_general_ci
->>>>>>> 0792aff1
+) ENGINE=MEMORY DEFAULT CHARSET=utf8mb3 COLLATE=utf8mb3_general_ci
 create table t (i int primary key) engine=rocksdb;
 insert into t values (1), (2), (3);
 select * from information_schema.rocksdb_deadlock;
