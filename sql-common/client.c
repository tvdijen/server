/* Copyright (C) 2000-2003 MySQL AB

   This program is free software; you can redistribute it and/or modify
   it under the terms of the GNU General Public License as published by
   the Free Software Foundation; either version 2 of the License, or
   (at your option) any later version.

   This program is distributed in the hope that it will be useful,
   but WITHOUT ANY WARRANTY; without even the implied warranty of
   MERCHANTABILITY or FITNESS FOR A PARTICULAR PURPOSE.  See the
   GNU General Public License for more details.

   You should have received a copy of the GNU General Public License
   along with this program; if not, write to the Free Software
   Foundation, Inc., 59 Temple Place, Suite 330, Boston, MA  02111-1307  USA */

/*
  This file is included by both libmysql.c (the MySQL client C API)
  and the mysqld server to connect to another MYSQL server.

  The differences for the two cases are:

  - Things that only works for the client:
  - Trying to automaticly determinate user name if not supplied to
    mysql_real_connect()
  - Support for reading local file with LOAD DATA LOCAL
  - SHARED memory handling
  - Protection against sigpipe
  - Prepared statements
  
  - Things that only works for the server
  - Alarm handling on connect
  
  In all other cases, the code should be idential for the client and
  server.
*/ 

#include <my_global.h>

#include "mysql.h"

/* Remove client convenience wrappers */
#undef max_allowed_packet
#undef net_buffer_length

#ifdef EMBEDDED_LIBRARY

#undef MYSQL_SERVER

#ifndef MYSQL_CLIENT
#define MYSQL_CLIENT
#endif

#define CLI_MYSQL_REAL_CONNECT cli_mysql_real_connect

#undef net_flush
my_bool	net_flush(NET *net);

#else  /*EMBEDDED_LIBRARY*/
#define CLI_MYSQL_REAL_CONNECT STDCALL mysql_real_connect
#endif /*EMBEDDED_LIBRARY*/
#include <my_sys.h>
#include <mysys_err.h>
#include <m_string.h>
#include <m_ctype.h>
#include "mysql_version.h"
#include "mysqld_error.h"
#include "errmsg.h"
#include <violite.h>
#if defined(THREAD) && !defined(__WIN__)
#include <my_pthread.h>				/* because of signal()	*/
#endif /* defined(THREAD) && !defined(__WIN__) */

#if defined(OS2) && defined(MYSQL_SERVER)
#undef  ER
#define ER CER
#endif /* defined( OS2) && defined(MYSQL_SERVER) */

#include <sys/stat.h>
#include <signal.h>
#include <time.h>
#ifdef	 HAVE_PWD_H
#include <pwd.h>
#endif
#if !defined(MSDOS) && !defined(__WIN__)
#include <sys/socket.h>
#include <netinet/in.h>
#include <arpa/inet.h>
#include <netdb.h>
#ifdef HAVE_SELECT_H
#  include <select.h>
#endif
#ifdef HAVE_SYS_SELECT_H
#include <sys/select.h>
#endif
#endif /*!defined(MSDOS) && !defined(__WIN__) */
#ifdef HAVE_SYS_UN_H
#  include <sys/un.h>
#endif

#if defined(MSDOS) || defined(__WIN__)
#define perror(A)
#else
#include <errno.h>
#define SOCKET_ERROR -1
#endif

#ifdef __WIN__
#define CONNECT_TIMEOUT 20
#else
#define CONNECT_TIMEOUT 0
#endif

#include "client_settings.h"
#include <sql_common.h>

uint		mysql_port=0;
char		*mysql_unix_port= 0;
const char	*unknown_sqlstate= "HY000";
const char	*not_error_sqlstate= "00000";
#ifdef HAVE_SMEM
char		 *shared_memory_base_name= 0;
const char 	*def_shared_memory_base_name= default_shared_memory_base_name;
#endif

static void mysql_close_free_options(MYSQL *mysql);
static void mysql_close_free(MYSQL *mysql);

#if !(defined(__WIN__) || defined(OS2) || defined(__NETWARE__))
static int wait_for_data(my_socket fd, uint timeout);
#endif


/****************************************************************************
  A modified version of connect().  my_connect() allows you to specify
  a timeout value, in seconds, that we should wait until we
  derermine we can't connect to a particular host.  If timeout is 0,
  my_connect() will behave exactly like connect().

  Base version coded by Steve Bernacki, Jr. <steve@navinet.net>
*****************************************************************************/

int my_connect(my_socket fd, const struct sockaddr *name, uint namelen,
	       uint timeout)
{
#if defined(__WIN__) || defined(OS2) || defined(__NETWARE__)
  return connect(fd, (struct sockaddr*) name, namelen);
#else
  int flags, res, s_err;

  /*
    If they passed us a timeout of zero, we should behave
    exactly like the normal connect() call does.
  */

  if (timeout == 0)
    return connect(fd, (struct sockaddr*) name, namelen);

  flags = fcntl(fd, F_GETFL, 0);	  /* Set socket to not block */
#ifdef O_NONBLOCK
  fcntl(fd, F_SETFL, flags | O_NONBLOCK);  /* and save the flags..  */
#endif

  res= connect(fd, (struct sockaddr*) name, namelen);
  s_err= errno;			/* Save the error... */
  fcntl(fd, F_SETFL, flags);
  if ((res != 0) && (s_err != EINPROGRESS))
  {
    errno= s_err;			/* Restore it */
    return(-1);
  }
  if (res == 0)				/* Connected quickly! */
    return(0);
  return wait_for_data(fd, timeout);
#endif
}


/*
  Wait up to timeout seconds for a connection to be established.

  We prefer to do this with poll() as there is no limitations with this.
  If not, we will use select()
*/

#if !(defined(__WIN__) || defined(OS2) || defined(__NETWARE__))

static int wait_for_data(my_socket fd, uint timeout)
{
#ifdef HAVE_POLL
  struct pollfd ufds;
  int res;

  ufds.fd= fd;
  ufds.events= POLLIN | POLLPRI;
  if (!(res= poll(&ufds, 1, (int) timeout*1000)))
  {
    errno= EINTR;
    return -1;
  }
  if (res < 0 || !(ufds.revents & (POLLIN | POLLPRI)))
    return -1;
  return 0;
#else
  SOCKOPT_OPTLEN_TYPE s_err_size = sizeof(uint);
  fd_set sfds;
  struct timeval tv;
  time_t start_time, now_time;
  int res, s_err;

  if (fd >= FD_SETSIZE)				/* Check if wrong error */
    return 0;					/* Can't use timeout */

  /*
    Our connection is "in progress."  We can use the select() call to wait
    up to a specified period of time for the connection to suceed.
    If select() returns 0 (after waiting howevermany seconds), our socket
    never became writable (host is probably unreachable.)  Otherwise, if
    select() returns 1, then one of two conditions exist:
   
    1. An error occured.  We use getsockopt() to check for this.
    2. The connection was set up sucessfully: getsockopt() will
    return 0 as an error.
   
    Thanks goes to Andrew Gierth <andrew@erlenstar.demon.co.uk>
    who posted this method of timing out a connect() in
    comp.unix.programmer on August 15th, 1997.
  */

  FD_ZERO(&sfds);
  FD_SET(fd, &sfds);
  /*
    select could be interrupted by a signal, and if it is, 
    the timeout should be adjusted and the select restarted
    to work around OSes that don't restart select and 
    implementations of select that don't adjust tv upon
    failure to reflect the time remaining
   */
  start_time = time(NULL);
  for (;;)
  {
    tv.tv_sec = (long) timeout;
    tv.tv_usec = 0;
#if defined(HPUX10) && defined(THREAD)
    if ((res = select(fd+1, NULL, (int*) &sfds, NULL, &tv)) > 0)
      break;
#else
    if ((res = select(fd+1, NULL, &sfds, NULL, &tv)) > 0)
      break;
#endif
    if (res == 0)					/* timeout */
      return -1;
    now_time=time(NULL);
    timeout-= (uint) (now_time - start_time);
    if (errno != EINTR || (int) timeout <= 0)
      return -1;
  }

  /*
    select() returned something more interesting than zero, let's
    see if we have any errors.  If the next two statements pass,
    we've got an open socket!
  */

  s_err=0;
  if (getsockopt(fd, SOL_SOCKET, SO_ERROR, (char*) &s_err, &s_err_size) != 0)
    return(-1);

  if (s_err)
  {						/* getsockopt could succeed */
    errno = s_err;
    return(-1);					/* but return an error... */
  }
  return (0);					/* ok */
#endif /* HAVE_POLL */
}
#endif /* defined(__WIN__) || defined(OS2) || defined(__NETWARE__) */


/*
  Create a named pipe connection
*/

#ifdef __WIN__

HANDLE create_named_pipe(NET *net, uint connect_timeout, char **arg_host,
			 char **arg_unix_socket)
{
  HANDLE hPipe=INVALID_HANDLE_VALUE;
  char pipe_name[1024];
  DWORD dwMode;
  int i;
  my_bool testing_named_pipes=0;
  char *host= *arg_host, *unix_socket= *arg_unix_socket;

  if ( ! unix_socket || (unix_socket)[0] == 0x00)
    unix_socket = mysql_unix_port;
  if (!host || !strcmp(host,LOCAL_HOST))
    host=LOCAL_HOST_NAMEDPIPE;

  
  pipe_name[sizeof(pipe_name)-1]= 0;		/* Safety if too long string */
  strxnmov(pipe_name, sizeof(pipe_name)-1, "\\\\", host, "\\pipe\\",
	   unix_socket, NullS);
  DBUG_PRINT("info",("Server name: '%s'.  Named Pipe: %s", host, unix_socket));

  for (i=0 ; i < 100 ; i++)			/* Don't retry forever */
  {
    if ((hPipe = CreateFile(pipe_name,
			    GENERIC_READ | GENERIC_WRITE,
			    0,
			    NULL,
			    OPEN_EXISTING,
			    0,
			    NULL )) != INVALID_HANDLE_VALUE)
      break;
    if (GetLastError() != ERROR_PIPE_BUSY)
    {
      net->last_errno=CR_NAMEDPIPEOPEN_ERROR;
      strmov(net->sqlstate, unknown_sqlstate);
      my_snprintf(net->last_error, sizeof(net->last_error)-1,
                  ER(net->last_errno), host, unix_socket,
	          (ulong) GetLastError());
      return INVALID_HANDLE_VALUE;
    }
    /* wait for for an other instance */
    if (! WaitNamedPipe(pipe_name, connect_timeout*1000) )
    {
      net->last_errno=CR_NAMEDPIPEWAIT_ERROR;
      strmov(net->sqlstate, unknown_sqlstate);
      my_snprintf(net->last_error, sizeof(net->last_error)-1,
                  ER(net->last_errno), host, unix_socket,
	          (ulong) GetLastError());
      return INVALID_HANDLE_VALUE;
    }
  }
  if (hPipe == INVALID_HANDLE_VALUE)
  {
    net->last_errno=CR_NAMEDPIPEOPEN_ERROR;
    strmov(net->sqlstate, unknown_sqlstate);
    my_snprintf(net->last_error, sizeof(net->last_error)-1,
                ER(net->last_errno), host, unix_socket,
	        (ulong) GetLastError());
    return INVALID_HANDLE_VALUE;
  }
  dwMode = PIPE_READMODE_BYTE | PIPE_WAIT;
  if ( !SetNamedPipeHandleState(hPipe, &dwMode, NULL, NULL) )
  {
    CloseHandle( hPipe );
    net->last_errno=CR_NAMEDPIPESETSTATE_ERROR;
    strmov(net->sqlstate, unknown_sqlstate);
    my_snprintf(net->last_error, sizeof(net->last_error)-1,
                ER(net->last_errno),host, unix_socket,
	        (ulong) GetLastError());
    return INVALID_HANDLE_VALUE;
  }
  *arg_host=host ; *arg_unix_socket=unix_socket;	/* connect arg */
  return (hPipe);
}
#endif


/*
  Create new shared memory connection, return handler of connection

  SYNOPSIS
    create_shared_memory()
    mysql		Pointer of mysql structure
    net			Pointer of net structure
    connect_timeout	Timeout of connection
*/

#ifdef HAVE_SMEM
HANDLE create_shared_memory(MYSQL *mysql,NET *net, uint connect_timeout)
{
  ulong smem_buffer_length = shared_memory_buffer_length + 4;
  /*
    event_connect_request is event object for start connection actions
    event_connect_answer is event object for confirm, that server put data
    handle_connect_file_map is file-mapping object, use for create shared
    memory
    handle_connect_map is pointer on shared memory
    handle_map is pointer on shared memory for client
    event_server_wrote,
    event_server_read,
    event_client_wrote,
    event_client_read are events for transfer data between server and client
    handle_file_map is file-mapping object, use for create shared memory
  */
  HANDLE event_connect_request = NULL;
  HANDLE event_connect_answer = NULL;
  HANDLE handle_connect_file_map = NULL;
  char *handle_connect_map = NULL;

  char *handle_map = NULL;
  HANDLE event_server_wrote = NULL;
  HANDLE event_server_read = NULL;
  HANDLE event_client_wrote = NULL;
  HANDLE event_client_read = NULL;
  HANDLE event_conn_closed = NULL;
  HANDLE handle_file_map = NULL;
  ulong connect_number;
  char connect_number_char[22], *p;
  char tmp[64];
  char *suffix_pos;
  DWORD error_allow = 0;
  DWORD error_code = 0;
  DWORD event_access_rights= SYNCHRONIZE | EVENT_MODIFY_STATE;
  char *shared_memory_base_name = mysql->options.shared_memory_base_name;

  /*
    The name of event and file-mapping events create agree next rule:
    shared_memory_base_name+unique_part
    Where:
    shared_memory_base_name is unique value for each server
    unique_part is uniquel value for each object (events and file-mapping)
  */
  suffix_pos = strxmov(tmp,shared_memory_base_name,"_",NullS);
  strmov(suffix_pos, "CONNECT_REQUEST");
  if (!(event_connect_request= OpenEvent(event_access_rights, FALSE, tmp)))
  {
    error_allow = CR_SHARED_MEMORY_CONNECT_REQUEST_ERROR;
    goto err;
  }
  strmov(suffix_pos, "CONNECT_ANSWER");
  if (!(event_connect_answer= OpenEvent(event_access_rights,FALSE,tmp)))
  {
    error_allow = CR_SHARED_MEMORY_CONNECT_ANSWER_ERROR;
    goto err;
  }
  strmov(suffix_pos, "CONNECT_DATA");
  if (!(handle_connect_file_map= OpenFileMapping(FILE_MAP_WRITE,FALSE,tmp)))
  {
    error_allow = CR_SHARED_MEMORY_CONNECT_FILE_MAP_ERROR;
    goto err;
  }
  if (!(handle_connect_map= MapViewOfFile(handle_connect_file_map,
					  FILE_MAP_WRITE,0,0,sizeof(DWORD))))
  {
    error_allow = CR_SHARED_MEMORY_CONNECT_MAP_ERROR;
    goto err;
  }

  /* Send to server request of connection */
  if (!SetEvent(event_connect_request))
  {
    error_allow = CR_SHARED_MEMORY_CONNECT_SET_ERROR;
    goto err;
  }

  /* Wait of answer from server */
  if (WaitForSingleObject(event_connect_answer,connect_timeout*1000) !=
      WAIT_OBJECT_0)
  {
    error_allow = CR_SHARED_MEMORY_CONNECT_ABANDONED_ERROR;
    goto err;
  }

  /* Get number of connection */
  connect_number = uint4korr(handle_connect_map);/*WAX2*/
  p= int10_to_str(connect_number, connect_number_char, 10);

  /*
    The name of event and file-mapping events create agree next rule:
    shared_memory_base_name+unique_part+number_of_connection

    Where:
    shared_memory_base_name is uniquel value for each server
    unique_part is uniquel value for each object (events and file-mapping)
    number_of_connection is number of connection between server and client
  */
  suffix_pos = strxmov(tmp,shared_memory_base_name,"_",connect_number_char,
		       "_",NullS);
  strmov(suffix_pos, "DATA");
  if ((handle_file_map = OpenFileMapping(FILE_MAP_WRITE,FALSE,tmp)) == NULL)
  {
    error_allow = CR_SHARED_MEMORY_FILE_MAP_ERROR;
    goto err2;
  }
  if ((handle_map = MapViewOfFile(handle_file_map,FILE_MAP_WRITE,0,0,
				  smem_buffer_length)) == NULL)
  {
    error_allow = CR_SHARED_MEMORY_MAP_ERROR;
    goto err2;
  }

  strmov(suffix_pos, "SERVER_WROTE");
  if ((event_server_wrote = OpenEvent(event_access_rights,FALSE,tmp)) == NULL)
  {
    error_allow = CR_SHARED_MEMORY_EVENT_ERROR;
    goto err2;
  }

  strmov(suffix_pos, "SERVER_READ");
  if ((event_server_read = OpenEvent(event_access_rights,FALSE,tmp)) == NULL)
  {
    error_allow = CR_SHARED_MEMORY_EVENT_ERROR;
    goto err2;
  }

  strmov(suffix_pos, "CLIENT_WROTE");
  if ((event_client_wrote = OpenEvent(event_access_rights,FALSE,tmp)) == NULL)
  {
    error_allow = CR_SHARED_MEMORY_EVENT_ERROR;
    goto err2;
  }

  strmov(suffix_pos, "CLIENT_READ");
  if ((event_client_read = OpenEvent(event_access_rights,FALSE,tmp)) == NULL)
  {
    error_allow = CR_SHARED_MEMORY_EVENT_ERROR;
    goto err2;
  }

  strmov(suffix_pos, "CONNECTION_CLOSED");
  if ((event_conn_closed = OpenEvent(event_access_rights,FALSE,tmp)) == NULL)
  {
    error_allow = CR_SHARED_MEMORY_EVENT_ERROR;
    goto err2;
  }
  /*
    Set event that server should send data
  */
  SetEvent(event_server_read);

err2:
  if (error_allow == 0)
  {
    net->vio= vio_new_win32shared_memory(net,handle_file_map,handle_map,
                                         event_server_wrote,
                                         event_server_read,event_client_wrote,
                                         event_client_read,event_conn_closed);
  }
  else
  {
    error_code = GetLastError();
    if (event_server_read)
      CloseHandle(event_server_read);
    if (event_server_wrote)
      CloseHandle(event_server_wrote);
    if (event_client_read)
      CloseHandle(event_client_read);
    if (event_client_wrote)
      CloseHandle(event_client_wrote);
    if (event_conn_closed)
      CloseHandle(event_conn_closed);
    if (handle_map)
      UnmapViewOfFile(handle_map);
    if (handle_file_map)
      CloseHandle(handle_file_map);
  }
err:
  if (error_allow)
    error_code = GetLastError();
  if (event_connect_request)
    CloseHandle(event_connect_request);
  if (event_connect_answer)
    CloseHandle(event_connect_answer);
  if (handle_connect_map)
    UnmapViewOfFile(handle_connect_map);
  if (handle_connect_file_map)
    CloseHandle(handle_connect_file_map);
  if (error_allow)
  {
    net->last_errno=error_allow;
    strmov(net->sqlstate, unknown_sqlstate);
    if (error_allow == CR_SHARED_MEMORY_EVENT_ERROR)
      my_snprintf(net->last_error,sizeof(net->last_error)-1,
                  ER(net->last_errno),suffix_pos,error_code);
    else
      my_snprintf(net->last_error,sizeof(net->last_error)-1,
                  ER(net->last_errno),error_code);
    return(INVALID_HANDLE_VALUE);
  }
  return(handle_map);
}
#endif

/*****************************************************************************
  Read a packet from server. Give error message if socket was down
  or packet is an error message
*****************************************************************************/

ulong
net_safe_read(MYSQL *mysql)
{
  NET *net= &mysql->net;
  ulong len=0;
  init_sigpipe_variables

  /* Don't give sigpipe errors if the client doesn't want them */
  set_sigpipe(mysql);
  if (net->vio != 0)
    len=my_net_read(net);
  reset_sigpipe(mysql);

  if (len == packet_error || len == 0)
  {
    DBUG_PRINT("error",("Wrong connection or packet. fd: %s  len: %d",
			vio_description(net->vio),len));
#ifdef MYSQL_SERVER
    if (net->vio && vio_was_interrupted(net->vio))
      return (packet_error);
#endif /*MYSQL_SERVER*/
    end_server(mysql);
    set_mysql_error(mysql, net->last_errno == ER_NET_PACKET_TOO_LARGE ?
                    CR_NET_PACKET_TOO_LARGE: CR_SERVER_LOST, unknown_sqlstate);
    return (packet_error);
  }
  if (net->read_pos[0] == 255)
  {
    if (len > 3)
    {
      char *pos=(char*) net->read_pos+1;
      net->last_errno=uint2korr(pos);
      pos+=2;
      len-=2;
      if (protocol_41(mysql) && pos[0] == '#')
      {
	strmake(net->sqlstate, pos+1, SQLSTATE_LENGTH);
	pos+= SQLSTATE_LENGTH+1;
      }
      (void) strmake(net->last_error,(char*) pos,
		     min((uint) len,(uint) sizeof(net->last_error)-1));
    }
    else
      set_mysql_error(mysql, CR_UNKNOWN_ERROR, unknown_sqlstate);

    DBUG_PRINT("error",("Got error: %d/%s (%s)",
			net->last_errno, net->sqlstate, net->last_error));
    return(packet_error);
  }
  return len;
}

void free_rows(MYSQL_DATA *cur)
{
  if (cur)
  {
    free_root(&cur->alloc,MYF(0));
    my_free((gptr) cur,MYF(0));
  }
}

my_bool
cli_advanced_command(MYSQL *mysql, enum enum_server_command command,
		     const char *header, ulong header_length,
		     const char *arg, ulong arg_length, my_bool skip_check)
{
  NET *net= &mysql->net;
  my_bool result= 1;
  init_sigpipe_variables
    DBUG_ENTER("cli_advanced_command");

  /* Don't give sigpipe errors if the client doesn't want them */
  set_sigpipe(mysql);

  if (mysql->net.vio == 0)
  {						/* Do reconnect if possible */
    if (mysql_reconnect(mysql))
      DBUG_RETURN(1);
  }
  if (mysql->status != MYSQL_STATUS_READY)
  {
    DBUG_PRINT("error",("state: %d", mysql->status));
    set_mysql_error(mysql, CR_COMMANDS_OUT_OF_SYNC, unknown_sqlstate);
    DBUG_RETURN(1);
  }

  net->last_error[0]=0;
  net->last_errno= 0;
  strmov(net->sqlstate, not_error_sqlstate);
  mysql->net.report_error=0;
  mysql->info=0;
  mysql->affected_rows= ~(my_ulonglong) 0;
  net_clear(&mysql->net);			/* Clear receive buffer */

  if (net_write_command(net,(uchar) command, header, header_length,
			arg, arg_length))
  {
    DBUG_PRINT("error",("Can't send command to server. Error: %d",
			socket_errno));
    if (net->last_errno == ER_NET_PACKET_TOO_LARGE)
    {
      net->last_errno=CR_NET_PACKET_TOO_LARGE;
      strmov(net->last_error,ER(net->last_errno));
      goto end;
    }
    end_server(mysql);
    if (mysql_reconnect(mysql))
      goto end;
    if (net_write_command(net,(uchar) command, header, header_length,
			  arg, arg_length))
    {
      net->last_errno=CR_SERVER_GONE_ERROR;
      strmov(net->last_error,ER(net->last_errno));
      goto end;
    }
  }
  result=0;
  if (!skip_check)
    result= ((mysql->packet_length=net_safe_read(mysql)) == packet_error ?
	     1 : 0);
end:
  reset_sigpipe(mysql);
  DBUG_PRINT("exit",("result: %d", result));
  DBUG_RETURN(result);
}

void free_old_query(MYSQL *mysql)
{
  DBUG_ENTER("free_old_query");
  if (mysql->fields)
    free_root(&mysql->field_alloc,MYF(0));
  init_alloc_root(&mysql->field_alloc,8192,0); /* Assume rowlength < 8192 */
  mysql->fields= 0;
  mysql->field_count= 0;			/* For API */
  mysql->warning_count= 0;
  mysql->info= 0;
  DBUG_VOID_RETURN;
}

/*
  Set the internal error message to mysql handler
*/

void set_mysql_error(MYSQL *mysql, int errcode, const char *sqlstate)
{
  NET *net;
  DBUG_ENTER("set_mysql_error");
  DBUG_PRINT("enter", ("error :%d '%s'", errcode, ER(errcode)));
  DBUG_ASSERT(mysql != 0);

  net= &mysql->net;
  net->last_errno= errcode;
  strmov(net->last_error, ER(errcode));
  strmov(net->sqlstate, sqlstate);

  DBUG_VOID_RETURN;
}

/*
  Flush result set sent from server
*/

static void cli_flush_use_result(MYSQL *mysql)
{
  /* Clear the current execution status */
  DBUG_ENTER("cli_flush_use_result");
  DBUG_PRINT("warning",("Not all packets read, clearing them"));
  for (;;)
  {
    ulong pkt_len;
    if ((pkt_len=net_safe_read(mysql)) == packet_error)
      break;
    if (pkt_len <= 8 && mysql->net.read_pos[0] == 254)
    {
      if (protocol_41(mysql))
      {
        char *pos= (char*) mysql->net.read_pos + 1;
        mysql->warning_count=uint2korr(pos); pos+=2;
        mysql->server_status=uint2korr(pos); pos+=2;
      }
      break;                            /* End of data */
    }
  }
  DBUG_VOID_RETURN;
}


#ifdef __WIN__
static my_bool is_NT(void)
{
  char *os=getenv("OS");
  return (os && !strcmp(os, "Windows_NT")) ? 1 : 0;
}
#endif


#ifdef CHECK_LICENSE
/*
  Check server side variable 'license'.
  If the variable does not exist or does not contain 'Commercial', 
  we're talking to non-commercial server from commercial client.
  SYNOPSIS
    check_license()
  RETURN VALUE
    0  success
   !0  network error or the server is not commercial.
       Error code is saved in mysql->net.last_errno.
*/

static int check_license(MYSQL *mysql)
{
  MYSQL_ROW row;
  MYSQL_RES *res;
  NET *net= &mysql->net;
  static const char query[]= "SELECT @@license";
  static const char required_license[]= STRINGIFY_ARG(LICENSE);

  if (mysql_real_query(mysql, query, sizeof(query)-1))
  {
    if (net->last_errno == ER_UNKNOWN_SYSTEM_VARIABLE)
    {
      net->last_errno= CR_WRONG_LICENSE;
      my_snprintf(net->last_error, sizeof(net->last_error)-1,
                  ER(net->last_errno), required_license);
    }
    return 1;
  }
  if (!(res= mysql_use_result(mysql)))
    return 1;
  row= mysql_fetch_row(res);
  /* 
    If no rows in result set, or column value is NULL (none of these
    two is ever true for server variables now), or column value
    mismatch, set wrong license error.
  */
  if (!net->last_errno &&
      (!row || !row[0] ||
       strncmp(row[0], required_license, sizeof(required_license))))
  {
    net->last_errno= CR_WRONG_LICENSE;
    my_snprintf(net->last_error, sizeof(net->last_error)-1,
                ER(net->last_errno), required_license);
  }
  mysql_free_result(res);
  return net->last_errno;
}
#endif /* CHECK_LICENSE */


/**************************************************************************
  Shut down connection
**************************************************************************/

void end_server(MYSQL *mysql)
{
  DBUG_ENTER("end_server");
  if (mysql->net.vio != 0)
  {
    init_sigpipe_variables
    DBUG_PRINT("info",("Net: %s", vio_description(mysql->net.vio)));
    set_sigpipe(mysql);
    vio_delete(mysql->net.vio);
    reset_sigpipe(mysql);
    mysql->net.vio= 0;          /* Marker */
  }
  net_end(&mysql->net);
  free_old_query(mysql);
  DBUG_VOID_RETURN;
}


void STDCALL
mysql_free_result(MYSQL_RES *result)
{
  DBUG_ENTER("mysql_free_result");
  DBUG_PRINT("enter",("mysql_res: %lx",result));
  if (result)
  {
    MYSQL *mysql= result->handle;
    if (mysql)
    {
      if (mysql->unbuffered_fetch_owner == &result->unbuffered_fetch_cancelled)
        mysql->unbuffered_fetch_owner= 0;
      if (mysql->status == MYSQL_STATUS_USE_RESULT)
      {
        (*mysql->methods->flush_use_result)(mysql);
        mysql->status=MYSQL_STATUS_READY;
        if (mysql->unbuffered_fetch_owner)
          *mysql->unbuffered_fetch_owner= TRUE;
      }
    }
    free_rows(result->data);
    if (result->fields)
      free_root(&result->field_alloc,MYF(0));
    if (result->row)
      my_free((gptr) result->row,MYF(0));
    my_free((gptr) result,MYF(0));
  }
  DBUG_VOID_RETURN;
}

/****************************************************************************
  Get options from my.cnf
****************************************************************************/

static const char *default_options[]=
{
  "port","socket","compress","password","pipe", "timeout", "user",
  "init-command", "host", "database", "debug", "return-found-rows",
  "ssl-key" ,"ssl-cert" ,"ssl-ca" ,"ssl-capath",
  "character-sets-dir", "default-character-set", "interactive-timeout",
  "connect-timeout", "local-infile", "disable-local-infile",
  "replication-probe", "enable-reads-from-master", "repl-parse-query",
  "ssl-cipher", "max-allowed-packet", "protocol", "shared-memory-base-name",
  "multi-results", "multi-statements", "multi-queries", "secure-auth",
  "report-data-truncation",
  NullS
};

static TYPELIB option_types={array_elements(default_options)-1,
			     "options",default_options, NULL};

const char *sql_protocol_names_lib[] =
{ "TCP", "SOCKET", "PIPE", "MEMORY", NullS };
TYPELIB sql_protocol_typelib = {array_elements(sql_protocol_names_lib)-1,"",
				sql_protocol_names_lib, NULL};

static int add_init_command(struct st_mysql_options *options, const char *cmd)
{
  char *tmp;

  if (!options->init_commands)
  {
    options->init_commands= (DYNAMIC_ARRAY*)my_malloc(sizeof(DYNAMIC_ARRAY),
						      MYF(MY_WME));
    init_dynamic_array(options->init_commands,sizeof(char*),0,5 CALLER_INFO);
  }

  if (!(tmp= my_strdup(cmd,MYF(MY_WME))) ||
      insert_dynamic(options->init_commands, (gptr)&tmp))
  {
    my_free(tmp, MYF(MY_ALLOW_ZERO_PTR));
    return 1;
  }

  return 0;
}

void mysql_read_default_options(struct st_mysql_options *options,
				const char *filename,const char *group)
{
  int argc;
  char *argv_buff[1],**argv;
  const char *groups[3];
  DBUG_ENTER("mysql_read_default_options");
  DBUG_PRINT("enter",("file: %s  group: %s",filename,group ? group :"NULL"));

  argc=1; argv=argv_buff; argv_buff[0]= (char*) "client";
  groups[0]= (char*) "client"; groups[1]= (char*) group; groups[2]=0;

  load_defaults(filename, groups, &argc, &argv);
  if (argc != 1)				/* If some default option */
  {
    char **option=argv;
    while (*++option)
    {
      /* DBUG_PRINT("info",("option: %s",option[0])); */
      if (option[0][0] == '-' && option[0][1] == '-')
      {
	char *end=strcend(*option,'=');
	char *opt_arg=0;
	if (*end)
	{
	  opt_arg=end+1;
	  *end=0;				/* Remove '=' */
	}
	/* Change all '_' in variable name to '-' */
	for (end= *option ; *(end= strcend(end,'_')) ; )
	  *end= '-';
	switch (find_type(*option+2,&option_types,2)) {
	case 1:				/* port */
	  if (opt_arg)
	    options->port=atoi(opt_arg);
	  break;
	case 2:				/* socket */
	  if (opt_arg)
	  {
	    my_free(options->unix_socket,MYF(MY_ALLOW_ZERO_PTR));
	    options->unix_socket=my_strdup(opt_arg,MYF(MY_WME));
	  }
	  break;
	case 3:				/* compress */
	  options->compress=1;
	  options->client_flag|= CLIENT_COMPRESS;
	  break;
	case 4:				/* password */
	  if (opt_arg)
	  {
	    my_free(options->password,MYF(MY_ALLOW_ZERO_PTR));
	    options->password=my_strdup(opt_arg,MYF(MY_WME));
	  }
	  break;
        case 5:
          options->protocol = MYSQL_PROTOCOL_PIPE;
	case 20:			/* connect_timeout */
	case 6:				/* timeout */
	  if (opt_arg)
	    options->connect_timeout=atoi(opt_arg);
	  break;
	case 7:				/* user */
	  if (opt_arg)
	  {
	    my_free(options->user,MYF(MY_ALLOW_ZERO_PTR));
	    options->user=my_strdup(opt_arg,MYF(MY_WME));
	  }
	  break;
	case 8:				/* init-command */
	  add_init_command(options,opt_arg);
	  break;
	case 9:				/* host */
	  if (opt_arg)
	  {
	    my_free(options->host,MYF(MY_ALLOW_ZERO_PTR));
	    options->host=my_strdup(opt_arg,MYF(MY_WME));
	  }
	  break;
	case 10:			/* database */
	  if (opt_arg)
	  {
	    my_free(options->db,MYF(MY_ALLOW_ZERO_PTR));
	    options->db=my_strdup(opt_arg,MYF(MY_WME));
	  }
	  break;
	case 11:			/* debug */
#ifdef MYSQL_CLIENT
	  mysql_debug(opt_arg ? opt_arg : "d:t:o,/tmp/client.trace");
	  break;
#endif
	case 12:			/* return-found-rows */
	  options->client_flag|=CLIENT_FOUND_ROWS;
	  break;
#ifdef HAVE_OPENSSL
	case 13:			/* ssl_key */
	  my_free(options->ssl_key, MYF(MY_ALLOW_ZERO_PTR));
          options->ssl_key = my_strdup(opt_arg, MYF(MY_WME));
          break;
	case 14:			/* ssl_cert */
	  my_free(options->ssl_cert, MYF(MY_ALLOW_ZERO_PTR));
          options->ssl_cert = my_strdup(opt_arg, MYF(MY_WME));
          break;
	case 15:			/* ssl_ca */
	  my_free(options->ssl_ca, MYF(MY_ALLOW_ZERO_PTR));
          options->ssl_ca = my_strdup(opt_arg, MYF(MY_WME));
          break;
	case 16:			/* ssl_capath */
	  my_free(options->ssl_capath, MYF(MY_ALLOW_ZERO_PTR));
          options->ssl_capath = my_strdup(opt_arg, MYF(MY_WME));
          break;
#else
	case 13:				/* Ignore SSL options */
	case 14:
	case 15:
	case 16:
	  break;
#endif /* HAVE_OPENSSL */
	case 17:			/* charset-lib */
	  my_free(options->charset_dir,MYF(MY_ALLOW_ZERO_PTR));
          options->charset_dir = my_strdup(opt_arg, MYF(MY_WME));
	  break;
	case 18:
	  my_free(options->charset_name,MYF(MY_ALLOW_ZERO_PTR));
          options->charset_name = my_strdup(opt_arg, MYF(MY_WME));
	  break;
	case 19:				/* Interactive-timeout */
	  options->client_flag|= CLIENT_INTERACTIVE;
	  break;
	case 21:
	  if (!opt_arg || atoi(opt_arg) != 0)
	    options->client_flag|= CLIENT_LOCAL_FILES;
	  else
	    options->client_flag&= ~CLIENT_LOCAL_FILES;
	  break;
	case 22:
	  options->client_flag&= ~CLIENT_LOCAL_FILES;
          break;
	case 23:  /* replication probe */
#ifndef TO_BE_DELETED
	  options->rpl_probe= 1;
#endif
	  break;
	case 24: /* enable-reads-from-master */
	  options->no_master_reads= 0;
	  break;
	case 25: /* repl-parse-query */
#ifndef TO_BE_DELETED
	  options->rpl_parse= 1;
#endif
	  break;
	case 27:
          if (opt_arg)
	    options->max_allowed_packet= atoi(opt_arg);
	  break;
        case 28:		/* protocol */
          if ((options->protocol= find_type(opt_arg,
					    &sql_protocol_typelib,0)) <= 0)
          {
            fprintf(stderr, "Unknown option to protocol: %s\n", opt_arg);
            exit(1);
          }
          break;
        case 29:		/* shared_memory_base_name */
#ifdef HAVE_SMEM
          if (options->shared_memory_base_name != def_shared_memory_base_name)
            my_free(options->shared_memory_base_name,MYF(MY_ALLOW_ZERO_PTR));
          options->shared_memory_base_name=my_strdup(opt_arg,MYF(MY_WME));
#endif
          break;
	case 30:
	  options->client_flag|= CLIENT_MULTI_RESULTS;
	  break;
	case 31:
	case 32:
	  options->client_flag|= CLIENT_MULTI_STATEMENTS | CLIENT_MULTI_RESULTS;
	  break;
        case 33: /* secure-auth */
          options->secure_auth= TRUE;
          break;
        case 34: /* report-data-truncation */
          options->report_data_truncation= opt_arg ? test(atoi(opt_arg)) : 1;
          break;
	default:
	  DBUG_PRINT("warning",("unknown option: %s",option[0]));
	}
      }
    }
  }
  free_defaults(argv);
  DBUG_VOID_RETURN;
}


/**************************************************************************
  Get column lengths of the current row
  If one uses mysql_use_result, res->lengths contains the length information,
  else the lengths are calculated from the offset between pointers.
**************************************************************************/

static void cli_fetch_lengths(ulong *to, MYSQL_ROW column,
			      unsigned int field_count)
{ 
  ulong *prev_length;
  byte *start=0;
  MYSQL_ROW end;

  prev_length=0;				/* Keep gcc happy */
  for (end=column + field_count + 1 ; column != end ; column++, to++)
  {
    if (!*column)
    {
      *to= 0;					/* Null */
      continue;
    }
    if (start)					/* Found end of prev string */
      *prev_length= (ulong) (*column-start-1);
    start= *column;
    prev_length= to;
  }
}

/***************************************************************************
  Change field rows to field structs
***************************************************************************/

MYSQL_FIELD *
unpack_fields(MYSQL_DATA *data,MEM_ROOT *alloc,uint fields,
	      my_bool default_value, uint server_capabilities)
{
  MYSQL_ROWS	*row;
  MYSQL_FIELD	*field,*result;
  ulong lengths[9];				/* Max of fields */
  DBUG_ENTER("unpack_fields");

  field= result= (MYSQL_FIELD*) alloc_root(alloc,
					   (uint) sizeof(*field)*fields);
  if (!result)
  {
    free_rows(data);				/* Free old data */
    DBUG_RETURN(0);
  }
  bzero((char*) field, (uint) sizeof(MYSQL_FIELD)*fields);
  if (server_capabilities & CLIENT_PROTOCOL_41)
  {
    /* server is 4.1, and returns the new field result format */
    for (row=data->data; row ; row = row->next,field++)
    {
      uchar *pos;
      cli_fetch_lengths(&lengths[0], row->data, default_value ? 8 : 7);
      field->catalog  = strdup_root(alloc,(char*) row->data[0]);
      field->db       = strdup_root(alloc,(char*) row->data[1]);
      field->table    = strdup_root(alloc,(char*) row->data[2]);
      field->org_table= strdup_root(alloc,(char*) row->data[3]);
      field->name     = strdup_root(alloc,(char*) row->data[4]);
      field->org_name = strdup_root(alloc,(char*) row->data[5]);

      field->catalog_length=	lengths[0];
      field->db_length=		lengths[1];
      field->table_length=	lengths[2];
      field->org_table_length=	lengths[3];
      field->name_length=	lengths[4];
      field->org_name_length=	lengths[5];

      /* Unpack fixed length parts */
      pos= (uchar*) row->data[6];
      field->charsetnr= uint2korr(pos);
      field->length=	(uint) uint4korr(pos+2);
      field->type=	(enum enum_field_types) pos[6];
      field->flags=	uint2korr(pos+7);
      field->decimals=  (uint) pos[9];

      if (INTERNAL_NUM_FIELD(field))
        field->flags|= NUM_FLAG;
      if (default_value && row->data[7])
      {
        field->def=strdup_root(alloc,(char*) row->data[7]);
	field->def_length= lengths[7];
      }
      else
        field->def=0;
      field->max_length= 0;
    }
  }
#ifndef DELETE_SUPPORT_OF_4_0_PROTOCOL
  else
  {
    /* old protocol, for backward compatibility */
    for (row=data->data; row ; row = row->next,field++)
    {
      cli_fetch_lengths(&lengths[0], row->data, default_value ? 6 : 5);
      field->org_table= field->table=  strdup_root(alloc,(char*) row->data[0]);
      field->name=   strdup_root(alloc,(char*) row->data[1]);
      field->length= (uint) uint3korr(row->data[2]);
      field->type=   (enum enum_field_types) (uchar) row->data[3][0];

      field->catalog=(char*)  "";
      field->db=     (char*)  "";
      field->catalog_length= 0;
      field->db_length= 0;
      field->org_table_length=	field->table_length=	lengths[0];
      field->name_length=	lengths[1];

      if (server_capabilities & CLIENT_LONG_FLAG)
      {
        field->flags=   uint2korr(row->data[4]);
        field->decimals=(uint) (uchar) row->data[4][2];
      }
      else
      {
        field->flags=   (uint) (uchar) row->data[4][0];
        field->decimals=(uint) (uchar) row->data[4][1];
      }
      if (INTERNAL_NUM_FIELD(field))
        field->flags|= NUM_FLAG;
      if (default_value && row->data[5])
      {
        field->def=strdup_root(alloc,(char*) row->data[5]);
	field->def_length= lengths[5];
      }
      else
        field->def=0;
      field->max_length= 0;
    }
  }
#endif /* DELETE_SUPPORT_OF_4_0_PROTOCOL */
  free_rows(data);				/* Free old data */
  DBUG_RETURN(result);
}

/* Read all rows (fields or data) from server */

MYSQL_DATA *cli_read_rows(MYSQL *mysql,MYSQL_FIELD *mysql_fields,
			  unsigned int fields)
{
  uint	field;
  ulong pkt_len;
  ulong len;
  uchar *cp;
  char	*to, *end_to;
  MYSQL_DATA *result;
  MYSQL_ROWS **prev_ptr,*cur;
  NET *net = &mysql->net;
  DBUG_ENTER("cli_read_rows");

  if ((pkt_len= net_safe_read(mysql)) == packet_error)
    DBUG_RETURN(0);
  if (!(result=(MYSQL_DATA*) my_malloc(sizeof(MYSQL_DATA),
				       MYF(MY_WME | MY_ZEROFILL))))
  {
    set_mysql_error(mysql, CR_OUT_OF_MEMORY, unknown_sqlstate);
    DBUG_RETURN(0);
  }
  init_alloc_root(&result->alloc,8192,0);	/* Assume rowlength < 8192 */
  result->alloc.min_malloc=sizeof(MYSQL_ROWS);
  prev_ptr= &result->data;
  result->rows=0;
  result->fields=fields;

  /*
    The last EOF packet is either a single 254 character or (in MySQL 4.1)
    254 followed by 1-7 status bytes.

    This doesn't conflict with normal usage of 254 which stands for a
    string where the length of the string is 8 bytes. (see net_field_length())
  */

  while (*(cp=net->read_pos) != 254 || pkt_len >= 8)
  {
    result->rows++;
    if (!(cur= (MYSQL_ROWS*) alloc_root(&result->alloc,
					sizeof(MYSQL_ROWS))) ||
	!(cur->data= ((MYSQL_ROW)
		      alloc_root(&result->alloc,
				 (fields+1)*sizeof(char *)+pkt_len))))
    {
      free_rows(result);
      set_mysql_error(mysql, CR_OUT_OF_MEMORY, unknown_sqlstate);
      DBUG_RETURN(0);
    }
    *prev_ptr=cur;
    prev_ptr= &cur->next;
    to= (char*) (cur->data+fields+1);
    end_to=to+pkt_len-1;
    for (field=0 ; field < fields ; field++)
    {
      if ((len=(ulong) net_field_length(&cp)) == NULL_LENGTH)
      {						/* null field */
	cur->data[field] = 0;
      }
      else
      {
	cur->data[field] = to;
        if (len > (ulong) (end_to - to))
        {
          free_rows(result);
          set_mysql_error(mysql, CR_MALFORMED_PACKET, unknown_sqlstate);
          DBUG_RETURN(0);
        }
	memcpy(to,(char*) cp,len); to[len]=0;
	to+=len+1;
	cp+=len;
	if (mysql_fields)
	{
	  if (mysql_fields[field].max_length < len)
	    mysql_fields[field].max_length=len;
	}
      }
    }
    cur->data[field]=to;			/* End of last field */
    if ((pkt_len=net_safe_read(mysql)) == packet_error)
    {
      free_rows(result);
      DBUG_RETURN(0);
    }
  }
  *prev_ptr=0;					/* last pointer is null */
  if (pkt_len > 1)				/* MySQL 4.1 protocol */
  {
    mysql->warning_count= uint2korr(cp+1);
    mysql->server_status= uint2korr(cp+3);
    DBUG_PRINT("info",("status: %u  warning_count:  %u",
		       mysql->server_status, mysql->warning_count));
  }
  DBUG_PRINT("exit",("Got %d rows",result->rows));
  DBUG_RETURN(result);
}

/*
  Read one row. Uses packet buffer as storage for fields.
  When next packet is read, the previous field values are destroyed
*/


static int
read_one_row(MYSQL *mysql,uint fields,MYSQL_ROW row, ulong *lengths)
{
  uint field;
  ulong pkt_len,len;
  uchar *pos, *prev_pos, *end_pos;
  NET *net= &mysql->net;

  if ((pkt_len=net_safe_read(mysql)) == packet_error)
    return -1;
  if (pkt_len <= 8 && net->read_pos[0] == 254)
  {
    if (pkt_len > 1)				/* MySQL 4.1 protocol */
    {
      mysql->warning_count= uint2korr(net->read_pos+1);
      mysql->server_status= uint2korr(net->read_pos+3);
    }
    return 1;				/* End of data */
  }
  prev_pos= 0;				/* allowed to write at packet[-1] */
  pos=net->read_pos;
  end_pos=pos+pkt_len;
  for (field=0 ; field < fields ; field++)
  {
    if ((len=(ulong) net_field_length(&pos)) == NULL_LENGTH)
    {						/* null field */
      row[field] = 0;
      *lengths++=0;
    }
    else
    {
      if (len > (ulong) (end_pos - pos))
      {
        set_mysql_error(mysql, CR_UNKNOWN_ERROR, unknown_sqlstate);
        return -1;
      }
      row[field] = (char*) pos;
      pos+=len;
      *lengths++=len;
    }
    if (prev_pos)
      *prev_pos=0;				/* Terminate prev field */
    prev_pos=pos;
  }
  row[field]=(char*) prev_pos+1;		/* End of last field */
  *prev_pos=0;					/* Terminate last field */
  return 0;
}


/****************************************************************************
  Init MySQL structure or allocate one
****************************************************************************/

MYSQL * STDCALL
mysql_init(MYSQL *mysql)
{
  if (mysql_server_init(0, NULL, NULL))
    return 0;
  if (!mysql)
  {
    if (!(mysql=(MYSQL*) my_malloc(sizeof(*mysql),MYF(MY_WME | MY_ZEROFILL))))
      return 0;
    mysql->free_me=1;
  }
  else
    bzero((char*) (mysql), sizeof(*(mysql)));
  mysql->options.connect_timeout= CONNECT_TIMEOUT;
  mysql->last_used_con= mysql->next_slave= mysql->master = mysql;
  mysql->charset=default_charset_info;
  strmov(mysql->net.sqlstate, not_error_sqlstate);
  /*
    By default, we are a replication pivot. The caller must reset it
    after we return if this is not the case.
  */
#ifndef TO_BE_DELETED
  mysql->rpl_pivot = 1;
#endif

  /*
    Only enable LOAD DATA INFILE by default if configured with
    --enable-local-infile
  */

#if defined(ENABLED_LOCAL_INFILE) && !defined(MYSQL_SERVER)
  mysql->options.client_flag|= CLIENT_LOCAL_FILES;
#endif

#ifdef HAVE_SMEM
  mysql->options.shared_memory_base_name= (char*) def_shared_memory_base_name;
#endif

  mysql->options.methods_to_use= MYSQL_OPT_GUESS_CONNECTION;
  mysql->options.report_data_truncation= TRUE;  /* default */

  /*
    By default we don't reconnect because it could silently corrupt data (after
    reconnection you potentially lose table locks, user variables, session
    variables (transactions but they are specifically dealt with in
    mysql_reconnect()).
    This is a change: < 5.0.3 mysql->reconnect was set to 1 by default.
    How this change impacts existing apps:
    - existing apps which relyed on the default will see a behaviour change;
    they will have to set reconnect=1 after mysql_real_connect().
    - existing apps which explicitely asked for reconnection (the only way they
    could do it was by setting mysql.reconnect to 1 after mysql_real_connect())
    will not see a behaviour change.
    - existing apps which explicitely asked for no reconnection
    (mysql.reconnect=0) will not see a behaviour change.
  */
  mysql->reconnect= 0;

  return mysql;
}


/*
  Fill in SSL part of MYSQL structure and set 'use_ssl' flag.
  NB! Errors are not reported until you do mysql_real_connect.
*/

#define strdup_if_not_null(A) (A) == 0 ? 0 : my_strdup((A),MYF(MY_WME))

my_bool STDCALL
mysql_ssl_set(MYSQL *mysql __attribute__((unused)) ,
	      const char *key __attribute__((unused)),
	      const char *cert __attribute__((unused)),
	      const char *ca __attribute__((unused)),
	      const char *capath __attribute__((unused)),
	      const char *cipher __attribute__((unused)))
{
  DBUG_ENTER("mysql_ssl_set");
#ifdef HAVE_OPENSSL
  mysql->options.ssl_key=    strdup_if_not_null(key);
  mysql->options.ssl_cert=   strdup_if_not_null(cert);
  mysql->options.ssl_ca=     strdup_if_not_null(ca);
  mysql->options.ssl_capath= strdup_if_not_null(capath);
  mysql->options.ssl_cipher= strdup_if_not_null(cipher);
  mysql->options.ssl_verify_server_cert= FALSE; /* Off by default */
#endif /* HAVE_OPENSSL */
  DBUG_RETURN(0);
}


/*
  Free strings in the SSL structure and clear 'use_ssl' flag.
  NB! Errors are not reported until you do mysql_real_connect.
*/

#ifdef HAVE_OPENSSL
static void
mysql_ssl_free(MYSQL *mysql __attribute__((unused)))
{
  struct st_VioSSLFd *ssl_fd= (struct st_VioSSLFd*) mysql->connector_fd;
  DBUG_ENTER("mysql_ssl_free");

  my_free(mysql->options.ssl_key, MYF(MY_ALLOW_ZERO_PTR));
  my_free(mysql->options.ssl_cert, MYF(MY_ALLOW_ZERO_PTR));
  my_free(mysql->options.ssl_ca, MYF(MY_ALLOW_ZERO_PTR));
  my_free(mysql->options.ssl_capath, MYF(MY_ALLOW_ZERO_PTR));
  my_free(mysql->options.ssl_cipher, MYF(MY_ALLOW_ZERO_PTR));
  if (ssl_fd)
    SSL_CTX_free(ssl_fd->ssl_context);
  my_free(mysql->connector_fd,MYF(MY_ALLOW_ZERO_PTR));
  mysql->options.ssl_key = 0;
  mysql->options.ssl_cert = 0;
  mysql->options.ssl_ca = 0;
  mysql->options.ssl_capath = 0;
  mysql->options.ssl_cipher= 0;
  mysql->options.use_ssl = FALSE;
  mysql->connector_fd = 0;
  DBUG_VOID_RETURN;
}

<<<<<<< HEAD

/*
  Return the SSL cipher (if any) used for current
  connection to the server.

  SYNOPSYS
    mysql_get_ssl_cipher()
      mysql pointer to the mysql connection

*/

const char * STDCALL
mysql_get_ssl_cipher(MYSQL *mysql)
{
  DBUG_ENTER("mysql_get_ssl_cipher");
  if (mysql->net.vio && mysql->net.vio->ssl_arg)
    DBUG_RETURN(SSL_get_cipher_name((SSL*)mysql->net.vio->ssl_arg));
  DBUG_RETURN(NULL);
=======
/*
  Check the server's (subject) Common Name against the
  hostname we connected to

  SYNOPSIS
  ssl_verify_server_cert()
    vio              pointer to a SSL connected vio
    server_hostname  name of the server that we connected to

  RETURN VALUES
   0 Success
   1 Failed to validate server

 */
static int ssl_verify_server_cert(Vio *vio, const char* server_hostname)
{
  SSL *ssl;
  X509 *server_cert;
  char *cp1, *cp2;
  char buf[256];
  DBUG_ENTER("ssl_verify_server_cert");
  DBUG_PRINT("enter", ("server_hostname: %s", server_hostname));

  if (!(ssl= (SSL*)vio->ssl_arg))
  {
    DBUG_PRINT("error", ("No SSL pointer found"));
    DBUG_RETURN(1);
  }

  if (!server_hostname)
  {
    DBUG_PRINT("error", ("No server hostname supplied"));
    DBUG_RETURN(1);
  }

  if (!(server_cert= SSL_get_peer_certificate(ssl)))
  {
    DBUG_PRINT("error", ("Could not get server certificate"));
    DBUG_RETURN(1);
  }

  /*
    We already know that the certificate exchanged was valid; the SSL library
    handled that. Now we need to verify that the contents of the certificate
    are what we expect.
  */

  X509_NAME_oneline(X509_get_subject_name(server_cert), buf, sizeof(buf));
  X509_free (server_cert);

  DBUG_PRINT("info", ("hostname in cert: %s", buf));
  cp1 = strstr(buf, "/CN=");
  if (cp1)
  {
    cp1 += 4; // Skip the "/CN=" that we found
    // Search for next / which might be the delimiter for email
    cp2 = strchr(cp1, '/');
    if (cp2)
      *cp2 = '\0';
    DBUG_PRINT("info", ("Server hostname in cert: %s", cp1));
    if (!strcmp(cp1, server_hostname))
    {
      /* Success */
      DBUG_RETURN(0);
    }
  }
  DBUG_PRINT("error", ("SSL certificate validation failure"));
  DBUG_RETURN(1);
>>>>>>> a51668c7
}

#endif /* HAVE_OPENSSL */


/*
  Note that the mysql argument must be initialized with mysql_init()
  before calling mysql_real_connect !
*/

static my_bool cli_read_query_result(MYSQL *mysql);
static MYSQL_RES *cli_use_result(MYSQL *mysql);

static MYSQL_METHODS client_methods=
{
  cli_read_query_result,
  cli_advanced_command,
  cli_read_rows,
  cli_use_result,
  cli_fetch_lengths,
  cli_flush_use_result
#ifndef MYSQL_SERVER
  ,cli_list_fields,
  cli_read_prepare_result,
  cli_stmt_execute,
  cli_read_binary_rows,
  cli_unbuffered_fetch,
  NULL,
  cli_read_statistics,
  cli_read_query_result,
  cli_read_change_user_result,
  cli_read_binary_rows
#endif
};

MYSQL *
CLI_MYSQL_REAL_CONNECT(MYSQL *mysql,const char *host, const char *user,
		       const char *passwd, const char *db,
		       uint port, const char *unix_socket,ulong client_flag)
{
  char		buff[NAME_LEN+USERNAME_LENGTH+100];
  char		*end,*host_info;
  my_socket	sock;
  in_addr_t	ip_addr;
  struct	sockaddr_in sock_addr;
  ulong		pkt_length;
  NET		*net= &mysql->net;
#ifdef MYSQL_SERVER
  thr_alarm_t   alarmed;
  ALARM		alarm_buff;
#endif
#ifdef __WIN__
  HANDLE	hPipe=INVALID_HANDLE_VALUE;
#endif
#ifdef HAVE_SYS_UN_H
  struct	sockaddr_un UNIXaddr;
#endif
  init_sigpipe_variables
  DBUG_ENTER("mysql_real_connect");
  LINT_INIT(host_info);

  DBUG_PRINT("enter",("host: %s  db: %s  user: %s",
		      host ? host : "(Null)",
		      db ? db : "(Null)",
		      user ? user : "(Null)"));

  /* Don't give sigpipe errors if the client doesn't want them */
  set_sigpipe(mysql);
  mysql->methods= &client_methods;
  net->vio = 0;				/* If something goes wrong */
  mysql->client_flag=0;			/* For handshake */

  /* use default options */
  if (mysql->options.my_cnf_file || mysql->options.my_cnf_group)
  {
    mysql_read_default_options(&mysql->options,
			       (mysql->options.my_cnf_file ?
				mysql->options.my_cnf_file : "my"),
			       mysql->options.my_cnf_group);
    my_free(mysql->options.my_cnf_file,MYF(MY_ALLOW_ZERO_PTR));
    my_free(mysql->options.my_cnf_group,MYF(MY_ALLOW_ZERO_PTR));
    mysql->options.my_cnf_file=mysql->options.my_cnf_group=0;
  }

  /* Some empty-string-tests are done because of ODBC */
  if (!host || !host[0])
    host=mysql->options.host;
  if (!user || !user[0])
  {
    user=mysql->options.user;
    if (!user)
      user= "";
  }
  if (!passwd)
  {
    passwd=mysql->options.password;
#if !defined(DONT_USE_MYSQL_PWD) && !defined(MYSQL_SERVER)
    if (!passwd)
      passwd=getenv("MYSQL_PWD");		/* get it from environment */
#endif
    if (!passwd)
      passwd= "";
  }
  if (!db || !db[0])
    db=mysql->options.db;
  if (!port)
    port=mysql->options.port;
  if (!unix_socket)
    unix_socket=mysql->options.unix_socket;

  mysql->server_status=SERVER_STATUS_AUTOCOMMIT;

  /*
    Part 0: Grab a socket and connect it to the server
  */
#if defined(HAVE_SMEM)
  if ((!mysql->options.protocol ||
       mysql->options.protocol == MYSQL_PROTOCOL_MEMORY) &&
      (!host || !strcmp(host,LOCAL_HOST)))
  {
    if ((create_shared_memory(mysql,net, mysql->options.connect_timeout)) ==
	INVALID_HANDLE_VALUE)
    {
      DBUG_PRINT("error",
		 ("host: '%s'  socket: '%s'  shared memory: %s  have_tcpip: %d",
		  host ? host : "<null>",
		  unix_socket ? unix_socket : "<null>",
		  (int) mysql->options.shared_memory_base_name,
		  (int) have_tcpip));
      if (mysql->options.protocol == MYSQL_PROTOCOL_MEMORY)
	goto error;
      /* Try also with PIPE or TCP/IP */
    }
    else
    {
      mysql->options.protocol=MYSQL_PROTOCOL_MEMORY;
      sock=0;
      unix_socket = 0;
      host=mysql->options.shared_memory_base_name;
      my_snprintf(host_info=buff, sizeof(buff)-1,
                  ER(CR_SHARED_MEMORY_CONNECTION), host);
    }
  }
#endif /* HAVE_SMEM */
#if defined(HAVE_SYS_UN_H)
  if (!net->vio &&
      (!mysql->options.protocol ||
       mysql->options.protocol == MYSQL_PROTOCOL_SOCKET) &&
      (unix_socket || mysql_unix_port) &&
      (!host || !strcmp(host,LOCAL_HOST)))
  {
    host=LOCAL_HOST;
    if (!unix_socket)
      unix_socket=mysql_unix_port;
    host_info=(char*) ER(CR_LOCALHOST_CONNECTION);
    DBUG_PRINT("info",("Using UNIX sock '%s'",unix_socket));
    if ((sock = socket(AF_UNIX,SOCK_STREAM,0)) == SOCKET_ERROR)
    {
      net->last_errno=CR_SOCKET_CREATE_ERROR;
      strmov(net->sqlstate, unknown_sqlstate);
      my_snprintf(net->last_error,sizeof(net->last_error)-1,
                  ER(net->last_errno),socket_errno);
      goto error;
    }
    net->vio= vio_new(sock, VIO_TYPE_SOCKET,
                      VIO_LOCALHOST | VIO_BUFFERED_READ);
    bzero((char*) &UNIXaddr,sizeof(UNIXaddr));
    UNIXaddr.sun_family = AF_UNIX;
    strmake(UNIXaddr.sun_path, unix_socket, sizeof(UNIXaddr.sun_path)-1);
    if (my_connect(sock,(struct sockaddr *) &UNIXaddr, sizeof(UNIXaddr),
		   mysql->options.connect_timeout))
    {
      DBUG_PRINT("error",("Got error %d on connect to local server",
			  socket_errno));
      net->last_errno=CR_CONNECTION_ERROR;
      strmov(net->sqlstate, unknown_sqlstate);
      my_snprintf(net->last_error,sizeof(net->last_error)-1,
                  ER(net->last_errno),unix_socket,socket_errno);
      goto error;
    }
    mysql->options.protocol=MYSQL_PROTOCOL_SOCKET;
  }
#elif defined(__WIN__)
  if (!net->vio &&
      (mysql->options.protocol == MYSQL_PROTOCOL_PIPE ||
       (host && !strcmp(host,LOCAL_HOST_NAMEDPIPE)) ||
       (! have_tcpip && (unix_socket || !host && is_NT()))))
  {
    sock=0;
    if ((hPipe=create_named_pipe(net, mysql->options.connect_timeout,
				 (char**) &host, (char**) &unix_socket)) ==
	INVALID_HANDLE_VALUE)
    {
      DBUG_PRINT("error",
		 ("host: '%s'  socket: '%s'  have_tcpip: %d",
		  host ? host : "<null>",
		  unix_socket ? unix_socket : "<null>",
		  (int) have_tcpip));
      if (mysql->options.protocol == MYSQL_PROTOCOL_PIPE ||
	  (host && !strcmp(host,LOCAL_HOST_NAMEDPIPE)) ||
	  (unix_socket && !strcmp(unix_socket,MYSQL_NAMEDPIPE)))
	goto error;
      /* Try also with TCP/IP */
    }
    else
    {
      net->vio=vio_new_win32pipe(hPipe);
      my_snprintf(host_info=buff, sizeof(buff)-1,
                  ER(CR_NAMEDPIPE_CONNECTION), unix_socket);
    }
  }
#endif
  if (!net->vio &&
      (!mysql->options.protocol ||
       mysql->options.protocol == MYSQL_PROTOCOL_TCP))
  {
    unix_socket=0;				/* This is not used */
    if (!port)
      port=mysql_port;
    if (!host)
      host=LOCAL_HOST;
    my_snprintf(host_info=buff,sizeof(buff)-1,ER(CR_TCP_CONNECTION),host);
    DBUG_PRINT("info",("Server name: '%s'.  TCP sock: %d", host,port));
#ifdef MYSQL_SERVER
    thr_alarm_init(&alarmed);
    thr_alarm(&alarmed, mysql->options.connect_timeout, &alarm_buff);
#endif
    /* _WIN64 ;  Assume that the (int) range is enough for socket() */
    sock = (my_socket) socket(AF_INET,SOCK_STREAM,0);
#ifdef MYSQL_SERVER
    thr_end_alarm(&alarmed);
#endif
    if (sock == SOCKET_ERROR)
    {
      net->last_errno=CR_IPSOCK_ERROR;
      strmov(net->sqlstate, unknown_sqlstate);
      my_snprintf(net->last_error,sizeof(net->last_error)-1,
                  ER(net->last_errno),socket_errno);
      goto error;
    }
    net->vio= vio_new(sock, VIO_TYPE_TCPIP, VIO_BUFFERED_READ);
    bzero((char*) &sock_addr,sizeof(sock_addr));
    sock_addr.sin_family = AF_INET;

    /*
      The server name may be a host name or IP address
    */

    if ((int) (ip_addr = inet_addr(host)) != (int) INADDR_NONE)
    {
      memcpy_fixed(&sock_addr.sin_addr,&ip_addr,sizeof(ip_addr));
    }
    else
    {
      int tmp_errno;
      struct hostent tmp_hostent,*hp;
      char buff2[GETHOSTBYNAME_BUFF_SIZE];
      hp = my_gethostbyname_r(host,&tmp_hostent,buff2,sizeof(buff2),
			      &tmp_errno);
      if (!hp)
      {
	my_gethostbyname_r_free();
	net->last_errno=CR_UNKNOWN_HOST;
	strmov(net->sqlstate, unknown_sqlstate);
	my_snprintf(net->last_error, sizeof(net->last_error)-1,
                    ER(CR_UNKNOWN_HOST), host, tmp_errno);
	goto error;
      }
      memcpy(&sock_addr.sin_addr, hp->h_addr,
             min(sizeof(sock_addr.sin_addr), (size_t) hp->h_length));
      my_gethostbyname_r_free();
    }
    sock_addr.sin_port = (ushort) htons((ushort) port);
    if (my_connect(sock,(struct sockaddr *) &sock_addr, sizeof(sock_addr),
		   mysql->options.connect_timeout))
    {
      DBUG_PRINT("error",("Got error %d on connect to '%s'",socket_errno,
			  host));
      net->last_errno= CR_CONN_HOST_ERROR;
      strmov(net->sqlstate, unknown_sqlstate);
      my_snprintf(net->last_error, sizeof(net->last_error)-1,
                  ER(CR_CONN_HOST_ERROR), host, socket_errno);
      goto error;
    }
  }
  if (!net->vio)
  {
    DBUG_PRINT("error",("Unknow protocol %d ",mysql->options.protocol));
    set_mysql_error(mysql, CR_CONN_UNKNOW_PROTOCOL, unknown_sqlstate);
    goto error;
  }

  if (my_net_init(net, net->vio))
  {
    vio_delete(net->vio);
    net->vio = 0;
    set_mysql_error(mysql, CR_OUT_OF_MEMORY, unknown_sqlstate);
    goto error;
  }
  vio_keepalive(net->vio,TRUE);
  /* Override local client variables */
  if (mysql->options.read_timeout)
    net->read_timeout= mysql->options.read_timeout;
  if (mysql->options.write_timeout)
    net->write_timeout= mysql->options.write_timeout;
  if (mysql->options.max_allowed_packet)
    net->max_packet_size= mysql->options.max_allowed_packet;

  /* Get version info */
  mysql->protocol_version= PROTOCOL_VERSION;	/* Assume this */
  if (mysql->options.connect_timeout &&
      vio_poll_read(net->vio, mysql->options.connect_timeout))
  {
    set_mysql_error(mysql, CR_SERVER_LOST, unknown_sqlstate);
    goto error;
  }

  /*
    Part 1: Connection established, read and parse first packet
  */

  if ((pkt_length=net_safe_read(mysql)) == packet_error)
    goto error;

  /* Check if version of protocol matches current one */

  mysql->protocol_version= net->read_pos[0];
  DBUG_DUMP("packet",(char*) net->read_pos,10);
  DBUG_PRINT("info",("mysql protocol version %d, server=%d",
		     PROTOCOL_VERSION, mysql->protocol_version));
  if (mysql->protocol_version != PROTOCOL_VERSION)
  {
    strmov(net->sqlstate, unknown_sqlstate);
    net->last_errno= CR_VERSION_ERROR;
    my_snprintf(net->last_error, sizeof(net->last_error)-1,
                ER(CR_VERSION_ERROR), mysql->protocol_version,
	        PROTOCOL_VERSION);
    goto error;
  }
  end=strend((char*) net->read_pos+1);
  mysql->thread_id=uint4korr(end+1);
  end+=5;
  /* 
    Scramble is split into two parts because old clients does not understand
    long scrambles; here goes the first part.
  */
  strmake(mysql->scramble, end, SCRAMBLE_LENGTH_323);
  end+= SCRAMBLE_LENGTH_323+1;

  if (pkt_length >= (uint) (end+1 - (char*) net->read_pos))
    mysql->server_capabilities=uint2korr(end);
  if (pkt_length >= (uint) (end+18 - (char*) net->read_pos))
  {
    /* New protocol with 16 bytes to describe server characteristics */
    mysql->server_language=end[2];
    mysql->server_status=uint2korr(end+3);
  }
  end+= 18;
  if (pkt_length >= (uint) (end + SCRAMBLE_LENGTH - SCRAMBLE_LENGTH_323 + 1 - 
                           (char *) net->read_pos))
    strmake(mysql->scramble+SCRAMBLE_LENGTH_323, end,
            SCRAMBLE_LENGTH-SCRAMBLE_LENGTH_323);
  else
    mysql->server_capabilities&= ~CLIENT_SECURE_CONNECTION;

  if (mysql->options.secure_auth && passwd[0] &&
      !(mysql->server_capabilities & CLIENT_SECURE_CONNECTION))
  {
    set_mysql_error(mysql, CR_SECURE_AUTH, unknown_sqlstate);
    goto error;
  }

  /* Set character set */
  if (!mysql->options.charset_name &&
      !(mysql->options.charset_name= 
       my_strdup(MYSQL_DEFAULT_CHARSET_NAME,MYF(MY_WME))))
    goto error;
  
  {
    const char *save= charsets_dir;
    if (mysql->options.charset_dir)
      charsets_dir=mysql->options.charset_dir;
    mysql->charset=get_charset_by_csname(mysql->options.charset_name,
                                         MY_CS_PRIMARY, MYF(MY_WME));
    charsets_dir= save;
  }
  
  if (!mysql->charset)
  {
    net->last_errno=CR_CANT_READ_CHARSET;
    strmov(net->sqlstate, unknown_sqlstate);
    if (mysql->options.charset_dir)
      my_snprintf(net->last_error, sizeof(net->last_error)-1,
                  ER(net->last_errno),
                  mysql->options.charset_name,
                  mysql->options.charset_dir);
    else
    {
      char cs_dir_name[FN_REFLEN];
      get_charsets_dir(cs_dir_name);
      my_snprintf(net->last_error, sizeof(net->last_error)-1,
                  ER(net->last_errno),
                  mysql->options.charset_name,
                  cs_dir_name);
    }
    goto error;
  }


  /* Save connection information */
  if (!my_multi_malloc(MYF(0),
		       &mysql->host_info, (uint) strlen(host_info)+1,
		       &mysql->host,      (uint) strlen(host)+1,
		       &mysql->unix_socket,unix_socket ?
		       (uint) strlen(unix_socket)+1 : (uint) 1,
		       &mysql->server_version,
		       (uint) (end - (char*) net->read_pos),
		       NullS) ||
      !(mysql->user=my_strdup(user,MYF(0))) ||
      !(mysql->passwd=my_strdup(passwd,MYF(0))))
  {
    set_mysql_error(mysql, CR_OUT_OF_MEMORY, unknown_sqlstate);
    goto error;
  }
  strmov(mysql->host_info,host_info);
  strmov(mysql->host,host);
  if (unix_socket)
    strmov(mysql->unix_socket,unix_socket);
  else
    mysql->unix_socket=0;
  strmov(mysql->server_version,(char*) net->read_pos+1);
  mysql->port=port;

  /*
    Part 2: format and send client info to the server for access check
  */
  
  client_flag|=mysql->options.client_flag;
  client_flag|=CLIENT_CAPABILITIES;
  if (client_flag & CLIENT_MULTI_STATEMENTS)
    client_flag|= CLIENT_MULTI_RESULTS;

#ifdef HAVE_OPENSSL
  if (mysql->options.ssl_key || mysql->options.ssl_cert ||
      mysql->options.ssl_ca || mysql->options.ssl_capath ||
      mysql->options.ssl_cipher)
    mysql->options.use_ssl= 1;
  if (mysql->options.use_ssl)
    client_flag|=CLIENT_SSL;
#endif /* HAVE_OPENSSL */
  if (db)
    client_flag|=CLIENT_CONNECT_WITH_DB;

  /* Remove options that server doesn't support */
  client_flag= ((client_flag &
		 ~(CLIENT_COMPRESS | CLIENT_SSL | CLIENT_PROTOCOL_41)) |
		(client_flag & mysql->server_capabilities));
#ifndef HAVE_COMPRESS
  client_flag&= ~CLIENT_COMPRESS;
#endif

  if (client_flag & CLIENT_PROTOCOL_41)
  {
    /* 4.1 server and 4.1 client has a 32 byte option flag */
    int4store(buff,client_flag);
    int4store(buff+4, net->max_packet_size);
    buff[8]= (char) mysql->charset->number;
    bzero(buff+9, 32-9);
    end= buff+32;
  }
  else
  {
    int2store(buff,client_flag);
    int3store(buff+2,net->max_packet_size);
    end= buff+5;
  }
  mysql->client_flag=client_flag;

#ifdef HAVE_OPENSSL
  if (client_flag & CLIENT_SSL)
  {
    /* Do the SSL layering. */
    struct st_mysql_options *options= &mysql->options;
    struct st_VioSSLFd *ssl_fd;

    /*
      Send client_flag, max_packet_size - unencrypted otherwise
      the server does not know we want to do SSL
    */
    if (my_net_write(net,buff,(uint) (end-buff)) || net_flush(net))
    {
      set_mysql_error(mysql, CR_SERVER_LOST, unknown_sqlstate);
      goto error;
    }

    /* Create the VioSSLConnectorFd - init SSL and load certs */
    if (!(ssl_fd= new_VioSSLConnectorFd(options->ssl_key,
                                        options->ssl_cert,
                                        options->ssl_ca,
                                        options->ssl_capath,
                                        options->ssl_cipher)))
    {
      set_mysql_error(mysql, CR_SSL_CONNECTION_ERROR, unknown_sqlstate);
      goto error;
    }
    mysql->connector_fd= (void*)ssl_fd;

    /* Connect to the server */
    DBUG_PRINT("info", ("IO layer change in progress..."));
    if (sslconnect(ssl_fd, mysql->net.vio,
                   (long) (mysql->options.connect_timeout)))
    {
      set_mysql_error(mysql, CR_SSL_CONNECTION_ERROR, unknown_sqlstate);
      goto error;
    }
    DBUG_PRINT("info", ("IO layer change done!"));

    /* Verify server cert */
    if (mysql->options.ssl_verify_server_cert &&
        ssl_verify_server_cert(mysql->net.vio, mysql->host))
    {
      set_mysql_error(mysql, CR_SSL_CONNECTION_ERROR, unknown_sqlstate);
      goto error;
    }

  }
#endif /* HAVE_OPENSSL */

  DBUG_PRINT("info",("Server version = '%s'  capabilites: %lu  status: %u  client_flag: %lu",
		     mysql->server_version,mysql->server_capabilities,
		     mysql->server_status, client_flag));
  /* This needs to be changed as it's not useful with big packets */
  if (user && user[0])
    strmake(end,user,USERNAME_LENGTH);          /* Max user name */
  else
    read_user_name((char*) end);

  /* We have to handle different version of handshake here */
#ifdef _CUSTOMCONFIG_
#include "_cust_libmysql.h"
#endif
  DBUG_PRINT("info",("user: %s",end));
  end= strend(end) + 1;
  if (passwd[0])
  {
    if (mysql->server_capabilities & CLIENT_SECURE_CONNECTION)
    {
      *end++= SCRAMBLE_LENGTH;
      scramble(end, mysql->scramble, passwd);
      end+= SCRAMBLE_LENGTH;
    }
    else
    {
      scramble_323(end, mysql->scramble, passwd);
      end+= SCRAMBLE_LENGTH_323 + 1;
    }
  }
  else
    *end++= '\0';                               /* empty password */

  /* Add database if needed */
  if (db && (mysql->server_capabilities & CLIENT_CONNECT_WITH_DB))
  {
    end= strmake(end, db, NAME_LEN) + 1;
    mysql->db= my_strdup(db,MYF(MY_WME));
    db= 0;
  }
  /* Write authentication package */
  if (my_net_write(net,buff,(ulong) (end-buff)) || net_flush(net))
  {
    set_mysql_error(mysql, CR_SERVER_LOST, unknown_sqlstate);
    goto error;
  }
  
  /*
    Part 3: Authorization data's been sent. Now server can reply with
    OK-packet, or re-request scrambled password.
  */

  if ((pkt_length=net_safe_read(mysql)) == packet_error)
    goto error;

  if (pkt_length == 1 && net->read_pos[0] == 254 && 
      mysql->server_capabilities & CLIENT_SECURE_CONNECTION)
  {
    /*
      By sending this very specific reply server asks us to send scrambled
      password in old format.
    */
    scramble_323(buff, mysql->scramble, passwd);
    if (my_net_write(net, buff, SCRAMBLE_LENGTH_323 + 1) || net_flush(net))
    {
      set_mysql_error(mysql, CR_SERVER_LOST, unknown_sqlstate);
      goto error;
    }
    /* Read what server thinks about out new auth message report */
    if (net_safe_read(mysql) == packet_error)
      goto error;
  }

  if (client_flag & CLIENT_COMPRESS)		/* We will use compression */
    net->compress=1;

#ifdef CHECK_LICENSE 
  if (check_license(mysql))
    goto error;
#endif

  if (db && mysql_select_db(mysql,db))
    goto error;

  if (mysql->options.init_commands)
  {
    DYNAMIC_ARRAY *init_commands= mysql->options.init_commands;
    char **ptr= (char**)init_commands->buffer;
    char **end= ptr + init_commands->elements;

    my_bool reconnect=mysql->reconnect;
    mysql->reconnect=0;

    for (; ptr<end; ptr++)
    {
      MYSQL_RES *res;
      if (mysql_real_query(mysql,*ptr, (ulong) strlen(*ptr)))
	goto error;
      if (mysql->fields)
      {
	if (!(res= cli_use_result(mysql)))
	  goto error;
	mysql_free_result(res);
      }
    }
    mysql->reconnect=reconnect;
  }

#ifndef TO_BE_DELETED
  if (mysql->options.rpl_probe && mysql_rpl_probe(mysql))
    goto error;
#endif

  DBUG_PRINT("exit",("Mysql handler: %lx",mysql));
  reset_sigpipe(mysql);
  DBUG_RETURN(mysql);

error:
  reset_sigpipe(mysql);
  DBUG_PRINT("error",("message: %u/%s (%s)",
		      net->last_errno, net->sqlstate, net->last_error));
  {
    /* Free alloced memory */
    end_server(mysql);
    mysql_close_free(mysql);
    if (!(((ulong) client_flag) & CLIENT_REMEMBER_OPTIONS))
      mysql_close_free_options(mysql);
  }
  DBUG_RETURN(0);
}


/* needed when we move MYSQL structure to a different address */

#ifndef TO_BE_DELETED
static void mysql_fix_pointers(MYSQL* mysql, MYSQL* old_mysql)
{
  MYSQL *tmp, *tmp_prev;
  if (mysql->master == old_mysql)
    mysql->master= mysql;
  if (mysql->last_used_con == old_mysql)
    mysql->last_used_con= mysql;
  if (mysql->last_used_slave == old_mysql)
    mysql->last_used_slave= mysql;
  for (tmp_prev = mysql, tmp = mysql->next_slave;
       tmp != old_mysql;tmp = tmp->next_slave)
  {
    tmp_prev= tmp;
  }
  tmp_prev->next_slave= mysql;
}
#endif


my_bool mysql_reconnect(MYSQL *mysql)
{
  MYSQL tmp_mysql;
  DBUG_ENTER("mysql_reconnect");

  if (!mysql->reconnect ||
      (mysql->server_status & SERVER_STATUS_IN_TRANS) || !mysql->host_info)
  {
    /* Allow reconnect next time */
    mysql->server_status&= ~SERVER_STATUS_IN_TRANS;
    set_mysql_error(mysql, CR_SERVER_GONE_ERROR, unknown_sqlstate);
    DBUG_RETURN(1);
  }
  mysql_init(&tmp_mysql);
  tmp_mysql.options= mysql->options;
  tmp_mysql.rpl_pivot= mysql->rpl_pivot;
  
  if (!mysql_real_connect(&tmp_mysql,mysql->host,mysql->user,mysql->passwd,
			  mysql->db, mysql->port, mysql->unix_socket,
			  mysql->client_flag | CLIENT_REMEMBER_OPTIONS))
  {
    mysql->net.last_errno= tmp_mysql.net.last_errno;
    strmov(mysql->net.last_error, tmp_mysql.net.last_error);
    strmov(mysql->net.sqlstate, tmp_mysql.net.sqlstate);
    DBUG_RETURN(1);
  }
  if (mysql_set_character_set(&tmp_mysql, mysql->charset->csname))
  {
    DBUG_PRINT("error", ("mysql_set_character_set() failed"));
    bzero((char*) &tmp_mysql.options,sizeof(tmp_mysql.options));
    mysql_close(&tmp_mysql);
    mysql->net.last_errno= tmp_mysql.net.last_errno;
    strmov(mysql->net.last_error, tmp_mysql.net.last_error);
    strmov(mysql->net.sqlstate, tmp_mysql.net.sqlstate);
    DBUG_RETURN(1);
  }

  DBUG_PRINT("info", ("reconnect succeded"));
  tmp_mysql.reconnect= 1;
  tmp_mysql.free_me= mysql->free_me;

  /*
    For each stmt in mysql->stmts, move it to tmp_mysql if it is
    in state MYSQL_STMT_INIT_DONE, otherwise close it.
  */
  {
    LIST *element= mysql->stmts;
    for (; element; element= element->next)
    {
      MYSQL_STMT *stmt= (MYSQL_STMT *) element->data;
      if (stmt->state != MYSQL_STMT_INIT_DONE)
      {
        stmt->mysql= 0;
      }
      else
      {
        tmp_mysql.stmts= list_add(tmp_mysql.stmts, &stmt->list);
      }
      /* No need to call list_delete for statement here */
    }
    mysql->stmts= NULL;
  }

  /* Don't free options as these are now used in tmp_mysql */
  bzero((char*) &mysql->options,sizeof(mysql->options));
  mysql->free_me=0;
  mysql_close(mysql);
  *mysql=tmp_mysql;
  mysql_fix_pointers(mysql, &tmp_mysql); /* adjust connection pointers */
  net_clear(&mysql->net);
  mysql->affected_rows= ~(my_ulonglong) 0;
  DBUG_RETURN(0);
}


/**************************************************************************
  Set current database
**************************************************************************/

int STDCALL
mysql_select_db(MYSQL *mysql, const char *db)
{
  int error;
  DBUG_ENTER("mysql_select_db");
  DBUG_PRINT("enter",("db: '%s'",db));

  if ((error=simple_command(mysql,COM_INIT_DB,db,(ulong) strlen(db),0)))
    DBUG_RETURN(error);
  my_free(mysql->db,MYF(MY_ALLOW_ZERO_PTR));
  mysql->db=my_strdup(db,MYF(MY_WME));
  DBUG_RETURN(0);
}


/*************************************************************************
  Send a QUIT to the server and close the connection
  If handle is alloced by mysql connect free it.
*************************************************************************/

static void mysql_close_free_options(MYSQL *mysql)
{
  DBUG_ENTER("mysql_close_free_options");

  my_free(mysql->options.user,MYF(MY_ALLOW_ZERO_PTR));
  my_free(mysql->options.host,MYF(MY_ALLOW_ZERO_PTR));
  my_free(mysql->options.password,MYF(MY_ALLOW_ZERO_PTR));
  my_free(mysql->options.unix_socket,MYF(MY_ALLOW_ZERO_PTR));
  my_free(mysql->options.db,MYF(MY_ALLOW_ZERO_PTR));
  my_free(mysql->options.my_cnf_file,MYF(MY_ALLOW_ZERO_PTR));
  my_free(mysql->options.my_cnf_group,MYF(MY_ALLOW_ZERO_PTR));
  my_free(mysql->options.charset_dir,MYF(MY_ALLOW_ZERO_PTR));
  my_free(mysql->options.charset_name,MYF(MY_ALLOW_ZERO_PTR));
  my_free(mysql->options.client_ip,MYF(MY_ALLOW_ZERO_PTR));
  if (mysql->options.init_commands)
  {
    DYNAMIC_ARRAY *init_commands= mysql->options.init_commands;
    char **ptr= (char**)init_commands->buffer;
    char **end= ptr + init_commands->elements;
    for (; ptr<end; ptr++)
      my_free(*ptr,MYF(MY_WME));
    delete_dynamic(init_commands);
    my_free((char*)init_commands,MYF(MY_WME));
  }
#ifdef HAVE_OPENSSL
  mysql_ssl_free(mysql);
#endif /* HAVE_OPENSSL */
#ifdef HAVE_SMEM
  if (mysql->options.shared_memory_base_name != def_shared_memory_base_name)
    my_free(mysql->options.shared_memory_base_name,MYF(MY_ALLOW_ZERO_PTR));
#endif /* HAVE_SMEM */
  bzero((char*) &mysql->options,sizeof(mysql->options));
  DBUG_VOID_RETURN;
}


static void mysql_close_free(MYSQL *mysql)
{
  my_free((gptr) mysql->host_info,MYF(MY_ALLOW_ZERO_PTR));
  my_free(mysql->user,MYF(MY_ALLOW_ZERO_PTR));
  my_free(mysql->passwd,MYF(MY_ALLOW_ZERO_PTR));
  my_free(mysql->db,MYF(MY_ALLOW_ZERO_PTR));
#if defined(EMBEDDED_LIBRARY) || MYSQL_VERSION_ID >= 50100
  my_free(mysql->info_buffer,MYF(MY_ALLOW_ZERO_PTR));
  mysql->info_buffer= 0;
#endif
  /* Clear pointers for better safety */
  mysql->host_info= mysql->user= mysql->passwd= mysql->db= 0;
}


/*
  Clear connection pointer of every statement: this is necessary
  to give error on attempt to use a prepared statement of closed
  connection.

  SYNOPSYS
    mysql_detach_stmt_list()
      stmt_list  pointer to mysql->stmts

  NOTE
    There is similar code in mysql_reconnect(), so changes here
    should also be reflected there.
*/

void mysql_detach_stmt_list(LIST **stmt_list __attribute__((unused)))
{
#ifdef MYSQL_CLIENT
  /* Reset connection handle in all prepared statements. */
  LIST *element= *stmt_list;
  for (; element; element= element->next)
  {
    MYSQL_STMT *stmt= (MYSQL_STMT *) element->data;
    stmt->mysql= 0;
    /* No need to call list_delete for statement here */
  }
  *stmt_list= 0;
#endif /* MYSQL_CLIENT */
}


void STDCALL mysql_close(MYSQL *mysql)
{
  DBUG_ENTER("mysql_close");
  if (mysql)					/* Some simple safety */
  {
    /* If connection is still up, send a QUIT message */
    if (mysql->net.vio != 0)
    {
      free_old_query(mysql);
      mysql->status=MYSQL_STATUS_READY; /* Force command */
      mysql->reconnect=0;
      simple_command(mysql,COM_QUIT,NullS,0,1);
      end_server(mysql);			/* Sets mysql->net.vio= 0 */
    }
    mysql_close_free_options(mysql);
    mysql_close_free(mysql);
    mysql_detach_stmt_list(&mysql->stmts);
#ifndef TO_BE_DELETED
    /* free/close slave list */
    if (mysql->rpl_pivot)
    {
      MYSQL* tmp;
      for (tmp = mysql->next_slave; tmp != mysql; )
      {
	/* trick to avoid following freed pointer */
	MYSQL* tmp1 = tmp->next_slave;
	mysql_close(tmp);
	tmp = tmp1;
      }
      mysql->rpl_pivot=0;
    }
#endif
    if (mysql != mysql->master)
      mysql_close(mysql->master);
#ifndef MYSQL_SERVER
    if (mysql->thd)
      (*mysql->methods->free_embedded_thd)(mysql);
#endif
    if (mysql->free_me)
      my_free((gptr) mysql,MYF(0));
  }
  DBUG_VOID_RETURN;
}


static my_bool cli_read_query_result(MYSQL *mysql)
{
  uchar *pos;
  ulong field_count;
  MYSQL_DATA *fields;
  ulong length;
  DBUG_ENTER("cli_read_query_result");

  /*
    Read from the connection which we actually used, which
    could differ from the original connection if we have slaves
  */
  mysql = mysql->last_used_con;

  if ((length = net_safe_read(mysql)) == packet_error)
    DBUG_RETURN(1);
  free_old_query(mysql);		/* Free old result */
#ifdef MYSQL_CLIENT			/* Avoid warn of unused labels*/
get_info:
#endif
  pos=(uchar*) mysql->net.read_pos;
  if ((field_count= net_field_length(&pos)) == 0)
  {
    mysql->affected_rows= net_field_length_ll(&pos);
    mysql->insert_id=	  net_field_length_ll(&pos);
    DBUG_PRINT("info",("affected_rows: %lu  insert_id: %lu",
		       (ulong) mysql->affected_rows,
		       (ulong) mysql->insert_id));
    if (protocol_41(mysql))
    {
      mysql->server_status=uint2korr(pos); pos+=2;
      mysql->warning_count=uint2korr(pos); pos+=2;
    }
    else if (mysql->server_capabilities & CLIENT_TRANSACTIONS)
    {
      /* MySQL 4.0 protocol */
      mysql->server_status=uint2korr(pos); pos+=2;
      mysql->warning_count= 0;
    }
    DBUG_PRINT("info",("status: %u  warning_count: %u",
		       mysql->server_status, mysql->warning_count));
    if (pos < mysql->net.read_pos+length && net_field_length(&pos))
      mysql->info=(char*) pos;
    DBUG_RETURN(0);
  }
#ifdef MYSQL_CLIENT
  if (field_count == NULL_LENGTH)		/* LOAD DATA LOCAL INFILE */
  {
    int error=handle_local_infile(mysql,(char*) pos);
    if ((length=net_safe_read(mysql)) == packet_error || error)
      DBUG_RETURN(1);
    goto get_info;				/* Get info packet */
  }
#endif
  if (!(mysql->server_status & SERVER_STATUS_AUTOCOMMIT))
    mysql->server_status|= SERVER_STATUS_IN_TRANS;

  if (!(fields=cli_read_rows(mysql,(MYSQL_FIELD*)0, protocol_41(mysql) ? 7:5)))
    DBUG_RETURN(1);
  if (!(mysql->fields=unpack_fields(fields,&mysql->field_alloc,
				    (uint) field_count,0,
				    mysql->server_capabilities)))
    DBUG_RETURN(1);
  mysql->status= MYSQL_STATUS_GET_RESULT;
  mysql->field_count= (uint) field_count;
  DBUG_PRINT("exit",("ok"));
  DBUG_RETURN(0);
}


/*
  Send the query and return so we can do something else.
  Needs to be followed by mysql_read_query_result() when we want to
  finish processing it.
*/

int STDCALL
mysql_send_query(MYSQL* mysql, const char* query, ulong length)
{
  DBUG_ENTER("mysql_send_query");
  DBUG_PRINT("enter",("rpl_parse: %d  rpl_pivot: %d",
		      mysql->options.rpl_parse, mysql->rpl_pivot));
#ifndef TO_BE_DELETED
  if (mysql->options.rpl_parse && mysql->rpl_pivot)
  {
    switch (mysql_rpl_query_type(query, length)) {
    case MYSQL_RPL_MASTER:
      DBUG_RETURN(mysql_master_send_query(mysql, query, length));
    case MYSQL_RPL_SLAVE:
      DBUG_RETURN(mysql_slave_send_query(mysql, query, length));
    case MYSQL_RPL_ADMIN:
      break;					/* fall through */
    }
  }
  mysql->last_used_con = mysql;
#endif

  DBUG_RETURN(simple_command(mysql, COM_QUERY, query, length, 1));
}


int STDCALL
mysql_real_query(MYSQL *mysql, const char *query, ulong length)
{
  DBUG_ENTER("mysql_real_query");
  DBUG_PRINT("enter",("handle: %lx",mysql));
  DBUG_PRINT("query",("Query = '%-.4096s'",query));

  if (mysql_send_query(mysql,query,length))
    DBUG_RETURN(1);
  DBUG_RETURN((int) (*mysql->methods->read_query_result)(mysql));
}


/**************************************************************************
  Alloc result struct for buffered results. All rows are read to buffer.
  mysql_data_seek may be used.
**************************************************************************/

MYSQL_RES * STDCALL mysql_store_result(MYSQL *mysql)
{
  MYSQL_RES *result;
  DBUG_ENTER("mysql_store_result");
  /* read from the actually used connection */
  mysql = mysql->last_used_con;
  if (!mysql->fields)
    DBUG_RETURN(0);
  if (mysql->status != MYSQL_STATUS_GET_RESULT)
  {
    set_mysql_error(mysql, CR_COMMANDS_OUT_OF_SYNC, unknown_sqlstate);
    DBUG_RETURN(0);
  }
  mysql->status=MYSQL_STATUS_READY;		/* server is ready */
  if (!(result=(MYSQL_RES*) my_malloc((uint) (sizeof(MYSQL_RES)+
					      sizeof(ulong) *
					      mysql->field_count),
				      MYF(MY_WME | MY_ZEROFILL))))
  {
    set_mysql_error(mysql, CR_OUT_OF_MEMORY, unknown_sqlstate);
    DBUG_RETURN(0);
  }
  result->methods= mysql->methods;
  result->eof=1;				/* Marker for buffered */
  result->lengths=(ulong*) (result+1);
  if (!(result->data=
	(*mysql->methods->read_rows)(mysql,mysql->fields,mysql->field_count)))
  {
    my_free((gptr) result,MYF(0));
    DBUG_RETURN(0);
  }
  mysql->affected_rows= result->row_count= result->data->rows;
  result->data_cursor=	result->data->data;
  result->fields=	mysql->fields;
  result->field_alloc=	mysql->field_alloc;
  result->field_count=	mysql->field_count;
  /* The rest of result members is bzeroed in malloc */
  mysql->fields=0;				/* fields is now in result */
  /* just in case this was mistakenly called after mysql_stmt_execute() */
  mysql->unbuffered_fetch_owner= 0;
  DBUG_RETURN(result);				/* Data fetched */
}


/**************************************************************************
  Alloc struct for use with unbuffered reads. Data is fetched by domand
  when calling to mysql_fetch_row.
  mysql_data_seek is a noop.

  No other queries may be specified with the same MYSQL handle.
  There shouldn't be much processing per row because mysql server shouldn't
  have to wait for the client (and will not wait more than 30 sec/packet).
**************************************************************************/

static MYSQL_RES * cli_use_result(MYSQL *mysql)
{
  MYSQL_RES *result;
  DBUG_ENTER("cli_use_result");

  mysql = mysql->last_used_con;

  if (!mysql->fields)
    DBUG_RETURN(0);
  if (mysql->status != MYSQL_STATUS_GET_RESULT)
  {
    set_mysql_error(mysql, CR_COMMANDS_OUT_OF_SYNC, unknown_sqlstate);
    DBUG_RETURN(0);
  }
  if (!(result=(MYSQL_RES*) my_malloc(sizeof(*result)+
				      sizeof(ulong)*mysql->field_count,
				      MYF(MY_WME | MY_ZEROFILL))))
    DBUG_RETURN(0);
  result->lengths=(ulong*) (result+1);
  result->methods= mysql->methods;
  if (!(result->row=(MYSQL_ROW)
	my_malloc(sizeof(result->row[0])*(mysql->field_count+1), MYF(MY_WME))))
  {					/* Ptrs: to one row */
    my_free((gptr) result,MYF(0));
    DBUG_RETURN(0);
  }
  result->fields=	mysql->fields;
  result->field_alloc=	mysql->field_alloc;
  result->field_count=	mysql->field_count;
  result->current_field=0;
  result->handle=	mysql;
  result->current_row=	0;
  mysql->fields=0;			/* fields is now in result */
  mysql->status=MYSQL_STATUS_USE_RESULT;
  mysql->unbuffered_fetch_owner= &result->unbuffered_fetch_cancelled;
  DBUG_RETURN(result);			/* Data is read to be fetched */
}


/**************************************************************************
  Return next row of the query results
**************************************************************************/

MYSQL_ROW STDCALL
mysql_fetch_row(MYSQL_RES *res)
{
  DBUG_ENTER("mysql_fetch_row");
  if (!res->data)
  {						/* Unbufferred fetch */
    if (!res->eof)
    {
      MYSQL *mysql= res->handle;
      if (mysql->status != MYSQL_STATUS_USE_RESULT)
      {
        set_mysql_error(mysql,
                        res->unbuffered_fetch_cancelled ? 
                        CR_FETCH_CANCELED : CR_COMMANDS_OUT_OF_SYNC,
                        unknown_sqlstate);
      }
      else if (!(read_one_row(mysql, res->field_count, res->row, res->lengths)))
      {
	res->row_count++;
	DBUG_RETURN(res->current_row=res->row);
      }
      DBUG_PRINT("info",("end of data"));
      res->eof=1;
      mysql->status=MYSQL_STATUS_READY;
      /*
        Reset only if owner points to us: there is a chance that somebody
        started new query after mysql_stmt_close():
      */
      if (mysql->unbuffered_fetch_owner == &res->unbuffered_fetch_cancelled)
        mysql->unbuffered_fetch_owner= 0;
      /* Don't clear handle in mysql_free_result */
      res->handle=0;
    }
    DBUG_RETURN((MYSQL_ROW) NULL);
  }
  {
    MYSQL_ROW tmp;
    if (!res->data_cursor)
    {
      DBUG_PRINT("info",("end of data"));
      DBUG_RETURN(res->current_row=(MYSQL_ROW) NULL);
    }
    tmp = res->data_cursor->data;
    res->data_cursor = res->data_cursor->next;
    DBUG_RETURN(res->current_row=tmp);
  }
}


/**************************************************************************
  Get column lengths of the current row
  If one uses mysql_use_result, res->lengths contains the length information,
  else the lengths are calculated from the offset between pointers.
**************************************************************************/

ulong * STDCALL
mysql_fetch_lengths(MYSQL_RES *res)
{
  MYSQL_ROW column;

  if (!(column=res->current_row))
    return 0;					/* Something is wrong */
  if (res->data)
    (*res->methods->fetch_lengths)(res->lengths, column, res->field_count);
  return res->lengths;
}


int STDCALL
mysql_options(MYSQL *mysql,enum mysql_option option, const char *arg)
{
  DBUG_ENTER("mysql_option");
  DBUG_PRINT("enter",("option: %d",(int) option));
  switch (option) {
  case MYSQL_OPT_CONNECT_TIMEOUT:
    mysql->options.connect_timeout= *(uint*) arg;
    break;
  case MYSQL_OPT_READ_TIMEOUT:
    mysql->options.read_timeout= *(uint*) arg;
    break;
  case MYSQL_OPT_WRITE_TIMEOUT:
    mysql->options.write_timeout= *(uint*) arg;
    break;
  case MYSQL_OPT_COMPRESS:
    mysql->options.compress= 1;			/* Remember for connect */
    mysql->options.client_flag|= CLIENT_COMPRESS;
    break;
  case MYSQL_OPT_NAMED_PIPE:			/* This option is depricated */
    mysql->options.protocol=MYSQL_PROTOCOL_PIPE; /* Force named pipe */
    break;
  case MYSQL_OPT_LOCAL_INFILE:			/* Allow LOAD DATA LOCAL ?*/
    if (!arg || test(*(uint*) arg))
      mysql->options.client_flag|= CLIENT_LOCAL_FILES;
    else
      mysql->options.client_flag&= ~CLIENT_LOCAL_FILES;
    break;
  case MYSQL_INIT_COMMAND:
    add_init_command(&mysql->options,arg);
    break;
  case MYSQL_READ_DEFAULT_FILE:
    my_free(mysql->options.my_cnf_file,MYF(MY_ALLOW_ZERO_PTR));
    mysql->options.my_cnf_file=my_strdup(arg,MYF(MY_WME));
    break;
  case MYSQL_READ_DEFAULT_GROUP:
    my_free(mysql->options.my_cnf_group,MYF(MY_ALLOW_ZERO_PTR));
    mysql->options.my_cnf_group=my_strdup(arg,MYF(MY_WME));
    break;
  case MYSQL_SET_CHARSET_DIR:
    my_free(mysql->options.charset_dir,MYF(MY_ALLOW_ZERO_PTR));
    mysql->options.charset_dir=my_strdup(arg,MYF(MY_WME));
    break;
  case MYSQL_SET_CHARSET_NAME:
    my_free(mysql->options.charset_name,MYF(MY_ALLOW_ZERO_PTR));
    mysql->options.charset_name=my_strdup(arg,MYF(MY_WME));
    break;
  case MYSQL_OPT_PROTOCOL:
    mysql->options.protocol= *(uint*) arg;
    break;
  case MYSQL_SHARED_MEMORY_BASE_NAME:
#ifdef HAVE_SMEM
    if (mysql->options.shared_memory_base_name != def_shared_memory_base_name)
      my_free(mysql->options.shared_memory_base_name,MYF(MY_ALLOW_ZERO_PTR));
    mysql->options.shared_memory_base_name=my_strdup(arg,MYF(MY_WME));
#endif
    break;
  case MYSQL_OPT_USE_REMOTE_CONNECTION:
  case MYSQL_OPT_USE_EMBEDDED_CONNECTION:
  case MYSQL_OPT_GUESS_CONNECTION:
    mysql->options.methods_to_use= option;
    break;
  case MYSQL_SET_CLIENT_IP:
    mysql->options.client_ip= my_strdup(arg, MYF(MY_WME));
    break;
  case MYSQL_SECURE_AUTH:
    mysql->options.secure_auth= *(my_bool *) arg;
    break;
  case MYSQL_REPORT_DATA_TRUNCATION:
    mysql->options.report_data_truncation= test(*(my_bool *) arg);
    break;
  case MYSQL_OPT_RECONNECT:
    mysql->reconnect= *(my_bool *) arg;
    break;
  case MYSQL_OPT_SSL_VERIFY_SERVER_CERT:
    mysql->options.ssl_verify_server_cert= *(my_bool *) arg;
    break;
  default:
    DBUG_RETURN(1);
  }
  DBUG_RETURN(0);
}


/****************************************************************************
  Functions to get information from the MySQL structure
  These are functions to make shared libraries more usable.
****************************************************************************/

/* MYSQL_RES */
my_ulonglong STDCALL mysql_num_rows(MYSQL_RES *res)
{
  return res->row_count;
}

unsigned int STDCALL mysql_num_fields(MYSQL_RES *res)
{
  return res->field_count;
}

uint STDCALL mysql_errno(MYSQL *mysql)
{
  return mysql->net.last_errno;
}


const char * STDCALL mysql_error(MYSQL *mysql)
{
  return mysql->net.last_error;
}


/*
  Get version number for server in a form easy to test on

  SYNOPSIS
    mysql_get_server_version()
    mysql		Connection

  EXAMPLE
    4.1.0-alfa ->  40100
  
  NOTES
    We will ensure that a newer server always has a bigger number.

  RETURN
   Signed number > 323000
*/

ulong STDCALL
mysql_get_server_version(MYSQL *mysql)
{
  uint major, minor, version;
  char *pos= mysql->server_version, *end_pos;
  major=   (uint) strtoul(pos, &end_pos, 10);	pos=end_pos+1;
  minor=   (uint) strtoul(pos, &end_pos, 10);	pos=end_pos+1;
  version= (uint) strtoul(pos, &end_pos, 10);
  return (ulong) major*10000L+(ulong) (minor*100+version);
}


/* 
   mysql_set_character_set function sends SET NAMES cs_name to
   the server (which changes character_set_client, character_set_result
   and character_set_connection) and updates mysql->charset so other
   functions like mysql_real_escape will work correctly.
*/
int STDCALL mysql_set_character_set(MYSQL *mysql, const char *cs_name)
{
  struct charset_info_st *cs;
  const char *save_csdir= charsets_dir;

  if (mysql->options.charset_dir)
    charsets_dir= mysql->options.charset_dir;

  if (strlen(cs_name) < MY_CS_NAME_SIZE &&
     (cs= get_charset_by_csname(cs_name, MY_CS_PRIMARY, MYF(0))))
  {
    char buff[MY_CS_NAME_SIZE + 10];
    charsets_dir= save_csdir;
    /* Skip execution of "SET NAMES" for pre-4.1 servers */
    if (mysql_get_server_version(mysql) < 40100)
      return 0;
    sprintf(buff, "SET NAMES %s", cs_name);
    if (!mysql_real_query(mysql, buff, strlen(buff)))
    {
      mysql->charset= cs;
    }
  }
  else
  {
    char cs_dir_name[FN_REFLEN];
    get_charsets_dir(cs_dir_name);
    mysql->net.last_errno= CR_CANT_READ_CHARSET;
    strmov(mysql->net.sqlstate, unknown_sqlstate);
    my_snprintf(mysql->net.last_error, sizeof(mysql->net.last_error) - 1,
		ER(mysql->net.last_errno), cs_name, cs_dir_name);

  }
  charsets_dir= save_csdir;
  return mysql->net.last_errno;
}

<|MERGE_RESOLUTION|>--- conflicted
+++ resolved
@@ -1536,7 +1536,6 @@
   DBUG_VOID_RETURN;
 }
 
-<<<<<<< HEAD
 
 /*
   Return the SSL cipher (if any) used for current
@@ -1555,7 +1554,9 @@
   if (mysql->net.vio && mysql->net.vio->ssl_arg)
     DBUG_RETURN(SSL_get_cipher_name((SSL*)mysql->net.vio->ssl_arg));
   DBUG_RETURN(NULL);
-=======
+}
+
+
 /*
   Check the server's (subject) Common Name against the
   hostname we connected to
@@ -1624,7 +1625,6 @@
   }
   DBUG_PRINT("error", ("SSL certificate validation failure"));
   DBUG_RETURN(1);
->>>>>>> a51668c7
 }
 
 #endif /* HAVE_OPENSSL */
