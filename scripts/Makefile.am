--- conflicted
+++ resolved
@@ -82,13 +82,8 @@
 			mysqldumpslow \
 			mysql_tableinfo \
 			mysqld_multi \
-<<<<<<< HEAD
-			mysql_create_system_tables
-=======
-			make_win_src_distribution \
 			mysql_create_system_tables \
 			mysql_fix_privilege_tables.sql
->>>>>>> 838e89de
 
 # mysqlbug should be distributed built so that people can report build
 # failures with it.
