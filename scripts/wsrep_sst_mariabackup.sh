--- conflicted
+++ resolved
@@ -464,52 +464,6 @@
 
 encgroups='--mysqld|sst|xtrabackup'
 
-<<<<<<< HEAD
-check_server_ssl_config()
-{
-    # backward-compatible behavior:
-    tcert=$(parse_cnf 'sst' 'tca')
-    tcap=$(parse_cnf 'sst' 'tcapath')
-    tpem=$(parse_cnf 'sst' 'tcert')
-    tkey=$(parse_cnf 'sst' 'tkey')
-    # reading new ssl configuration options:
-    local tcert2=$(parse_cnf "$encgroups" 'ssl-ca')
-    local tcap2=$(parse_cnf "$encgroups" 'ssl-capath')
-    local tpem2=$(parse_cnf "$encgroups" 'ssl-cert')
-    local tkey2=$(parse_cnf "$encgroups" 'ssl-key')
-    # if there are no old options, then we take new ones:
-    if [ -z "$tcert" -a -z "$tcap" -a -z "$tpem" -a -z "$tkey" ]; then
-        tcert="$tcert2"
-        tcap="$tcap2"
-        tpem="$tpem2"
-        tkey="$tkey2"
-    # checking for presence of the new-style SSL configuration:
-    elif [ -n "$tcert2" -o -n "$tcap2" -o -n "$tpem2" -o -n "$tkey2" ]; then
-        if [ "$tcert" != "$tcert2" -o \
-             "$tcap"  != "$tcap2"  -o \
-             "$tpem"  != "$tpem2"  -o \
-             "$tkey"  != "$tkey2" ]
-        then
-            wsrep_log_info \
-               "new ssl configuration options (ssl-ca[path], ssl-cert" \
-               "and ssl-key) are ignored by SST due to presence" \
-               "of the tca[path], tcert and/or tkey in the [sst] section"
-        fi
-    fi
-    if [ -n "$tcert" ]; then
-        tcert=$(trim_string "$tcert")
-        if [ "${tcert%/}" != "$tcert" ] || [ -d "$tcert" ]; then
-            tcap="$tcert"
-            tcert=""
-        fi
-    fi
-    if [ -n "$tcap" ]; then
-        tcap=$(trim_string "$tcap")
-    fi
-}
-
-=======
->>>>>>> 4c3ad244
 read_cnf()
 {
     sfmt=$(parse_cnf sst streamfmt 'mbstream')
@@ -671,13 +625,6 @@
 
     # This means no setsid done in mysqld.
     # We don't want to kill mysqld here otherwise.
-<<<<<<< HEAD
-    if [ $$ -eq $pgid ]; then
-        # This means a signal was delivered to the process.
-        # So, more cleanup.
-        if [ $estatus -ge 128 ]; then
-            kill -KILL -- -$$ || :
-=======
     if [ -n "$pgid" ]; then
         if [ $$ -eq $pgid ]; then
             # This means a signal was delivered to the process.
@@ -685,7 +632,6 @@
             if [ $estatus -ge 128 ]; then
                 kill -KILL -- -$$ || :
             fi
->>>>>>> 4c3ad244
         fi
     fi
 
@@ -981,11 +927,7 @@
     fi
     INNOAPPLY="$BACKUP_BIN --prepare$disver$recovery${iapts:+ }$iapts$INNOEXTRA --target-dir='$DATA' --datadir='$DATA'$mysqld_args $INNOAPPLY"
     INNOMOVE="$BACKUP_BIN$WSREP_SST_OPT_CONF --move-back$disver${impts:+ }$impts --force-non-empty-directories --target-dir='$DATA' --datadir='${TDATA:-$DATA}' $INNOMOVE"
-<<<<<<< HEAD
-    INNOBACKUP="$BACKUP_BIN$WSREP_SST_OPT_CONF --backup$disver${iopts:+ }$iopts $tmpopts$INNOEXTRA --galera-info --stream=$sfmt --target-dir='$itmpdir' --datadir='$DATA'$mysqld_args $INNOBACKUP"
-=======
     INNOBACKUP="$BACKUP_BIN$WSREP_SST_OPT_CONF --backup$disver${iopts:+ }$iopts$tmpopts$INNOEXTRA --galera-info --stream=$sfmt --target-dir='$itmpdir' --datadir='$DATA'$mysqld_args $INNOBACKUP"
->>>>>>> 4c3ad244
 }
 
 get_stream
@@ -1294,14 +1236,6 @@
 
         if [ -n "$WSREP_SST_OPT_BINLOG" ]; then
             binlog_dir=$(dirname "$WSREP_SST_OPT_BINLOG")
-<<<<<<< HEAD
-            cd "$binlog_dir"
-            wsrep_log_info "Cleaning the binlog directory $binlog_dir as well"
-            rm -fv "$WSREP_SST_OPT_BINLOG".[0-9]* 1>&2 \+ || :
-            [ -f "$WSREP_SST_OPT_BINLOG_INDEX" ] && \
-                rm -fv "$WSREP_SST_OPT_BINLOG_INDEX" 1>&2 \+ || :
-            cd "$OLD_PWD"
-=======
             if [ -d "$binlog_dir" ]; then
                 cd "$binlog_dir"
                 wsrep_log_info "Cleaning the binlog directory $binlog_dir as well"
@@ -1310,7 +1244,6 @@
                     rm -fv "$WSREP_SST_OPT_BINLOG_INDEX" 1>&2 \+
                 cd "$OLD_PWD"
             fi
->>>>>>> 4c3ad244
         fi
 
         TDATA="$DATA"
