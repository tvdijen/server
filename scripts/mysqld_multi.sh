--- conflicted
+++ resolved
@@ -472,7 +472,6 @@
     {
       $data[$i] = $line;
     }
-<<<<<<< HEAD
     if (-f "/etc/mysql/my.cnf" && -r "/etc/mysql/my.cnf")
     {
       open(MY_CNF, "</etc/mysql/my.cnf") && (@tmp=<MY_CNF>) && close(MY_CNF);
@@ -491,16 +490,6 @@
     {
       $data[$i] = $line;
     }
-    if (-f "/etc/mysql/my.cnf" && -r "/etc/mysql/my.cnf")
-    {
-      open(MY_CNF, "</etc/mysql/my.cnf") && (@tmp=<MY_CNF>) && close(MY_CNF);
-    }
-    for (; ($line = shift @tmp); $i++)
-    {
-      $data[$i] = $line;
-    }
-=======
->>>>>>> 0c75fbb3
     if (-f "$homedir/.my.cnf" && -r "$homedir/.my.cnf")
     {
       open(MY_CNF, "<$homedir/.my.cnf") && (@tmp=<MY_CNF>) && close(MY_CNF);
