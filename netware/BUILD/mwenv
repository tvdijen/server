#! /bin/sh

if test ! -r ./sql/mysqld.cc
then
  echo "you must start from the top source directory"
  exit 1
fi

# The base path(in wineformat) where compilers, includes and
# libraries are installed
if test -z $MYDEV
then
  # the default is "F:/mydev"
  export MYDEV="F:/mydev"
fi
echo "MYDEV: $MYDEV"

# Get current dir
BUILD_DIR=`pwd`
echo "BUILD_DIR: $BUILD_DIR"

# Get current dir in wine format
base=`echo $MYDEV  |sed 's/\/.*//'`
base_unix_part=`winepath -- -u $base/`
WINE_BUILD_DIR=`echo "$BUILD_DIR" | sed 's_'$base_unix_part'/__'`
WINE_BUILD_DIR="$base/$WINE_BUILD_DIR"
echo "WINE_BUILD_DIR: $WINE_BUILD_DIR"

<<<<<<< HEAD
# Look for libc, MySQL 5.1.x uses libc-2006 by default
libcdir="$MYDEV/libc-2006"
if test ! -d $libcdir
=======
# Look for libc, MySQL 5.0.x uses libc-2003 by default
libc_dir="$MYDEV/libc-2003"
if [ ! -d `winepath $libc_dir` ]
>>>>>>> 6b920ebd
then
  # The libcdir didn't exist, set default
  libc_dir="$MYDEV/libc"
fi
echo "Using libc in $libc_dir";

export MWCNWx86Includes="$libc_dir/include;$MYDEV/fs64/headers;$MYDEV/zlib-1.2.3;$WINE_BUILD_DIR/include;$MYDEV"
export MWNWx86Libraries="$libc_dir/imports;$MYDEV/mw/lib;$MYDEV/fs64/imports;$MYDEV/zlib-1.2.3;$MYDEV/openssl;$WINE_BUILD_DIR/netware/BUILD"
export MWNWx86LibraryFiles="libcpre.o;libc.imp;netware.imp;mwcrtl.lib;mwcpp.lib;libz.a;neb.imp;zPublics.imp;knetware.imp"

export WINEPATH="$MYDEV/mw/bin"

# the default added path is "$BUILD_DIR/netware/BUILD"
export PATH="$PATH:$BUILD_DIR/netware/BUILD"

export AR='mwldnlm'
export AR_FLAGS='-type library -o'
export AS='mwasmnlm'
export CC='mwccnlm -gccincludes'
export CFLAGS='-enum int -align 8 -proc 686 -relax_pointers -dialect c'
export CXX='mwccnlm -gccincludes'
export CXXFLAGS='-enum int -align 8 -proc 686 -relax_pointers -dialect c++ -bool on -wchar_t on -D_WCHAR_T'
export LD='mwldnlm'
export LDFLAGS='-entry _LibCPrelude -exit _LibCPostlude -map -flags pseudopreemption'
export RANLIB=:
export STRIP=:

#
# Check that TERM has been set to avoid problem "Error opening
# terminal: unknown" when the script is executed using non interactive ssh
#
if test -z "$TERM" -o "$TERM"=dumb
then
  export TERM=linux
fi

# Temporary hack to allow building from source dist
if [ "$USER"=pushbuild ]
then
  export ARFLAGS=$AR_FLAGS
fi

# Print all env. variables
export<|MERGE_RESOLUTION|>--- conflicted
+++ resolved
@@ -26,15 +26,9 @@
 WINE_BUILD_DIR="$base/$WINE_BUILD_DIR"
 echo "WINE_BUILD_DIR: $WINE_BUILD_DIR"
 
-<<<<<<< HEAD
 # Look for libc, MySQL 5.1.x uses libc-2006 by default
-libcdir="$MYDEV/libc-2006"
-if test ! -d $libcdir
-=======
-# Look for libc, MySQL 5.0.x uses libc-2003 by default
-libc_dir="$MYDEV/libc-2003"
+libc_dir="$MYDEV/libc-2006"
 if [ ! -d `winepath $libc_dir` ]
->>>>>>> 6b920ebd
 then
   # The libcdir didn't exist, set default
   libc_dir="$MYDEV/libc"
