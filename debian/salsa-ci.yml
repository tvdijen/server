--- conflicted
+++ resolved
@@ -242,13 +242,8 @@
     variables:
       - $CI_COMMIT_TAG != null && $SALSA_CI_ENABLE_PIPELINE_ON_TAGS !~ /^(1|yes|true)$/
 
-<<<<<<< HEAD
 mariadb-10.5 Bullseye to mariadb-10.7 upgrade:
-  stage: upgrade from Bullseye/Buster/Stretch
-=======
-mariadb-10.5 Bullseye to mariadb-10.6 upgrade:
   stage: upgrade from Bullseye/Buster
->>>>>>> 8d9c2561
   needs:
     - job: build
   image: debian:bullseye
@@ -273,13 +268,8 @@
     variables:
       - $CI_COMMIT_TAG != null && $SALSA_CI_ENABLE_PIPELINE_ON_TAGS !~ /^(1|yes|true)$/
 
-<<<<<<< HEAD
 mariadb-10.3 Buster to mariadb-10.7 upgrade:
-  stage: upgrade from Bullseye/Buster/Stretch
-=======
-mariadb-10.3 Buster to mariadb-10.6 upgrade:
   stage: upgrade from Bullseye/Buster
->>>>>>> 8d9c2561
   needs:
     - job: build
   image: debian:buster
@@ -304,37 +294,6 @@
     variables:
       - $CI_COMMIT_TAG != null && $SALSA_CI_ENABLE_PIPELINE_ON_TAGS !~ /^(1|yes|true)$/
 
-<<<<<<< HEAD
-mariadb-10.1 Stretch to mariadb-10.7 upgrade:
-  stage: upgrade from Bullseye/Buster/Stretch
-  needs:
-    - job: build
-  image: debian:stretch
-  artifacts:
-    when: always
-    name: "$CI_BUILD_NAME"
-    paths:
-      - ${WORKING_DIR}/debug
-  script:
-    - *test-prepare-container
-    # Install almost everything currently in Debian Stretch,
-    # omitting libmariadbclient-dev-compat as it would conflict
-    - apt-get install -y 'default-mysql*' 'mariadb-*' 'libmariadbd*' 'libmariadbclient*'
-    # Verify installation of MariaDB from Stretch
-    - *test-verify-initial
-    - apt-get remove -y manpages  # Workaround for Bug#99375
-    - *test-enable-sid-repos
-    - *test-install
-    - service mysql status
-    - *test-verify-final
-  variables:
-    GIT_STRATEGY: none
-  except:
-    variables:
-      - $CI_COMMIT_TAG != null && $SALSA_CI_ENABLE_PIPELINE_ON_TAGS !~ /^(1|yes|true)$/
-
-=======
->>>>>>> 8d9c2561
 test basic features:
   stage: test
   needs:
@@ -596,12 +555,7 @@
     variables:
       - $CI_COMMIT_TAG != null && $SALSA_CI_ENABLE_PIPELINE_ON_TAGS !~ /^(1|yes|true)$/
 
-<<<<<<< HEAD
-
-mariadb.org-10.5 to mariadb-10.7 upgrade:
-=======
-mariadb.org-10.6 to mariadb-10.6 upgrade:
->>>>>>> 8d9c2561
+mariadb.org-10.6 to mariadb-10.7 upgrade:
   stage: upgrade extras
   needs:
     - job: build
@@ -628,7 +582,7 @@
     # Verify installation of MariaDB built in this commit
     - dpkg -l | grep -iE 'maria|mysql|galera' || true # List installed
     - mariadb --version # Client version
-    - service mariadb status # There is no init.d/mysql in MariaDB 10.6
+    - service mariadb status # There is no init.d/mysql in MariaDB 10.7
     - *test-verify-final
   variables:
     GIT_STRATEGY: none
@@ -636,12 +590,12 @@
     variables:
       - $CI_COMMIT_TAG != null && $SALSA_CI_ENABLE_PIPELINE_ON_TAGS !~ /^(1|yes|true)$/
   allow_failure: true
-  # Installation on Sid fails on missing liburing1 because upstream 10.6
+  # Installation on Sid fails on missing liburing1 because upstream 10.7
   # MariaDB.org buildbot has not run 'apt upgrade' for a long time.
-  # Remove this allow_failure once buildbot has built a new 10.6
+  # Remove this allow_failure once buildbot has built a new 10.7
   # release using latest liburing-dev in Debian Sid.
 
-mariadb.org-10.5 to mariadb-10.6 upgrade:
+mariadb.org-10.5 to mariadb-10.7 upgrade:
   stage: upgrade extras
   needs:
     - job: build
