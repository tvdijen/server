--- conflicted
+++ resolved
@@ -141,11 +141,7 @@
   {
     print "[ fail ]  timeout\n";
   }
-<<<<<<< HEAD
-  elsif ( $tinfo->{'ndb_test'} and  !$::flag_ndb_status_ok)
-=======
   elsif ( $tinfo->{'ndb_test'} and $::cluster->[0]->{'installed_ok'} eq "NO")
->>>>>>> d8191af7
   {
     print "[ fail ]  ndbcluster start failure\n";
     return;
@@ -180,10 +176,7 @@
   my $tot_passed= 0;
   my $tot_failed= 0;
   my $tot_tests=  0;
-<<<<<<< HEAD
-=======
   my $tot_restarts= 0;
->>>>>>> d8191af7
   my $found_problems= 0;            # Some warnings are errors...
 
   foreach my $tinfo (@$tests)
@@ -255,14 +248,10 @@
     else
     {
       # We report different types of problems in order
-<<<<<<< HEAD
-      foreach my $pattern ( "^Warning:", "^Error:", "^==.* at 0x" )
-=======
       foreach my $pattern ( "^Warning:", "^Error:", "^==.* at 0x",
 			    "InnoDB: Warning", "missing DBUG_RETURN",
 			    "mysqld: Warning",
 			    "Attempting backtrace", "Assertion .* failed" )
->>>>>>> d8191af7
       {
         foreach my $errlog ( sort glob("$::opt_vardir/log/*.err") )
         {
@@ -276,12 +265,8 @@
             # Skip some non fatal warnings from the log files
             if ( /Warning:\s+Table:.* on (delete|rename)/ or
                  /Warning:\s+Setting lower_case_table_names=2/ or
-<<<<<<< HEAD
-                 /Warning:\s+One can only use the --user.*root/ )
-=======
                  /Warning:\s+One can only use the --user.*root/ or
 	         /InnoDB: Warning: we did not need to do crash recovery/)
->>>>>>> d8191af7
             {
               next;                       # Skip these lines
             }
@@ -292,19 +277,11 @@
             }
           }
         }
-<<<<<<< HEAD
-        if ( $found_problems )
-        {
-          mtr_warning("Got errors/warnings while running tests, please examine",
-                      "\"$warnlog\" for details.");
-        }
-=======
       }
       if ( $found_problems )
       {
 	mtr_warning("Got errors/warnings while running tests, please examine",
 		    "\"$warnlog\" for details.");
->>>>>>> d8191af7
       }
     }
   }
