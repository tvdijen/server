#!/usr/bin/perl
# -*- cperl -*-

#
##############################################################################
#
#  mysql-test-run.pl
#
#  Tool used for executing a suite of .test file
#
#  See the "MySQL Test framework manual" for more information
#  http://dev.mysql.com/doc/mysqltest/en/index.html
#
#  Please keep the test framework tools identical in all versions!
#
##############################################################################
#
# Coding style directions for this perl script
#
#   - To make this Perl script easy to alter even for those that not
#     code Perl that often, keeep the coding style as close as possible to
#     the C/C++ MySQL coding standard.
#
#   - All lists of arguments to send to commands are Perl lists/arrays,
#     not strings we append args to. Within reason, most string
#     concatenation for arguments should be avoided.
#
#   - Functions defined in the main program are not to be prefixed,
#     functions in "library files" are to be prefixed with "mtr_" (for
#     Mysql-Test-Run). There are some exceptions, code that fits best in
#     the main program, but are put into separate files to avoid
#     clutter, may be without prefix.
#
#   - All stat/opendir/-f/ is to be kept in collect_test_cases(). It
#     will create a struct that the rest of the program can use to get
#     the information. This separates the "find information" from the
#     "do the work" and makes the program more easy to maintain.
#
#   - The rule when it comes to the logic of this program is
#
#       command_line_setup() - is to handle the logic between flags
#       collect_test_cases() - is to do its best to select what tests
#                              to run, dig out options, if needs restart etc.
#       run_testcase()       - is to run a single testcase, and follow the
#                              logic set in both above. No, or rare file
#                              system operations. If a test seems complex,
#                              it should probably not be here.
#
# A nice way to trace the execution of this script while debugging
# is to use the Devel::Trace package found at
# "http://www.plover.com/~mjd/perl/Trace/" and run this script like
# "perl -d:Trace mysql-test-run.pl"
#


use lib "lib/v1/";

$Devel::Trace::TRACE= 0;       # Don't trace boring init stuff

#require 5.6.1;
use File::Path;
use File::Basename;
use File::Copy;
use File::Temp qw /tempdir/;
use File::Spec::Functions qw /splitdir/;
use Cwd;
use Getopt::Long;
use IO::Socket;
use IO::Socket::INET;
use strict;
use warnings;

select(STDOUT);
$| = 1; # Automatically flush STDOUT

our $glob_win32_perl=  ($^O eq "MSWin32"); # ActiveState Win32 Perl
our $glob_cygwin_perl= ($^O eq "cygwin");  # Cygwin Perl
our $glob_win32=       ($glob_win32_perl or $glob_cygwin_perl);

require "lib/v1/mtr_cases.pl";
require "lib/v1/mtr_im.pl";
require "lib/v1/mtr_process.pl";
require "lib/v1/mtr_timer.pl";
require "lib/v1/mtr_io.pl";
require "lib/v1/mtr_gcov.pl";
require "lib/v1/mtr_gprof.pl";
require "lib/v1/mtr_report.pl";
require "lib/v1/mtr_match.pl";
require "lib/v1/mtr_misc.pl";
require "lib/v1/mtr_stress.pl";
require "lib/v1/mtr_unique.pl";

$Devel::Trace::TRACE= 1;

##############################################################################
#
#  Default settings
#
##############################################################################

# Misc global variables
our $mysql_version_id;
our $glob_mysql_test_dir=         undef;
our $glob_mysql_bench_dir=        undef;
our $glob_scriptname=             undef;
our $glob_timers=                 undef;
our $glob_use_embedded_server=    0;
our @glob_test_mode;

our $glob_basedir;
our $glob_bindir;

our $path_charsetsdir;
our $path_client_bindir;
our $path_client_libdir;
our $path_share;
our $path_language;
our $path_timefile;
our $path_snapshot;
our $path_mysqltest_log;
our $path_current_test_log;
our $path_my_basedir;

our $opt_vardir;                 # A path but set directly on cmd line
our $path_vardir_trace;          # unix formatted opt_vardir for trace files
our $opt_tmpdir;                 # A path but set directly on cmd line

# Visual Studio produces executables in different sub-directories based on the
# configuration used to build them.  To make life easier, an environment
# variable or command-line option may be specified to control which set of
# executables will be used by the test suite.
our $opt_vs_config = $ENV{'MTR_VS_CONFIG'};

our $default_vardir;

our $opt_usage;
our $opt_suites;
our $opt_suites_default= "main,binlog,rpl,rpl_ndb,ndb"; # Default suites to run
our $opt_script_debug= 0;  # Script debugging, enable with --script-debug
our $opt_verbose= 0;  # Verbose output, enable with --verbose

our $exe_master_mysqld;
our $exe_mysql;
our $exe_mysqladmin;
our $exe_mysql_upgrade;
our $exe_mysqlbinlog;
our $exe_mysql_client_test;
our $exe_bug25714;
our $exe_mysqld;
our $exe_mysqlcheck;
our $exe_mysqldump;
our $exe_mysqlslap;
our $exe_mysqlimport;
our $exe_mysqlshow;
our $file_mysql_fix_privilege_tables;
our $exe_mysqltest;
our $exe_ndbd;
our $exe_ndb_mgmd;
our $exe_slave_mysqld;
our $exe_my_print_defaults;
our $exe_perror;
our $lib_udf_example;
our $lib_example_plugin;
our $exe_libtool;

our $opt_bench= 0;
our $opt_small_bench= 0;
our $opt_big_test= 0;

our @opt_combinations;
our $opt_skip_combination;

our @opt_extra_mysqld_opt;

our $opt_compress;
our $opt_ssl;
our $opt_skip_ssl;
our $opt_ssl_supported;
our $opt_ps_protocol;
our $opt_sp_protocol;
our $opt_cursor_protocol;
our $opt_view_protocol;

our $opt_debug;
our $opt_do_test;
our @opt_cases;                  # The test cases names in argv
our $opt_embedded_server;

our $opt_extern= 0;
our $opt_socket;

our $opt_fast;
our $opt_force;
our $opt_reorder= 0;
our $opt_enable_disabled;
our $opt_mem= $ENV{'MTR_MEM'};

our $opt_gcov;
our $opt_gcov_err;
our $opt_gcov_msg;

our $glob_debugger= 0;
our $opt_gdb;
our $opt_client_gdb;
our $opt_ddd;
our $opt_client_ddd;
our $opt_manual_gdb;
our $opt_manual_ddd;
our $opt_manual_debug;
our $opt_mtr_build_thread=0;
our $opt_debugger;
our $opt_client_debugger;

our $opt_gprof;
our $opt_gprof_dir;
our $opt_gprof_master;
our $opt_gprof_slave;

our $master;
our $slave;
our $clusters;

our $instance_manager;

our $opt_master_myport;
our $opt_slave_myport;
our $im_port;
our $im_mysqld1_port;
our $im_mysqld2_port;
our $opt_ndbcluster_port;
our $opt_ndbconnectstring;
our $opt_ndbcluster_port_slave;
our $opt_ndbconnectstring_slave;

our $opt_record;
my $opt_report_features;
our $opt_check_testcases;
our $opt_mark_progress;

our $opt_skip_rpl;
our $max_slave_num= 0;
our $max_master_num= 1;
our $use_innodb;
our $opt_skip_test;
our $opt_skip_im;

our $opt_sleep;

our $opt_testcase_timeout;
our $opt_suite_timeout;
my  $default_testcase_timeout=     15; # 15 min max
my  $default_suite_timeout=       300; # 5 hours max

our $opt_start_and_exit;
our $opt_start_dirty;
our $opt_start_from;

our $opt_strace_client;

our $opt_timer= 1;

our $opt_user;

my $opt_valgrind= 0;
my $opt_valgrind_mysqld= 0;
my $opt_valgrind_mysqltest= 0;
my @default_valgrind_args= ("--show-reachable=yes");
my @valgrind_args;
my $opt_valgrind_path;
my $opt_callgrind;

our $opt_stress=               "";
our $opt_stress_suite=     "main";
our $opt_stress_mode=    "random";
our $opt_stress_threads=        5;
our $opt_stress_test_count=     0;
our $opt_stress_loop_count=     0;
our $opt_stress_test_duration=  0;
our $opt_stress_init_file=     "";
our $opt_stress_test_file=     "";

our $opt_warnings;

our $opt_skip_ndbcluster= 0;
our $opt_skip_ndbcluster_slave= 0;
our $opt_with_ndbcluster= 0;
our $opt_with_ndbcluster_only= 0;
our $glob_ndbcluster_supported= 0;
our $opt_ndb_extra_test= 0;
our $opt_skip_master_binlog= 0;
our $opt_skip_slave_binlog= 0;

our $exe_ndb_mgm;
our $exe_ndb_waiter;
our $path_ndb_tools_dir;
our $path_ndb_examples_dir;
our $exe_ndb_example;
our $path_ndb_testrun_log;

our $path_sql_dir;

our @data_dir_lst;

our $used_binlog_format;
our $used_default_engine;
our $debug_compiled_binaries;

our %mysqld_variables;

my $source_dist= 0;

our $opt_max_save_core= 5;
my $num_saved_cores= 0;  # Number of core files saved in vardir/log/ so far.

######################################################################
#
#  Function declarations
#
######################################################################

sub main ();
sub initial_setup ();
sub command_line_setup ();
sub set_mtr_build_thread_ports($);
sub datadir_list_setup ();
sub executable_setup ();
sub environment_setup ();
sub kill_running_servers ();
sub remove_stale_vardir ();
sub setup_vardir ();
sub check_ssl_support ($);
sub check_running_as_root();
sub check_ndbcluster_support ($);
sub rm_ndbcluster_tables ($);
sub ndbcluster_start_install ($);
sub ndbcluster_start ($$);
sub ndbcluster_wait_started ($$);
sub mysqld_wait_started($);
sub run_benchmarks ($);
sub initialize_servers ();
sub mysql_install_db ();
sub install_db ($$);
sub copy_install_db ($$);
sub run_testcase ($);
sub run_testcase_stop_servers ($$$);
sub run_testcase_start_servers ($);
sub run_testcase_check_skip_test($);
sub report_failure_and_restart ($);
sub do_before_start_master ($);
sub do_before_start_slave ($);
sub ndbd_start ($$$);
sub ndb_mgmd_start ($);
sub mysqld_start ($$$);
sub mysqld_arguments ($$$$);
sub stop_all_servers ();
sub run_mysqltest ($);
sub usage ($);


######################################################################
#
#  Main program
#
######################################################################

main();

sub main () {

  command_line_setup();

  check_ndbcluster_support(\%mysqld_variables);
  check_ssl_support(\%mysqld_variables);
  check_debug_support(\%mysqld_variables);

  executable_setup();

  environment_setup();
  signal_setup();

  if ( $opt_gcov )
  {
    gcov_prepare();
  }

  if ( $opt_gprof )
  {
    gprof_prepare();
  }

  if ( $opt_bench )
  {
    initialize_servers();
    run_benchmarks(shift);      # Shift what? Extra arguments?!
  }
  elsif ( $opt_stress )
  {
    initialize_servers();
    run_stress_test()
  }
  else
  {
    # Figure out which tests we are going to run
    if (!$opt_suites)
    {
      $opt_suites= $opt_suites_default;

      # Check for any extra suites to enable based on the path name
      my %extra_suites=
	(
	 "mysql-5.1-new-ndb"              => "ndb_team",
	 "mysql-5.1-new-ndb-merge"        => "ndb_team",
	 "mysql-5.1-telco-6.2"            => "ndb_team",
	 "mysql-5.1-telco-6.2-merge"      => "ndb_team",
	 "mysql-5.1-telco-6.3"            => "ndb_team",
	 "mysql-6.0-ndb"                  => "ndb_team",
	);

      foreach my $dir ( reverse splitdir($glob_basedir) )
      {
	my $extra_suite= $extra_suites{$dir};
	if (defined $extra_suite){
	  mtr_report("Found extra suite: $extra_suite");
	  $opt_suites= "$extra_suite,$opt_suites";
	  last;
	}
      }
    }

    my $tests= collect_test_cases($opt_suites);

    # Turn off NDB and other similar options if no tests use it
    my ($need_ndbcluster,$need_im);
    foreach my $test (@$tests)
    {
      next if $test->{skip};

      if (!$opt_extern)
      {
	$need_ndbcluster||= $test->{ndb_test};
	$need_im||= $test->{component_id} eq 'im';

	# Count max number of slaves used by a test case
	if ( $test->{slave_num} > $max_slave_num) {
	  $max_slave_num= $test->{slave_num};
	  mtr_error("Too many slaves") if $max_slave_num > 3;
	}

	# Count max number of masters used by a test case
	if ( $test->{master_num} > $max_master_num) {
	  $max_master_num= $test->{master_num};
	  mtr_error("Too many masters") if $max_master_num > 2;
	  mtr_error("Too few masters") if $max_master_num < 1;
	}
      }
      $use_innodb||= $test->{'innodb_test'};
    }

    # Check if cluster can be skipped
    if ( !$need_ndbcluster )
    {
      $opt_skip_ndbcluster= 1;
      $opt_skip_ndbcluster_slave= 1;
    }

    # Check if slave cluster can be skipped
    if ($max_slave_num == 0)
    {
      $opt_skip_ndbcluster_slave= 1;
    }

    # Check if im can be skipped
    if ( ! $need_im )
    {
     $opt_skip_im= 1;
    }

    initialize_servers();

    if ( $opt_report_features ) {
      run_report_features();
    }

    run_tests($tests);
  }

  mtr_exit(0);
}

##############################################################################
#
#  Default settings
#
##############################################################################

#
# When an option is no longer used by this program, it must be explicitly
# ignored or else it will be passed through to mysqld.  GetOptions will call
# this subroutine once for each such option on the command line.  See
# Getopt::Long documentation.
#

sub warn_about_removed_option {
  my ($option, $value, $hash_value) = @_;

  warn "WARNING: This option is no longer used, and is ignored: --$option\n";
}

sub command_line_setup () {

  # These are defaults for things that are set on the command line

  my $opt_comment;

  # Magic number -69.4 results in traditional test ports starting from 9306.
  set_mtr_build_thread_ports(-69.4);

  # If so requested, we try to avail ourselves of a unique build thread number.
  if ( $ENV{'MTR_BUILD_THREAD'} ) {
    if ( lc($ENV{'MTR_BUILD_THREAD'}) eq 'auto' ) {
      print "Requesting build thread... ";
      $ENV{'MTR_BUILD_THREAD'} = mtr_require_unique_id_and_wait("/tmp/mysql-test-ports", 200, 299);
      print "got ".$ENV{'MTR_BUILD_THREAD'}."\n";
    }
  }

  if ( $ENV{'MTR_BUILD_THREAD'} )
  {
    set_mtr_build_thread_ports($ENV{'MTR_BUILD_THREAD'});
  }

  # This is needed for test log evaluation in "gen-build-status-page"
  # in all cases where the calling tool does not log the commands
  # directly before it executes them, like "make test-force-pl" in RPM builds.
  print "Logging: $0 ", join(" ", @ARGV), "\n";

  # Read the command line
  # Note: Keep list, and the order, in sync with usage at end of this file

  # Options that are no longer used must still be processed, because all
  # unprocessed options are passed directly to mysqld.  The user will be
  # warned that the option is being ignored.
  #
  # Put the complete option string here.  For example, to remove the --suite
  # option, remove it from GetOptions() below and put 'suite|suites=s' here.
  my @removed_options = (
  );

  Getopt::Long::Configure("pass_through");
  GetOptions(
             # Control what engine/variation to run
             'embedded-server'          => \$opt_embedded_server,
             'ps-protocol'              => \$opt_ps_protocol,
             'sp-protocol'              => \$opt_sp_protocol,
             'view-protocol'            => \$opt_view_protocol,
             'cursor-protocol'          => \$opt_cursor_protocol,
             'ssl|with-openssl'         => \$opt_ssl,
             'skip-ssl'                 => \$opt_skip_ssl,
             'compress'                 => \$opt_compress,
             'bench'                    => \$opt_bench,
             'small-bench'              => \$opt_small_bench,
             'with-ndbcluster|ndb'      => \$opt_with_ndbcluster,
             'vs-config'            => \$opt_vs_config,

             # Control what test suites or cases to run
             'force'                    => \$opt_force,
             'with-ndbcluster-only'     => \$opt_with_ndbcluster_only,
             'skip-ndbcluster|skip-ndb' => \$opt_skip_ndbcluster,
             'skip-ndbcluster-slave|skip-ndb-slave'
                                        => \$opt_skip_ndbcluster_slave,
             'ndb-extra-test'           => \$opt_ndb_extra_test,
             'skip-master-binlog'       => \$opt_skip_master_binlog,
             'skip-slave-binlog'        => \$opt_skip_slave_binlog,
             'do-test=s'                => \$opt_do_test,
             'start-from=s'             => \$opt_start_from,
             'suite|suites=s'           => \$opt_suites,
             'skip-rpl'                 => \$opt_skip_rpl,
             'skip-im'                  => \$opt_skip_im,
             'skip-test=s'              => \$opt_skip_test,
             'big-test'                 => \$opt_big_test,
             'combination=s'            => \@opt_combinations,
             'skip-combination'         => \$opt_skip_combination,

             # Specify ports
             'master_port=i'            => \$opt_master_myport,
             'slave_port=i'             => \$opt_slave_myport,
             'ndbcluster-port|ndbcluster_port=i' => \$opt_ndbcluster_port,
             'ndbcluster-port-slave=i'  => \$opt_ndbcluster_port_slave,
             'im-port=i'                => \$im_port, # Instance Manager port.
             'im-mysqld1-port=i'        => \$im_mysqld1_port, # Port of mysqld, controlled by IM
             'im-mysqld2-port=i'        => \$im_mysqld2_port, # Port of mysqld, controlled by IM
	     'mtr-build-thread=i'       => \$opt_mtr_build_thread,

             # Test case authoring
             'record'                   => \$opt_record,
             'check-testcases'          => \$opt_check_testcases,
             'mark-progress'            => \$opt_mark_progress,

             # Extra options used when starting mysqld
             'mysqld=s'                 => \@opt_extra_mysqld_opt,

             # Run test on running server
             'extern'                   => \$opt_extern,
             'ndb-connectstring=s'       => \$opt_ndbconnectstring,
             'ndb-connectstring-slave=s' => \$opt_ndbconnectstring_slave,

             # Debugging
             'gdb'                      => \$opt_gdb,
             'client-gdb'               => \$opt_client_gdb,
             'manual-gdb'               => \$opt_manual_gdb,
             'manual-debug'             => \$opt_manual_debug,
             'ddd'                      => \$opt_ddd,
             'client-ddd'               => \$opt_client_ddd,
             'manual-ddd'               => \$opt_manual_ddd,
	     'debugger=s'               => \$opt_debugger,
	     'client-debugger=s'        => \$opt_client_debugger,
             'strace-client'            => \$opt_strace_client,
             'master-binary=s'          => \$exe_master_mysqld,
             'slave-binary=s'           => \$exe_slave_mysqld,
             'max-save-core=i'          => \$opt_max_save_core,

             # Coverage, profiling etc
             'gcov'                     => \$opt_gcov,
             'gprof'                    => \$opt_gprof,
             'valgrind|valgrind-all'    => \$opt_valgrind,
             'valgrind-mysqltest'       => \$opt_valgrind_mysqltest,
             'valgrind-mysqld'          => \$opt_valgrind_mysqld,
             'valgrind-options=s'       => sub {
	       my ($opt, $value)= @_;
	       # Deprecated option unless it's what we know pushbuild uses
	       if ($value eq "--gen-suppressions=all --show-reachable=yes") {
		 push(@valgrind_args, $_) for (split(' ', $value));
		 return;
	       }
	       die("--valgrind-options=s is deprecated. Use ",
		   "--valgrind-option=s, to be specified several",
		   " times if necessary");
	     },
             'valgrind-option=s'        => \@valgrind_args,
             'valgrind-path=s'          => \$opt_valgrind_path,
	     'callgrind'                => \$opt_callgrind,

             # Stress testing 
             'stress'                   => \$opt_stress,
             'stress-suite=s'           => \$opt_stress_suite,
             'stress-threads=i'         => \$opt_stress_threads,
             'stress-test-file=s'       => \$opt_stress_test_file,
             'stress-init-file=s'       => \$opt_stress_init_file,
             'stress-mode=s'            => \$opt_stress_mode,
             'stress-loop-count=i'      => \$opt_stress_loop_count,
             'stress-test-count=i'      => \$opt_stress_test_count,
             'stress-test-duration=i'   => \$opt_stress_test_duration,

	     # Directories
             'tmpdir=s'                 => \$opt_tmpdir,
             'vardir=s'                 => \$opt_vardir,
             'benchdir=s'               => \$glob_mysql_bench_dir,
             'mem'                      => \$opt_mem,
             'client-bindir=s'          => \$path_client_bindir,
             'client-libdir=s'          => \$path_client_libdir,

             # Misc
             'report-features'          => \$opt_report_features,
             'comment=s'                => \$opt_comment,
             'debug'                    => \$opt_debug,
             'fast'                     => \$opt_fast,
             'reorder'                  => \$opt_reorder,
             'enable-disabled'          => \$opt_enable_disabled,
             'script-debug'             => \$opt_script_debug,
             'verbose'                  => \$opt_verbose,
             'sleep=i'                  => \$opt_sleep,
             'socket=s'                 => \$opt_socket,
             'start-dirty'              => \$opt_start_dirty,
             'start-and-exit'           => \$opt_start_and_exit,
             'timer!'                   => \$opt_timer,
             'user=s'                   => \$opt_user,
             'testcase-timeout=i'       => \$opt_testcase_timeout,
             'suite-timeout=i'          => \$opt_suite_timeout,
             'warnings|log-warnings'    => \$opt_warnings,

             # Options which are no longer used
             (map { $_ => \&warn_about_removed_option } @removed_options),

             'help|h'                   => \$opt_usage,
            ) or usage("Can't read options");

  usage("") if $opt_usage;

  $glob_scriptname=  basename($0);

  if ($opt_mtr_build_thread != 0)
  {
    set_mtr_build_thread_ports($opt_mtr_build_thread)
  }
  elsif ($ENV{'MTR_BUILD_THREAD'})
  {
    $opt_mtr_build_thread= $ENV{'MTR_BUILD_THREAD'};
  }

  # We require that we are in the "mysql-test" directory
  # to run mysql-test-run
  if (! -f $glob_scriptname)
  {
    mtr_error("Can't find the location for the mysql-test-run script\n" .
              "Go to to the mysql-test directory and execute the script " .
              "as follows:\n./$glob_scriptname");
  }

  if ( -d "../sql" )
  {
    $source_dist=  1;
  }

  # Find the absolute path to the test directory
  $glob_mysql_test_dir=  cwd();
  if ( $glob_cygwin_perl )
  {
    # Windows programs like 'mysqld' needs Windows paths
    $glob_mysql_test_dir= `cygpath -m "$glob_mysql_test_dir"`;
    chomp($glob_mysql_test_dir);
  }
  if (defined $ENV{MTR_BINDIR}) 
  {
    $default_vardir= "$ENV{MTR_BINDIR}/mysql-test/var";
  }
  else
  {
    $default_vardir= "$glob_mysql_test_dir/var";
  }

  # In most cases, the base directory we find everything relative to,
  # is the parent directory of the "mysql-test" directory. For source
  # distributions, TAR binary distributions and some other packages.
  $glob_basedir= dirname($glob_mysql_test_dir);

  $glob_bindir= $ENV{'MTR_BINDIR'} || $glob_basedir;
  # In the RPM case, binaries and libraries are installed in the
  # default system locations, instead of having our own private base
  # directory. And we install "/usr/share/mysql-test". Moving up one
  # more directory relative to "mysql-test" gives us a usable base
  # directory for RPM installs.
  if ( ! $source_dist and ! -d "$glob_basedir/bin" )
  {
    $glob_basedir= dirname($glob_basedir);
  }

  # Expect mysql-bench to be located adjacent to the source tree, by default
  $glob_mysql_bench_dir= "$glob_basedir/../mysql-bench"
    unless defined $glob_mysql_bench_dir;
  $glob_mysql_bench_dir= undef
    unless -d $glob_mysql_bench_dir;

  $path_my_basedir=
    $source_dist ? $glob_mysql_test_dir : $glob_basedir;

  $glob_timers= mtr_init_timers();

  # --------------------------------------------------------------------------
  # Embedded server flag
  # --------------------------------------------------------------------------
  if ( $opt_embedded_server )
  {
    $glob_use_embedded_server= 1;
    # Add the location for libmysqld.dll to the path.
    if ( $glob_win32 )
    {
      my $lib_mysqld=
        mtr_path_exists(vs_config_dirs('libmysqld',''));
	  $lib_mysqld= $glob_cygwin_perl ? ":".`cygpath "$lib_mysqld"` 
                                     : ";".$lib_mysqld;
      chomp($lib_mysqld);
      $ENV{'PATH'}="$ENV{'PATH'}".$lib_mysqld;
    }

    push(@glob_test_mode, "embedded");
    $opt_skip_rpl= 1;              # We never run replication with embedded
    $opt_skip_ndbcluster= 1;       # Turn off use of NDB cluster
    $opt_skip_ssl= 1;              # Turn off use of SSL

    # Turn off use of bin log
    push(@opt_extra_mysqld_opt, "--skip-log-bin");

    if ( $opt_extern )
    {
      mtr_error("Can't use --extern with --embedded-server");
    }
  }

  #
  # Find the mysqld executable to be able to find the mysqld version
  # number as early as possible
  #

  # Look for the client binaries directory
  if ($path_client_bindir)
  {
    # --client-bindir=path set on command line, check that the path exists
    $path_client_bindir= mtr_path_exists($path_client_bindir);
  }
  else
  {
    $path_client_bindir= mtr_path_exists("$glob_bindir/client_release",
					 "$glob_bindir/client_debug",
					 vs_config_dirs('client', ''),
					 "$glob_bindir/client",
					 "$glob_bindir/bin");
  }
  
  # Look for language files and charsetsdir, use same share
  $path_share=      mtr_path_exists("$glob_bindir/share/mysql",
                                    "$glob_bindir/sql/share",
                                    "$glob_bindir/share");

  $path_language=      mtr_path_exists("$path_share");
  $path_charsetsdir =   mtr_path_exists("$glob_basedir/share/mysql/charsets",
                                    "$glob_basedir/sql/share/charsets",
                                    "$glob_basedir/share/charsets");

  if (!$opt_extern)
  {
    $exe_mysqld=       mtr_exe_exists (vs_config_dirs('sql', 'mysqld'),
                                       vs_config_dirs('sql', 'mysqld-debug'),
				       "$glob_bindir/sql/mysqld",
				       "$path_client_bindir/mysqld-max-nt",
				       "$path_client_bindir/mysqld-max",
				       "$path_client_bindir/mysqld-nt",
				       "$path_client_bindir/mysqld",
				       "$path_client_bindir/mysqld-debug",
				       "$path_client_bindir/mysqld-max",
				       "$glob_bindir/libexec/mysqld",
				       "$glob_bindir/bin/mysqld",
				       "$glob_bindir/sbin/mysqld");

    # Use the mysqld found above to find out what features are available
    collect_mysqld_features();
  }
  else
  {
    $mysqld_variables{'port'}= 3306;
    $mysqld_variables{'master-port'}= 3306;
  }

  if ( $opt_comment )
  {
    print "\n";
    print '#' x 78, "\n";
    print "# $opt_comment\n";
    print '#' x 78, "\n\n";
  }

  foreach my $arg ( @ARGV )
  {
    if ( $arg =~ /^--skip-/ )
    {
      push(@opt_extra_mysqld_opt, $arg);
    }
    elsif ( $arg =~ /^--$/ )
    {
      # It is an effect of setting 'pass_through' in option processing
      # that the lone '--' separating options from arguments survives,
      # simply ignore it.
    }
    elsif ( $arg =~ /^-/ )
    {
      usage("Invalid option \"$arg\"");
    }
    else
    {
      push(@opt_cases, $arg);
    }
  }

  # --------------------------------------------------------------------------
  # Find out type of logging that are being used
  # --------------------------------------------------------------------------
  if (!$opt_extern && $mysql_version_id >= 50100 )
  {
    foreach my $arg ( @opt_extra_mysqld_opt )
    {
      if ( $arg =~ /binlog[-_]format=(\S+)/ )
      {
      	$used_binlog_format= $1;
      }
    }
    if (defined $used_binlog_format) 
    {
      mtr_report("Using binlog format '$used_binlog_format'");
    }
    else
    {
      mtr_report("Using dynamic switching of binlog format");
    }
  }


  # --------------------------------------------------------------------------
  # Find out default storage engine being used(if any)
  # --------------------------------------------------------------------------
  if ( $opt_with_ndbcluster )
  {
    # --ndb or --with-ndbcluster turns on --default-storage-engine=ndbcluster
    push(@opt_extra_mysqld_opt, "--default-storage-engine=ndbcluster");
  }

  foreach my $arg ( @opt_extra_mysqld_opt )
  {
    if ( $arg =~ /default-storage-engine=(\S+)/ )
    {
      $used_default_engine= $1;
    }
  }
  mtr_report("Using default engine '$used_default_engine'")
    if defined $used_default_engine;

  if ($glob_win32 and defined $opt_mem) {
    mtr_report("--mem not supported on Windows, ignored");
    $opt_mem= undef;
  }

  # --------------------------------------------------------------------------
  # Check if we should speed up tests by trying to run on tmpfs
  # --------------------------------------------------------------------------
  if ( defined $opt_mem )
  {
    mtr_error("Can't use --mem and --vardir at the same time ")
      if $opt_vardir;
    mtr_error("Can't use --mem and --tmpdir at the same time ")
      if $opt_tmpdir;

    # Search through list of locations that are known
    # to be "fast disks" to list to find a suitable location
    # Use --mem=<dir> as first location to look.
    my @tmpfs_locations= ($opt_mem, "/dev/shm", "/tmp");

    foreach my $fs (@tmpfs_locations)
    {
      if ( -d $fs )
      {
	mtr_report("Using tmpfs in $fs");
	$opt_mem= "$fs/var";
	$opt_mem .= $opt_mtr_build_thread if $opt_mtr_build_thread;
	last;
      }
    }
  }

  # --------------------------------------------------------------------------
  # Set the "var/" directory, as it is the base for everything else
  # --------------------------------------------------------------------------
  if ( ! $opt_vardir )
  {
    $opt_vardir= $default_vardir;
  }
  elsif ( $mysql_version_id < 50000 and
	  $opt_vardir ne $default_vardir)
  {
    # Version 4.1 and --vardir was specified
    # Only supported as a symlink from var/
    # by setting up $opt_mem that symlink will be created
    if ( ! $glob_win32 )
    {
      # Only platforms that have native symlinks can use the vardir trick
      $opt_mem= $opt_vardir;
      mtr_report("Using 4.1 vardir trick");
    }

    $opt_vardir= $default_vardir;
  }

  $path_vardir_trace= $opt_vardir;
  # Chop off any "c:", DBUG likes a unix path ex: c:/src/... => /src/...
  $path_vardir_trace=~ s/^\w://;

  # We make the path absolute, as the server will do a chdir() before usage
  unless ( $opt_vardir =~ m,^/, or
           ($glob_win32 and $opt_vardir =~ m,^[a-z]:/,i) )
  {
    # Make absolute path, relative test dir
    $opt_vardir= "$glob_mysql_test_dir/$opt_vardir";
  }

  # --------------------------------------------------------------------------
  # Set tmpdir
  # --------------------------------------------------------------------------
  $opt_tmpdir=       "$opt_vardir/tmp" unless $opt_tmpdir;
  $opt_tmpdir =~ s,/+$,,;       # Remove ending slash if any

  # --------------------------------------------------------------------------
  # Check im suport
  # --------------------------------------------------------------------------
  if ($opt_extern)
  {
    mtr_report("Disable instance manager when running with extern mysqld");
    $opt_skip_im= 1;
  }
  elsif ( $mysql_version_id < 50000 )
  {
    # Instance manager is not supported until 5.0
    $opt_skip_im= 1;
  }
  elsif ( $glob_win32 )
  {
    mtr_report("Disable Instance manager - testing not supported on Windows");
    $opt_skip_im= 1;
  }

  # --------------------------------------------------------------------------
  # Record flag
  # --------------------------------------------------------------------------
  if ( $opt_record and ! @opt_cases )
  {
    mtr_error("Will not run in record mode without a specific test case");
  }

  if ( $opt_record )
  {
    $opt_skip_combination = 1;
  }

  # --------------------------------------------------------------------------
  # ps protcol flag
  # --------------------------------------------------------------------------
  if ( $opt_ps_protocol )
  {
    push(@glob_test_mode, "ps-protocol");
  }

  # --------------------------------------------------------------------------
  # Bench flags
  # --------------------------------------------------------------------------
  if ( $opt_small_bench )
  {
    $opt_bench=  1;
  }

  # --------------------------------------------------------------------------
  # Big test flags
  # --------------------------------------------------------------------------
   if ( $opt_big_test )
   {
     $ENV{'BIG_TEST'}= 1;
   }

  # --------------------------------------------------------------------------
  # Gcov flag
  # --------------------------------------------------------------------------
  if ( $opt_gcov and ! $source_dist )
  {
    mtr_error("Coverage test needs the source - please use source dist");
  }

  # --------------------------------------------------------------------------
  # Check debug related options
  # --------------------------------------------------------------------------
  if ( $opt_gdb || $opt_client_gdb || $opt_ddd || $opt_client_ddd ||
       $opt_manual_gdb || $opt_manual_ddd || $opt_manual_debug ||
       $opt_debugger || $opt_client_debugger )
  {
    # Indicate that we are using debugger
    $glob_debugger= 1;
    if ( $opt_extern )
    {
      mtr_error("Can't use --extern when using debugger");
    }
  }

  # --------------------------------------------------------------------------
  # Check if special exe was selected for master or slave
  # --------------------------------------------------------------------------
  $exe_master_mysqld= $exe_master_mysqld || $exe_mysqld;
  $exe_slave_mysqld=  $exe_slave_mysqld  || $exe_mysqld;

  # --------------------------------------------------------------------------
  # Check valgrind arguments
  # --------------------------------------------------------------------------
  if ( $opt_valgrind or $opt_valgrind_path or @valgrind_args)
  {
    mtr_report("Turning on valgrind for all executables");
    $opt_valgrind= 1;
    $opt_valgrind_mysqld= 1;
    $opt_valgrind_mysqltest= 1;
  }
  elsif ( $opt_valgrind_mysqld )
  {
    mtr_report("Turning on valgrind for mysqld(s) only");
    $opt_valgrind= 1;
  }
  elsif ( $opt_valgrind_mysqltest )
  {
    mtr_report("Turning on valgrind for mysqltest and mysql_client_test only");
    $opt_valgrind= 1;
  }

  if ( $opt_callgrind )
  {
    mtr_report("Turning on valgrind with callgrind for mysqld(s)");
    $opt_valgrind= 1;
    $opt_valgrind_mysqld= 1;

    # Set special valgrind options unless options passed on command line
    push(@valgrind_args, "--trace-children=yes")
      unless @valgrind_args;
  }

  if ( $opt_valgrind )
  {
    # Set valgrind_options to default unless already defined
    push(@valgrind_args, @default_valgrind_args)
      unless @valgrind_args;

    mtr_report("Running valgrind with options \"",
	       join(" ", @valgrind_args), "\"");
  }

  if ( ! $opt_testcase_timeout )
  {
    $opt_testcase_timeout=
      $ENV{MTR_TESTCASE_TIMEOUT} || $default_testcase_timeout;
    $opt_testcase_timeout*= 10 if $opt_valgrind;
    $opt_testcase_timeout*= 10 if ($opt_debug and $glob_win32);
  }

  if ( ! $opt_suite_timeout )
  {
    $opt_suite_timeout=
      $ENV{MTR_SUITE_TIMEOUT} || $default_suite_timeout;
    $opt_suite_timeout*= 6 if $opt_valgrind;
    $opt_suite_timeout*= 6 if ($opt_debug and $glob_win32);
  }

  if ( ! $opt_user )
  {
    if ( $opt_extern )
    {
      $opt_user= "test";
    }
    else
    {
      $opt_user= "root"; # We want to do FLUSH xxx commands
    }
  }

  # On QNX, /tmp/dir/master.sock and /tmp/dir//master.sock seem to be
  # considered different, so avoid the extra slash (/) in the socket
  # paths.
  my $sockdir = $opt_tmpdir;
  $sockdir =~ s|/+$||;

  # On some operating systems, there is a limit to the length of a
  # UNIX domain socket's path far below PATH_MAX, so try to avoid long
  # socket path names.
  $sockdir = tempdir(CLEANUP => 0) if ( length($sockdir) >= 70 );

  $master->[0]=
  {
   pid           => 0,
   type          => "master",
   idx           => 0,
   path_myddir   => "$opt_vardir/master-data",
   path_myerr    => "$opt_vardir/log/master.err",
   path_pid    => "$opt_vardir/run/master.pid",
   path_sock   => "$sockdir/master.sock",
   port   =>  $opt_master_myport,
   start_timeout =>  400, # enough time create innodb tables
   cluster       =>  0, # index in clusters list
   start_opts    => [],
  };

  $master->[1]=
  {
   pid           => 0,
   type          => "master",
   idx           => 1,
   path_myddir   => "$opt_vardir/master1-data",
   path_myerr    => "$opt_vardir/log/master1.err",
   path_pid    => "$opt_vardir/run/master1.pid",
   path_sock   => "$sockdir/master1.sock",
   port   => $opt_master_myport + 1,
   start_timeout => 400, # enough time create innodb tables
   cluster       =>  0, # index in clusters list
   start_opts    => [],
  };

  $slave->[0]=
  {
   pid           => 0,
   type          => "slave",
   idx           => 0,
   path_myddir   => "$opt_vardir/slave-data",
   path_myerr    => "$opt_vardir/log/slave.err",
   path_pid    => "$opt_vardir/run/slave.pid",
   path_sock   => "$sockdir/slave.sock",
   port   => $opt_slave_myport,
   start_timeout => 400,

   cluster       =>  1, # index in clusters list
   start_opts    => [],
  };

  $slave->[1]=
  {
   pid           => 0,
   type          => "slave",
   idx           => 1,
   path_myddir   => "$opt_vardir/slave1-data",
   path_myerr    => "$opt_vardir/log/slave1.err",
   path_pid    => "$opt_vardir/run/slave1.pid",
   path_sock   => "$sockdir/slave1.sock",
   port   => $opt_slave_myport + 1,
   start_timeout => 300,
   cluster       =>  -1, # index in clusters list
   start_opts    => [],
  };

  $slave->[2]=
  {
   pid           => 0,
   type          => "slave",
   idx           => 2,
   path_myddir   => "$opt_vardir/slave2-data",
   path_myerr    => "$opt_vardir/log/slave2.err",
   path_pid    => "$opt_vardir/run/slave2.pid",
   path_sock   => "$sockdir/slave2.sock",
   port   => $opt_slave_myport + 2,
   start_timeout => 300,
   cluster       =>  -1, # index in clusters list
   start_opts    => [],
  };

  $instance_manager=
  {
   path_err =>        "$opt_vardir/log/im.err",
   path_log =>        "$opt_vardir/log/im.log",
   path_pid =>        "$opt_vardir/run/im.pid",
   path_angel_pid =>  "$opt_vardir/run/im.angel.pid",
   path_sock =>       "$sockdir/im.sock",
   port =>            $im_port,
   start_timeout =>   $master->[0]->{'start_timeout'},
   admin_login =>     'im_admin',
   admin_password =>  'im_admin_secret',
   admin_sha1 =>      '*598D51AD2DFF7792045D6DF3DDF9AA1AF737B295',
   password_file =>   "$opt_vardir/im.passwd",
   defaults_file =>   "$opt_vardir/im.cnf",
  };

  $instance_manager->{'instances'}->[0]=
  {
   server_id    => 1,
   port         => $im_mysqld1_port,
   path_datadir => "$opt_vardir/im_mysqld_1.data",
   path_sock    => "$sockdir/mysqld_1.sock",
   path_pid     => "$opt_vardir/run/mysqld_1.pid",
   start_timeout  => 400, # enough time create innodb tables
   old_log_format => 1
  };

  $instance_manager->{'instances'}->[1]=
  {
   server_id    => 2,
   port         => $im_mysqld2_port,
   path_datadir => "$opt_vardir/im_mysqld_2.data",
   path_sock    => "$sockdir/mysqld_2.sock",
   path_pid     => "$opt_vardir/run/mysqld_2.pid",
   nonguarded   => 1,
   start_timeout  => 400, # enough time create innodb tables
   old_log_format => 1
  };

  my $data_dir= "$opt_vardir/ndbcluster-$opt_ndbcluster_port";
  $clusters->[0]=
  {
   name            => "Master",
   nodes           => 2,
   port            => "$opt_ndbcluster_port",
   data_dir        => "$data_dir",
   connect_string  => "host=localhost:$opt_ndbcluster_port",
   path_pid        => "$data_dir/ndb_3.pid", # Nodes + 1
   pid             => 0, # pid of ndb_mgmd
   installed_ok    => 0,
  };

  $data_dir= "$opt_vardir/ndbcluster-$opt_ndbcluster_port_slave";
  $clusters->[1]=
  {
   name            => "Slave",
   nodes           => 1,
   port            => "$opt_ndbcluster_port_slave",
   data_dir        => "$data_dir",
   connect_string  => "host=localhost:$opt_ndbcluster_port_slave",
   path_pid        => "$data_dir/ndb_2.pid", # Nodes + 1
   pid             => 0, # pid of ndb_mgmd
   installed_ok    => 0,
  };

  # Init pids of ndbd's
  foreach my $cluster ( @{$clusters} )
  {
    for ( my $idx= 0; $idx < $cluster->{'nodes'}; $idx++ )
    {
      my $nodeid= $idx+1;
      $cluster->{'ndbds'}->[$idx]=
	{
	 pid      => 0,
	 nodeid => $nodeid,
	 path_pid => "$cluster->{'data_dir'}/ndb_${nodeid}.pid",
	 path_fs => "$cluster->{'data_dir'}/ndb_${nodeid}_fs",
	};
    }
  }

  # --------------------------------------------------------------------------
  # extern
  # --------------------------------------------------------------------------
  if ( $opt_extern )
  {
    # Turn off features not supported when running with extern server
    $opt_skip_rpl= 1;
    $opt_skip_ndbcluster= 1;

    # Setup master->[0] with the settings for the extern server
    $master->[0]->{'path_sock'}=  $opt_socket ? $opt_socket : "/tmp/mysql.sock";
    mtr_report("Using extern server at '$master->[0]->{path_sock}'");
  }
  else
  {
    mtr_error("--socket can only be used in combination with --extern")
      if $opt_socket;
  }


  # --------------------------------------------------------------------------
  # ndbconnectstring and ndbconnectstring_slave
  # --------------------------------------------------------------------------
  if ( $opt_ndbconnectstring )
  {
    # ndbconnectstring was supplied by user, the tests shoudl be run
    # against an already started cluster, change settings
    my $cluster= $clusters->[0]; # Master cluster
    $cluster->{'connect_string'}= $opt_ndbconnectstring;
    $cluster->{'use_running'}= 1;

    mtr_error("Can't specify --ndb-connectstring and --skip-ndbcluster")
      if $opt_skip_ndbcluster;
  }
  $ENV{'NDB_CONNECTSTRING'}= $clusters->[0]->{'connect_string'};


  if ( $opt_ndbconnectstring_slave )
  {
    # ndbconnectstring-slave was supplied by user, the tests should be run
    # agains an already started slave cluster, change settings
    my $cluster= $clusters->[1]; # Slave cluster
    $cluster->{'connect_string'}= $opt_ndbconnectstring_slave;
    $cluster->{'use_running'}= 1;

    mtr_error("Can't specify ndb-connectstring_slave and " .
	      "--skip-ndbcluster-slave")
      if $opt_skip_ndbcluster_slave;
  }


  $path_timefile=  "$opt_vardir/log/mysqltest-time";
  $path_mysqltest_log=  "$opt_vardir/log/mysqltest.log";
  $path_current_test_log= "$opt_vardir/log/current_test";
  $path_ndb_testrun_log= "$opt_vardir/log/ndb_testrun.log";

  $path_snapshot= "$opt_tmpdir/snapshot_$opt_master_myport/";

  if ( $opt_valgrind and $opt_debug )
  {
    # When both --valgrind and --debug is selected, send
    # all output to the trace file, making it possible to
    # see the exact location where valgrind complains
    foreach my $mysqld (@{$master}, @{$slave})
    {
      my $sidx= $mysqld->{idx} ? "$mysqld->{idx}" : "";
      $mysqld->{path_myerr}=
	"$opt_vardir/log/" . $mysqld->{type} . "$sidx.trace";
    }
  }
}

#
# To make it easier for different devs to work on the same host,
# an environment variable can be used to control all ports. A small
# number is to be used, 0 - 16 or similar.
#
# Note the MASTER_MYPORT has to be set the same in all 4.x and 5.x
# versions of this script, else a 4.0 test run might conflict with a
# 5.1 test run, even if different MTR_BUILD_THREAD is used. This means
# all port numbers might not be used in this version of the script.
#
# Also note the limitation of ports we are allowed to hand out. This
# differs between operating systems and configuration, see
# http://www.ncftp.com/ncftpd/doc/misc/ephemeral_ports.html
# But a fairly safe range seems to be 5001 - 32767
#

sub set_mtr_build_thread_ports($) {
  my $mtr_build_thread= shift;

  if ( lc($mtr_build_thread) eq 'auto' ) {
    print "Requesting build thread... ";
    $ENV{'MTR_BUILD_THREAD'} = $mtr_build_thread = mtr_require_unique_id_and_wait("/tmp/mysql-test-ports", 200, 299);
    print "got ".$mtr_build_thread."\n";
  }

  # Up to two masters, up to three slaves
  # A magic value in command_line_setup depends on these equations.
  $opt_master_myport=         $mtr_build_thread * 10 + 10000; # and 1
  $opt_slave_myport=          $opt_master_myport + 2;  # and 3 4
  $opt_ndbcluster_port=       $opt_master_myport + 5;
  $opt_ndbcluster_port_slave= $opt_master_myport + 6;
  $im_port=                   $opt_master_myport + 7;
  $im_mysqld1_port=           $opt_master_myport + 8;
  $im_mysqld2_port=           $opt_master_myport + 9;

  if ( $opt_master_myport < 5001 or $opt_master_myport + 10 >= 32767 )
  {
    mtr_error("MTR_BUILD_THREAD number results in a port",
              "outside 5001 - 32767",
              "($opt_master_myport - $opt_master_myport + 10)");
  }
}


sub datadir_list_setup () {

  # Make a list of all data_dirs
  for (my $idx= 0; $idx < $max_master_num; $idx++)
  {
    push(@data_dir_lst, $master->[$idx]->{'path_myddir'});
  }

  for (my $idx= 0; $idx < $max_slave_num; $idx++)
  {
    push(@data_dir_lst, $slave->[$idx]->{'path_myddir'});
  }

  unless ($opt_skip_im)
  {
    foreach my $instance (@{$instance_manager->{'instances'}})
    {
      push(@data_dir_lst, $instance->{'path_datadir'});
    }
  }
}


##############################################################################
#
#  Set paths to various executable programs
#
##############################################################################


sub collect_mysqld_features () {
  my $found_variable_list_start= 0;
  my $tmpdir;
  if ( $opt_tmpdir ) {
    # Use the requested tmpdir
    mkpath($opt_tmpdir) if (! -d $opt_tmpdir);
    $tmpdir= $opt_tmpdir;
  }
  else {
    $tmpdir= tempdir(CLEANUP => 0); # Directory removed by this function
  }

  #
  # Execute "mysqld --help --verbose" to get a list
  # list of all features and settings
  #
  # --no-defaults and --skip-grant-tables are to avoid loading
  # system-wide configs and plugins
  #
  # --datadir must exist, mysqld will chdir into it
  #
  my $list= `$exe_mysqld --no-defaults --datadir=$tmpdir --lc-messages-dir=$path_language --skip-grant-tables --verbose --help`;

  foreach my $line (split('\n', $list))
  {
    # First look for version
    if ( !$mysql_version_id )
    {
      # Look for version
      my $exe_name= basename($exe_mysqld);
      mtr_verbose("exe_name: $exe_name");
      if ( $line =~ /^\S*$exe_name\s\sVer\s([0-9]*)\.([0-9]*)\.([0-9]*)/ )
      {
	#print "Major: $1 Minor: $2 Build: $3\n";
	$mysql_version_id= $1*10000 + $2*100 + $3;
	#print "mysql_version_id: $mysql_version_id\n";
	mtr_report("MySQL Version $1.$2.$3");
      }
    }
    else
    {
      if (!$found_variable_list_start)
      {
	# Look for start of variables list
	if ( $line =~ /[\-]+\s[\-]+/ )
	{
	  $found_variable_list_start= 1;
	}
      }
      else
      {
	# Put variables into hash
	if ( $line =~ /^([\S]+)[ \t]+(.*?)\r?$/ )
	{
	  # print "$1=\"$2\"\n";
	  $mysqld_variables{$1}= $2;
	}
	else
	{
	  # The variable list is ended with a blank line
	  if ( $line =~ /^[\s]*$/ )
	  {
	    last;
	  }
	  else
	  {
	    # Send out a warning, we should fix the variables that has no
	    # space between variable name and it's value
	    # or should it be fixed width column parsing? It does not
	    # look like that in function my_print_variables in my_getopt.c
	    mtr_warning("Could not parse variable list line : $line");
	  }
	}
      }
    }
  }
  rmtree($tmpdir) if (!$opt_tmpdir);
  mtr_error("Could not find version of MySQL") unless $mysql_version_id;
  mtr_error("Could not find variabes list") unless $found_variable_list_start;

}


sub run_query($$) {
  my ($mysqld, $query)= @_;

  my $args;
  mtr_init_args(\$args);

  mtr_add_arg($args, "--no-defaults");
  mtr_add_arg($args, "--user=%s", $opt_user);
  mtr_add_arg($args, "--port=%d", $mysqld->{'port'});
  mtr_add_arg($args, "--socket=%s", $mysqld->{'path_sock'});
  mtr_add_arg($args, "--silent"); # Tab separated output
  mtr_add_arg($args, "-e '%s'", $query);

  my $cmd= "$exe_mysql " . join(' ', @$args);
  mtr_verbose("cmd: $cmd");
  return `$cmd`;
}


sub collect_mysqld_features_from_running_server ()
{
  my $list= run_query($master->[0], "use mysql; SHOW VARIABLES");

  foreach my $line (split('\n', $list))
  {
    # Put variables into hash
    if ( $line =~ /^([\S]+)[ \t]+(.*?)\r?$/ )
    {
      print "$1=\"$2\"\n";
      $mysqld_variables{$1}= $2;
    }
  }
}

sub executable_setup_ndb () {

  # Look for ndb tols and binaries
  my $ndb_path= mtr_file_exists("$glob_bindir/ndb",
				"$glob_bindir/storage/ndb",
				"$glob_bindir/bin");

  $exe_ndbd=
    mtr_exe_maybe_exists("$ndb_path/src/kernel/ndbd",
			 "$ndb_path/ndbd",
			 "$glob_bindir/libexec/ndbd");
  $exe_ndb_mgm=
    mtr_exe_maybe_exists("$ndb_path/src/mgmclient/ndb_mgm",
			 "$ndb_path/ndb_mgm");
  $exe_ndb_mgmd=
    mtr_exe_maybe_exists("$ndb_path/src/mgmsrv/ndb_mgmd",
			 "$ndb_path/ndb_mgmd",
			 "$glob_bindir/libexec/ndb_mgmd");
  $exe_ndb_waiter=
    mtr_exe_maybe_exists("$ndb_path/tools/ndb_waiter",
			 "$ndb_path/ndb_waiter");

  # May not exist
  $path_ndb_tools_dir= mtr_file_exists("$ndb_path/tools",
				       "$ndb_path");
  # May not exist
  $path_ndb_examples_dir=
    mtr_file_exists("$ndb_path/ndbapi-examples",
		    "$ndb_path/examples");
  # May not exist
  $exe_ndb_example=
    mtr_file_exists("$path_ndb_examples_dir/ndbapi_simple/ndbapi_simple");

  return ( $exe_ndbd eq "" or
	   $exe_ndb_mgm eq "" or
	   $exe_ndb_mgmd eq "" or
	   $exe_ndb_waiter eq "");
}

sub executable_setup () {

  #
  # Check if libtool is available in this distribution/clone
  # we need it when valgrinding or debugging non installed binary
  # Otherwise valgrind will valgrind the libtool wrapper or bash
  # and gdb will not find the real executable to debug
  #
  if ( -x "../libtool")
  {
    $exe_libtool= "../libtool";
    if ($opt_valgrind or $glob_debugger)
    {
      mtr_report("Using \"$exe_libtool\" when running valgrind or debugger");
    }
  }

  # Look for my_print_defaults
  $exe_my_print_defaults=
    mtr_exe_exists(vs_config_dirs('extra', 'my_print_defaults'),
		           "$path_client_bindir/my_print_defaults",
		           "$glob_bindir/extra/my_print_defaults");

  # Look for perror
  $exe_perror= mtr_exe_exists(vs_config_dirs('extra', 'perror'),
			                  "$glob_bindir/extra/perror",
			                  "$path_client_bindir/perror");

  # Look for the client binaries
  $exe_mysqlcheck=     mtr_exe_exists("$path_client_bindir/mysqlcheck");
  $exe_mysqldump=      mtr_exe_exists("$path_client_bindir/mysqldump");
  $exe_mysqlimport=    mtr_exe_exists("$path_client_bindir/mysqlimport");
  $exe_mysqlshow=      mtr_exe_exists("$path_client_bindir/mysqlshow");
  $exe_mysqlbinlog=    mtr_exe_exists("$path_client_bindir/mysqlbinlog");
  $exe_mysqladmin=     mtr_exe_exists("$path_client_bindir/mysqladmin");
  $exe_mysql=          mtr_exe_exists("$path_client_bindir/mysql");

  if (!$opt_extern)
  {
    # Look for SQL scripts directory
    if ( mtr_file_exists("$path_share/mysql_system_tables.sql") ne "")
    {
      # The SQL scripts are in path_share
      $path_sql_dir= $path_share;
    }
    else
    {
      $path_sql_dir= mtr_path_exists("$glob_basedir/share",
				     "$glob_basedir/scripts");
    }

    if ( $mysql_version_id >= 50100 )
    {
      $exe_mysqlslap=    mtr_exe_exists("$path_client_bindir/mysqlslap");
    }
    if ( $mysql_version_id >= 50000 and !$glob_use_embedded_server )
    {
      $exe_mysql_upgrade= mtr_exe_exists("$path_client_bindir/mysql_upgrade")
    }
    else
    {
      $exe_mysql_upgrade= "";
    }

    # Look for mysql_fix_privilege_tables.sql script
    $file_mysql_fix_privilege_tables=
      mtr_file_exists("$glob_basedir/scripts/mysql_fix_privilege_tables.sql",
  		    "$glob_basedir/share/mysql_fix_privilege_tables.sql",
  		    "$glob_basedir/share/mysql/mysql_fix_privilege_tables.sql");

    if ( ! $opt_skip_ndbcluster and executable_setup_ndb())
    {
      mtr_warning("Could not find all required ndb binaries, " .
  		"all ndb tests will fail, use --skip-ndbcluster to " .
  		"skip testing it.");

      foreach my $cluster (@{$clusters})
      {
        $cluster->{"executable_setup_failed"}= 1;
      }
    }

    # Look for the udf_example library
    $lib_udf_example=
      mtr_file_exists(vs_config_dirs('sql', 'udf_example.dll'),
                      "$glob_bindir/sql/.libs/udf_example.so",);

    # Look for the ha_example library
    $lib_example_plugin=
      mtr_file_exists(vs_config_dirs('storage/example', 'ha_example.dll'),
                      "$glob_bindir/storage/example/.libs/ha_example.so",);

  }

  # Look for mysqltest executable
  if ( $glob_use_embedded_server )
  {
    $exe_mysqltest=
      mtr_exe_exists(vs_config_dirs('libmysqld/examples','mysqltest_embedded'),
                     "$glob_bindir/libmysqld/examples/mysqltest_embedded",
                     "$path_client_bindir/mysqltest_embedded");
  }
  else
  {
    $exe_mysqltest= mtr_exe_exists("$path_client_bindir/mysqltest");
  }

  # Look for mysql_client_test executable which may _not_ exist in
  # some versions, test using it should be skipped
  if ( $glob_use_embedded_server )
  {
    $exe_mysql_client_test=
      mtr_exe_maybe_exists(
        vs_config_dirs('libmysqld/examples', 'mysql_client_test_embedded'),
        "$glob_bindir/libmysqld/examples/mysql_client_test_embedded");
  }
  else
  {
    $exe_mysql_client_test=
      mtr_exe_maybe_exists(vs_config_dirs('tests', 'mysql_client_test'),
                           "$glob_bindir/tests/mysql_client_test",
                           "$glob_bindir/bin/mysql_client_test");
  }

  # Look for bug25714 executable which may _not_ exist in
  # some versions, test using it should be skipped
  $exe_bug25714=
      mtr_exe_maybe_exists(vs_config_dirs('tests', 'bug25714'),
                           "$glob_bindir/tests/bug25714");
}


sub generate_cmdline_mysqldump ($) {
  my($mysqld) = @_;
  return
    mtr_native_path($exe_mysqldump) .
      " --no-defaults -uroot --debug-check " .
      "--port=$mysqld->{'port'} " .
      "--socket=$mysqld->{'path_sock'} --password=";
}


##############################################################################
#
#  Set environment to be used by childs of this process for
#  things that are constant duting the whole lifetime of mysql-test-run.pl
#
##############################################################################

sub mysql_client_test_arguments()
{
  my $exe= $exe_mysql_client_test;

  my $args;
  mtr_init_args(\$args);
  if ( $opt_valgrind_mysqltest )
  {
    valgrind_arguments($args, \$exe);
  }

  mtr_add_arg($args, "--no-defaults");
  mtr_add_arg($args, "--testcase");
  mtr_add_arg($args, "--user=root");
  mtr_add_arg($args, "--port=$master->[0]->{'port'}");
  mtr_add_arg($args, "--socket=$master->[0]->{'path_sock'}");

  if ( $opt_extern || $mysql_version_id >= 50000 )
  {
    mtr_add_arg($args, "--vardir=$opt_vardir")
  }

  if ( $opt_debug )
  {
    mtr_add_arg($args,
      "--debug=d:t:A,$path_vardir_trace/log/mysql_client_test.trace");
  }

  if ( $glob_use_embedded_server )
  {
    mtr_add_arg($args,
      " -A --lc-messages-dir=$path_language");
    mtr_add_arg($args,
      " -A --datadir=$slave->[0]->{'path_myddir'}");
    mtr_add_arg($args,
      " -A --character-sets-dir=$path_charsetsdir");
  }

  return join(" ", $exe, @$args);
}

sub mysql_upgrade_arguments()
{
  my $exe= $exe_mysql_upgrade;

  my $args;
  mtr_init_args(\$args);
#  if ( $opt_valgrind_mysql_ugrade )
#  {
#    valgrind_arguments($args, \$exe);
#  }

  mtr_add_arg($args, "--no-defaults");
  mtr_add_arg($args, "--user=root");
  mtr_add_arg($args, "--port=$master->[0]->{'port'}");
  mtr_add_arg($args, "--socket=$master->[0]->{'path_sock'}");
  mtr_add_arg($args, "--datadir=$master->[0]->{'path_myddir'}");
  mtr_add_arg($args, "--basedir=$glob_basedir");
  mtr_add_arg($args, "--tmpdir=$opt_tmpdir");

  if ( $opt_debug )
  {
    mtr_add_arg($args,
      "--debug=d:t:A,$path_vardir_trace/log/mysql_upgrade.trace");
  }

  return join(" ", $exe, @$args);
}

# Note that some env is setup in spawn/run, in "mtr_process.pl"

sub environment_setup () {

  umask(022);

  my @ld_library_paths;

  if ($path_client_libdir)
  {
    # Use the --client-libdir passed on commandline
    push(@ld_library_paths, "$path_client_libdir");
  }
  else
  {
    # Setup LD_LIBRARY_PATH so the libraries from this distro/clone
    # are used in favor of the system installed ones
    if ( $source_dist )
    {
      push(@ld_library_paths, "$glob_bindir/libmysql/.libs/",
	   "$glob_bindir/libmysql_r/.libs/",
	   "$glob_bindir/zlib.libs/");
    }
    else
    {
      push(@ld_library_paths, "$glob_bindir/lib");
    }
  }

 # --------------------------------------------------------------------------
  # Add the path where libndbclient can be found
  # --------------------------------------------------------------------------
  if ( $glob_ndbcluster_supported )
  {
    push(@ld_library_paths,  "$glob_bindir/storage/ndb/src/.libs");
  }

  # --------------------------------------------------------------------------
  # Valgrind need to be run with debug libraries otherwise it's almost
  # impossible to add correct supressions, that means if "/usr/lib/debug"
  # is available, it should be added to
  # LD_LIBRARY_PATH
  #
  # But pthread is broken in libc6-dbg on Debian <= 3.1 (see Debian
  # bug 399035, http://bugs.debian.org/cgi-bin/bugreport.cgi?bug=399035),
  # so don't change LD_LIBRARY_PATH on that platform.
  # --------------------------------------------------------------------------
  my $debug_libraries_path= "/usr/lib/debug";
  my $deb_version;
  if (  $opt_valgrind and -d $debug_libraries_path and
        (! -e '/etc/debian_version' or
	 ($deb_version= mtr_grab_file('/etc/debian_version')) !~ /^[0-9]+\.[0-9]$/ or
         $deb_version > 3.1 ) )
  {
    push(@ld_library_paths, $debug_libraries_path);
  }

  $ENV{'LD_LIBRARY_PATH'}= join(":", @ld_library_paths,
				$ENV{'LD_LIBRARY_PATH'} ?
				split(':', $ENV{'LD_LIBRARY_PATH'}) : ());
  mtr_debug("LD_LIBRARY_PATH: $ENV{'LD_LIBRARY_PATH'}");

  $ENV{'DYLD_LIBRARY_PATH'}= join(":", @ld_library_paths,
				  $ENV{'DYLD_LIBRARY_PATH'} ?
				  split(':', $ENV{'DYLD_LIBRARY_PATH'}) : ());
  mtr_debug("DYLD_LIBRARY_PATH: $ENV{'DYLD_LIBRARY_PATH'}");

  # The environment variable used for shared libs on AIX
  $ENV{'SHLIB_PATH'}= join(":", @ld_library_paths,
                           $ENV{'SHLIB_PATH'} ?
                           split(':', $ENV{'SHLIB_PATH'}) : ());
  mtr_debug("SHLIB_PATH: $ENV{'SHLIB_PATH'}");

  # The environment variable used for shared libs on hp-ux
  $ENV{'LIBPATH'}= join(":", @ld_library_paths,
                        $ENV{'LIBPATH'} ?
                        split(':', $ENV{'LIBPATH'}) : ());
  mtr_debug("LIBPATH: $ENV{'LIBPATH'}");

  # --------------------------------------------------------------------------
  # Also command lines in .opt files may contain env vars
  # --------------------------------------------------------------------------

  $ENV{'CHARSETSDIR'}=              $path_charsetsdir;
  $ENV{'UMASK'}=              "0660"; # The octal *string*
  $ENV{'UMASK_DIR'}=          "0770"; # The octal *string*
  
  #
  # MySQL tests can produce output in various character sets
  # (especially, ctype_xxx.test). To avoid confusing Perl
  # with output which is incompatible with the current locale
  # settings, we reset the current values of LC_ALL and LC_CTYPE to "C".
  # For details, please see
  # Bug#27636 tests fails if LC_* variables set to *_*.UTF-8
  #
  $ENV{'LC_ALL'}=             "C";
  $ENV{'LC_CTYPE'}=           "C";
  
  $ENV{'LC_COLLATE'}=         "C";
  $ENV{'USE_RUNNING_SERVER'}= $opt_extern;
  $ENV{'MYSQL_TEST_DIR'}=     $glob_mysql_test_dir;
  $ENV{'MYSQLTEST_VARDIR'}=   $opt_vardir;
  $ENV{'MYSQL_TMP_DIR'}=      $opt_tmpdir;
  $ENV{'MASTER_MYSOCK'}=      $master->[0]->{'path_sock'};
  $ENV{'MASTER_MYSOCK1'}=     $master->[1]->{'path_sock'};
  $ENV{'MASTER_MYPORT'}=      $master->[0]->{'port'};
  $ENV{'MASTER_MYPORT1'}=     $master->[1]->{'port'};
  $ENV{'SLAVE_MYSOCK'}=       $slave->[0]->{'path_sock'};
  $ENV{'SLAVE_MYPORT'}=       $slave->[0]->{'port'};
  $ENV{'SLAVE_MYPORT1'}=      $slave->[1]->{'port'};
  $ENV{'SLAVE_MYPORT2'}=      $slave->[2]->{'port'};
  $ENV{'MYSQL_TCP_PORT'}=     $mysqld_variables{'port'};
  $ENV{'DEFAULT_MASTER_PORT'}= $mysqld_variables{'master-port'};

  $ENV{'IM_PATH_SOCK'}=       $instance_manager->{path_sock};
  $ENV{'IM_USERNAME'}=        $instance_manager->{admin_login};
  $ENV{'IM_PASSWORD'}=        $instance_manager->{admin_password};
  $ENV{MTR_BUILD_THREAD}=      $opt_mtr_build_thread;

  $ENV{'EXE_MYSQL'}=          $exe_mysql;


  # ----------------------------------------------------
  # Setup env for NDB
  # ----------------------------------------------------
  if ( ! $opt_skip_ndbcluster )
  {
    $ENV{'NDB_MGM'}=                  $exe_ndb_mgm;

    $ENV{'NDBCLUSTER_PORT'}=          $opt_ndbcluster_port;
    $ENV{'NDBCLUSTER_PORT_SLAVE'}=    $opt_ndbcluster_port_slave;

    $ENV{'NDB_EXTRA_TEST'}=           $opt_ndb_extra_test;

    $ENV{'NDB_BACKUP_DIR'}=           $clusters->[0]->{'data_dir'};
    $ENV{'NDB_DATA_DIR'}=             $clusters->[0]->{'data_dir'};
    $ENV{'NDB_TOOLS_DIR'}=            $path_ndb_tools_dir;
    $ENV{'NDB_TOOLS_OUTPUT'}=         $path_ndb_testrun_log;

    if ( $mysql_version_id >= 50000 )
    {
      $ENV{'NDB_EXAMPLES_DIR'}=         $path_ndb_examples_dir;
      $ENV{'MY_NDB_EXAMPLES_BINARY'}=   $exe_ndb_example;
    }
    $ENV{'NDB_EXAMPLES_OUTPUT'}=      $path_ndb_testrun_log;
  }

  # ----------------------------------------------------
  # Setup env for IM
  # ----------------------------------------------------
  if ( ! $opt_skip_im )
  {
    $ENV{'IM_PATH_PID'}=        $instance_manager->{path_pid};
    $ENV{'IM_PATH_ANGEL_PID'}=  $instance_manager->{path_angel_pid};
    $ENV{'IM_PORT'}=            $instance_manager->{port};
    $ENV{'IM_DEFAULTS_PATH'}=   $instance_manager->{defaults_file};
    $ENV{'IM_PASSWORD_PATH'}=   $instance_manager->{password_file};

    $ENV{'IM_MYSQLD1_SOCK'}=
      $instance_manager->{instances}->[0]->{path_sock};
    $ENV{'IM_MYSQLD1_PORT'}=
      $instance_manager->{instances}->[0]->{port};
    $ENV{'IM_MYSQLD1_PATH_PID'}=
      $instance_manager->{instances}->[0]->{path_pid};
    $ENV{'IM_MYSQLD2_SOCK'}=
      $instance_manager->{instances}->[1]->{path_sock};
    $ENV{'IM_MYSQLD2_PORT'}=
      $instance_manager->{instances}->[1]->{port};
    $ENV{'IM_MYSQLD2_PATH_PID'}=
      $instance_manager->{instances}->[1]->{path_pid};
  }

  # ----------------------------------------------------
  # Setup env so childs can execute mysqlcheck
  # ----------------------------------------------------
  my $cmdline_mysqlcheck=
    mtr_native_path($exe_mysqlcheck) .
    " --no-defaults --debug-check -uroot " .
    "--port=$master->[0]->{'port'} " .
    "--socket=$master->[0]->{'path_sock'} --password=";

  if ( $opt_debug )
  {
    $cmdline_mysqlcheck .=
      " --debug=d:t:A,$path_vardir_trace/log/mysqlcheck.trace";
  }
  $ENV{'MYSQL_CHECK'}=              $cmdline_mysqlcheck;

  # ----------------------------------------------------
  # Setup env to childs can execute myqldump
  # ----------------------------------------------------
  my $cmdline_mysqldump= generate_cmdline_mysqldump($master->[0]);
  my $cmdline_mysqldumpslave= generate_cmdline_mysqldump($slave->[0]);

  if ( $opt_debug )
  {
    $cmdline_mysqldump .=
      " --debug=d:t:A,$path_vardir_trace/log/mysqldump-master.trace";
    $cmdline_mysqldumpslave .=
      " --debug=d:t:A,$path_vardir_trace/log/mysqldump-slave.trace";
  }
  $ENV{'MYSQL_DUMP'}= $cmdline_mysqldump;
  $ENV{'MYSQL_DUMP_SLAVE'}= $cmdline_mysqldumpslave;


  # ----------------------------------------------------
  # Setup env so childs can execute mysqlslap
  # ----------------------------------------------------
  if ( $exe_mysqlslap )
  {
    my $cmdline_mysqlslap=
      mtr_native_path($exe_mysqlslap) .
      " -uroot " .
      "--port=$master->[0]->{'port'} " .
      "--socket=$master->[0]->{'path_sock'} --password= ";

    if ( $opt_debug )
   {
      $cmdline_mysqlslap .=
	" --debug=d:t:A,$path_vardir_trace/log/mysqlslap.trace";
    }
    $ENV{'MYSQL_SLAP'}= $cmdline_mysqlslap;
  }

  # ----------------------------------------------------
  # Setup env so childs can execute mysqlimport
  # ----------------------------------------------------
  my $cmdline_mysqlimport=
    mtr_native_path($exe_mysqlimport) .
    " -uroot --debug-check " .
    "--port=$master->[0]->{'port'} " .
    "--socket=$master->[0]->{'path_sock'} --password=";

  if ( $opt_debug )
  {
    $cmdline_mysqlimport .=
      " --debug=d:t:A,$path_vardir_trace/log/mysqlimport.trace";
  }
  $ENV{'MYSQL_IMPORT'}= $cmdline_mysqlimport;


  # ----------------------------------------------------
  # Setup env so childs can execute mysqlshow
  # ----------------------------------------------------
  my $cmdline_mysqlshow=
    mtr_native_path($exe_mysqlshow) .
    " -uroot --debug-check " .
    "--port=$master->[0]->{'port'} " .
    "--socket=$master->[0]->{'path_sock'} --password=";

  if ( $opt_debug )
  {
    $cmdline_mysqlshow .=
      " --debug=d:t:A,$path_vardir_trace/log/mysqlshow.trace";
  }
  $ENV{'MYSQL_SHOW'}= $cmdline_mysqlshow;

  # ----------------------------------------------------
  # Setup env so childs can execute mysqlbinlog
  # ----------------------------------------------------
  my $cmdline_mysqlbinlog=
    mtr_native_path($exe_mysqlbinlog) .
      " --no-defaults --disable-force-if-open --debug-check";
  if ( !$opt_extern && $mysql_version_id >= 50000 )
  {
    $cmdline_mysqlbinlog .=" --character-sets-dir=$path_charsetsdir";
  }
  # Always use the given tmpdir for the LOAD files created
  # by mysqlbinlog
  $cmdline_mysqlbinlog .=" --local-load=$opt_tmpdir";

  if ( $opt_debug )
  {
    $cmdline_mysqlbinlog .=
      " --debug=d:t:A,$path_vardir_trace/log/mysqlbinlog.trace";
  }
  $ENV{'MYSQL_BINLOG'}= $cmdline_mysqlbinlog;

  # ----------------------------------------------------
  # Setup env so childs can execute mysql
  # ----------------------------------------------------
  my $cmdline_mysql=
    mtr_native_path($exe_mysql) .
    " --no-defaults --debug-check --host=localhost  --user=root --password= " .
    "--port=$master->[0]->{'port'} " .
    "--socket=$master->[0]->{'path_sock'} ".
    "--character-sets-dir=$path_charsetsdir";

  $ENV{'MYSQL'}= $cmdline_mysql;

  # ----------------------------------------------------
  # Setup env so childs can execute bug25714
  # ----------------------------------------------------
  $ENV{'MYSQL_BUG25714'}=  $exe_bug25714;

  # ----------------------------------------------------
  # Setup env so childs can execute mysql_client_test
  # ----------------------------------------------------
  $ENV{'MYSQL_CLIENT_TEST'}=  mysql_client_test_arguments();

  # ----------------------------------------------------
  # Setup env so childs can execute mysql_upgrade
  # ----------------------------------------------------
  if ( !$opt_extern && $mysql_version_id >= 50000 )
  {
    $ENV{'MYSQL_UPGRADE'}= mysql_upgrade_arguments();
  }

  $ENV{'MYSQL_FIX_PRIVILEGE_TABLES'}=  $file_mysql_fix_privilege_tables;

  # ----------------------------------------------------
  # Setup env so childs can execute my_print_defaults
  # ----------------------------------------------------
  $ENV{'MYSQL_MY_PRINT_DEFAULTS'}= mtr_native_path($exe_my_print_defaults);

  # ----------------------------------------------------
  # Setup env so childs can execute mysqladmin
  # ----------------------------------------------------
  $ENV{'MYSQLADMIN'}= mtr_native_path($exe_mysqladmin);

  # ----------------------------------------------------
  # Setup env so childs can execute perror  
  # ----------------------------------------------------
  $ENV{'MY_PERROR'}= mtr_native_path($exe_perror);

  # ----------------------------------------------------
  # Add the path where mysqld will find udf_example.so
  # ----------------------------------------------------
  $ENV{'UDF_EXAMPLE_LIB'}=
    ($lib_udf_example ? basename($lib_udf_example) : "");
  $ENV{'UDF_EXAMPLE_LIB_OPT'}=
    ($lib_udf_example ? "--plugin_dir=" . dirname($lib_udf_example) : "");

  # ----------------------------------------------------
  # Add the path where mysqld will find ha_example.so
  # ----------------------------------------------------
  $ENV{'EXAMPLE_PLUGIN'}=
    ($lib_example_plugin ? basename($lib_example_plugin) : "");
  $ENV{'EXAMPLE_PLUGIN_OPT'}=
    ($lib_example_plugin ? "--plugin_dir=" . dirname($lib_example_plugin) : "");

  # ----------------------------------------------------
  # Setup env so childs can execute myisampack and myisamchk
  # ----------------------------------------------------
  $ENV{'MYISAMCHK'}= mtr_native_path(mtr_exe_exists(
                       vs_config_dirs('storage/myisam', 'myisamchk'),
                       vs_config_dirs('myisam', 'myisamchk'),
                       "$path_client_bindir/myisamchk",
                       "$glob_bindir/storage/myisam/myisamchk",
                       "$glob_bindir/myisam/myisamchk"));
  $ENV{'MYISAMPACK'}= mtr_native_path(mtr_exe_exists(
                        vs_config_dirs('storage/myisam', 'myisampack'),
                        vs_config_dirs('myisam', 'myisampack'),
                        "$path_client_bindir/myisampack",
                        "$glob_bindir/storage/myisam/myisampack",
                        "$glob_bindir/myisam/myisampack"));

  # ----------------------------------------------------
  # We are nice and report a bit about our settings
  # ----------------------------------------------------
  if (!$opt_extern)
  {
    print "Using MTR_BUILD_THREAD      = $ENV{MTR_BUILD_THREAD}\n";
    print "Using MASTER_MYPORT         = $ENV{MASTER_MYPORT}\n";
    print "Using MASTER_MYPORT1        = $ENV{MASTER_MYPORT1}\n";
    print "Using SLAVE_MYPORT          = $ENV{SLAVE_MYPORT}\n";
    print "Using SLAVE_MYPORT1         = $ENV{SLAVE_MYPORT1}\n";
    print "Using SLAVE_MYPORT2         = $ENV{SLAVE_MYPORT2}\n";
    if ( ! $opt_skip_ndbcluster )
    {
      print "Using NDBCLUSTER_PORT       = $ENV{NDBCLUSTER_PORT}\n";
      if ( ! $opt_skip_ndbcluster_slave )
      {
	print "Using NDBCLUSTER_PORT_SLAVE = $ENV{NDBCLUSTER_PORT_SLAVE}\n";
      }
    }
    if ( ! $opt_skip_im )
    {
      print "Using IM_PORT               = $ENV{IM_PORT}\n";
      print "Using IM_MYSQLD1_PORT       = $ENV{IM_MYSQLD1_PORT}\n";
      print "Using IM_MYSQLD2_PORT       = $ENV{IM_MYSQLD2_PORT}\n";
    }
  }

  # Create an environment variable to make it possible
  # to detect that valgrind is being used from test cases
  $ENV{'VALGRIND_TEST'}= $opt_valgrind;

}


##############################################################################
#
#  If we get a ^C, we try to clean up before termination
#
##############################################################################
# FIXME check restrictions what to do in a signal handler

sub signal_setup () {
  $SIG{INT}= \&handle_int_signal;
}


sub handle_int_signal () {
  $SIG{INT}= 'DEFAULT';         # If we get a ^C again, we die...
  mtr_warning("got INT signal, cleaning up.....");
  stop_all_servers();
  mtr_error("We die from ^C signal from user");
}


##############################################################################
#
#  Handle left overs from previous runs
#
##############################################################################

sub kill_running_servers () {

  if ( $opt_fast or $glob_use_embedded_server )
  {
    # FIXME is embedded server really using PID files?!
    unlink($master->[0]->{'path_pid'});
    unlink($master->[1]->{'path_pid'});
    unlink($slave->[0]->{'path_pid'});
    unlink($slave->[1]->{'path_pid'});
    unlink($slave->[2]->{'path_pid'});
  }
  else
  {
    # Ensure that no old mysqld test servers are running
    # This is different from terminating processes we have
    # started from this run of the script, this is terminating
    # leftovers from previous runs.
    mtr_kill_leftovers();
   }
}

#
# Remove var and any directories in var/ created by previous
# tests
#
sub remove_stale_vardir () {

  mtr_report("Removing Stale Files");

  # Safety!
  mtr_error("No, don't remove the vardir when running with --extern")
    if $opt_extern;

  mtr_verbose("opt_vardir: $opt_vardir");
  if ( $opt_vardir eq $default_vardir )
  {
    #
    # Running with "var" in mysql-test dir
    #
    if ( -l $opt_vardir)
    {
      # var is a symlink

      if ( $opt_mem and readlink($opt_vardir) eq $opt_mem )
      {
	# Remove the directory which the link points at
	mtr_verbose("Removing " . readlink($opt_vardir));
	mtr_rmtree(readlink($opt_vardir));

	# Remove the "var" symlink
	mtr_verbose("unlink($opt_vardir)");
	unlink($opt_vardir);
      }
      elsif ( $opt_mem )
      {
	# Just remove the "var" symlink
	mtr_report("WARNING: Removing '$opt_vardir' symlink it's wrong");

	mtr_verbose("unlink($opt_vardir)");
	unlink($opt_vardir);
      }
      else
      {
	# Some users creates a soft link in mysql-test/var to another area
	# - allow it, but remove all files in it

	mtr_report("WARNING: Using the 'mysql-test/var' symlink");

	# Make sure the directory where it points exist
	mtr_error("The destination for symlink $opt_vardir does not exist")
	  if ! -d readlink($opt_vardir);

	foreach my $bin ( glob("$opt_vardir/*") )
	{
	  mtr_verbose("Removing bin $bin");
	  mtr_rmtree($bin);
	}
      }
    }
    else
    {
      # Remove the entire "var" dir
      mtr_verbose("Removing $opt_vardir/");
      mtr_rmtree("$opt_vardir/");
    }

    if ( $opt_mem )
    {
      # A symlink from var/ to $opt_mem will be set up
      # remove the $opt_mem dir to assure the symlink
      # won't point at an old directory
      mtr_verbose("Removing $opt_mem");
      mtr_rmtree($opt_mem);
    }

  }
  else
  {
    #
    # Running with "var" in some other place
    #

    # Remove the var/ dir in mysql-test dir if any
    # this could be an old symlink that shouldn't be there
    mtr_verbose("Removing $default_vardir");
    mtr_rmtree($default_vardir);

    # Remove the "var" dir
    mtr_verbose("Removing $opt_vardir/");
    mtr_rmtree("$opt_vardir/");
  }
}

#
# Create var and the directories needed in var
#
sub setup_vardir() {
  mtr_report("Creating Directories");

  if ( $opt_vardir eq $default_vardir )
  {
    #
    # Running with "var" in mysql-test dir
    #
    if ( -l $opt_vardir )
    {
      #  it's a symlink

      # Make sure the directory where it points exist
      mtr_error("The destination for symlink $opt_vardir does not exist")
	if ! -d readlink($opt_vardir);
    }
    elsif ( $opt_mem )
    {
      # Runinng with "var" as a link to some "memory" location, normally tmpfs
      mtr_verbose("Creating $opt_mem");
      mkpath($opt_mem);

      mtr_report("Symlinking 'var' to '$opt_mem'");
      symlink($opt_mem, $opt_vardir);
    }
  }

  if ( ! -d $opt_vardir )
  {
    mtr_verbose("Creating $opt_vardir");
    mkpath($opt_vardir);
  }

  # Ensure a proper error message if vardir couldn't be created
  unless ( -d $opt_vardir and -w $opt_vardir )
  {
    mtr_error("Writable 'var' directory is needed, use the " .
	      "'--vardir=<path>' option");
  }

  mkpath("$opt_vardir/log");
  mkpath("$opt_vardir/run");
  mkpath("$opt_vardir/tmp");
  mkpath($opt_tmpdir) if $opt_tmpdir ne "$opt_vardir/tmp";

  # Create new data dirs
  foreach my $data_dir (@data_dir_lst)
  {
    mkpath("$data_dir/mysql");
    mkpath("$data_dir/test");
  }

  # Make a link std_data_ln in var/ that points to std_data
  if ( ! $glob_win32 )
  {
    symlink("$glob_mysql_test_dir/std_data", "$opt_vardir/std_data_ln");
  }
  else
  {
    # on windows, copy all files from std_data into var/std_data_ln
    mkpath("$opt_vardir/std_data_ln");
    mtr_copy_dir("$glob_mysql_test_dir/std_data", "$opt_vardir/std_data_ln");
  }

  # Remove old log files
  foreach my $name (glob("r/*.progress r/*.log r/*.warnings"))
  {
    unlink($name);
  }
}


sub  check_running_as_root () {
  # Check if running as root
  # i.e a file can be read regardless what mode we set it to
  my $test_file= "$opt_vardir/test_running_as_root.txt";
  mtr_tofile($test_file, "MySQL");
  chmod(oct("0000"), $test_file);

  my $result="";
  if (open(FILE,"<",$test_file))
  {
    $result= join('', <FILE>);
    close FILE;
  }

  # Some filesystems( for example CIFS) allows reading a file
  # although mode was set to 0000, but in that case a stat on
  # the file will not return 0000
  my $file_mode= (stat($test_file))[2] & 07777;

  $ENV{'MYSQL_TEST_ROOT'}= "NO";
  mtr_verbose("result: $result, file_mode: $file_mode");
  if ($result eq "MySQL" && $file_mode == 0)
  {
    mtr_warning("running this script as _root_ will cause some " .
                "tests to be skipped");
    $ENV{'MYSQL_TEST_ROOT'}= "YES";
  }

  chmod(oct("0755"), $test_file);
  unlink($test_file);

}


sub check_ssl_support ($) {
  my $mysqld_variables= shift;

  if ($opt_skip_ssl || $opt_extern)
  {
    if (!$opt_extern)
    {
      mtr_report("Skipping SSL");
    }
    $opt_ssl_supported= 0;
    $opt_ssl= 0;
    return;
  }

  if ( ! $mysqld_variables->{'ssl'} )
  {
    if ( $opt_ssl)
    {
      mtr_error("Couldn't find support for SSL");
      return;
    }
    mtr_report("Skipping SSL, mysqld not compiled with SSL");
    $opt_ssl_supported= 0;
    $opt_ssl= 0;
    return;
  }
  mtr_report("Setting mysqld to support SSL connections");
  $opt_ssl_supported= 1;
}


sub check_debug_support ($) {
  my $mysqld_variables= shift;

  if ( ! $mysqld_variables->{'debug'} )
  {
    #mtr_report("Binaries are not debug compiled");
    $debug_compiled_binaries= 0;

    if ( $opt_debug )
    {
      mtr_error("Can't use --debug, binaries does not support it");
    }
    return;
  }
  mtr_report("Binaries are debug compiled");
  $debug_compiled_binaries= 1;
}

##############################################################################
#
# Helper function to handle configuration-based subdirectories which Visual
# Studio uses for storing binaries.  If opt_vs_config is set, this returns
# a path based on that setting; if not, it returns paths for the default
# /release/ and /debug/ subdirectories.
#
# $exe can be undefined, if the directory itself will be used
#
###############################################################################

sub vs_config_dirs ($$) {
  my ($path_part, $exe) = @_;

  $exe = "" if not defined $exe;

  if ($opt_vs_config)
  {
    return ("$glob_bindir/$path_part/$opt_vs_config/$exe");
  }

  return ("$glob_bindir/$path_part/release/$exe",
          "$glob_bindir/$path_part/relwithdebinfo/$exe",
          "$glob_bindir/$path_part/debug/$exe");
}

##############################################################################
#
#  Start the ndb cluster
#
##############################################################################

sub check_ndbcluster_support ($) {
  my $mysqld_variables= shift;

  if ($opt_skip_ndbcluster || $opt_extern)
  {
    if (!$opt_extern)
    {
      mtr_report("Skipping ndbcluster");
    }
    $opt_skip_ndbcluster_slave= 1;
    return;
  }

  if ( ! $mysqld_variables->{'ndb-connectstring'} )
  {
    mtr_report("Skipping ndbcluster, mysqld not compiled with ndbcluster");
    $opt_skip_ndbcluster= 1;
    $opt_skip_ndbcluster_slave= 1;
    return;
  }
  $glob_ndbcluster_supported= 1;
  mtr_report("Using ndbcluster when necessary, mysqld supports it");

  if ( $mysql_version_id < 50100 )
  {
    # Slave cluster is not supported until 5.1
    $opt_skip_ndbcluster_slave= 1;

  }

  return;
}


sub ndbcluster_start_install ($) {
  my $cluster= shift;

  mtr_report("Installing $cluster->{'name'} Cluster");

  mkdir($cluster->{'data_dir'});

  # Create a config file from template
  my $ndb_no_ord=512;
  my $ndb_no_attr=2048;
  my $ndb_con_op=105000;
  my $ndb_dmem="80M";
  my $ndb_imem="24M";
  my $ndb_pbmem="32M";
  my $nodes= $cluster->{'nodes'};
  my $ndb_host= "localhost";
  my $ndb_diskless= 0;

  if (!$opt_bench)
  {
    # Use a smaller configuration
    if (  $mysql_version_id < 50100 )
    {
      # 4.1 and 5.0 is using a "larger" --small configuration
      $ndb_no_ord=128;
      $ndb_con_op=10000;
      $ndb_dmem="40M";
      $ndb_imem="12M";
    }
    else
    {
      $ndb_no_ord=32;
      $ndb_con_op=10000;
      $ndb_dmem="20M";
      $ndb_imem="1M";
      $ndb_pbmem="4M";
    }
  }

  my $config_file_template=     "lib/v1/ndb_config_${nodes}_node.ini";
  my $config_file= "$cluster->{'data_dir'}/config.ini";

  open(IN, $config_file_template)
    or mtr_error("Can't open $config_file_template: $!");
  open(OUT, ">", $config_file)
    or mtr_error("Can't write to $config_file: $!");
  while (<IN>)
  {
    chomp;

    s/CHOOSE_MaxNoOfAttributes/$ndb_no_attr/;
    s/CHOOSE_MaxNoOfOrderedIndexes/$ndb_no_ord/;
    s/CHOOSE_MaxNoOfConcurrentOperations/$ndb_con_op/;
    s/CHOOSE_DataMemory/$ndb_dmem/;
    s/CHOOSE_IndexMemory/$ndb_imem/;
    s/CHOOSE_Diskless/$ndb_diskless/;
    s/CHOOSE_HOSTNAME_.*/$ndb_host/;
    s/CHOOSE_FILESYSTEM/$cluster->{'data_dir'}/;
    s/CHOOSE_PORT_MGM/$cluster->{'port'}/;
    if ( $mysql_version_id < 50000 )
    {
      my $base_port= $cluster->{'port'} + 1;
      s/CHOOSE_PORT_TRANSPORTER/$base_port/;
    }
    s/CHOOSE_DiskPageBufferMemory/$ndb_pbmem/;

    print OUT "$_ \n";
  }
  close OUT;
  close IN;


  # Start cluster with "--initial"

  ndbcluster_start($cluster, "--initial");

  return 0;
}


sub ndbcluster_wait_started($$){
  my $cluster= shift;
  my $ndb_waiter_extra_opt= shift;
  my $path_waiter_log= "$cluster->{'data_dir'}/ndb_waiter.log";
  my $args;

  mtr_init_args(\$args);

  mtr_add_arg($args, "--no-defaults");
  mtr_add_arg($args, "--core");
  mtr_add_arg($args, "--ndb-connectstring=%s", $cluster->{'connect_string'});
  mtr_add_arg($args, "--timeout=60");

  if ($ndb_waiter_extra_opt)
  {
    mtr_add_arg($args, "$ndb_waiter_extra_opt");
  }

  # Start the ndb_waiter which will connect to the ndb_mgmd
  # and poll it for state of the ndbd's, will return when
  # all nodes in the cluster is started
  my $res= mtr_run($exe_ndb_waiter, $args,
		   "", $path_waiter_log, $path_waiter_log, "");
  mtr_verbose("ndbcluster_wait_started, returns: $res") if $res;
  return $res;
}



sub mysqld_wait_started($){
  my $mysqld= shift;

  if (sleep_until_file_created($mysqld->{'path_pid'},
			       $mysqld->{'start_timeout'},
			       $mysqld->{'pid'}) == 0)
  {
    # Failed to wait for pid file
    return 1;
  }

  # Get the "real pid" of the process, it will be used for killing
  # the process in ActiveState's perl on windows
  $mysqld->{'real_pid'}= mtr_get_pid_from_file($mysqld->{'path_pid'});

  return 0;
}


sub ndb_mgmd_wait_started($) {
  my ($cluster)= @_;

  my $retries= 100;
  while (ndbcluster_wait_started($cluster, "--no-contact") and
	 $retries)
  {
    # Millisceond sleep emulated with select
    select(undef, undef, undef, (0.1));

    $retries--;
  }

  return $retries == 0;

}

sub ndb_mgmd_start ($) {
  my $cluster= shift;

  my $args;                             # Arg vector
  my $pid= -1;

  mtr_init_args(\$args);
  mtr_add_arg($args, "--no-defaults");
  mtr_add_arg($args, "--core");
  mtr_add_arg($args, "--nodaemon");
  mtr_add_arg($args, "--config-file=%s", "$cluster->{'data_dir'}/config.ini");


  my $path_ndb_mgmd_log= "$cluster->{'data_dir'}/\l$cluster->{'name'}_ndb_mgmd.log";
  $pid= mtr_spawn($exe_ndb_mgmd, $args, "",
		  $path_ndb_mgmd_log,
		  $path_ndb_mgmd_log,
		  "",
		  { append_log_file => 1 });

  # FIXME Should not be needed
  # Unfortunately the cluster nodes will fail to start
  # if ndb_mgmd has not started properly
  if (ndb_mgmd_wait_started($cluster))
  {
    mtr_error("Failed to wait for start of ndb_mgmd");
  }

  # Remember pid of ndb_mgmd
  $cluster->{'pid'}= $pid;

  mtr_verbose("ndb_mgmd_start, pid: $pid");

  return $pid;
}


sub ndbd_start ($$$) {
  my $cluster= shift;
  my $idx= shift;
  my $extra_args= shift;

  my $args;                             # Arg vector
  my $pid= -1;

  mtr_init_args(\$args);
  mtr_add_arg($args, "--no-defaults");
  mtr_add_arg($args, "--core");
  mtr_add_arg($args, "--ndb-connectstring=%s", "$cluster->{'connect_string'}");
  if ( $mysql_version_id >= 50000)
  {
    mtr_add_arg($args, "--character-sets-dir=%s", "$path_charsetsdir");
  }
  mtr_add_arg($args, "--nodaemon");
  mtr_add_arg($args, "$extra_args");

  my $nodeid= $cluster->{'ndbds'}->[$idx]->{'nodeid'};
  my $path_ndbd_log= "$cluster->{'data_dir'}/ndb_${nodeid}.log";
  $pid= mtr_spawn($exe_ndbd, $args, "",
		  $path_ndbd_log,
		  $path_ndbd_log,
		  "",
		  { append_log_file => 1 });

  # Add pid to list of pids for this cluster
  $cluster->{'ndbds'}->[$idx]->{'pid'}= $pid;

  # Rememeber options used when starting
  $cluster->{'ndbds'}->[$idx]->{'start_extra_args'}= $extra_args;
  $cluster->{'ndbds'}->[$idx]->{'idx'}= $idx;

  mtr_verbose("ndbd_start, pid: $pid");

  return $pid;
}


sub ndbcluster_start ($$) {
  my $cluster= shift;
  my $extra_args= shift;

  mtr_verbose("ndbcluster_start '$cluster->{'name'}'");

  if ( $cluster->{'use_running'} )
  {
    return 0;
  }

  if ( $cluster->{'pid'} )
  {
    mtr_error("Cluster '$cluster->{'name'}' already started");
  }

  ndb_mgmd_start($cluster);

  for ( my $idx= 0; $idx < $cluster->{'nodes'}; $idx++ )
  {
    ndbd_start($cluster, $idx, $extra_args);
  }

  return 0;
}


sub rm_ndbcluster_tables ($) {
  my $dir=       shift;
  foreach my $bin ( glob("$dir/mysql/ndb_apply_status*"),
                    glob("$dir/mysql/ndb_schema*"))
  {
    unlink($bin);
  }
}


##############################################################################
#
#  Run the benchmark suite
#
##############################################################################

sub run_benchmarks ($) {
  my $benchmark=  shift;

  my $args;

  if ( ! $glob_use_embedded_server )
  {
    mysqld_start($master->[0],[],[]);
    if ( ! $master->[0]->{'pid'} )
    {
      mtr_error("Can't start the mysqld server");
    }
  }

  mtr_init_args(\$args);

  mtr_add_arg($args, "--socket=%s", $master->[0]->{'path_sock'});
  mtr_add_arg($args, "--user=%s", $opt_user);

  if ( $opt_small_bench )
  {
    mtr_add_arg($args, "--small-test");
    mtr_add_arg($args, "--small-tables");
  }

  if ( $opt_with_ndbcluster )
  {
    mtr_add_arg($args, "--create-options=TYPE=ndb");
  }

  chdir($glob_mysql_bench_dir)
    or mtr_error("Couldn't chdir to '$glob_mysql_bench_dir': $!");

  if ( ! $benchmark )
  {
    mtr_add_arg($args, "--log");
    mtr_run("$glob_mysql_bench_dir/run-all-tests", $args, "", "", "", "");
    # FIXME check result code?!
  }
  elsif ( -x $benchmark )
  {
    mtr_run("$glob_mysql_bench_dir/$benchmark", $args, "", "", "", "");
    # FIXME check result code?!
  }
  else
  {
    mtr_error("Benchmark $benchmark not found");
  }

  chdir($glob_mysql_test_dir);          # Go back

  if ( ! $glob_use_embedded_server )
  {
    stop_masters();
  }
}


##############################################################################
#
#  Run the tests
#
##############################################################################

sub run_tests () {
  my ($tests)= @_;

  mtr_print_thick_line();

  mtr_timer_start($glob_timers,"suite", 60 * $opt_suite_timeout);

  mtr_report_tests_not_skipped_though_disabled($tests);

  mtr_print_header();

  foreach my $tinfo ( @$tests )
  {
    if (run_testcase_check_skip_test($tinfo))
    {
      next;
    }

    mtr_timer_start($glob_timers,"testcase", 60 * $opt_testcase_timeout);
    run_testcase($tinfo);
    mtr_timer_stop($glob_timers,"testcase");
  }

  mtr_print_line();

  if ( ! $glob_debugger and
       ! $opt_extern and
       ! $glob_use_embedded_server )
  {
    stop_all_servers();
  }

  if ( $opt_gcov )
  {
    gcov_collect(); # collect coverage information
  }
  if ( $opt_gprof )
  {
    gprof_collect(); # collect coverage information
  }

  mtr_report_stats($tests);

  mtr_timer_stop($glob_timers,"suite");
}


##############################################################################
#
#  Initiate the test databases
#
##############################################################################

sub initialize_servers () {

  datadir_list_setup();

  if ( $opt_extern )
  {
    # Running against an already started server, if the specified
    # vardir does not already exist it should be created
    if ( ! -d $opt_vardir )
    {
      mtr_report("Creating '$opt_vardir'");
      setup_vardir();
    }
    else
    {
      mtr_verbose("No need to create '$opt_vardir' it already exists");
    }
  }
  else
  {
    kill_running_servers();

    if ( ! $opt_start_dirty )
    {
      remove_stale_vardir();
      setup_vardir();

      mysql_install_db();
      if ( $opt_force )
      {
	# Save a snapshot of the freshly installed db
	# to make it possible to restore to a known point in time
	save_installed_db();
      }
    }
  }
  check_running_as_root();

  mtr_log_init("$opt_vardir/log/mysql-test-run.log");

}

sub mysql_install_db () {

  install_db('master', $master->[0]->{'path_myddir'});

  if ($max_master_num > 1)
  {
    copy_install_db('master', $master->[1]->{'path_myddir'});
  }

  # Install the number of slave databses needed
  for (my $idx= 0; $idx < $max_slave_num; $idx++)
  {
    copy_install_db("slave".($idx+1), $slave->[$idx]->{'path_myddir'});
  }

  if ( ! $opt_skip_im )
  {
    im_prepare_env($instance_manager);
  }

  my $cluster_started_ok= 1; # Assume it can be started

  my $cluster= $clusters->[0]; # Master cluster
  if ($opt_skip_ndbcluster ||
      $cluster->{'use_running'} ||
      $cluster->{executable_setup_failed})
  {
    # Don't install master cluster
  }
  elsif (ndbcluster_start_install($cluster))
  {
    mtr_warning("Failed to start install of $cluster->{name}");
    $cluster_started_ok= 0;
  }

  $cluster= $clusters->[1]; # Slave cluster
  if ($max_slave_num == 0 ||
      $opt_skip_ndbcluster_slave ||
      $cluster->{'use_running'} ||
      $cluster->{executable_setup_failed})
  {
    # Don't install slave cluster
  }
  elsif (ndbcluster_start_install($cluster))
  {
    mtr_warning("Failed to start install of $cluster->{name}");
    $cluster_started_ok= 0;
  }

  foreach $cluster (@{$clusters})
  {

    next if !$cluster->{'pid'};

    $cluster->{'installed_ok'}= 1; # Assume install suceeds

    if (ndbcluster_wait_started($cluster, ""))
    {
      # failed to install, disable usage and flag that its no ok
      mtr_report("ndbcluster_install of $cluster->{'name'} failed");
      $cluster->{"installed_ok"}= 0;

      $cluster_started_ok= 0;
    }
  }

  if ( ! $cluster_started_ok )
  {
    if ( $opt_force)
    {
      # Continue without cluster
    }
    else
    {
      mtr_error("To continue, re-run with '--force'.");
    }
  }

  return 0;
}


sub copy_install_db ($$) {
  my $type=      shift;
  my $data_dir=  shift;

  mtr_report("Installing \u$type Database");

  # Just copy the installed db from first master
  mtr_copy_dir($master->[0]->{'path_myddir'}, $data_dir);

}


sub install_db ($$) {
  my $type=      shift;
  my $data_dir=  shift;

  mtr_report("Installing \u$type Database");


  my $args;
  mtr_init_args(\$args);
  mtr_add_arg($args, "--no-defaults");
  mtr_add_arg($args, "--bootstrap");
  mtr_add_arg($args, "--basedir=%s", $path_my_basedir);
  mtr_add_arg($args, "--datadir=%s", $data_dir);
  mtr_add_arg($args, "--loose-skip-ndbcluster");
  mtr_add_arg($args, "--tmpdir=.");
  mtr_add_arg($args, "--core-file");

  if ( $opt_debug )
  {
    mtr_add_arg($args, "--debug=d:t:i:A,%s/log/bootstrap_%s.trace",
		$path_vardir_trace, $type);
  }

  mtr_add_arg($args, "--lc-messages-dir=%s", $path_language);
  mtr_add_arg($args, "--character-sets-dir=%s", $path_charsetsdir);
<<<<<<< HEAD
=======

  # InnoDB arguments that affect file location and sizes may
  # need to be given to the bootstrap process as well as the
  # server process.
  foreach my $extra_opt ( @opt_extra_mysqld_opt ) {
    if ($extra_opt =~ /--innodb/) {
      mtr_add_arg($args, $extra_opt);
    }
  }
>>>>>>> 32edab6b

  # If DISABLE_GRANT_OPTIONS is defined when the server is compiled (e.g.,
  # configure --disable-grant-options), mysqld will not recognize the
  # --bootstrap or --skip-grant-tables options.  The user can set
  # MYSQLD_BOOTSTRAP to the full path to a mysqld which does accept
  # --bootstrap, to accommodate this.
  my $exe_mysqld_bootstrap = $ENV{'MYSQLD_BOOTSTRAP'} || $exe_mysqld;

  # ----------------------------------------------------------------------
  # export MYSQLD_BOOTSTRAP_CMD variable containing <path>/mysqld <args>
  # ----------------------------------------------------------------------
  $ENV{'MYSQLD_BOOTSTRAP_CMD'}= "$exe_mysqld_bootstrap " . join(" ", @$args);

  # ----------------------------------------------------------------------
  # Create the bootstrap.sql file
  # ----------------------------------------------------------------------
  my $bootstrap_sql_file= "$opt_vardir/tmp/bootstrap.sql";

  # Use the mysql database for system tables
  mtr_tofile($bootstrap_sql_file, "use mysql");

  # Add the offical mysql system tables
  # for a production system
  mtr_appendfile_to_file("$path_sql_dir/mysql_system_tables.sql",
			 $bootstrap_sql_file);

  # Add the mysql system tables initial data
  # for a production system
  mtr_appendfile_to_file("$path_sql_dir/mysql_system_tables_data.sql",
			 $bootstrap_sql_file);

  # Add test data for timezone - this is just a subset, on a real
  # system these tables will be populated either by mysql_tzinfo_to_sql
  # or by downloading the timezone table package from our website
  mtr_appendfile_to_file("$path_sql_dir/mysql_test_data_timezone.sql",
			 $bootstrap_sql_file);

  # Fill help tables, just an empty file when running from bk repo
  # but will be replaced by a real fill_help_tables.sql when
  # building the source dist
  mtr_appendfile_to_file("$path_sql_dir/fill_help_tables.sql",
			 $bootstrap_sql_file);

  # Remove anonymous users
  mtr_tofile($bootstrap_sql_file,
	     "DELETE FROM mysql.user where user= '';");

  # Log bootstrap command
  my $path_bootstrap_log= "$opt_vardir/log/bootstrap.log";
  mtr_tofile($path_bootstrap_log,
	     "$exe_mysqld_bootstrap " . join(" ", @$args) . "\n");


  if ( mtr_run($exe_mysqld_bootstrap, $args, $bootstrap_sql_file,
               $path_bootstrap_log, $path_bootstrap_log,
	       "", { append_log_file => 1 }) != 0 )

  {
    mtr_error("Error executing mysqld --bootstrap\n" .
              "Could not install system database from $bootstrap_sql_file\n" .
	      "see $path_bootstrap_log for errors");
  }
}


sub im_prepare_env($) {
  my $instance_manager = shift;

  im_create_passwd_file($instance_manager);
  im_prepare_data_dir($instance_manager);
}


sub im_create_passwd_file($) {
  my $instance_manager = shift;

  my $pwd_file_path = $instance_manager->{'password_file'};

  mtr_report("Creating IM password file ($pwd_file_path)");

  open(OUT, ">", $pwd_file_path)
    or mtr_error("Can't write to $pwd_file_path: $!");

  print OUT $instance_manager->{'admin_login'}, ":",
        $instance_manager->{'admin_sha1'}, "\n";

  close(OUT);
}


sub im_create_defaults_file($) {
  my $instance_manager = shift;

  my $defaults_file = $instance_manager->{'defaults_file'};

  open(OUT, ">", $defaults_file)
    or mtr_error("Can't write to $defaults_file: $!");

  print OUT <<EOF
[mysql]

[manager]
pid-file            = $instance_manager->{path_pid}
angel-pid-file      = $instance_manager->{path_angel_pid}
socket              = $instance_manager->{path_sock}
port                = $instance_manager->{port}
password-file       = $instance_manager->{password_file}
default-mysqld-path = $exe_mysqld

EOF
;

  foreach my $instance (@{$instance_manager->{'instances'}})
  {
    my $server_id = $instance->{'server_id'};

    print OUT <<EOF
[mysqld$server_id]
socket              = $instance->{path_sock}
pid-file            = $instance->{path_pid}
port                = $instance->{port}
datadir             = $instance->{path_datadir}
lc-messages-dir     = $path_language
log                 = $instance->{path_datadir}/mysqld$server_id.log
log-error           = $instance->{path_datadir}/mysqld$server_id.err.log
log-slow-queries    = $instance->{path_datadir}/mysqld$server_id.slow.log
character-sets-dir  = $path_charsetsdir
basedir             = $path_my_basedir
server_id           = $server_id
shutdown-delay      = 10
skip-stack-trace
loose-skip-innodb
loose-skip-ndbcluster
EOF
;
    if ( $mysql_version_id < 50100 )
    {
      print OUT "skip-bdb\n";
    }
    print OUT "nonguarded\n" if $instance->{'nonguarded'};
    if ( $mysql_version_id >= 50100 )
    {
      print OUT "log-output=FILE\n" if $instance->{'old_log_format'};
    }
    print OUT "\n";
  }

  close(OUT);
}


sub im_prepare_data_dir($) {
  my $instance_manager = shift;

  foreach my $instance (@{$instance_manager->{'instances'}})
  {
    copy_install_db(
      'im_mysqld_' . $instance->{'server_id'},
      $instance->{'path_datadir'});
  }
}



#
# Restore snapshot of the installed slave databases
# if the snapshot exists
#
sub restore_slave_databases ($) {
  my ($num_slaves)= @_;

  if ( -d $path_snapshot)
  {
    for (my $idx= 0; $idx < $num_slaves; $idx++)
    {
      my $data_dir= $slave->[$idx]->{'path_myddir'};
      my $name= basename($data_dir);
      mtr_rmtree($data_dir);
      mtr_copy_dir("$path_snapshot/$name", $data_dir);
    }
  }
}


sub run_testcase_check_skip_test($)
{
  my ($tinfo)= @_;

  # ----------------------------------------------------------------------
  # If marked to skip, just print out and return.
  # Note that a test case not marked as 'skip' can still be
  # skipped later, because of the test case itself in cooperation
  # with the mysqltest program tells us so.
  # ----------------------------------------------------------------------

  if ( $tinfo->{'skip'} )
  {
    mtr_report_test_name($tinfo);
    mtr_report_test_skipped($tinfo);
    return 1;
  }

  if ($tinfo->{'ndb_test'})
  {
    foreach my $cluster (@{$clusters})
    {
      # Slave cluster is skipped and thus not
      # installed, no need to perform checks
      last if ($opt_skip_ndbcluster_slave and
	       $cluster->{'name'} eq 'Slave');

      # Using running cluster - no need
      # to check if test should be skipped
      # will be done by test itself
      last if ($cluster->{'use_running'});

      # If test needs this cluster, check binaries was found ok
      if ( $cluster->{'executable_setup_failed'} )
      {
	mtr_report_test_name($tinfo);
	$tinfo->{comment}=
	  "Failed to find cluster binaries";
	mtr_report_test_failed($tinfo);
	return 1;
      }

      # If test needs this cluster, check it was installed ok
      if ( !$cluster->{'installed_ok'} )
      {
	mtr_report_test_name($tinfo);
	$tinfo->{comment}=
	  "Cluster $cluster->{'name'} was not installed ok";
	mtr_report_test_failed($tinfo);
	return 1;
      }

    }
  }

  if ( $tinfo->{'component_id'} eq 'im' )
  {
      # If test needs im, check binaries was found ok
    if ( $instance_manager->{'executable_setup_failed'} )
    {
      mtr_report_test_name($tinfo);
      $tinfo->{comment}=
	"Failed to find MySQL manager binaries";
      mtr_report_test_failed($tinfo);
      return 1;
    }
  }

  return 0;
}


sub do_before_run_mysqltest($)
{
  my $tinfo= shift;
  my $args;

  # Remove old files produced by mysqltest
  my $base_file= mtr_match_extension($tinfo->{'result_file'},
				    "result"); # Trim extension
  unlink("$base_file.reject");
  unlink("$base_file.progress");
  unlink("$base_file.log");
  unlink("$base_file.warnings");

  if (!$opt_extern)
  {
    if ( $mysql_version_id < 50000 ) {
      # Set environment variable NDB_STATUS_OK to 1
      # if script decided to run mysqltest cluster _is_ installed ok
      $ENV{'NDB_STATUS_OK'} = "1";
    } elsif ( $mysql_version_id < 50100 ) {
      # Set environment variable NDB_STATUS_OK to YES
      # if script decided to run mysqltest cluster _is_ installed ok
      $ENV{'NDB_STATUS_OK'} = "YES";
    }
    if (defined $tinfo->{binlog_format} and  $mysql_version_id > 50100 )
    {
      # Dynamically switch binlog format of
      # master, slave is always restarted
      foreach my $server ( @$master )
      {
        next unless ($server->{'pid'});

	mtr_init_args(\$args);
	mtr_add_arg($args, "--no-defaults");
	mtr_add_arg($args, "--user=root");
	mtr_add_arg($args, "--port=$server->{'port'}");
	mtr_add_arg($args, "--socket=$server->{'path_sock'}");

	my $sql= "include/set_binlog_format_".$tinfo->{binlog_format}.".sql";
	mtr_verbose("Setting binlog format:", $tinfo->{binlog_format});
	if (mtr_run($exe_mysql, $args, $sql, "", "", "") != 0)
	{
	  mtr_error("Failed to switch binlog format");
	}
      }
    }
  }
}

sub do_after_run_mysqltest($)
{
  my $tinfo= shift;

  # Save info from this testcase run to mysqltest.log
  mtr_appendfile_to_file($path_current_test_log, $path_mysqltest_log)
    if -f $path_current_test_log;
  mtr_appendfile_to_file($path_timefile, $path_mysqltest_log)
    if -f $path_timefile;
}


sub run_testcase_mark_logs($$)
{
  my ($tinfo, $log_msg)= @_;

  # Write a marker to all log files

  # The file indicating current test name
  mtr_tonewfile($path_current_test_log, $log_msg);

  # each mysqld's .err file
  foreach my $mysqld (@{$master}, @{$slave})
  {
    mtr_tofile($mysqld->{path_myerr}, $log_msg);
  }

  if ( $tinfo->{'component_id'} eq 'im')
  {
    mtr_tofile($instance_manager->{path_err}, $log_msg);
    mtr_tofile($instance_manager->{path_log}, $log_msg);
  }

  # ndbcluster log file
  mtr_tofile($path_ndb_testrun_log, $log_msg);

}

sub find_testcase_skipped_reason($)
{
  my ($tinfo)= @_;

  # Set default message
  $tinfo->{'comment'}= "Detected by testcase(no log file)";

  # Open mysqltest-time(the mysqltest log file)
  my $F= IO::File->new($path_timefile)
    or return;
  my $reason;

  while ( my $line= <$F> )
  {
    # Look for "reason: <reason for skipping test>"
    if ( $line =~ /reason: (.*)/ )
    {
      $reason= $1;
    }
  }

  if ( ! $reason )
  {
    mtr_warning("Could not find reason for skipping test in $path_timefile");
    $reason= "Detected by testcase(reason unknown) ";
  }
  $tinfo->{'comment'}= $reason;
}


##############################################################################
#
#  Run a single test case
#
##############################################################################

# When we get here, we have already filtered out test cases that doesn't
# apply to the current setup, for example if we use a running server, test
# cases that restart the server are dropped. So this function should mostly
# be about doing things, not a lot of logic.

# We don't start and kill the servers for each testcase. But some
# testcases needs a restart, because they specify options to start
# mysqld with. After that testcase, we need to restart again, to set
# back the normal options.

sub run_testcase ($) {
  my $tinfo=  shift;

  # -------------------------------------------------------
  # Init variables that can change between each test case
  # -------------------------------------------------------

  $ENV{'TZ'}= $tinfo->{'timezone'};
  mtr_verbose("Setting timezone: $tinfo->{'timezone'}");

  my $master_restart= run_testcase_need_master_restart($tinfo);
  my $slave_restart= run_testcase_need_slave_restart($tinfo);

  if ($master_restart or $slave_restart)
  {
    # Can't restart a running server that may be in use
    if ( $opt_extern )
    {
      mtr_report_test_name($tinfo);
      $tinfo->{comment}= "Can't restart a running server";
      mtr_report_test_skipped($tinfo);
      return;
    }

    run_testcase_stop_servers($tinfo, $master_restart, $slave_restart);
  }

  # Write to all log files to indicate start of testcase
  run_testcase_mark_logs($tinfo, "CURRENT_TEST: $tinfo->{name}\n");

  my $died= mtr_record_dead_children();
  if ($died or $master_restart or $slave_restart)
  {
    if (run_testcase_start_servers($tinfo))
    {
      mtr_report_test_name($tinfo);
      report_failure_and_restart($tinfo);
      return 1;
    }
  }
  elsif ($glob_use_embedded_server)
  {
    run_master_init_script($tinfo);
  }

  # ----------------------------------------------------------------------
  # If --start-and-exit or --start-dirty given, stop here to let user manually
  # run tests
  # ----------------------------------------------------------------------
  if ( $opt_start_and_exit or $opt_start_dirty )
  {
    mtr_timer_stop_all($glob_timers);
    mtr_report("\nServers started, exiting");
    if ($glob_win32_perl)
    {
      #ActiveState perl hangs  when using normal exit, use  POSIX::_exit instead
      use POSIX qw[ _exit ]; 
      POSIX::_exit(0);
    }
    else
    {
      exit(0);
    }
  }

  {
    do_before_run_mysqltest($tinfo);

    my $res= run_mysqltest($tinfo);
    mtr_report_test_name($tinfo);

    do_after_run_mysqltest($tinfo);

    if ( $res == 0 )
    {
      mtr_report_test_passed($tinfo);
    }
    elsif ( $res == 62 )
    {
      # Testcase itself tell us to skip this one

      # Try to get reason from mysqltest.log
      find_testcase_skipped_reason($tinfo);
      mtr_report_test_skipped($tinfo);
    }
    elsif ( $res == 63 )
    {
      $tinfo->{'timeout'}= 1;           # Mark as timeout
      report_failure_and_restart($tinfo);
    }
    elsif ( $res == 1 )
    {
      # Test case failure reported by mysqltest
      report_failure_and_restart($tinfo);
    }
    else
    {
      # mysqltest failed, probably crashed
      $tinfo->{comment}=
	"mysqltest returned unexpected code $res, it has probably crashed";
      report_failure_and_restart($tinfo);
    }
  }

  # Remove the file that mysqltest writes info to
  unlink($path_timefile);

  # ----------------------------------------------------------------------
  # Stop Instance Manager if we are processing an IM-test case.
  # ----------------------------------------------------------------------
  if ( $tinfo->{'component_id'} eq 'im' and
       !mtr_im_stop($instance_manager, $tinfo->{'name'}))
  {
    mtr_error("Failed to stop Instance Manager.")
  }
}


#
# Save a snapshot of the installed test db(s)
# I.e take a snapshot of the var/ dir
#
sub save_installed_db () {

  mtr_report("Saving snapshot of installed databases");
  mtr_rmtree($path_snapshot);

  foreach my $data_dir (@data_dir_lst)
  {
    my $name= basename($data_dir);
    mtr_copy_dir("$data_dir", "$path_snapshot/$name");
  }
}


#
# Save any interesting files in the data_dir
# before the data dir is removed.
#
sub save_files_before_restore($$) {
  my $test_name= shift;
  my $data_dir= shift;
  my $save_name= "$opt_vardir/log/$test_name";

  # Look for core files
  foreach my $core_file ( glob("$data_dir/core*") )
  {
    last if $opt_max_save_core > 0 && $num_saved_cores >= $opt_max_save_core;
    my $core_name= basename($core_file);
    mtr_report("Saving $core_name");
    mkdir($save_name) if ! -d $save_name;
    rename("$core_file", "$save_name/$core_name");
    ++$num_saved_cores;
  }
}


#
# Restore snapshot of the installed test db(s)
# if the snapshot exists
#
sub restore_installed_db ($) {
  my $test_name= shift;

  if ( -d $path_snapshot)
  {
    mtr_report("Restoring snapshot of databases");

    foreach my $data_dir (@data_dir_lst)
    {
      my $name= basename($data_dir);
      save_files_before_restore($test_name, $data_dir);
      mtr_rmtree("$data_dir");
      mtr_copy_dir("$path_snapshot/$name", "$data_dir");
    }

    # Remove the ndb_*_fs dirs for all ndbd nodes
    # forcing a clean start of ndb
    foreach my $cluster (@{$clusters})
    {
      foreach my $ndbd (@{$cluster->{'ndbds'}})
      {
	mtr_rmtree("$ndbd->{'path_fs'}" );
      }
    }
  }
  else
  {
    # No snapshot existed
    mtr_error("No snapshot existed");
  }
}

sub report_failure_and_restart ($) {
  my $tinfo= shift;

  mtr_report_test_failed($tinfo);
  print "\n";
  if ( $opt_force )
  {
    # Stop all servers that are known to be running
    stop_all_servers();

    # Restore the snapshot of the installed test db
    restore_installed_db($tinfo->{'name'});
    mtr_report("Resuming Tests\n");
    return;
  }

  my $test_mode= join(" ", @::glob_test_mode) || "default";
  mtr_report("Aborting: $tinfo->{'name'} failed in $test_mode mode. ");
  mtr_report("To continue, re-run with '--force'.");
  if ( ! $glob_debugger and
       ! $opt_extern and
       ! $glob_use_embedded_server )
  {
    stop_all_servers();
  }
  mtr_exit(1);

}


sub run_master_init_script ($) {
  my ($tinfo)= @_;
  my $init_script= $tinfo->{'master_sh'};

  # Run master initialization shell script if one exists
  if ( $init_script )
  {
    my $ret= mtr_run("/bin/sh", [$init_script], "", "", "", "");
    if ( $ret != 0 )
    {
      # FIXME rewrite those scripts to return 0 if successful
      # mtr_warning("$init_script exited with code $ret");
    }
  }
}


##############################################################################
#
#  Start and stop servers
#
##############################################################################


sub do_before_start_master ($) {
  my ($tinfo)= @_;

  my $tname= $tinfo->{'name'};

  # FIXME what about second master.....

  # Don't delete anything if starting dirty
  return if ($opt_start_dirty);

  foreach my $bin ( glob("$opt_vardir/log/master*-bin*") )
  {
    unlink($bin);
  }

  # FIXME only remove the ones that are tied to this master
  # Remove old master.info and relay-log.info files
  unlink("$master->[0]->{'path_myddir'}/master.info");
  unlink("$master->[0]->{'path_myddir'}/relay-log.info");
  unlink("$master->[1]->{'path_myddir'}/master.info");
  unlink("$master->[1]->{'path_myddir'}/relay-log.info");

  run_master_init_script($tinfo);
}


sub do_before_start_slave ($) {
  my ($tinfo)= @_;

  my $tname= $tinfo->{'name'};
  my $init_script= $tinfo->{'master_sh'};

  # Don't delete anything if starting dirty
  return if ($opt_start_dirty);

  foreach my $bin ( glob("$opt_vardir/log/slave*-bin*") )
  {
    unlink($bin);
  }

  unlink("$slave->[0]->{'path_myddir'}/master.info");
  unlink("$slave->[0]->{'path_myddir'}/relay-log.info");

  # Run slave initialization shell script if one exists
  if ( $init_script )
  {
    my $ret= mtr_run("/bin/sh", [$init_script], "", "", "", "");
    if ( $ret != 0 )
    {
      # FIXME rewrite those scripts to return 0 if successful
      # mtr_warning("$init_script exited with code $ret");
    }
  }

  foreach my $bin ( glob("$slave->[0]->{'path_myddir'}/log.*") )
  {
    unlink($bin);
  }
}


sub mysqld_arguments ($$$$) {
  my $args=              shift;
  my $mysqld=            shift;
  my $extra_opt=         shift;
  my $slave_master_info= shift;

  my $idx= $mysqld->{'idx'};
  my $sidx= "";                 # Index as string, 0 is empty string
  if ( $idx> 0 )
  {
    $sidx= $idx;
  }

  my $prefix= "";               # If mysqltest server arg
  if ( $glob_use_embedded_server )
  {
    $prefix= "--server-arg=";
  }

  mtr_add_arg($args, "%s--no-defaults", $prefix);

  mtr_add_arg($args, "%s--basedir=%s", $prefix, $path_my_basedir);
  mtr_add_arg($args, "%s--character-sets-dir=%s", $prefix, $path_charsetsdir);

  if ( $mysql_version_id >= 50036)
  {
    # By default, prevent the started mysqld to access files outside of vardir
    mtr_add_arg($args, "%s--secure-file-priv=%s", $prefix, $opt_vardir);
  }

  if ( $mysql_version_id >= 50000 )
  {
    mtr_add_arg($args, "%s--log-bin-trust-function-creators", $prefix);
  }

  mtr_add_arg($args, "%s--character-set-server=latin1", $prefix);
  mtr_add_arg($args, "%s--lc-messages-dir=%s", $prefix, $path_language);
  mtr_add_arg($args, "%s--tmpdir=$opt_tmpdir", $prefix);

  # Increase default connect_timeout to avoid intermittent
  # disconnects when test servers are put under load
  # see BUG#28359
  mtr_add_arg($args, "%s--connect-timeout=60", $prefix);


  # When mysqld is run by a root user(euid is 0), it will fail
  # to start unless we specify what user to run as, see BUG#30630
  my $euid= $>;
  if (!$glob_win32 and $euid == 0 and
      grep(/^--user/, @$extra_opt, @opt_extra_mysqld_opt) == 0) {
    mtr_add_arg($args, "%s--user=root", $prefix);
  }

  if ( $opt_valgrind_mysqld )
  {
    if ( $mysql_version_id < 50100 )
    {
      mtr_add_arg($args, "%s--skip-bdb", $prefix);
    }
  }

  mtr_add_arg($args, "%s--pid-file=%s", $prefix,
	      $mysqld->{'path_pid'});

  mtr_add_arg($args, "%s--port=%d", $prefix,
                $mysqld->{'port'});

  mtr_add_arg($args, "%s--socket=%s", $prefix,
	      $mysqld->{'path_sock'});

  mtr_add_arg($args, "%s--datadir=%s", $prefix,
	      $mysqld->{'path_myddir'});


  if ( $mysql_version_id >= 50106 )
  {
    # Turn on logging to bothe tables and file
    mtr_add_arg($args, "%s--log-output=table,file", $prefix);
  }

  my $log_base_path= "$opt_vardir/log/$mysqld->{'type'}$sidx";
  mtr_add_arg($args, "%s--log=%s.log", $prefix, $log_base_path);
  mtr_add_arg($args,
	      "%s--log-slow-queries=%s-slow.log", $prefix, $log_base_path);

  # Check if "extra_opt" contains --skip-log-bin
  my $skip_binlog= grep(/^--skip-log-bin/, @$extra_opt, @opt_extra_mysqld_opt);
  if ( $mysqld->{'type'} eq 'master' )
  {
    if (! ($opt_skip_master_binlog || $skip_binlog) )
    {
      mtr_add_arg($args, "%s--log-bin=%s/log/master-bin%s", $prefix,
                  $opt_vardir, $sidx);
    }

    mtr_add_arg($args, "%s--server-id=%d", $prefix,
	       $idx > 0 ? $idx + 101 : 1);

    mtr_add_arg($args, "%s--loose-innodb_data_file_path=ibdata1:10M:autoextend",
		$prefix);

    mtr_add_arg($args, "%s--local-infile", $prefix);

    my $cluster= $clusters->[$mysqld->{'cluster'}];
    if ( $cluster->{'pid'} ||           # Cluster is started
	 $cluster->{'use_running'} )    # Using running cluster
    {
      mtr_add_arg($args, "%s--ndbcluster", $prefix);
      mtr_add_arg($args, "%s--ndb-connectstring=%s", $prefix,
		  $cluster->{'connect_string'});
      if ( $mysql_version_id >= 50100 )
      {
	mtr_add_arg($args, "%s--ndb-extra-logging", $prefix);
      }
    }
    else
    {
      mtr_add_arg($args, "%s--loose-skip-ndbcluster", $prefix);
    }
  }
  else
  {
    mtr_error("unknown mysqld type")
      unless $mysqld->{'type'} eq 'slave';

    mtr_add_arg($args, "%s--init-rpl-role=slave", $prefix);
    if (! ( $opt_skip_slave_binlog || $skip_binlog ))
    {
      mtr_add_arg($args, "%s--log-bin=%s/log/slave%s-bin", $prefix,
                  $opt_vardir, $sidx); # FIXME use own dir for binlogs
      mtr_add_arg($args, "%s--log-slave-updates", $prefix);
    }

    mtr_add_arg($args, "%s--master-retry-count=10", $prefix);

    mtr_add_arg($args, "%s--relay-log=%s/log/slave%s-relay-bin", $prefix,
                $opt_vardir, $sidx);
    mtr_add_arg($args, "%s--report-host=127.0.0.1", $prefix);
    mtr_add_arg($args, "%s--report-port=%d", $prefix,
                $mysqld->{'port'});
    mtr_add_arg($args, "%s--report-user=root", $prefix);
    mtr_add_arg($args, "%s--loose-skip-innodb", $prefix);
    mtr_add_arg($args, "%s--skip-slave-start", $prefix);

    # Directory where slaves find the dumps generated by "load data"
    # on the server. The path need to have constant length otherwise
    # test results will vary, thus a relative path is used.
    my $slave_load_path= "../tmp";
    mtr_add_arg($args, "%s--slave-load-tmpdir=%s", $prefix,
                $slave_load_path);
    mtr_add_arg($args, "%s--slave_net_timeout=120", $prefix);

    if ( @$slave_master_info )
    {
      foreach my $arg ( @$slave_master_info )
      {
        mtr_add_arg($args, "%s%s", $prefix, $arg);
      }
    }
    else
    {
#      NOTE: the backport (see BUG#48048) originally removed the
#            commented out lines below. However, given that they are
#            protected with a version check (< 50200) now, it should be 
#            safe to keep them. The problem is that the backported patch 
#            was into a 5.1 GA codebase - mysql-5.1-rep+2 tree - so 
#            version is 501XX, consequently check becomes worthless. It 
#            should be safe to uncomment them when merging up to 5.5.
#
#            RQG semisync test runs on the 5.1 GA tree and needs MTR v1.
#            This was causing the test to fail (slave would not start
#            due to unrecognized option(s)).
#      if ($mysql_version_id < 50200)
#      {
#        mtr_add_arg($args, "%s--master-user=root", $prefix);
#        mtr_add_arg($args, "%s--master-connect-retry=1", $prefix);
#        mtr_add_arg($args, "%s--master-host=127.0.0.1", $prefix);
#        mtr_add_arg($args, "%s--master-password=", $prefix);
#        mtr_add_arg($args, "%s--master-port=%d", $prefix,
#    	            $master->[0]->{'port'}); # First master
#      }
      my $slave_server_id=  2 + $idx;
      my $slave_rpl_rank= $slave_server_id;
      mtr_add_arg($args, "%s--server-id=%d", $prefix, $slave_server_id);
      mtr_add_arg($args, "%s--rpl-recovery-rank=%d", $prefix, $slave_rpl_rank);
    }

    my $cluster= $clusters->[$mysqld->{'cluster'}];
    if ( $cluster->{'pid'} ||         # Slave cluster is started
	 $cluster->{'use_running'} )  # Using running slave cluster
    {
      mtr_add_arg($args, "%s--ndbcluster", $prefix);
      mtr_add_arg($args, "%s--ndb-connectstring=%s", $prefix,
		  $cluster->{'connect_string'});

      if ( $mysql_version_id >= 50100 )
      {
	mtr_add_arg($args, "%s--ndb-extra-logging", $prefix);
      }
    }
    else
    {
      mtr_add_arg($args, "%s--loose-skip-ndbcluster", $prefix);
    }

  } # end slave

  if ( $opt_debug )
  {
    mtr_add_arg($args, "%s--debug=d:t:i:A,%s/log/%s%s.trace",
		$prefix, $path_vardir_trace, $mysqld->{'type'}, $sidx);
  }

  mtr_add_arg($args, "%s--key_buffer_size=1M", $prefix);
  mtr_add_arg($args, "%s--sort_buffer=256K", $prefix);
  mtr_add_arg($args, "%s--max_heap_table_size=1M", $prefix);

  if ( $opt_ssl_supported )
  {
    mtr_add_arg($args, "%s--ssl-ca=%s/std_data/cacert.pem", $prefix,
                $glob_mysql_test_dir);
    mtr_add_arg($args, "%s--ssl-cert=%s/std_data/server-cert.pem", $prefix,
                $glob_mysql_test_dir);
    mtr_add_arg($args, "%s--ssl-key=%s/std_data/server-key.pem", $prefix,
                $glob_mysql_test_dir);
  }

  if ( $opt_warnings )
  {
    mtr_add_arg($args, "%s--log-warnings", $prefix);
  }

  # Indicate to "mysqld" it will be debugged in debugger
  if ( $glob_debugger )
  {
    mtr_add_arg($args, "%s--gdb", $prefix);
  }

  my $found_skip_core= 0;
  foreach my $arg ( @opt_extra_mysqld_opt, @$extra_opt )
  {
    # Allow --skip-core-file to be set in <testname>-[master|slave].opt file
    if ($arg eq "--skip-core-file")
    {
      $found_skip_core= 1;
    }
    elsif ($skip_binlog and mtr_match_prefix($arg, "--binlog-format"))
    {
      ; # Dont add --binlog-format when running without binlog
    }
    else
    {
      mtr_add_arg($args, "%s%s", $prefix, $arg);
    }
  }
  if ( !$found_skip_core )
  {
    mtr_add_arg($args, "%s%s", $prefix, "--core-file");
  }

  if ( $opt_bench )
  {
    mtr_add_arg($args, "%s--rpl-recovery-rank=1", $prefix);
    mtr_add_arg($args, "%s--init-rpl-role=master", $prefix);
  }
  elsif ( $mysqld->{'type'} eq 'master' )
  {
    mtr_add_arg($args, "%s--open-files-limit=1024", $prefix);
  }

  return $args;
}


##############################################################################
#
#  Start mysqld and return the PID
#
##############################################################################

sub mysqld_start ($$$) {
  my $mysqld=            shift;
  my $extra_opt=         shift;
  my $slave_master_info= shift;

  my $args;                             # Arg vector
  my $exe;
  my $pid= -1;
  my $wait_for_pid_file= 1;

  my $type= $mysqld->{'type'};
  my $idx= $mysqld->{'idx'};

  mtr_error("Internal error: mysqld should never be started for embedded")
    if $glob_use_embedded_server;

  if ( $type eq 'master' )
  {
    $exe= $exe_master_mysqld;
  }
  elsif ( $type eq 'slave' )
  {
    $exe= $exe_slave_mysqld;
  }
  else
  {
    mtr_error("Unknown 'type' \"$type\" passed to mysqld_start");
  }

  mtr_init_args(\$args);

  if ( $opt_valgrind_mysqld )
  {
    valgrind_arguments($args, \$exe);
  }

  mysqld_arguments($args,$mysqld,$extra_opt,$slave_master_info);

  if ( $opt_gdb || $opt_manual_gdb)
  {
    gdb_arguments(\$args, \$exe, "$type"."_$idx");
  }
  elsif ( $opt_ddd || $opt_manual_ddd )
  {
    ddd_arguments(\$args, \$exe, "$type"."_$idx");
  }
  elsif ( $opt_debugger )
  {
    debugger_arguments(\$args, \$exe, "$type"."_$idx");
  }
  elsif ( $opt_manual_debug )
  {
     print "\nStart $type in your debugger\n" .
           "dir: $glob_mysql_test_dir\n" .
           "exe: $exe\n" .
	   "args:  " . join(" ", @$args)  . "\n\n" .
	   "Waiting ....\n";

     # Indicate the exe should not be started
    $exe= undef;
  }
  else
  {
    # Default to not wait until pid file has been created
    $wait_for_pid_file= 0;
  }

  # Remove the pidfile
  unlink($mysqld->{'path_pid'});

  if ( defined $exe )
  {
    $pid= mtr_spawn($exe, $args, "",
		    $mysqld->{'path_myerr'},
		    $mysqld->{'path_myerr'},
		    "",
		    { append_log_file => 1 });
  }


  if ( $wait_for_pid_file && !sleep_until_file_created($mysqld->{'path_pid'},
						       $mysqld->{'start_timeout'},
						       $pid))
  {

    mtr_error("Failed to start mysqld $mysqld->{'type'}");
  }


  # Remember pid of the started process
  $mysqld->{'pid'}= $pid;

  # Remember options used when starting
  $mysqld->{'start_opts'}= $extra_opt;
  $mysqld->{'start_slave_master_info'}= $slave_master_info;

  mtr_verbose("mysqld pid: $pid");
  return $pid;
}


sub stop_all_servers () {

  mtr_report("Stopping All Servers");

  if ( ! $opt_skip_im )
  {
    mtr_report("Shutting-down Instance Manager");
    unless (mtr_im_stop($instance_manager, "stop_all_servers"))
    {
      mtr_error("Failed to stop Instance Manager.")
    }
  }

  my %admin_pids; # hash of admin processes that requests shutdown
  my @kill_pids;  # list of processes to shutdown/kill
  my $pid;

  # Start shutdown of all started masters
  foreach my $mysqld (@{$slave}, @{$master})
  {
    if ( $mysqld->{'pid'} )
    {
      $pid= mtr_mysqladmin_start($mysqld, "shutdown", 70);
      $admin_pids{$pid}= 1;

      push(@kill_pids,{
		       pid      => $mysqld->{'pid'},
                       real_pid => $mysqld->{'real_pid'},
		       pidfile  => $mysqld->{'path_pid'},
		       sockfile => $mysqld->{'path_sock'},
		       port     => $mysqld->{'port'},
                       errfile  => $mysqld->{'path_myerr'},
		      });

      $mysqld->{'pid'}= 0; # Assume we are done with it
    }
  }

  # Start shutdown of clusters
  foreach my $cluster (@{$clusters})
  {
    if ( $cluster->{'pid'} )
    {
      $pid= mtr_ndbmgm_start($cluster, "shutdown");
      $admin_pids{$pid}= 1;

      push(@kill_pids,{
		       pid      => $cluster->{'pid'},
		       pidfile  => $cluster->{'path_pid'}
		      });

      $cluster->{'pid'}= 0; # Assume we are done with it

      foreach my $ndbd (@{$cluster->{'ndbds'}})
      {
        if ( $ndbd->{'pid'} )
	{
	  push(@kill_pids,{
			   pid      => $ndbd->{'pid'},
			   pidfile  => $ndbd->{'path_pid'},
			  });
	  $ndbd->{'pid'}= 0;
	}
      }
    }
  }

  # Wait blocking until all shutdown processes has completed
  mtr_wait_blocking(\%admin_pids);

  # Make sure that process has shutdown else try to kill them
  mtr_check_stop_servers(\@kill_pids);

  foreach my $mysqld (@{$master}, @{$slave})
  {
    rm_ndbcluster_tables($mysqld->{'path_myddir'});
  }
}


sub run_testcase_need_master_restart($)
{
  my ($tinfo)= @_;

  # We try to find out if we are to restart the master(s)
  my $do_restart= 0;          # Assumes we don't have to

  if ( $glob_use_embedded_server )
  {
    mtr_verbose("Never start or restart for embedded server");
    return $do_restart;
  }
  elsif ( $tinfo->{'master_sh'} )
  {
    $do_restart= 1;           # Always restart if script to run
    mtr_verbose("Restart master: Always restart if script to run");
  }
  if ( $tinfo->{'force_restart'} )
  {
    $do_restart= 1; # Always restart if --force-restart in -opt file
    mtr_verbose("Restart master: Restart forced with --force-restart");
  }
  elsif ( ! $opt_skip_ndbcluster and
	  !$tinfo->{'ndb_test'} and
	  $clusters->[0]->{'pid'} != 0 )
  {
    $do_restart= 1;           # Restart without cluster
    mtr_verbose("Restart master: Test does not need cluster");
  }
  elsif ( ! $opt_skip_ndbcluster and
	  $tinfo->{'ndb_test'} and
	  $clusters->[0]->{'pid'} == 0 )
  {
    $do_restart= 1;           # Restart with cluster
    mtr_verbose("Restart master: Test need cluster");
  }
  elsif( $tinfo->{'component_id'} eq 'im' )
  {
    $do_restart= 1;
    mtr_verbose("Restart master: Always restart for im tests");
  }
  elsif ( $master->[0]->{'running_master_options'} and
	  $master->[0]->{'running_master_options'}->{'timezone'} ne
	  $tinfo->{'timezone'})
  {
    $do_restart= 1;
    mtr_verbose("Restart master: Different timezone");
  }
  # Check that running master was started with same options
  # as the current test requires
  elsif (! mtr_same_opts($master->[0]->{'start_opts'},
                         $tinfo->{'master_opt'}) )
  {
    $do_restart= 1;
    mtr_verbose("Restart master: running with different options '" .
		join(" ", @{$tinfo->{'master_opt'}}) . "' != '" .
	  	join(" ", @{$master->[0]->{'start_opts'}}) . "'" );
  }
  elsif( ! $master->[0]->{'pid'} )
  {
    if ( $opt_extern )
    {
      $do_restart= 0;
      mtr_verbose("No restart: using extern master");
    }
    else
    {
      $do_restart= 1;
      mtr_verbose("Restart master: master is not started");
    }
  }
  return $do_restart;
}

sub run_testcase_need_slave_restart($)
{
  my ($tinfo)= @_;

  # We try to find out if we are to restart the slaves
  my $do_slave_restart= 0;     # Assumes we don't have to

  if ( $glob_use_embedded_server )
  {
    mtr_verbose("Never start or restart for embedded server");
    return $do_slave_restart;
  }
  elsif ( $max_slave_num == 0)
  {
    mtr_verbose("Skip slave restart: No testcase use slaves");
  }
  else
  {

    # Check if any slave is currently started
    my $any_slave_started= 0;
    foreach my $mysqld (@{$slave})
    {
      if ( $mysqld->{'pid'} )
      {
	$any_slave_started= 1;
	last;
      }
    }

    if ($any_slave_started)
    {
      mtr_verbose("Restart slave: Slave is started, always restart");
      $do_slave_restart= 1;
    }
    elsif ( $tinfo->{'slave_num'} )
    {
      mtr_verbose("Restart slave: Test need slave");
      $do_slave_restart= 1;
    }
  }

  return $do_slave_restart;

}

# ----------------------------------------------------------------------
# If not using a running servers we may need to stop and restart.
# We restart in the case we have initiation scripts, server options
# etc to run. But we also restart again after the test first restart
# and test is run, to get back to normal server settings.
#
# To make the code a bit more clean, we actually only stop servers
# here, and mark this to be done. Then a generic "start" part will
# start up the needed servers again.
# ----------------------------------------------------------------------

sub run_testcase_stop_servers($$$) {
  my ($tinfo, $do_restart, $do_slave_restart)= @_;
  my $pid;
  my %admin_pids; # hash of admin processes that requests shutdown
  my @kill_pids;  # list of processes to shutdown/kill

  # Remember if we restarted for this test case (count restarts)
  $tinfo->{'restarted'}= $do_restart;

  if ( $do_restart )
  {
    delete $master->[0]->{'running_master_options'}; # Forget history

    # Start shutdown of all started masters
    foreach my $mysqld (@{$master})
    {
      if ( $mysqld->{'pid'} )
      {
	$pid= mtr_mysqladmin_start($mysqld, "shutdown", 20);

	$admin_pids{$pid}= 1;

	push(@kill_pids,{
			 pid      => $mysqld->{'pid'},
			 real_pid => $mysqld->{'real_pid'},
			 pidfile  => $mysqld->{'path_pid'},
			 sockfile => $mysqld->{'path_sock'},
			 port     => $mysqld->{'port'},
			 errfile   => $mysqld->{'path_myerr'},
			});

	$mysqld->{'pid'}= 0; # Assume we are done with it
      }
    }

    # Start shutdown of master cluster
    my $cluster= $clusters->[0];
    if ( $cluster->{'pid'} )
    {
      $pid= mtr_ndbmgm_start($cluster, "shutdown");
      $admin_pids{$pid}= 1;

      push(@kill_pids,{
		       pid      => $cluster->{'pid'},
		       pidfile  => $cluster->{'path_pid'}
		      });

      $cluster->{'pid'}= 0; # Assume we are done with it

      foreach my $ndbd (@{$cluster->{'ndbds'}})
      {
	push(@kill_pids,{
			 pid      => $ndbd->{'pid'},
			 pidfile  => $ndbd->{'path_pid'},
			});
	$ndbd->{'pid'}= 0; # Assume we are done with it
      }
    }
  }

  if ( $do_restart || $do_slave_restart )
  {

    delete $slave->[0]->{'running_slave_options'}; # Forget history

    # Start shutdown of all started slaves
    foreach my $mysqld (@{$slave})
    {
      if ( $mysqld->{'pid'} )
      {
	$pid= mtr_mysqladmin_start($mysqld, "shutdown", 20);

	$admin_pids{$pid}= 1;

	push(@kill_pids,{
			 pid      => $mysqld->{'pid'},
			 real_pid => $mysqld->{'real_pid'},
			 pidfile  => $mysqld->{'path_pid'},
			 sockfile => $mysqld->{'path_sock'},
			 port     => $mysqld->{'port'},
			 errfile   => $mysqld->{'path_myerr'},
			});


	$mysqld->{'pid'}= 0; # Assume we are done with it
      }
    }

    # Start shutdown of slave cluster
    my $cluster= $clusters->[1];
    if ( $cluster->{'pid'} )
    {
      $pid= mtr_ndbmgm_start($cluster, "shutdown");

      $admin_pids{$pid}= 1;

      push(@kill_pids,{
		       pid      => $cluster->{'pid'},
		       pidfile  => $cluster->{'path_pid'}
		      });

      $cluster->{'pid'}= 0; # Assume we are done with it

      foreach my $ndbd (@{$cluster->{'ndbds'}} )
      {
	push(@kill_pids,{
			 pid      => $ndbd->{'pid'},
			 pidfile  => $ndbd->{'path_pid'},
			});
	$ndbd->{'pid'}= 0; # Assume we are done with it
      }
    }
  }

  # ----------------------------------------------------------------------
  # Shutdown has now been started and lists for the shutdown processes
  # and the processes to be killed has been created
  # ----------------------------------------------------------------------

  # Wait blocking until all shutdown processes has completed
  mtr_wait_blocking(\%admin_pids);


  # Make sure that process has shutdown else try to kill them
  mtr_check_stop_servers(\@kill_pids);

  foreach my $mysqld (@{$master}, @{$slave})
  {
    if ( ! $mysqld->{'pid'} )
    {
      # Remove ndbcluster tables if server is stopped
      rm_ndbcluster_tables($mysqld->{'path_myddir'});
    }
  }
}


#
# run_testcase_start_servers
#
# Start the servers needed by this test case
#
# RETURN
#  0 OK
#  1 Start failed
#

sub run_testcase_start_servers($) {
  my $tinfo= shift;
  my $tname= $tinfo->{'name'};

  if ( $tinfo->{'component_id'} eq 'mysqld' )
  {
    if ( ! $opt_skip_ndbcluster and
	 !$clusters->[0]->{'pid'} and
	 $tinfo->{'ndb_test'} )
    {
      # Test need cluster, cluster is not started, start it
      ndbcluster_start($clusters->[0], "");
    }

    if ( !$master->[0]->{'pid'} )
    {
      # Master mysqld is not started
      do_before_start_master($tinfo);

      mysqld_start($master->[0],$tinfo->{'master_opt'},[]);

    }

    if ( $clusters->[0]->{'pid'} || $clusters->[0]->{'use_running'}
	 and ! $master->[1]->{'pid'} and
	 $tinfo->{'master_num'} > 1 )
    {
      # Test needs cluster, start an extra mysqld connected to cluster

      if ( $mysql_version_id >= 50100 )
      {
	# First wait for first mysql server to have created ndb system
	# tables ok FIXME This is a workaround so that only one mysqld
	# create the tables
	if ( ! sleep_until_file_created(
		  "$master->[0]->{'path_myddir'}/mysql/ndb_apply_status.ndb",
					$master->[0]->{'start_timeout'},
					$master->[0]->{'pid'}))
	{

	  $tinfo->{'comment'}= "Failed to create 'mysql/ndb_apply_status' table";
	  return 1;
	}
      }
      mysqld_start($master->[1],$tinfo->{'master_opt'},[]);
    }

    # Save this test case information, so next can examine it
    $master->[0]->{'running_master_options'}= $tinfo;
  }
  elsif ( ! $opt_skip_im and $tinfo->{'component_id'} eq 'im' )
  {
    # We have to create defaults file every time, in order to ensure that it
    # will be the same for each test. The problem is that test can change the
    # file (by SET/UNSET commands), so w/o recreating the file, execution of
    # one test can affect the other.

    im_create_defaults_file($instance_manager);

    if  ( ! mtr_im_start($instance_manager, $tinfo->{im_opts}) )
    {
      $tinfo->{'comment'}= "Failed to start Instance Manager. ";
      return 1;
    }
  }

  # ----------------------------------------------------------------------
  # Start slaves - if needed
  # ----------------------------------------------------------------------
  if ( $tinfo->{'slave_num'} )
  {
    restore_slave_databases($tinfo->{'slave_num'});

    do_before_start_slave($tinfo);

    if ( ! $opt_skip_ndbcluster_slave and
	 !$clusters->[1]->{'pid'} and
	 $tinfo->{'ndb_test'} )
    {
      # Test need slave cluster, cluster is not started, start it
      ndbcluster_start($clusters->[1], "");
    }

    for ( my $idx= 0; $idx <  $tinfo->{'slave_num'}; $idx++ )
    {
      if ( ! $slave->[$idx]->{'pid'} )
      {
	mysqld_start($slave->[$idx],$tinfo->{'slave_opt'},
		     $tinfo->{'slave_mi'});

      }
    }

    # Save this test case information, so next can examine it
    $slave->[0]->{'running_slave_options'}= $tinfo;
  }

  # Wait for clusters to start
  foreach my $cluster (@{$clusters})
  {

    next if !$cluster->{'pid'};

    if (ndbcluster_wait_started($cluster, ""))
    {
      # failed to start
      $tinfo->{'comment'}= "Start of $cluster->{'name'} cluster failed";
      return 1;
    }
  }

  # Wait for mysqld's to start
  foreach my $mysqld (@{$master},@{$slave})
  {

    next if !$mysqld->{'pid'};

    if (mysqld_wait_started($mysqld))
    {
      # failed to start
      $tinfo->{'comment'}=
	"Failed to start $mysqld->{'type'} mysqld $mysqld->{'idx'}";
      return 1;
    }
  }
  return 0;
}

#
# Run include/check-testcase.test
# Before a testcase, run in record mode, save result file to var
# After testcase, run and compare with the recorded file, they should be equal!
#
# RETURN VALUE
#  0 OK
#  1 Check failed
#
sub run_check_testcase ($$) {

  my $mode=     shift;
  my $mysqld=   shift;

  my $name= "check-" . $mysqld->{'type'} . $mysqld->{'idx'};

  my $args;
  mtr_init_args(\$args);

  mtr_add_arg($args, "--no-defaults");
  mtr_add_arg($args, "--silent");
  mtr_add_arg($args, "--tmpdir=%s", $opt_tmpdir);
  mtr_add_arg($args, "--character-sets-dir=%s", $path_charsetsdir);

  mtr_add_arg($args, "--socket=%s", $mysqld->{'path_sock'});
  mtr_add_arg($args, "--port=%d", $mysqld->{'port'});
  mtr_add_arg($args, "--database=test");
  mtr_add_arg($args, "--user=%s", $opt_user);
  mtr_add_arg($args, "--password=");

  mtr_add_arg($args, "-R");
  mtr_add_arg($args, "$opt_vardir/tmp/$name.result");

  if ( $mode eq "before" )
  {
    mtr_add_arg($args, "--record");
  }

  my $res = mtr_run_test($exe_mysqltest,$args,
	        "include/check-testcase.test", "", "", "");

  if ( $res == 1  and $mode eq "after")
  {
    mtr_run("diff",["-u",
		    "$opt_vardir/tmp/$name.result",
		    "$opt_vardir/tmp/$name.reject"],
	    "", "", "", "");
  }
  elsif ( $res )
  {
    mtr_error("Could not execute 'check-testcase' $mode testcase");
  }
  return $res;
}

##############################################################################
#
#  Report the features that were compiled in
#
##############################################################################

sub run_report_features () {
  my $args;

  if ( ! $glob_use_embedded_server )
  {
    mysqld_start($master->[0],[],[]);
    if ( ! $master->[0]->{'pid'} )
    {
      mtr_error("Can't start the mysqld server");
    }
    mysqld_wait_started($master->[0]);
  }

  my $tinfo = {};
  $tinfo->{'name'} = 'report features';
  $tinfo->{'result_file'} = undef;
  $tinfo->{'component_id'} = 'mysqld';
  $tinfo->{'path'} = 'include/report-features.test';
  $tinfo->{'timezone'}=  "GMT-3";
  $tinfo->{'slave_num'} = 0;
  $tinfo->{'master_opt'} = [];
  $tinfo->{'slave_opt'} = [];
  $tinfo->{'slave_mi'} = [];
  $tinfo->{'comment'} = 'report server features';
  run_mysqltest($tinfo);

  if ( ! $glob_use_embedded_server )
  {
    stop_all_servers();
  }
}


sub run_mysqltest ($) {
  my ($tinfo)= @_;
  my $exe= $exe_mysqltest;
  my $args;

  mtr_init_args(\$args);

  mtr_add_arg($args, "--no-defaults");
  mtr_add_arg($args, "--silent");
  mtr_add_arg($args, "--tmpdir=%s", $opt_tmpdir);
  mtr_add_arg($args, "--character-sets-dir=%s", $path_charsetsdir);
  mtr_add_arg($args, "--logdir=%s/log", $opt_vardir);

  # Log line number and time  for each line in .test file
  mtr_add_arg($args, "--mark-progress")
    if $opt_mark_progress;

  if ($tinfo->{'component_id'} eq 'im')
  {
    mtr_add_arg($args, "--socket=%s", $instance_manager->{'path_sock'});
    mtr_add_arg($args, "--port=%d", $instance_manager->{'port'});
    mtr_add_arg($args, "--user=%s", $instance_manager->{'admin_login'});
    mtr_add_arg($args, "--password=%s", $instance_manager->{'admin_password'});
  }
  else # component_id == mysqld
  {
    mtr_add_arg($args, "--socket=%s", $master->[0]->{'path_sock'});
    mtr_add_arg($args, "--port=%d", $master->[0]->{'port'});
    mtr_add_arg($args, "--database=test");
    mtr_add_arg($args, "--user=%s", $opt_user);
    mtr_add_arg($args, "--password=");
  }

  if ( $opt_ps_protocol )
  {
    mtr_add_arg($args, "--ps-protocol");
  }

  if ( $opt_sp_protocol )
  {
    mtr_add_arg($args, "--sp-protocol");
  }

  if ( $opt_view_protocol )
  {
    mtr_add_arg($args, "--view-protocol");
  }

  if ( $opt_cursor_protocol )
  {
    mtr_add_arg($args, "--cursor-protocol");
  }

  if ( $opt_strace_client )
  {
    $exe=  "strace";            # FIXME there are ktrace, ....
    mtr_add_arg($args, "-o");
    mtr_add_arg($args, "%s/log/mysqltest.strace", $opt_vardir);
    mtr_add_arg($args, "$exe_mysqltest");
  }

  if ( $opt_timer )
  {
    mtr_add_arg($args, "--timer-file=%s/log/timer", $opt_vardir);
  }

  if ( $opt_compress )
  {
    mtr_add_arg($args, "--compress");
  }

  if ( $opt_sleep )
  {
    mtr_add_arg($args, "--sleep=%d", $opt_sleep);
  }

  if ( $opt_debug )
  {
    mtr_add_arg($args, "--debug=d:t:A,%s/log/mysqltest.trace",
		$path_vardir_trace);
  }

  if ( $opt_ssl_supported )
  {
    mtr_add_arg($args, "--ssl-ca=%s/std_data/cacert.pem",
	        $glob_mysql_test_dir);
    mtr_add_arg($args, "--ssl-cert=%s/std_data/client-cert.pem",
	        $glob_mysql_test_dir);
    mtr_add_arg($args, "--ssl-key=%s/std_data/client-key.pem",
	        $glob_mysql_test_dir);
  }

  if ( $opt_ssl )
  {
    # Turn on SSL for _all_ test cases if option --ssl was used
    mtr_add_arg($args, "--ssl");
  }
  elsif ( $opt_ssl_supported )
  {
    mtr_add_arg($args, "--skip-ssl");
  }

  # ----------------------------------------------------------------------
  # If embedded server, we create server args to give mysqltest to pass on
  # ----------------------------------------------------------------------

  if ( $glob_use_embedded_server )
  {
    mysqld_arguments($args,$master->[0],$tinfo->{'master_opt'},[]);
  }

  # ----------------------------------------------------------------------
  # export MYSQL_TEST variable containing <path>/mysqltest <args>
  # ----------------------------------------------------------------------
  $ENV{'MYSQL_TEST'}=
    mtr_native_path($exe_mysqltest) . " " . join(" ", @$args);

  # ----------------------------------------------------------------------
  # Add arguments that should not go into the MYSQL_TEST env var
  # ----------------------------------------------------------------------

  if ( $opt_valgrind_mysqltest )
  {
    # Prefix the Valgrind options to the argument list.
    # We do this here, since we do not want to Valgrind the nested invocations
    # of mysqltest; that would mess up the stderr output causing test failure.
    my @args_saved = @$args;
    mtr_init_args(\$args);
    valgrind_arguments($args, \$exe);
    mtr_add_arg($args, "%s", $_) for @args_saved;
  }

  mtr_add_arg($args, "--test-file=%s", $tinfo->{'path'});

  # Number of lines of resut to include in failure report
  mtr_add_arg($args, "--tail-lines=20");

  if ( defined $tinfo->{'result_file'} ) {
    mtr_add_arg($args, "--result-file=%s", $tinfo->{'result_file'});
  }

  if ( $opt_record )
  {
    mtr_add_arg($args, "--record");
  }

  if ( $opt_client_gdb )
  {
    gdb_arguments(\$args, \$exe, "client");
  }
  elsif ( $opt_client_ddd )
  {
    ddd_arguments(\$args, \$exe, "client");
  }
  elsif ( $opt_client_debugger )
  {
    debugger_arguments(\$args, \$exe, "client");
  }

  if ( $opt_check_testcases )
  {
    foreach my $mysqld (@{$master}, @{$slave})
    {
      if ($mysqld->{'pid'})
      {
	run_check_testcase("before", $mysqld);
      }
    }
  }

  my $res = mtr_run_test($exe,$args,"","",$path_timefile,"");

  if ( $opt_check_testcases )
  {
    foreach my $mysqld (@{$master}, @{$slave})
    {
      if ($mysqld->{'pid'})
      {
	if (run_check_testcase("after", $mysqld))
	{
	  # Check failed, mark the test case with that info
	  $tinfo->{'check_testcase_failed'}= 1;
	}
      }
    }
  }

  return $res;

}


#
# Modify the exe and args so that program is run in gdb in xterm
#
sub gdb_arguments {
  my $args= shift;
  my $exe=  shift;
  my $type= shift;

  # Write $args to gdb init file
  my $str= join(" ", @$$args);
  my $gdb_init_file= "$opt_tmpdir/gdbinit.$type";

  # Remove the old gdbinit file
  unlink($gdb_init_file);

  if ( $type eq "client" )
  {
    # write init file for client
    mtr_tofile($gdb_init_file,
	       "set args $str\n" .
	       "break main\n");
  }
  else
  {
    # write init file for mysqld
    mtr_tofile($gdb_init_file,
	       "set args $str\n" .
	       "break mysql_parse\n" .
	       "commands 1\n" .
	       "disable 1\n" .
	       "end\n" .
	       "run");
  }

  if ( $opt_manual_gdb )
  {
     print "\nTo start gdb for $type, type in another window:\n";
     print "gdb -cd $glob_mysql_test_dir -x $gdb_init_file $$exe\n";

     # Indicate the exe should not be started
     $$exe= undef;
     return;
  }

  $$args= [];
  mtr_add_arg($$args, "-title");
  mtr_add_arg($$args, "$type");
  mtr_add_arg($$args, "-e");

  if ( $exe_libtool )
  {
    mtr_add_arg($$args, $exe_libtool);
    mtr_add_arg($$args, "--mode=execute");
  }

  mtr_add_arg($$args, "gdb");
  mtr_add_arg($$args, "-x");
  mtr_add_arg($$args, "$gdb_init_file");
  mtr_add_arg($$args, "$$exe");

  $$exe= "xterm";
}


#
# Modify the exe and args so that program is run in ddd
#
sub ddd_arguments {
  my $args= shift;
  my $exe=  shift;
  my $type= shift;

  # Write $args to ddd init file
  my $str= join(" ", @$$args);
  my $gdb_init_file= "$opt_tmpdir/gdbinit.$type";

  # Remove the old gdbinit file
  unlink($gdb_init_file);

  if ( $type eq "client" )
  {
    # write init file for client
    mtr_tofile($gdb_init_file,
	       "set args $str\n" .
	       "break main\n");
  }
  else
  {
    # write init file for mysqld
    mtr_tofile($gdb_init_file,
	       "file $$exe\n" .
	       "set args $str\n" .
	       "break mysql_parse\n" .
	       "commands 1\n" .
	       "disable 1\n" .
	       "end");
  }

  if ( $opt_manual_ddd )
  {
     print "\nTo start ddd for $type, type in another window:\n";
     print "ddd -cd $glob_mysql_test_dir -x $gdb_init_file $$exe\n";

     # Indicate the exe should not be started
     $$exe= undef;
     return;
  }

  my $save_exe= $$exe;
  $$args= [];
  if ( $exe_libtool )
  {
    $$exe= $exe_libtool;
    mtr_add_arg($$args, "--mode=execute");
    mtr_add_arg($$args, "ddd");
  }
  else
  {
    $$exe= "ddd";
  }
  mtr_add_arg($$args, "--command=$gdb_init_file");
  mtr_add_arg($$args, "$save_exe");
}


#
# Modify the exe and args so that program is run in the selected debugger
#
sub debugger_arguments {
  my $args= shift;
  my $exe=  shift;
  my $debugger= $opt_debugger || $opt_client_debugger;

  if ( $debugger =~ /vcexpress|vc|devenv/ )
  {
    # vc[express] /debugexe exe arg1 .. argn

    # Add /debugexe and name of the exe before args
    unshift(@$$args, "/debugexe");
    unshift(@$$args, "$$exe");

    # Set exe to debuggername
    $$exe= $debugger;

  }
  elsif ( $debugger =~ /windbg/ )
  {
    # windbg exe arg1 .. argn

    # Add name of the exe before args
    unshift(@$$args, "$$exe");

    # Set exe to debuggername
    $$exe= $debugger;

  }
  elsif ( $debugger eq "dbx" )
  {
    # xterm -e dbx -r exe arg1 .. argn

    unshift(@$$args, $$exe);
    unshift(@$$args, "-r");
    unshift(@$$args, $debugger);
    unshift(@$$args, "-e");

    $$exe= "xterm";

  }
  else
  {
    mtr_error("Unknown argument \"$debugger\" passed to --debugger");
  }
}


#
# Modify the exe and args so that program is run in valgrind
#
sub valgrind_arguments {
  my $args= shift;
  my $exe=  shift;

  if ( $opt_callgrind)
  {
    mtr_add_arg($args, "--tool=callgrind");
    mtr_add_arg($args, "--base=$opt_vardir/log");
  }
  else
  {
    mtr_add_arg($args, "--tool=memcheck"); # From >= 2.1.2 needs this option
    mtr_add_arg($args, "--leak-check=yes");
    mtr_add_arg($args, "--num-callers=16");
    mtr_add_arg($args, "--suppressions=%s/valgrind.supp", $glob_mysql_test_dir)
      if -f "$glob_mysql_test_dir/valgrind.supp";
  }

  # Add valgrind options, can be overriden by user
  mtr_add_arg($args, '%s', $_) for (@valgrind_args);

  mtr_add_arg($args, $$exe);

  $$exe= $opt_valgrind_path || "valgrind";

  if ($exe_libtool)
  {
    # Add "libtool --mode-execute" before the test to execute
    # if running in valgrind(to avoid valgrinding bash)
    unshift(@$args, "--mode=execute", $$exe);
    $$exe= $exe_libtool;
  }
}


##############################################################################
#
#  Usage
#
##############################################################################

sub usage ($) {
  my $message= shift;

  if ( $message )
  {
    print STDERR "$message\n";
  }

  print <<HERE;

$0 [ OPTIONS ] [ TESTCASE ]

Options to control what engine/variation to run

  embedded-server       Use the embedded server, i.e. no mysqld daemons
  ps-protocol           Use the binary protocol between client and server
  cursor-protocol       Use the cursor protocol between client and server
                        (implies --ps-protocol)
  view-protocol         Create a view to execute all non updating queries
  sp-protocol           Create a stored procedure to execute all queries
  compress              Use the compressed protocol between client and server
  ssl                   Use ssl protocol between client and server
  skip-ssl              Dont start server with support for ssl connections
  bench                 Run the benchmark suite
  small-bench           Run the benchmarks with --small-tests --small-tables
  ndb|with-ndbcluster   Use cluster as default table type
  vs-config             Visual Studio configuration used to create executables
                        (default: MTR_VS_CONFIG environment variable)

Options to control directories to use
  benchdir=DIR          The directory where the benchmark suite is stored
                        (default: ../../mysql-bench)
  tmpdir=DIR            The directory where temporary files are stored
                        (default: ./var/tmp).
  vardir=DIR            The directory where files generated from the test run
                        is stored (default: ./var). Specifying a ramdisk or
                        tmpfs will speed up tests.
  mem                   Run testsuite in "memory" using tmpfs or ramdisk
                        Attempts to find a suitable location
                        using a builtin list of standard locations
                        for tmpfs (/dev/shm)
                        The option can also be set using environment
                        variable MTR_MEM=[DIR]

Options to control what test suites or cases to run

  force                 Continue to run the suite after failure
  with-ndbcluster-only  Run only tests that include "ndb" in the filename
  skip-ndb[cluster]     Skip all tests that need cluster
  skip-ndb[cluster]-slave Skip all tests that need a slave cluster
  ndb-extra             Run extra tests from ndb directory
  do-test=PREFIX or REGEX
                        Run test cases which name are prefixed with PREFIX
                        or fulfills REGEX
  skip-test=PREFIX or REGEX
                        Skip test cases which name are prefixed with PREFIX
                        or fulfills REGEX
  start-from=PREFIX     Run test cases starting from test prefixed with PREFIX
  suite[s]=NAME1,..,NAMEN Collect tests in suites from the comma separated
                        list of suite names.
                        The default is: "$opt_suites_default"
  skip-rpl              Skip the replication test cases.
  skip-im               Don't start IM, and skip the IM test cases
  big-test              Set the environment variable BIG_TEST, which can be
                        checked from test cases.
  combination="ARG1 .. ARG2" Specify a set of "mysqld" arguments for one
                        combination.
  skip-combination      Skip any combination options and combinations files

Options that specify ports

  master_port=PORT      Specify the port number used by the first master
  slave_port=PORT       Specify the port number used by the first slave
  ndbcluster-port=PORT  Specify the port number used by cluster
  ndbcluster-port-slave=PORT  Specify the port number used by slave cluster
  mtr-build-thread=#    Specify unique collection of ports. Can also be set by
                        setting the environment variable MTR_BUILD_THREAD.

Options for test case authoring

  record TESTNAME       (Re)genereate the result file for TESTNAME
  check-testcases       Check testcases for sideeffects
  mark-progress         Log line number and elapsed time to <testname>.progress

Options that pass on options

  mysqld=ARGS           Specify additional arguments to "mysqld"

Options to run test on running server

  extern                Use running server for tests
  ndb-connectstring=STR Use running cluster, and connect using STR
  ndb-connectstring-slave=STR Use running slave cluster, and connect using STR
  user=USER             User for connection to extern server
  socket=PATH           Socket for connection to extern server

Options for debugging the product

  client-ddd            Start mysqltest client in ddd
  client-debugger=NAME  Start mysqltest in the selected debugger
  client-gdb            Start mysqltest client in gdb
  ddd                   Start mysqld in ddd
  debug                 Dump trace output for all servers and client programs
  debugger=NAME         Start mysqld in the selected debugger
  gdb                   Start the mysqld(s) in gdb
  manual-debug          Let user manually start mysqld in debugger, before
                        running test(s)
  manual-gdb            Let user manually start mysqld in gdb, before running
                        test(s)
  manual-ddd            Let user manually start mysqld in ddd, before running
                        test(s)
  master-binary=PATH    Specify the master "mysqld" to use
  slave-binary=PATH     Specify the slave "mysqld" to use
  strace-client         Create strace output for mysqltest client
  max-save-core         Limit the number of core files saved (to avoid filling
                        up disks for heavily crashing server). Defaults to
                        $opt_max_save_core, set to 0 for no limit.

Options for coverage, profiling etc

  gcov                  FIXME
  gprof                 FIXME
  valgrind              Run the "mysqltest" and "mysqld" executables using
                        valgrind with default options
  valgrind-all          Synonym for --valgrind
  valgrind-mysqltest    Run the "mysqltest" and "mysql_client_test" executable
                        with valgrind
  valgrind-mysqld       Run the "mysqld" executable with valgrind
  valgrind-options=ARGS Deprecated, use --valgrind-option
  valgrind-option=ARGS  Option to give valgrind, replaces default option(s),
                        can be specified more then once
  valgrind-path=[EXE]   Path to the valgrind executable
  callgrind             Instruct valgrind to use callgrind

Misc options

  comment=STR           Write STR to the output
  notimer               Don't show test case execution time
  script-debug          Debug this script itself
  verbose               More verbose output
  start-and-exit        Only initialize and start the servers, using the
                        startup settings for the specified test case (if any)
  start-dirty           Only start the servers (without initialization) for
                        the specified test case (if any)
  fast                  Don't try to clean up from earlier runs
  reorder               Reorder tests to get fewer server restarts
  help                  Get this help text

  testcase-timeout=MINUTES Max test case run time (default $default_testcase_timeout)
  suite-timeout=MINUTES Max test suite run time (default $default_suite_timeout)
  warnings | log-warnings Pass --log-warnings to mysqld

  sleep=SECONDS         Passed to mysqltest, will be used as fixed sleep time
  client-bindir=PATH    Path to the directory where client binaries are located
  client-libdir=PATH    Path to the directory where client libraries are located

Deprecated options
  with-openssl          Deprecated option for ssl


HERE
  mtr_exit(1);

}<|MERGE_RESOLUTION|>--- conflicted
+++ resolved
@@ -3125,8 +3125,6 @@
 
   mtr_add_arg($args, "--lc-messages-dir=%s", $path_language);
   mtr_add_arg($args, "--character-sets-dir=%s", $path_charsetsdir);
-<<<<<<< HEAD
-=======
 
   # InnoDB arguments that affect file location and sizes may
   # need to be given to the bootstrap process as well as the
@@ -3136,7 +3134,6 @@
       mtr_add_arg($args, $extra_opt);
     }
   }
->>>>>>> 32edab6b
 
   # If DISABLE_GRANT_OPTIONS is defined when the server is compiled (e.g.,
   # configure --disable-grant-options), mysqld will not recognize the
