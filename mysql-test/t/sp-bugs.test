--- conflicted
+++ resolved
@@ -237,8 +237,6 @@
 DROP FUNCTION testf_bug11763507;
 
 --echo #END OF BUG#11763507 test.
-<<<<<<< HEAD
-=======
 
 --echo #
 --echo # MDEV-5531 double call procedure in one session
@@ -295,5 +293,4 @@
 DELIMITER ;$$
 CALL test_5531(1);
 DROP PROCEDURE test_5531;
-DROP TABLE t1;
->>>>>>> 2acc01b3
+DROP TABLE t1;