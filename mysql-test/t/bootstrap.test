--- conflicted
+++ resolved
@@ -59,7 +59,12 @@
 SELECT 'bug' as '' FROM INFORMATION_SCHEMA.ENGINES WHERE engine='innodb'
  and SUPPORT='YES';
 
-<<<<<<< HEAD
+#
+# MDEV-13063 Server crashes in intern_plugin_lock or assertion `plugin_ptr->ref_count == 1' fails in plugin_init
+#
+--error 1
+--exec $MYSQLD_BOOTSTRAP_CMD --myisam_recover_options=NONE
+
 --echo End of 5.5 tests
 
 --source include/not_windows_embedded.inc
@@ -99,13 +104,4 @@
 use test;
 EOF
 --exec $MYSQLD_BOOTSTRAP_CMD --ignore-db-dirs='some_dir' --ignore-db-dirs='some_dir' < $MYSQLTEST_VARDIR/tmp/bootstrap_9969.sql >> $MYSQLTEST_VARDIR/tmp/bootstrap.log 2>&1
---remove_file $MYSQLTEST_VARDIR/tmp/bootstrap_9969.sql
-=======
-#
-# MDEV-13063 Server crashes in intern_plugin_lock or assertion `plugin_ptr->ref_count == 1' fails in plugin_init
-#
---error 1
---exec $MYSQLD_BOOTSTRAP_CMD --myisam_recover_options=NONE
-
---echo End of 5.5 tests
->>>>>>> ded614d7
+--remove_file $MYSQLTEST_VARDIR/tmp/bootstrap_9969.sql