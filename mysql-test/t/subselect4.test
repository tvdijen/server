# General purpose bug fix tests go here : subselect.test too large


--echo #
--echo # Bug #46791: Assertion failed:(table->key_read==0),function unknown
--echo #    function,file sql_base.cc
--echo #

CREATE TABLE t1 (a INT, b INT, KEY(a));
INSERT INTO t1 VALUES (1,1),(2,2);
CREATE TABLE t2 LIKE t1;
INSERT INTO t2 VALUES (1,1),(2,2);
CREATE TABLE t3 LIKE t1;

--echo # should have 1 impossible where and 2 dependent subqueries
EXPLAIN
SELECT 1 FROM t1
WHERE NOT EXISTS (SELECT 1 FROM t2 WHERE 1 = (SELECT MIN(t2.b) FROM t3))
ORDER BY count(*);

--echo # should not crash the next statement
SELECT 1 FROM t1
WHERE NOT EXISTS (SELECT 1 FROM t2 WHERE 1 = (SELECT MIN(t2.b) FROM t3))
ORDER BY count(*);

--echo # should not crash: the crash is caused by the previous statement
SELECT 1;

DROP TABLE t1,t2,t3;

--echo #
--echo # Bug #47106: Crash / segfault on adding EXPLAIN to a non-crashing 
--echo # query
--echo #

CREATE TABLE t1 (
  a INT,
  b INT,
  PRIMARY KEY (a),
  KEY b (b)
);
INSERT INTO t1 VALUES (1, 1), (2, 1);

CREATE TABLE t2 LIKE t1;
INSERT INTO t2 SELECT * FROM t1;

CREATE TABLE t3 LIKE t1;
INSERT INTO t3 SELECT * FROM t1;

--echo # Should not crash.
--echo # Should have 1 impossible where and 2 dependent subqs.
EXPLAIN
SELECT
  (SELECT 1 FROM t1,t2 WHERE t2.b > t3.b)
FROM t3 WHERE 1 = 0 GROUP BY 1;

--echo # should return 0 rows
SELECT
  (SELECT 1 FROM t1,t2 WHERE t2.b > t3.b)
FROM t3 WHERE 1 = 0 GROUP BY 1;

DROP TABLE t1,t2,t3;

--echo End of 5.0 tests.

--echo #
<<<<<<< HEAD
--echo # Bug#53236 Segfault in DTCollation::set(DTCollation&)
--echo #

CREATE TABLE t1 (
  pk INTEGER AUTO_INCREMENT,
  col_varchar VARCHAR(1),
  PRIMARY KEY (pk)
)
;

INSERT INTO t1 (col_varchar) 
VALUES
('w'),
('m')
;

SELECT  table1.pk
FROM ( t1 AS table1 JOIN t1 AS table2 ON (table1.col_varchar =
                                          table2.col_varchar) ) 
WHERE ( 1, 2 ) IN ( SELECT SUBQUERY1_t1.pk AS SUBQUERY1_field1,
                           SUBQUERY1_t1.pk AS SUBQUERY1_field2
                    FROM ( t1 AS SUBQUERY1_t1 JOIN t1 AS SUBQUERY1_t2
                           ON (SUBQUERY1_t2.col_varchar =
                               SUBQUERY1_t1.col_varchar) ) ) 
;

drop table t1;
=======
--echo # Bug#54568: create view cause Assertion failed: 0, 
--echo # file .\item_subselect.cc, line 836
--echo #
EXPLAIN SELECT 1 LIKE ( 1 IN ( SELECT 1 ) );
DESCRIBE SELECT 1 LIKE ( 1 IN ( SELECT 1 ) );
--echo # None of the below should crash
CREATE VIEW v1 AS SELECT 1 LIKE ( 1 IN ( SELECT 1 ) );
CREATE VIEW v2 AS SELECT 1 LIKE '%' ESCAPE ( 1 IN ( SELECT 1 ) );
DROP VIEW v1, v2;


--echo #
--echo # End of 5.1 tests.
--echo #
>>>>>>> 82e2ca01
<|MERGE_RESOLUTION|>--- conflicted
+++ resolved
@@ -64,7 +64,22 @@
 --echo End of 5.0 tests.
 
 --echo #
-<<<<<<< HEAD
+--echo # Bug#54568: create view cause Assertion failed: 0, 
+--echo # file .\item_subselect.cc, line 836
+--echo #
+EXPLAIN SELECT 1 LIKE ( 1 IN ( SELECT 1 ) );
+DESCRIBE SELECT 1 LIKE ( 1 IN ( SELECT 1 ) );
+--echo # None of the below should crash
+CREATE VIEW v1 AS SELECT 1 LIKE ( 1 IN ( SELECT 1 ) );
+CREATE VIEW v2 AS SELECT 1 LIKE '%' ESCAPE ( 1 IN ( SELECT 1 ) );
+DROP VIEW v1, v2;
+
+
+--echo #
+--echo # End of 5.1 tests.
+--echo #
+
+--echo #
 --echo # Bug#53236 Segfault in DTCollation::set(DTCollation&)
 --echo #
 
@@ -91,20 +106,4 @@
                                SUBQUERY1_t1.col_varchar) ) ) 
 ;
 
-drop table t1;
-=======
---echo # Bug#54568: create view cause Assertion failed: 0, 
---echo # file .\item_subselect.cc, line 836
---echo #
-EXPLAIN SELECT 1 LIKE ( 1 IN ( SELECT 1 ) );
-DESCRIBE SELECT 1 LIKE ( 1 IN ( SELECT 1 ) );
---echo # None of the below should crash
-CREATE VIEW v1 AS SELECT 1 LIKE ( 1 IN ( SELECT 1 ) );
-CREATE VIEW v2 AS SELECT 1 LIKE '%' ESCAPE ( 1 IN ( SELECT 1 ) );
-DROP VIEW v1, v2;
-
-
---echo #
---echo # End of 5.1 tests.
---echo #
->>>>>>> 82e2ca01
+drop table t1;