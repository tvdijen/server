--- conflicted
+++ resolved
@@ -2213,10 +2213,6 @@
 # Bug #3874 (function in GROUP and LEFT JOIN)
 #
 
-<<<<<<< HEAD
-=======
-DROP TABLE IF EXISTS t1, t2;
->>>>>>> a1d92b8a
 CREATE TABLE t1 ( a INT NOT NULL, b INT NOT NULL, UNIQUE idx (a,b) );
 INSERT INTO t1 VALUES (1,1),(1,2),(1,3),(1,4);
 CREATE TABLE t2 ( a INT NOT NULL, b INT NOT NULL, c INT );
@@ -2232,9 +2228,6 @@
 WHERE t2.a = t1.a AND t2.b = t1.b GROUP BY a, b, c;
 DROP TABLE IF EXISTS t1, t2;
 
-<<<<<<< HEAD
-# End of 4.1 tests
-=======
 #
 # Bug #13855 select distinct with group by caused server crash
 #
@@ -2244,4 +2237,4 @@
 insert into t2 values (1,1),(1,2);
 select distinct count(f2) >0 from t1 left join t2 on f1=f3 group by f1;
 drop table t1,t2;
->>>>>>> a1d92b8a
+# End of 4.1 tests