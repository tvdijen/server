--- conflicted
+++ resolved
@@ -21,35 +21,9 @@
 im_utils                 : BUG#28743 Instance manager generates warnings in test suite
 innodb                   : Disabling test case awaiting reply from Innobase
 concurrent_innodb        : BUG#21579 2006-08-11 mleich innodb_concurrent random failures with varying differences
-<<<<<<< HEAD
-ndb_autodiscover         : BUG#18952 2006-02-16 jmiller Needs to be fixed w.r.t binlog
-ndb_autodiscover2        : BUG#18952 2006-02-16 jmiller Needs to be fixed w.r.t binlog
-ndb_load                 : BUG#17233 2006-05-04 tomas failed load data from infile causes mysqld dbug_assert, binlog not flushed
-
-partition_03ndb          : BUG#16385 2006-03-24 mikael Partitions: crash when updating a range partitioned NDB table
-rpl_ndb_circular_simplex : BUG#27972 2007-04-20 mats Slave cannot start where it stopped
-rpl_ndb_2innodb          : BUG#19227 2006-04-20 pekka pk delete apparently not replicated
-rpl_ndb_2myisam          : BUG#19227 Seems to pass currently
-rpl_ndb_dd_partitions    : BUG#19259 2006-04-21 rpl_ndb_dd_partitions fails on s/AMD
-rpl_ddl                  : BUG#26418 2007-03-01 mleich Slave out of sync after CREATE/DROP TEMPORARY TABLE + ROLLBACK on master
-rpl_ndb_innodb2ndb       : Bug #19710  Cluster replication to partition table fails on DELETE FROM statement
-rpl_ndb_myisam2ndb       : Bug #19710  Cluster replication to partition table fails on DELETE FROM statement
-#rpl_row_blob_innodb      : BUG#18980 2006-04-10 kent    Test fails randomly
-rpl_ndb_ddl              : BUG#28798 2007-05-31  lars  Valgrind failure in NDB
-
 rpl_invoked_features     : BUG#29020 2007-06-21 Lars Non-deterministic test case
 ctype_big5               : BUG#26711 2007-06-21 Lars Test has never worked on Double Whopper
 
-# the below testcase have been reworked to avoid the bug, test contains comment, keep bug open
-#ndb_binlog_ddl_multi     : BUG#18976 2006-04-10 kent    CRBR: multiple binlog, second binlog may miss schema log events
-#ndb_binlog_discover      : bug#21806 2006-08-24
-#ndb_autodiscover3        : bug#21806
-
-#rpl_ndb_dd_advance	 : Bug#25913 rpl_ndb_dd_advance fails randomly
-
-ndb_partition_error2	 : HF is not sure if the test can work as internded on all the platforms
-=======
->>>>>>> 8661497e
 
 im_options_set       : Bug#20294: Instance manager tests fail randomly
 im_options_unset     : Bug#20294: Instance manager tests fail randomly
