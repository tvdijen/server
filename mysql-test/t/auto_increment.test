#
# Test of auto_increment;  The test for BDB tables is in bdb.test
#
--disable_warnings
drop table if exists t1;
drop table if exists t2;
--enable_warnings
SET SQL_WARNINGS=1;

create table t1 (a int not null auto_increment,b int, primary key (a)) engine=myisam auto_increment=3;
insert into t1 values (1,1),(NULL,3),(NULL,4);
delete from t1 where a=4;
insert into t1 values (NULL,5),(NULL,6);
select * from t1;
delete from t1 where a=6;
#show table status like "t1";
replace t1 values (3,1);
ALTER TABLE t1 add c int;
replace t1 values (3,3,3);
insert into t1 values (NULL,7,7);
update t1 set a=8,b=b+1,c=c+1 where a=7;
insert into t1 values (NULL,9,9);
select * from t1;
drop table t1;

create table t1 (
  skey tinyint unsigned NOT NULL auto_increment PRIMARY KEY,
  sval char(20)
);
insert into t1 values (NULL, "hello");
insert into t1 values (NULL, "hey");
select * from t1;
select _rowid,t1._rowid,skey,sval from t1;
drop table t1;

#
# Test auto_increment on sub key
#
create table t1 (a char(10) not null, b int not null auto_increment, primary key(a,b));
insert into t1 values ("a",1),("b",2),("a",2),("c",1);
insert into t1 values ("a",NULL),("b",NULL),("c",NULL),("e",NULL);
insert into t1 (a) values ("a"),("b"),("c"),("d");
insert into t1 (a) values ('k'),('d');
insert into t1 (a) values ("a");
insert into t1 values ("d",last_insert_id());
select * from t1;
drop table t1;

create table t1 (ordid int(8) not null auto_increment, ord  varchar(50) not null, primary key (ordid), index(ord,ordid)); 
insert into t1 (ordid,ord) values (NULL,'sdj'),(NULL,'sdj');
select * from t1;
drop table t1;

create table t1 (ordid int(8) not null auto_increment, ord  varchar(50) not null, primary key (ord,ordid));
insert into t1 values (NULL,'sdj'),(NULL,'sdj'),(NULL,"abc"),(NULL,'abc'),(NULL,'zzz'),(NULL,'sdj'),(NULL,'abc');
select * from t1;
drop table t1;

create table t1 (sid char(5), id int(2) NOT NULL auto_increment, key(sid,  id));
create table t2 (sid char(20), id int(2));
insert into t2 values ('skr',NULL),('skr',NULL),('test',NULL);
insert into t1 select * from t2;
select * from t1;
drop table t1,t2;

#
# Test of auto_increment columns when they are set to 0
#

create table t1 (a int not null primary key auto_increment);
insert into t1 values (0);
update t1 set a=0;
select * from t1;
check table t1;
drop table t1;

#
# Test negative values (Bug #1366)
#

create table t1 (a int not null auto_increment primary key);
insert into t1 values (NULL);
insert into t1 values (-1);
select last_insert_id();
insert into t1 values (NULL);
select * from t1;
drop table t1;

create table t1 (a int not null auto_increment primary key) /*!40102 engine=heap */;
insert into t1 values (NULL);
insert into t1 values (-1);
select last_insert_id();
insert into t1 values (NULL);
select * from t1;
drop table t1;
#
# last_insert_id() madness
#
create table t1 (i tinyint unsigned not null auto_increment primary key);
insert into t1 set i = 254;
insert into t1 set i = null;
select last_insert_id();
explain extended select last_insert_id();
--error ER_DUP_ENTRY
insert into t1 set i = 254;
select last_insert_id();
--error ER_DUP_ENTRY
insert into t1 set i = null;
select last_insert_id();
drop table t1;

create table t1 (i tinyint unsigned not null auto_increment, key (i));
insert into t1 set i = 254;
insert into t1 set i = null;
select last_insert_id();
insert into t1 set i = null;
select last_insert_id();
drop table t1;

create table t1 (i tinyint unsigned not null auto_increment primary key, b int, unique (b));
insert into t1 values (NULL, 10);
select last_insert_id();
insert into t1 values (NULL, 15);
select last_insert_id();
--error ER_DUP_ENTRY
insert into t1 values (NULL, 10);
select last_insert_id();

drop table t1;

create table t1(a int auto_increment,b int null,primary key(a));
SET SQL_MODE=NO_AUTO_VALUE_ON_ZERO;
insert into t1(a,b)values(NULL,1);
insert into t1(a,b)values(200,2);
insert into t1(a,b)values(0,3);
insert into t1(b)values(4);
insert into t1(b)values(5);
insert into t1(b)values(6);
insert into t1(b)values(7);
select * from t1 order by b;
alter table t1 modify b mediumint;
select * from t1 order by b;
create table t2 (a int);
insert t2 values (1),(2);
alter table t2 add b int auto_increment primary key;
select * from t2;
drop table t2;
delete from t1 where a=0;
update t1 set a=0 where b=5;
select * from t1 order by b;
delete from t1 where a=0;
update t1 set a=NULL where b=6;
update t1 set a=300 where b=7;
SET SQL_MODE='';
insert into t1(a,b)values(NULL,8);
insert into t1(a,b)values(400,9);
insert into t1(a,b)values(0,10);
insert into t1(b)values(11);
insert into t1(b)values(12);
insert into t1(b)values(13);
insert into t1(b)values(14);
select * from t1 order by b;
delete from t1 where a=0;
update t1 set a=0 where b=12;
select * from t1 order by b;
delete from t1 where a=0;
update t1 set a=NULL where b=13;
update t1 set a=500 where b=14;
select * from t1 order by b;
drop table t1;

#
# Test of behavior of ALTER TABLE when coulmn containing NULL or zeroes is
# converted to AUTO_INCREMENT column
#
create table t1 (a bigint);
insert into t1 values (1), (2), (3), (NULL), (NULL);
alter table t1 modify a bigint not null auto_increment primary key; 
select * from t1;
drop table t1;

create table t1 (a bigint);
insert into t1 values (1), (2), (3), (0), (0);
alter table t1 modify a bigint not null auto_increment primary key; 
select * from t1;
drop table t1;

# We still should be able to preserve zero in NO_AUTO_VALUE_ON_ZERO mode
create table t1 (a bigint);
insert into t1 values (0), (1), (2), (3);
set sql_mode=NO_AUTO_VALUE_ON_ZERO;
alter table t1 modify a bigint not null auto_increment primary key; 
set sql_mode= '';
select * from t1;
drop table t1;

# It also sensible to preserve zeroes if we are converting auto_increment
# column to auto_increment column (or not touching it at all, which is more
# common case probably)
create table t1 (a int auto_increment primary key , b int null);
set sql_mode=NO_AUTO_VALUE_ON_ZERO;
insert into t1 values (0,1),(1,2),(2,3);
select * from t1;
set sql_mode= '';
alter table t1 modify b varchar(255);
insert into t1 values (0,4);
select * from t1;
drop table t1;

#
# BUG #10045: Problem with composite AUTO_INCREMENT + BLOB key

CREATE TABLE t1 ( a INT AUTO_INCREMENT, b BLOB, PRIMARY KEY (a,b(10)));
INSERT INTO t1 (b) VALUES ('aaaa');
CHECK TABLE t1;
INSERT INTO t1 (b) VALUES ('');
CHECK TABLE t1;
INSERT INTO t1 (b) VALUES ('bbbb');
CHECK TABLE t1;
DROP TABLE IF EXISTS t1;

# BUG #19025:

CREATE TABLE `t1` (
    t1_name VARCHAR(255) DEFAULT NULL,
    t1_id INT(10) UNSIGNED NOT NULL AUTO_INCREMENT,
    KEY (t1_name),
    PRIMARY KEY (t1_id)
) AUTO_INCREMENT = 1000;

INSERT INTO t1 (t1_name) VALUES('MySQL');
INSERT INTO t1 (t1_name) VALUES('MySQL');
INSERT INTO t1 (t1_name) VALUES('MySQL');

SELECT * from t1;

SHOW CREATE TABLE `t1`;

DROP TABLE `t1`;

#
# Bug #6880: LAST_INSERT_ID() within a statement
#

create table t1(a int not null auto_increment primary key);              
create table t2(a int not null auto_increment primary key, t1a int);     
insert into t1 values(NULL);
insert into t2 values (NULL, LAST_INSERT_ID()), (NULL, LAST_INSERT_ID());
insert into t1 values (NULL);
insert into t2 values (NULL, LAST_INSERT_ID()), (NULL, LAST_INSERT_ID()),
(NULL, LAST_INSERT_ID());
insert into t1 values (NULL);                                            
insert into t2 values (NULL, LAST_INSERT_ID()), (NULL, LAST_INSERT_ID()),
(NULL, LAST_INSERT_ID()), (NULL, LAST_INSERT_ID());
select * from t2;
drop table t1, t2;

--echo End of 4.1 tests

#
# Bug #11080 & #11005  Multi-row REPLACE fails on a duplicate key error
# 

CREATE TABLE t1 ( `a` int(11) NOT NULL auto_increment, `b` int(11) default NULL,PRIMARY KEY  (`a`),UNIQUE KEY `b` (`b`));
insert into t1 (b) values (1);
replace into t1 (b) values (2), (1), (3);
select * from t1;
truncate table t1;
insert into t1 (b) values (1);
replace into t1 (b) values (2);
replace into t1 (b) values (1);
replace into t1 (b) values (3);
select * from t1;
drop table t1;

create table t1 (rowid int not null auto_increment, val int not null,primary
key (rowid), unique(val));
replace into t1 (val) values ('1'),('2');
replace into t1 (val) values ('1'),('2');
--error ER_DUP_ENTRY
insert into t1 (val) values ('1'),('2');
select * from t1;
drop table t1;

#
# Test that update changes internal auto-increment value
#

create table t1 (a int not null auto_increment primary key, val int);
insert into t1 (val) values (1);
update t1 set a=2 where a=1;
insert into t1 (val) values (1);
select * from t1;
drop table t1;
<<<<<<< HEAD

#
# Test key duplications with auto-increment in ALTER TABLE
# bug #14573
#
CREATE TABLE t1 (t1 INT(10) PRIMARY KEY, t2 INT(10));
INSERT INTO t1 VALUES(0, 0);
INSERT INTO t1 VALUES(1, 1);
--error ER_DUP_ENTRY
ALTER TABLE t1 CHANGE t1 t1 INT(10) auto_increment;
DROP TABLE t1;

# Test of REPLACE when it does INSERT+DELETE and not UPDATE:
# see if it sets LAST_INSERT_ID() ok
create table t1 (a int primary key auto_increment, b int, c int, d timestamp default current_timestamp, unique(b),unique(c));
insert into t1 values(null,1,1,now());
insert into t1 values(null,0,0,null);
# this will delete two rows
replace into t1 values(null,1,0,null);
select last_insert_id();
drop table t1;

# Test of REPLACE when it does a INSERT+DELETE for all the conflicting rows
# (i.e.) when there are three rows conflicting in unique key columns with
# a row that is being inserted, all the three rows will be deleted and then
# the new rows will be inserted.
create table t1 (a int primary key auto_increment, b int, c int, e int, d timestamp default current_timestamp, unique(b),unique(c),unique(e));
insert into t1 values(null,1,1,1,now());
insert into t1 values(null,0,0,0,null);
replace into t1 values(null,1,0,2,null);
select last_insert_id();
drop table t1;
=======
--echo #
--echo # Bug#46616: Assertion `!table->auto_increment_field_not_null' on view   
--echo # manipulations
--echo #
CREATE TABLE t1 ( a INT );
INSERT INTO t1 VALUES (1), (1);

CREATE TABLE t2 ( a INT AUTO_INCREMENT KEY );
--error ER_DUP_ENTRY
CREATE TABLE IF NOT EXISTS t2 AS SELECT a FROM t1;

UPDATE t2 SET a = 2;

SELECT a FROM t2;

DROP TABLE t1, t2;
>>>>>>> fa0f3de5
<|MERGE_RESOLUTION|>--- conflicted
+++ resolved
@@ -292,7 +292,6 @@
 insert into t1 (val) values (1);
 select * from t1;
 drop table t1;
-<<<<<<< HEAD
 
 #
 # Test key duplications with auto-increment in ALTER TABLE
@@ -325,7 +324,7 @@
 replace into t1 values(null,1,0,2,null);
 select last_insert_id();
 drop table t1;
-=======
+
 --echo #
 --echo # Bug#46616: Assertion `!table->auto_increment_field_not_null' on view   
 --echo # manipulations
@@ -342,4 +341,3 @@
 SELECT a FROM t2;
 
 DROP TABLE t1, t2;
->>>>>>> fa0f3de5
