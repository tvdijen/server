--- conflicted
+++ resolved
@@ -1010,7 +1010,6 @@
 
 DROP TABLE t1,t2;
 
-<<<<<<< HEAD
 --echo #
 --echo # Bug#57034 incorrect OUTER JOIN result when joined on unique key
 --echo #
@@ -1216,7 +1215,6 @@
 WHERE TABLE1.pk IS NULL;
 
 DROP TABLE h,m,k;
-=======
 
 --echo
 --echo # BUG#12567331 - INFINITE LOOP WHEN RESOLVING AN ALIASED COLUMN
@@ -1274,6 +1272,5 @@
 
 DROP TABLE t1;
 
->>>>>>> 1d13a53a
 
 --echo End of 5.1 tests