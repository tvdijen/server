--disable_warnings
drop table if exists t1,t2,t3,t4,t9,`t1a``b`,v1,v2,v3,v4,v5,v6;
drop view if exists t1,t2,`t1a``b`,v1,v2,v3,v4,v5,v6;
drop database if exists mysqltest;
--enable_warnings
use test;

#
# some basic test of views and its functionality
#

# create view on nonexistent table
-- error 1146
create view v1 (c,d) as select a,b from t1;

create temporary table t1 (a int, b int);
# view on temporary table
-- error 1352
create view v1 (c) as select b+1 from t1;
drop table t1;

create table t1 (a int, b int);
insert into t1 values (1,2), (1,3), (2,4), (2,5), (3,10);

# view with variable
-- error ER_VIEW_SELECT_VARIABLE
create view v1 (c,d) as select a,b+@@global.max_user_connections from t1;
-- error ER_VIEW_SELECT_VARIABLE
create view v1 (c,d) as select a,b from t1
  where a = @@global.max_user_connections;

# simple view
create view v1 (c) as select b+1 from t1;
select c from v1;
select is_updatable from information_schema.views where table_name='v1';

# temporary table should not hide table of view
create temporary table t1 (a int, b int);
# this is empty
select * from t1;
# but this based on normal t1
select c from v1;
show create table v1;
show create view v1;
-- error 1347
show create view t1;
drop table t1;

# try to use fields from underlying table
-- error 1054
select a from v1;
-- error 1054
select v1.a from v1;
-- error 1054
select b from v1;
-- error 1054
select v1.b from v1;

# view with different algorithms (explain output differs)
explain extended select c from v1;
create algorithm=temptable view v2 (c) as select b+1 from t1;
show create view v2;
select c from v2;
explain extended select c from v2;

# try to use underlying table fields in VIEW creation process
-- error 1054
create view v3 (c) as select a+1 from v1;
-- error 1054
create view v3 (c) as select b+1 from v1;


# VIEW on VIEW test with mixing different algorithms on different order
create view v3 (c) as select c+1 from v1;
select c from v3;
explain extended select c from v3;
create algorithm=temptable view v4 (c) as select c+1 from v2;
select c from v4;
explain extended select c from v4;
create view v5 (c) as select c+1 from v2;
select c from v5;
explain extended select c from v5;
create algorithm=temptable view v6 (c) as select c+1 from v1;
select c from v6;
explain extended select c from v6;

# show table/table status test
show tables;
show full tables;
--replace_column 8 # 12 # 13 #
show table status;

drop view v1,v2,v3,v4,v5,v6;

#
# alter/create view test
#

# view with subqueries of different types
create view v1 (c,d,e,f) as select a,b,
a in (select a+2 from t1), a = all (select a from t1) from t1;
create view v2 as select c, d from v1;
select * from v1;
select * from v2;

# try to create VIEW with name of existing VIEW
-- error 1050
create view v1 (c,d,e,f) as select a,b, a in (select a+2 from t1), a = all (select a from t1) from t1;

# 'or replace' should work in this case
create or replace view v1 (c,d,e,f) as select a,b, a in (select a+2 from t1), a = all (select a from t1) from t1;

# try to ALTER unexisting VIEW
drop view v2;
-- error 1146
alter view v2 as select c, d from v1;

# 'or replace' on unexisting view
create or replace view v2 as select c, d from v1;

# alter view on existing view
alter view v1 (c,d) as select a,max(b) from t1 group by a;

# check that created view works
select * from v1;
select * from v2;

# try to drop nonexistent VIEW
-- error 1051
drop view v100;

# try to drop table with DROP VIEW
-- error 1347
drop view t1;

# try to drop VIEW with DROP TABLE
-- error 1051
drop table v1;

# try to drop table with DROP VIEW

drop view v1,v2;
drop table t1;

#
# outer left join with merged views
#
create table t1 (a int);
insert into t1 values (1), (2), (3);

create view v1 (a) as select a+1 from t1;
create view v2 (a) as select a-1 from t1;

select * from t1 natural left join v1;
select * from v2 natural left join t1;
select * from v2 natural left join v1;

drop view v1, v2;
drop table t1;


#
# DISTINCT option for VIEW
#
create table t1 (a int);
insert into t1 values (1), (2), (3), (1), (2), (3);
create view v1 as select distinct a from t1;
select * from v1;
explain select * from v1;
select * from t1;
drop view v1;
drop table t1;

#
# syntax compatibility
#
create table t1 (a int);
-- error 1368
create view v1 as select distinct a from t1 WITH CHECK OPTION;
create view v1 as select a from t1 WITH CHECK OPTION;
create view v2 as select a from t1 WITH CASCADED CHECK OPTION;
create view v3 as select a from t1 WITH LOCAL CHECK OPTION;
drop view v3 RESTRICT;
drop view v2 CASCADE;
drop view v1;
drop table t1;

#
# aliases
#
create table t1 (a int, b int);
insert into t1 values (1,2), (1,3), (2,4), (2,5), (3,10);
create view v1 (c) as select b+1 from t1;
select test.c from v1 test;
create algorithm=temptable view v2 (c) as select b+1 from t1;
select test.c from v2 test;
select test1.* from v1 test1, v2 test2 where test1.c=test2.c;
select test2.* from v1 test1, v2 test2 where test1.c=test2.c;
drop table t1;
drop view v1,v2;

#
# LIMIT clause test
#
create table t1 (a int);
insert into t1 values (1), (2), (3), (4);
create view v1 as select a+1 from t1 order by 1 desc limit 2;
select * from v1;
explain select * from v1;
drop view v1;
drop table t1;

#
# CREATE ... SELECT view test
#
create table t1 (a int);
insert into t1 values (1), (2), (3), (4);
create view v1 as select a+1 from t1;
create table t2 select * from v1;
show columns from t2;
select * from t2;
drop view v1;
drop table t1,t2;

#
# simple view + simple update
#
create table t1 (a int, b int, primary key(a));
insert into t1 values (10,2), (20,3), (30,4), (40,5), (50,10);
create view v1 (a,c) as select a, b+1 from t1;
create algorithm=temptable view v2 (a,c) as select a, b+1 from t1;
select is_updatable from information_schema.views where table_name='v2';
select is_updatable from information_schema.views where table_name='v1';
# try to update expression
-- error 1348
update v1 set c=a+c;
# try to update VIEW with forced TEMPORARY TABLE algorithm
-- error 1288
update v2 set a=a+c;
# updatable field of updateable view
update v1 set a=a+c;
select * from v1;
select * from t1;
drop table t1;
drop view v1,v2;

#
# simple view + simple multi-update
#
create table t1 (a int, b int, primary key(a));
insert into t1 values (10,2), (20,3), (30,4), (40,5), (50,10);
create table t2 (x int);
insert into t2 values (10), (20);
create view v1 (a,c) as select a, b+1 from t1;
create algorithm=temptable view v2 (a,c) as select a, b+1 from t1;
# try to update expression
-- error 1348
update t2,v1 set v1.c=v1.a+v1.c where t2.x=v1.a;
# try to update VIEW with forced TEMPORARY TABLE algorithm
-- error 1288
update t2,v2 set v2.a=v2.v2.a+c where t2.x=v2.a;
# updatable field of updateable view
update t2,v1 set v1.a=v1.a+v1.c where t2.x=v1.a;
select * from v1;
select * from t1;
drop table t1,t2;
drop view v1,v2;

#
# MERGE VIEW with WHERE clause
#
create table t1 (a int, b int, primary key(b));
insert into t1 values (1,20), (2,30), (3,40), (4,50), (5,100);
create view v1 (c) as select b from t1 where a<3;
# simple select and explaint to be sure that it is MERGE
select * from v1;
explain extended select * from v1;
# update test
update v1 set c=c+1;
select * from t1;
# join of such VIEWs test
create view v2 (c) as select b from t1 where a>=3;
select * from v1, v2;
drop view v1, v2;
drop table t1;

#
# simple view + simple delete
#
create table t1 (a int, b int, primary key(a));
insert into t1 values (1,2), (2,3), (3,4), (4,5), (5,10);
create view v1 (a,c) as select a, b+1 from t1;
create algorithm=temptable view v2 (a,c) as select a, b+1 from t1;
# try to update VIEW with forced TEMPORARY TABLE algorithm
-- error 1288
delete from v2 where c < 4;
# updatable field of updateable view
delete from v1 where c < 4;
select * from v1;
select * from t1;
drop table t1;
drop view v1,v2;

#
# simple view + simple multi-delete
#
create table t1 (a int, b int, primary key(a));
insert into t1 values (1,2), (2,3), (3,4), (4,5), (5,10);
create table t2 (x int);
insert into t2 values (1), (2), (3), (4);
create view v1 (a,c) as select a, b+1 from t1;
create algorithm=temptable view v2 (a,c) as select a, b+1 from t1;
# try to update VIEW with forced TEMPORARY TABLE algorithm
-- error 1288
delete v2 from t2,v2 where t2.x=v2.a;
# updatable field of updateable view
delete v1 from t2,v1 where t2.x=v1.a;
select * from v1;
select * from t1;
drop table t1,t2;
drop view v1,v2;

#
# key presence check
#
create table t1 (a int, b int, c int, primary key(a,b));
insert into t1 values (10,2,-1), (20,3,-2), (30,4,-3), (40,5,-4), (50,10,-5);
create view v1 (x,y) as select a, b from t1;
create view v2 (x,y) as select a, c from t1;
set updatable_views_with_limit=NO;
update v1 set x=x+1;
update v2 set x=x+1;
update v1 set x=x+1 limit 1;
-- error 1288
update v2 set x=x+1 limit 1;
set updatable_views_with_limit=YES;
update v1 set x=x+1 limit 1;
update v2 set x=x+1 limit 1;
set updatable_views_with_limit=DEFAULT;
show variables like "updatable_views_with_limit";
select * from t1;
drop table t1;
drop view v1,v2;

#
# simple insert
#
create table t1 (a int, b int, c int, primary key(a,b));
insert into t1 values (10,2,-1), (20,3,-2);
create view v1 (x,y,z) as select c, b, a from t1;
create view v2 (x,y) as select b, a from t1;
create view v3 (x,y,z) as select b, a, b from t1;
create view v4 (x,y,z) as select c+1, b, a from t1;
create algorithm=temptable view v5 (x,y,z) as select c, b, a from t1;
# try insert to VIEW with fields duplicate
-- error ER_NON_INSERTABLE_TABLE
insert into v3 values (-60,4,30);
# try insert to VIEW with expression in SELECT list
-- error ER_NON_INSERTABLE_TABLE
insert into v4 values (-60,4,30);
# try insert to VIEW using temporary table algorithm
-- error ER_NON_INSERTABLE_TABLE
insert into v5 values (-60,4,30);
insert into v1 values (-60,4,30);
insert into v1 (z,y,x) values (50,6,-100);
insert into v2 values (5,40);
select * from t1;
drop table t1;
drop view v1,v2,v3,v4,v5;

#
# insert ... select
#
create table t1 (a int, b int, c int, primary key(a,b));
insert into t1 values (10,2,-1), (20,3,-2);
create table t2 (a int, b int, c int, primary key(a,b));
insert into t2 values (30,4,-60);
create view v1 (x,y,z) as select c, b, a from t1;
create view v2 (x,y) as select b, a from t1;
create view v3 (x,y,z) as select b, a, b from t1;
create view v4 (x,y,z) as select c+1, b, a from t1;
create algorithm=temptable view v5 (x,y,z) as select c, b, a from t1;
# try insert to VIEW with fields duplicate
-- error ER_NON_INSERTABLE_TABLE
insert into v3 select c, b, a from t2;
# try insert to VIEW with expression in SELECT list
-- error ER_NON_INSERTABLE_TABLE
insert into v4 select c, b, a from t2;
# try insert to VIEW using temporary table algorithm
-- error ER_NON_INSERTABLE_TABLE
insert into v5 select c, b, a from t2;
insert into v1 select c, b, a from t2;
insert into v1 (z,y,x) select a+20,b+2,-100 from t2;
insert into v2 select b+1, a+10 from t2;
select * from t1;
drop table t1, t2;
drop view v1,v2,v3,v4,v5;

#
# outer join based on VIEW with WHERE clause
#
create table t1 (a int, primary key(a));
insert into t1 values (1), (2), (3);
create view v1 (x) as select a from t1 where a > 1;
select t1.a, v1.x from t1 left join v1 on (t1.a= v1.x);
drop table t1;
drop view v1;

#
# merging WHERE condition on VIEW on VIEW
#
create table t1 (a int, primary key(a));
insert into t1 values (1), (2), (3), (200);
create view v1 (x) as select a from t1 where a > 1;
create view v2 (y) as select x from v1 where x < 100;
select * from v2;
drop table t1;
drop view v1,v2;

#
# VIEW on non-updatable view
#
create table t1 (a int, primary key(a));
insert into t1 values (1), (2), (3), (200);
create ALGORITHM=TEMPTABLE view v1 (x) as select a from t1;
create view v2 (y) as select x from v1;
-- error 1288
update v2 set y=10 where y=2;
drop table t1;
drop view v1,v2;

#
# auto_increment field out of VIEW
#
create table t1 (a int not null auto_increment, b int not null, primary key(a), unique(b));
create view v1 (x) as select b from t1;
insert into v1 values (1);
select last_insert_id();
insert into t1 (b) values (2);
select last_insert_id();
select * from t1;
drop view v1;
drop table t1;

#
# VIEW fields quoting
#
set sql_mode='ansi';
create table t1 ("a*b" int);
create view v1 as select "a*b" from t1;
show create view v1;
drop view v1;
drop table t1;
set sql_mode=default;

#
# VIEW without tables
#
create table t1 (t_column int);
create view v1 as select 'a';
select * from v1, t1;
drop view v1;
drop table t1;

#
# quote mark inside table name
#
create table `t1a``b` (col1 char(2));
create view v1 as select * from `t1a``b`;
select * from v1;
describe v1;
drop view v1;
drop table `t1a``b`;

#
# Changing of underlying table
#
create table t1 (col1 char(5),col2 char(5));
create view v1 as select * from t1;
drop table t1;
create table t1 (col1 char(5),newcol2 char(5));
-- error 1356
insert into v1 values('a','aa');
drop table t1;
-- error 1356
select * from v1;
drop view v1;

#
# check of duplication of column names
#
-- error 1060
create view v1 (a,a) as select 'a','a';

#
# updatablity should be transitive
#
create table t1 (col1 int,col2 char(22));
insert into t1 values(5,'Hello, world of views');
create view v1 as select * from t1;
create view v2 as select * from v1;
update v2 set col2='Hello, view world';
select is_updatable from information_schema.views;
select * from t1;
drop view v2, v1;
drop table t1;

#
# check 'use index' on view with temporary table
#
create table t1 (a int, b int);
create view v1 as select a, sum(b) from t1 group by a;
--error ER_WRONG_USAGE
select b from v1 use index (some_index) where b=1;
drop view v1;
drop table t1;

#
# using VIEW fields several times in query resolved via temporary tables
#
create table t1 (col1 char(5),col2 char(5));
create view v1 (col1,col2) as select col1,col2 from t1;
insert into v1 values('s1','p1'),('s1','p2'),('s1','p3'),('s1','p4'),('s2','p1'),('s3','p2'),('s4','p4');
select distinct first.col2 from t1 first where first.col2 in (select second.col2 from t1 second where second.col1<>first.col1);
select distinct first.col2 from v1 first where first.col2 in (select second.col2 from t1 second where second.col1<>first.col1);
drop view v1;
drop table t1;

#
# Test of view updatability in prepared statement
#
create table t1 (a int);
create view v1 as select a from t1;
insert into t1 values (1);

#update
SET @v0 = '2';
PREPARE stmt FROM 'UPDATE v1 SET a = ?';
EXECUTE stmt USING @v0;
DEALLOCATE PREPARE stmt;

#insert without field list
SET @v0 = '3';
PREPARE stmt FROM 'insert into v1 values (?)';
EXECUTE stmt USING @v0;
DEALLOCATE PREPARE stmt;

#insert with field list
SET @v0 = '4';
PREPARE stmt FROM 'insert into v1 (a) values (?)';
EXECUTE stmt USING @v0;
DEALLOCATE PREPARE stmt;

select * from t1;

drop view v1;
drop table t1;

#
# error on preparation
#
-- error 1096
CREATE VIEW v02 AS SELECT * FROM DUAL;
SHOW TABLES;

#
# EXISTS with UNION VIEW
#
CREATE VIEW v1 AS SELECT EXISTS (SELECT 1 UNION SELECT 2);
select * from v1;
drop view v1;

#
# using VIEW where table is required
#
create table t1 (col1 int,col2 char(22));
create view v1 as select * from t1;
-- error 1347
create index i1 on v1 (col1);
drop view v1;
drop table t1;

#
# connection_id(), pi(), current_user(), version() representation test
#
CREATE VIEW v1 (f1,f2,f3,f4) AS SELECT connection_id(), pi(), current_user(), version();
SHOW CREATE VIEW v1;
drop view v1;

#
# VIEW built over UNION
#
create table t1 (s1 int);
create table t2 (s2 int);
insert into t1 values (1), (2);
insert into t2 values (2), (3);
create view v1 as select * from t1,t2 union all select * from t1,t2;
select * from v1;
drop view v1;
drop tables t1, t2;

#
# Aggregate functions in view list
#
create table t1 (col1 int);
insert into t1 values (1);
create view v1 as select count(*) from t1;
insert into t1 values (null);
select * from v1;
drop view v1;
drop table t1;

#
# Showing VIEW with VIEWs in subquery
#
create table t1 (a int);
create table t2 (a int);
create view v1 as select a from t1;
create view v2 as select a from t2 where a in (select a from v1);
show create view v2;
drop view v2, v1;
drop table t1, t2;

#
# SHOW VIEW view with name with spaces
#
CREATE VIEW `v 1` AS select 5 AS `5`;
show create view `v 1`;
drop view `v 1`;

#
# Removing database with .frm archives
#
create database mysqltest;
create table mysqltest.t1 (a int, b int);
create view mysqltest.v1 as select a from mysqltest.t1;
alter view mysqltest.v1 as select b from mysqltest.t1;
alter view mysqltest.v1 as select a from mysqltest.t1;
drop database mysqltest;

#
# VIEW with full text
#
CREATE TABLE t1 (c1 int not null auto_increment primary key, c2 varchar(20), fulltext(c2));
insert into t1 (c2) VALUES ('real Beer'),('Water'),('Kossu'),('Coca-Cola'),('Vodka'),('Wine'),('almost real Beer');
select * from t1 WHERE match (c2) against ('Beer');
CREATE VIEW v1 AS SELECT  * from t1 WHERE match (c2) against ('Beer');
select * from v1;
drop view v1;
drop table t1;

#
# distinct in temporary table with a VIEW
#
create table t1 (a int);
insert into t1 values (1),(1),(2),(2),(3),(3);
create view v1 as select a from t1;
select distinct a from v1;
select distinct a from v1 limit 2;
select distinct a from t1 limit 2;
prepare stmt1 from "select distinct a from v1 limit 2";
execute stmt1;
execute stmt1;
deallocate prepare stmt1;
drop view v1;
drop table t1;

#
# aggregate function of aggregate function
#
create table t1 (tg_column bigint);
create view v1 as select count(tg_column) as vg_column from t1;
select avg(vg_column) from v1;
drop view v1;
drop table t1;

#
# VIEW of VIEW with column renaming
#
create table t1 (col1 bigint not null, primary key (col1));
create table t2 (col1 bigint not null, key (col1));
create view v1 as select * from t1;
create view v2 as select * from t2;
insert into v1 values (1);
insert into v2 values (1);
create view v3 (a,b) as select v1.col1 as a, v2.col1 as b from v1, v2 where v1.col1 = v2.col1;
select * from v3;
show create view v3;
drop view v3, v2, v1;
drop table t2, t1;

#
# VIEW based on functions with  complex names
#
create function `f``1` () returns int return 5;
create view v1 as select test.`f``1` ();
show create view v1;
select * from v1;
drop view v1;
drop function `f``1`;

#
# tested problem when function name length close to ALIGN_SIZE
#
create function a() returns int return 5;
create view v1 as select a();
select * from v1;
drop view v1;
drop function a;

#
# VIEW with collation
#
create table t2 (col1 char collate latin1_german2_ci);
create view v2 as select col1 collate latin1_german1_ci from t2;
show create view v2;
show create view v2;
drop view v2;
drop table t2;

#
# order by refers on integer field
#
create table t1 (a int);
insert into t1 values (1), (2);
create view v1 as select 5 from t1 order by 1;
select * from v1;
drop view v1;
drop table t1;

#
# VIEW over dropped function
#
create function x1 () returns int return 5;
create table t1 (s1 int);
create view v1 as select x1() from t1;
drop function x1;
-- error 1356
select * from v1;
--replace_column 8 # 12 # 13 #
show table status;
drop view v1;
drop table t1;

#
# VIEW with floating point (long number) as column
#
create view v1 as select 99999999999999999999999999999999999999999999999999999 as col1;
show create view v1;
drop view v1;

#
# VIEWs with national characters
#

SET @old_cs_client = @@character_set_client;
SET @old_cs_results = @@character_set_results;
SET @old_cs_connection = @@character_set_connection;

set names utf8;
create table tü (cü char);
create view vü as select cü from tü;
insert into vü values ('ü');
select * from vü;
drop view vü;
drop table tü;

SET character_set_client = @old_cs_client;
SET character_set_results = @old_cs_results;
SET character_set_connection = @old_cs_connection;

#
# problem with used_tables() of outer reference resolved in VIEW
#
create table t1 (a int, b int);
insert into t1 values (1,2), (1,3), (2,4), (2,5), (3,10);
create view v1(c) as select a+1 from t1 where b >= 4;
select c from v1 where exists (select * from t1 where a=2 and b=c);
drop view v1;
drop table t1;

#
# view with cast operation
#
create view v1 as select cast(1 as char(3));
show create view v1;
select * from v1;
drop view v1;

#
# renaming views
#
create table t1 (a int);
create view v1 as select a from t1;
create view v3 as select a from t1;
create database mysqltest;
-- error 1450
rename table v1 to mysqltest.v1;
rename table v1 to v2;
--error 1050
rename table v3 to v1, v2 to t1;
drop table t1;
drop view v2,v3;
drop database mysqltest;

#
# bug handling from VIEWs
#
create view v1 as select 'a',1;
create view v2 as select * from v1 union all select * from v1;
create view v3 as select * from v2 where 1 = (select `1` from v2);
create view v4 as select * from v3;
-- error 1242
select * from v4;
drop view v4, v3, v2, v1;

#
# VIEW over SELECT with prohibited clauses
#
-- error 1350
create view v1 as select 5 into @w;
-- error 1350
create view v1 as select 5 into outfile 'ttt';
create table t1 (a int);
-- error 1350
create view v1 as select a from t1 procedure analyse();
-- error ER_VIEW_SELECT_DERIVED
create view v1 as select 1 from (select 1) as d1;
drop table t1;

#
# INSERT into VIEW with ON DUPLICATE
#
create table t1 (s1 int, primary key (s1));
create view v1 as select * from t1;
insert into v1 values (1) on duplicate key update s1 = 7;
insert into v1 values (1) on duplicate key update s1 = 7;
select * from t1;
drop view v1;
drop table t1;

#
# test of updating and fetching from the same table check
#
create table t1 (col1 int);
create table t2 (col1 int);
create table t3 (col1 datetime not null);
create view v1 as select * from t1;
create view v2 as select * from v1;
create view v3 as select v2.col1 from v2,t2 where v2.col1 = t2.col1;
-- error 1443
update v2 set col1 = (select max(col1) from v1);
-- error 1443
update v2 set col1 = (select max(col1) from t1);
-- error 1093
update v2 set col1 = (select max(col1) from v2);
-- error 1443
update v2,t2 set v2.col1 = (select max(col1) from v1) where v2.col1 = t2.col1;
-- error 1443
update t1,t2 set t1.col1 = (select max(col1) from v1) where t1.col1 = t2.col1;
-- error 1093
update v1,t2 set v1.col1 = (select max(col1) from v1) where v1.col1 = t2.col1;
-- error 1443
update t2,v2 set v2.col1 = (select max(col1) from v1) where v2.col1 = t2.col1;
-- error 1443
update t2,t1 set t1.col1 = (select max(col1) from v1) where t1.col1 = t2.col1;
-- error 1443
update t2,v1 set v1.col1 = (select max(col1) from v1) where v1.col1 = t2.col1;
-- error 1443
update v2,t2 set v2.col1 = (select max(col1) from t1) where v2.col1 = t2.col1;
-- error 1093
update t1,t2 set t1.col1 = (select max(col1) from t1) where t1.col1 = t2.col1;
-- error 1443
update v1,t2 set v1.col1 = (select max(col1) from t1) where v1.col1 = t2.col1;
-- error 1093
update t2,v2 set v2.col1 = (select max(col1) from t1) where v2.col1 = t2.col1;
-- error 1093
update t2,t1 set t1.col1 = (select max(col1) from t1) where t1.col1 = t2.col1;
-- error 1093
update t2,v1 set v1.col1 = (select max(col1) from t1) where v1.col1 = t2.col1;
-- error 1093
update v2,t2 set v2.col1 = (select max(col1) from v2) where v2.col1 = t2.col1;
-- error 1443
update t1,t2 set t1.col1 = (select max(col1) from v2) where t1.col1 = t2.col1;
-- error 1443
update v1,t2 set v1.col1 = (select max(col1) from v2) where v1.col1 = t2.col1;
-- error 1443
update t2,v2 set v2.col1 = (select max(col1) from v2) where v2.col1 = t2.col1;
-- error 1443
update t2,t1 set t1.col1 = (select max(col1) from v2) where t1.col1 = t2.col1;
-- error 1443
update t2,v1 set v1.col1 = (select max(col1) from v2) where v1.col1 = t2.col1;
-- error 1443
update v3 set v3.col1 = (select max(col1) from v1);
-- error 1443
update v3 set v3.col1 = (select max(col1) from t1);
-- error 1443
update v3 set v3.col1 = (select max(col1) from v2);
-- error 1093
update v3 set v3.col1 = (select max(col1) from v3);
-- error 1443
delete from v2 where col1 = (select max(col1) from v1);
-- error 1443
delete from v2 where col1 = (select max(col1) from t1);
-- error 1093
delete from v2 where col1 = (select max(col1) from v2);
-- error 1443
delete v2 from v2,t2 where (select max(col1) from v1) > 0 and v2.col1 = t2.col1;
-- error 1443
delete t1 from t1,t2 where (select max(col1) from v1) > 0 and t1.col1 = t2.col1;
-- error 1093
delete v1 from v1,t2 where (select max(col1) from v1) > 0 and v1.col1 = t2.col1;
-- error 1443
delete v2 from v2,t2 where (select max(col1) from t1) > 0 and v2.col1 = t2.col1;
-- error 1093
delete t1 from t1,t2 where (select max(col1) from t1) > 0 and t1.col1 = t2.col1;
-- error 1443
delete v1 from v1,t2 where (select max(col1) from t1) > 0 and v1.col1 = t2.col1;
-- error 1093
delete v2 from v2,t2 where (select max(col1) from v2) > 0 and v2.col1 = t2.col1;
-- error 1443
delete t1 from t1,t2 where (select max(col1) from v2) > 0 and t1.col1 = t2.col1;
-- error 1443
delete v1 from v1,t2 where (select max(col1) from v2) > 0 and v1.col1 = t2.col1;
-- error 1443
insert into v2 values ((select max(col1) from v1));
-- error 1443
insert into t1 values ((select max(col1) from v1));
-- error 1443
insert into v2 values ((select max(col1) from v1));
-- error 1443
insert into v2 values ((select max(col1) from t1));
-- error 1093
insert into t1 values ((select max(col1) from t1));
-- error 1443
insert into v2 values ((select max(col1) from t1));
-- error 1093
insert into v2 values ((select max(col1) from v2));
-- error 1443
insert into t1 values ((select max(col1) from v2));
-- error 1093
insert into v2 values ((select max(col1) from v2));
-- error 1443
insert into v3 (col1) values ((select max(col1) from v1));
-- error 1443
insert into v3 (col1) values ((select max(col1) from t1));
-- error 1443
insert into v3 (col1) values ((select max(col1) from v2));
#check with TZ tables in list
-- error 1443
insert into v3 (col1) values ((select CONVERT_TZ('20050101000000','UTC','MET') from v2));
insert into v3 (col1) values ((select CONVERT_TZ('20050101000000','UTC','MET') from t2));
-- error 1048
insert into t3 values ((select CONVERT_TZ('20050101000000','UTC','MET') from t2));
# temporary table algorithm view should be equal to subquery in the from clause
create algorithm=temptable view v4 as select * from t1;
insert into t1 values (1),(2),(3);
insert into t1 (col1) values ((select max(col1) from v4));
select * from t1;

drop view v4,v3,v2,v1;
drop table t1,t2,t3;

#
# HANDLER with VIEW
#
create table t1 (s1 int);
create view v1 as select * from t1;
-- error 1347
handler v1 open as xx;
drop view v1;
drop table t1;

#
# view with WHERE in nested join
#
create table t1(a int);
insert into t1 values (0), (1), (2), (3);
create table t2 (a int);
insert into t2 select a from t1 where a > 1;
create view v1 as select a from t1 where a > 1;
select * from t1 left join (t2 as t, v1) on v1.a=t1.a;
select * from t1 left join (t2 as t, t2) on t2.a=t1.a;
drop view v1;
drop table t1, t2;

#
# Collation with view update
#
create table t1 (s1 char);
create view v1 as select s1 collate latin1_german1_ci as s1 from t1;
insert into v1 values ('a');
select * from v1;
update v1 set s1='b';
select * from v1;
update v1,t1 set v1.s1='c' where t1.s1=v1.s1;
select * from v1;
prepare stmt1 from "update v1,t1 set v1.s1=? where t1.s1=v1.s1";
set @arg='d';
execute stmt1 using @arg;
select * from v1;
set @arg='e';
execute stmt1 using @arg;
select * from v1;
deallocate prepare stmt1;
drop view v1;
drop table t1;

#
# test view with LOCK TABLES (work around)
#
create table t1 (a int);
create table t2 (a int);
create view v1 as select * from t1;
lock tables t1 read, v1 read;
select * from v1;
-- error 1100
select * from t2;
drop view v1;
drop table t1, t2;

#
# WITH CHECK OPTION insert/update test
#
create table t1 (a int);
create view v1 as select * from t1 where a < 2 with check option;
# simple insert
insert into v1 values(1);
-- error 1369
insert into v1 values(3);
# simple insert with ignore
insert ignore into v1 values (2),(3),(0);
select * from t1;
# prepare data for next check
delete from t1;
# INSERT SELECT test
insert into v1 SELECT 1;
-- error 1369
insert into v1 SELECT 3;
# prepare data for next check
create table t2 (a int);
insert into t2 values (2),(3),(0);
# INSERT SELECT with ignore test
insert ignore into v1 SELECT a from t2;
select * from t1 order by a desc;
#simple UPDATE test
update v1 set a=-1 where a=0;
-- error 1369
update v1 set a=2 where a=1;
select * from t1 order by a desc;
# prepare data for next check
update v1 set a=0 where a=0;
insert into t2 values (1);
# multiupdate test
update v1,t2 set v1.a=v1.a-1 where v1.a=t2.a;
select * from t1 order by a desc;
# prepare data for next check
update v1 set a=a+1;
# multiupdate with ignore test
update ignore v1,t2 set v1.a=v1.a+1 where v1.a=t2.a;
select * from t1;

drop view v1;
drop table t1, t2;

#
# CASCADED/LOCAL CHECK OPTION test
#
create table t1 (a int);
create view v1 as select * from t1 where a < 2 with check option;
create view v2 as select * from v1 where a > 0 with local check option;
create view v3 as select * from v1 where a > 0 with cascaded check option;
insert into v2 values (1);
insert into v3 values (1);
-- error 1369
insert into v2 values (0);
-- error 1369
insert into v3 values (0);
insert into v2 values (2);
-- error 1369
insert into v3 values (2);
select * from t1;
drop view v3,v2,v1;
drop table t1;

#
# CHECK OPTION with INSERT ... ON DUPLICATE KEY UPDATE
#
create table t1 (a int, primary key (a));
create view v1 as select * from t1 where a < 2 with check option;
insert into v1 values (1) on duplicate key update a=2;
-- error 1369
insert into v1 values (1) on duplicate key update a=2;
insert ignore into v1 values (1) on duplicate key update a=2;
select * from t1;
drop view v1;
drop table t1;

#
# check cyclic referencing protection on altering view
#
create table t1 (s1 int);
create view v1 as select * from t1;
create view v2 as select * from v1;
-- error 1146
alter view v1 as select * from v2;
-- error 1146
alter view v1 as select * from v1;
-- error 1146
create or replace view v1 as select * from v2;
-- error 1146
create or replace view v1 as select * from v1;
drop view v2,v1;
drop table t1;

#
# check altering differ options
#
create table t1 (a int);
create view v1 as select * from t1;
show create view v1;
alter algorithm=undefined view v1 as select * from t1 with check option;
show create view v1;
alter algorithm=merge view v1 as select * from t1 with cascaded check option;
show create view v1;
alter algorithm=temptable view v1 as select * from t1;
show create view v1;
drop view v1;
drop table t1;

#
# updating view with subquery in the WHERE clause
#
create table t1 (s1 int);
create table t2 (s1 int);
create view v2 as select * from t2 where s1 in (select s1 from t1);
insert into v2 values (5);
insert into t1 values (5);
select * from v2;
update v2 set s1 = 0;
select * from v2;
select * from t2;
# check it with check option
alter view v2 as select * from t2 where s1 in (select s1 from t1) with check option;
insert into v2 values (5);
-- error 1369
update v2 set s1 = 1;
insert into t1 values (1);
update v2 set s1 = 1;
select * from v2;
select * from t2;
# scheck how VIEWs with subqueries work with prepared statements
prepare stmt1 from "select * from v2;";
execute stmt1;
insert into t1 values (0);
execute stmt1;
deallocate prepare stmt1;
drop view v2;
drop table t1, t2;

#
# test of substring_index with view
#
create table t1 (t time);
create view v1 as select substring_index(t,':',2) as t from t1;
insert into t1 (t) values ('12:24:10');
select substring_index(t,':',2) from t1;
select substring_index(t,':',2) from v1;
drop view v1;
drop table t1;

#
# test of cascaded check option for whiew without WHERE clause
#
create table t1 (s1 tinyint);
create view v1 as select * from t1 where s1 <> 0 with local check option;
create view v2 as select * from v1 with cascaded check option;
-- error 1369
insert into v2 values (0);
drop view v2, v1;
drop table t1;

#
# inserting single value with check option failed always get error
#
create table t1 (s1 int);
create view v1 as select * from t1 where s1 < 5 with check option;
#single value
-- error 1369
insert ignore into v1 values (6);
#several values
insert ignore into v1 values (6),(3);
select * from t1;
drop view v1;
drop table t1;

#
# changing value by trigger and CHECK OPTION
#
create table t1 (s1 tinyint);
create trigger t1_bi before insert on t1 for each row set new.s1 = 500;
create view v1 as select * from t1 where s1 <> 127 with check option;
-- error 1369
insert into v1 values (0);
select * from v1;
select * from t1;
drop trigger t1_bi;
drop view v1;
drop table t1;

#
# CASCADED should be used for all underlaying VIEWs
#
create table t1 (s1 tinyint);
create view v1 as select * from t1 where s1 <> 0;
create view v2 as select * from v1 where s1 <> 1 with cascaded check option;
-- error 1369
insert into v2 values (0);
select * from v2;
select * from t1;
drop view v2, v1;
drop table t1;

#
# LOAD DATA with view and CHECK OPTION
#
# fixed length fields
create table t1 (a int, b char(10));
create view v1 as select * from t1 where a != 0 with check option;
-- error 1369
load data infile '../std_data_ln/loaddata3.dat' into table v1 fields terminated by '' enclosed by '' ignore 1 lines;
select * from t1;
select * from v1;
delete from t1;
load data infile '../std_data_ln/loaddata3.dat' ignore into table v1 fields terminated by '' enclosed by '' ignore 1 lines;
select * from t1 order by a,b;
select * from v1 order by a,b;
drop view v1;
drop table t1;
# variable length fields
create table t1 (a text, b text);
create view v1 as select * from t1 where a <> 'Field A' with check option;
-- error 1369
load data infile '../std_data_ln/loaddata2.dat' into table v1 fields terminated by ',' enclosed by '''';
select concat('|',a,'|'), concat('|',b,'|') from t1;
select concat('|',a,'|'), concat('|',b,'|') from v1;
delete from t1;
load data infile '../std_data_ln/loaddata2.dat' ignore into table v1 fields terminated by ',' enclosed by '''';
select concat('|',a,'|'), concat('|',b,'|') from t1;
select concat('|',a,'|'), concat('|',b,'|') from v1;
drop view v1;
drop table t1;

#
# Trys update table from which we select using views and subqueries
#
create table t1 (s1 smallint);
create view v1 as select * from t1 where 20 < (select (s1) from t1);
-- error ER_NON_INSERTABLE_TABLE
insert into v1 values (30);
create view v2 as select * from t1;
create view v3 as select * from t1 where 20 < (select (s1) from v2);
-- error ER_NON_INSERTABLE_TABLE
insert into v3 values (30);
create view v4 as select * from v2 where 20 < (select (s1) from t1);
-- error ER_NON_INSERTABLE_TABLE
insert into v4 values (30);
drop view v4, v3, v2, v1;
drop table t1;

#
# CHECK TABLE with VIEW
#
create table t1 (a int);
create view v1 as select * from t1;
check table t1,v1;
check table v1,t1;
drop table t1;
check table v1;
drop view v1;

#
# merge of VIEW with several tables
#
create table t1 (a int);
create table t2 (a int);
create table t3 (a int);
insert into t1 values (1), (2), (3);
insert into t2 values (1), (3);
insert into t3 values (1), (2), (4);
# view over tables
create view v3 (a,b) as select t1.a as a, t2.a as b from t1 left join t2 on (t1.a=t2.a);
select * from t3 left join v3 on (t3.a = v3.a);
explain extended select * from t3 left join v3 on (t3.a = v3.a);
# view over views
create view v1 (a) as select a from t1;
create view v2 (a) as select a from t2;
create view v4 (a,b) as select v1.a as a, v2.a as b from v1 left join v2 on (v1.a=v2.a);
select * from t3 left join v4 on (t3.a = v4.a);
explain extended select * from t3 left join v4 on (t3.a = v4.a);
# PS with view over views
prepare stmt1 from "select * from t3 left join v4 on (t3.a = v4.a);";
execute stmt1;
execute stmt1;
deallocate prepare stmt1;
drop view v4,v3,v2,v1;
drop tables t1,t2,t3;

#
# updating of join view
#
create table t1 (a int, primary key (a), b int);
create table t2 (a int, primary key (a));
insert into t1 values (1,100), (2,200);
insert into t2 values (1), (3);
# legal view for update
create view v3 (a,b) as select t1.a as a, t2.a as b from t1, t2;
update v3 set a= 10 where a=1;
select * from t1;
select * from t2;
# view without primary key
create view v2 (a,b) as select t1.b as a, t2.a as b from t1, t2;
set updatable_views_with_limit=NO;
-- error 1288
update v2 set a= 10 where a=200 limit 1;
set updatable_views_with_limit=DEFAULT;
# just view selects
select * from v3;
select * from v2;
# prepare statement with updating join view
set @a= 10;
set @b= 100;
prepare stmt1 from "update v3 set a= ? where a=?";
execute stmt1 using @a,@b;
select * from v3;
set @a= 300;
set @b= 10;
execute stmt1 using @a,@b;
select * from v3;
deallocate prepare stmt1;
drop view v3,v2;
drop tables t1,t2;

#
# inserting/deleting join view
#
create table t1 (a int, primary key (a), b int);
create table t2 (a int, primary key (a), b int);
insert into t2 values (1000, 2000);
create view v3 (a,b) as select t1.a as a, t2.a as b from t1, t2;
# inserting into join view without field list
-- error 1394
insert into v3 values (1,2);
-- error 1394
insert into v3 select * from t2;
# inserting in several tables of join view
-- error 1393
insert into v3(a,b) values (1,2);
-- error 1393
insert into v3(a,b) select * from t2;
# correct inserts into join view
insert into v3(a) values (1);
insert into v3(b) values (10);
insert into v3(a) select a from t2;
insert into v3(b) select b from t2;
insert into v3(a) values (1) on duplicate key update a=a+10000+VALUES(a);
select * from t1;
select * from t2;
# try delete from join view
-- error 1395
delete from v3;
-- error 1395
delete v3,t1 from v3,t1;
-- error 1395
delete t1,v3 from t1,v3;
# delete from t1 just to reduce result set size
delete from t1;
# prepare statement with insert join view
prepare stmt1 from "insert into v3(a) values (?);";
set @a= 100;
execute stmt1 using @a;
set @a= 300;
execute stmt1 using @a;
deallocate prepare stmt1;
prepare stmt1 from "insert into v3(a) select ?;";
set @a= 101;
execute stmt1 using @a;
set @a= 301;
execute stmt1 using @a;
deallocate prepare stmt1;
select * from v3;

drop view v3;
drop tables t1,t2;

#
# View field names should be case insensitive 
#
create table t1(f1 int);
create view v1 as select f1 from t1;
select * from v1 where F1 = 1;
drop view v1;
drop table t1;

#
# Resolving view fields in subqueries in VIEW (Bug #6394)
#
create table t1(c1 int);
create table t2(c2 int);
insert into t1 values (1),(2),(3);
insert into t2 values (1);
SELECT c1 FROM t1 WHERE c1 IN (SELECT c2 FROM t2);
SELECT c1 FROM t1 WHERE EXISTS (SELECT c2 FROM t2 WHERE c2 = c1);
create view v1 as SELECT c1 FROM t1 WHERE c1 IN (SELECT c2 FROM t2);
create view v2 as SELECT c1 FROM t1 WHERE EXISTS (SELECT c2 FROM t2 WHERE c2 = c1);
select * from v1;
select * from v2;
select * from (select c1 from v2) X;
drop view v2, v1;
drop table t1, t2;

#
# view over other view setup (BUG#7433)
#
CREATE TABLE t1 (C1 INT, C2 INT);
CREATE TABLE t2 (C2 INT);
CREATE VIEW v1 AS SELECT C2 FROM t2;
CREATE VIEW v2 AS SELECT C1 FROM t1 LEFT OUTER JOIN v1 USING (C2);
SELECT * FROM v2;
drop view v2, v1;
drop table t1, t2;

#
# view and group_concat() (BUG#7116)
#
create table t1 (col1 char(5),col2 int,col3 int); 
insert into t1 values ('one',10,25), ('two',10,50), ('two',10,50), ('one',20,25), ('one',30,25); 
create view v1 as select * from t1;
select col1,group_concat(col2,col3) from t1 group by col1;
select col1,group_concat(col2,col3) from v1 group by col1;
drop view v1;
drop table t1;

#
# Item_ref resolved as view field (BUG#6894)
#
create table t1 (s1 int, s2 char);
create view v1 as select s1, s2 from t1;
-- error 1054
select s2 from v1 vq1 where 2 = (select count(*) from v1 vq2 having vq1.s2 = vq2.s2);
select s2 from v1 vq1 where 2 = (select count(*) aa from v1 vq2 having vq1.s2 = aa);
drop view v1;
drop table t1;

#
# Test case for bug #9398 CREATE TABLE with SELECT from a multi-table view
#
CREATE TABLE t1 (a1 int);
CREATE TABLE t2 (a2 int);
INSERT INTO t1 VALUES (1), (2), (3), (4);
INSERT INTO t2 VALUES (1), (2), (3);
CREATE VIEW v1(a,b) AS SELECT a1,a2 FROM t1 JOIN t2 ON a1=a2 WHERE a1>1;

SELECT * FROM v1;
CREATE TABLE t3 SELECT * FROM v1;
SELECT * FROM t3;

DROP VIEW v1;
DROP TABLE t1,t2,t3;

#
# Test for BUG#8703 "insert into table select from view crashes"
#
create table t1 (a int);
create table t2 like t1;
create table t3 like t1;
create view v1 as select t1.a x, t2.a y from t1 join t2 where t1.a=t2.a;
insert into t3 select x from v1;
insert into t2 select x from v1;
drop view v1;
drop table t1,t2,t3;

#
# Test for BUG #6106: query over a view using subquery for the underlying table
#

CREATE TABLE t1 (col1 int PRIMARY KEY, col2 varchar(10)); 
INSERT INTO t1 VALUES(1,'trudy'); 
INSERT INTO t1 VALUES(2,'peter'); 
INSERT INTO t1 VALUES(3,'sanja'); 
INSERT INTO t1 VALUES(4,'monty'); 
INSERT INTO t1 VALUES(5,'david'); 
INSERT INTO t1 VALUES(6,'kent'); 
INSERT INTO t1 VALUES(7,'carsten'); 
INSERT INTO t1 VALUES(8,'ranger'); 
INSERT INTO t1 VALUES(10,'matt'); 
CREATE TABLE t2 (col1 int, col2 int, col3 char(1)); 
INSERT INTO t2 VALUES (1,1,'y'); 
INSERT INTO t2 VALUES (1,2,'y'); 
INSERT INTO t2 VALUES (2,1,'n'); 
INSERT INTO t2 VALUES (3,1,'n'); 
INSERT INTO t2 VALUES (4,1,'y'); 
INSERT INTO t2 VALUES (4,2,'n'); 
INSERT INTO t2 VALUES (4,3,'n'); 
INSERT INTO t2 VALUES (6,1,'n'); 
INSERT INTO t2 VALUES (8,1,'y');
 
CREATE VIEW v1 AS SELECT * FROM t1; 

SELECT a.col1,a.col2,b.col2,b.col3 
  FROM t1 a LEFT JOIN t2 b ON a.col1=b.col1
    WHERE b.col2 IS NULL OR 
          b.col2=(SELECT MAX(col2) FROM t2 b WHERE b.col1=a.col1);

SELECT a.col1,a.col2,b.col2,b.col3 
  FROM v1 a LEFT JOIN t2 b ON a.col1=b.col1
    WHERE b.col2 IS NULL OR 
          b.col2=(SELECT MAX(col2) FROM t2 b WHERE b.col1=a.col1);

CREATE VIEW v2 AS SELECT * FROM t2; 

SELECT a.col1,a.col2,b.col2,b.col3
  FROM v2 b RIGHT JOIN v1 a ON a.col1=b.col1
    WHERE b.col2 IS NULL OR
          b.col2=(SELECT MAX(col2) FROM v2 b WHERE b.col1=a.col1); 

# Tests from the report for bug #6107

SELECT a.col1,a.col2,b.col2,b.col3
  FROM v2 b RIGHT JOIN v1 a ON a.col1=b.col1
    WHERE a.col1 IN (1,5,9) AND
         (b.col2 IS NULL OR
          b.col2=(SELECT MAX(col2) FROM v2 b WHERE b.col1=a.col1)); 

CREATE VIEW v3 AS SELECT * FROM t1 WHERE col1 IN (1,5,9);

SELECT a.col1,a.col2,b.col2,b.col3
  FROM v2 b RIGHT JOIN v3 a ON a.col1=b.col1
    WHERE b.col2 IS NULL OR
          b.col2=(SELECT MAX(col2) FROM v2 b WHERE b.col1=a.col1); 
 
DROP VIEW v1,v2,v3;
DROP TABLE t1,t2;

#
# BUG#8490 Select from views containing subqueries causes server to hang 
# forever.
#
create table t1 as select 1 A union select 2 union select 3;
create table t2 as select * from t1;
create view v1 as select * from t1 where a in (select * from t2);
select * from v1 A, v1 B where A.a = B.a;
create table t3 as select a a,a b from t2;
create view v2 as select * from t3 where 
  a in (select * from t1) or b in (select * from t2);
select * from v2 A, v2 B where A.a = B.b;
drop view v1, v2;
drop table t1, t2, t3;

#
# Test case for bug #8528: select from view over multi-table view
#
CREATE TABLE t1 (a int);
CREATE TABLE t2 (b int);
INSERT INTO t1 VALUES (1), (2), (3), (4);
INSERT INTO t2 VALUES (4), (2);

CREATE VIEW v1 AS SELECT * FROM t1,t2 WHERE t1.a=t2.b;
SELECT * FROM v1;
CREATE VIEW v2 AS SELECT * FROM v1;
SELECT * FROM v2;

DROP VIEW v2,v1;

DROP TABLE t1, t2;
#
# Correct restoring view name in SP table locking BUG#9758
#
create table t1 (a int);
create view v1 as select sum(a) from t1 group by a;
delimiter //;
create procedure p1()
begin
select * from v1;
end//
delimiter ;//
call p1();
call p1();
drop procedure p1;
drop view v1;
drop table t1;

#
# Bug#7422 "order by" doesn't work
#
CREATE TABLE t1(a char(2) primary key, b char(2));
CREATE TABLE t2(a char(2), b char(2), index i(a));
INSERT INTO t1 VALUES ('a','1'), ('b','2');
INSERT INTO t2 VALUES ('a','5'), ('a','6'), ('b','5'), ('b','6');
CREATE VIEW v1 AS
  SELECT t1.b as c, t2.b as d FROM t1,t2 WHERE t1.a=t2.a;
SELECT d, c FROM v1 ORDER BY d,c;
DROP VIEW v1;
DROP TABLE t1, t2;
#
# using sum(distinct ) & avg(distinct ) in views (BUG#7015)
#
create table t1 (s1 int);
create view  v1 as select sum(distinct s1) from t1;
select * from v1;
drop view v1;
create view  v1 as select avg(distinct s1) from t1;
select * from v1;
drop view v1;
drop table t1;

#
# using cast(... as decimal) in views (BUG#11387);
#
create view v1 as select cast(1 as decimal);
select * from v1;
drop view v1;

#
# Bug#11298 insert into select from VIEW produces incorrect result when 
#           using ORDER BY
create table t1(f1 int);
create table t2(f2 int);
insert into t1 values(1),(2),(3);
insert into t2 values(1),(2),(3);
create view v1 as select * from t1,t2 where f1=f2;
create table t3 (f1 int, f2 int);
insert into t3 select * from v1 order by 1;
select * from t3;
drop view v1;
drop table t1,t2,t3;

#
# Generation unique names for columns, and correct names check (BUG#7448)
#
# names with ' and \
create view v1 as select '\\','\\shazam';
select * from v1;
drop view v1;
create view v1 as select '\'','\shazam';
select * from v1;
drop view v1;
# autogenerated names differ by case only
create view v1 as select 'k','K';
select * from v1;
drop view v1;
create table t1 (s1 int);
# same autogenerated names
create view v1 as select s1, 's1' from t1;
select * from v1;
drop view v1;
create view v1 as select 's1', s1 from t1;
select * from v1;
drop view v1;
# set name as one of expected autogenerated
create view v1 as select 's1', s1, 1 as My_exp_s1 from t1;
select * from v1;
drop view v1;
create view v1 as select 1 as My_exp_s1, 's1', s1  from t1;
select * from v1;
drop view v1;
# set name conflict with autogenerated names
create view v1 as select 1 as s1, 's1', 's1' from t1;
select * from v1;
drop view v1;
create view v1 as select 's1', 's1', 1 as s1 from t1;
select * from v1;
drop view v1;
# underlying field name conflict with autogenerated names
create view v1 as select s1, 's1', 's1' from t1;
select * from v1;
drop view v1;
create view v1 as select 's1', 's1', s1 from t1;
select * from v1;
drop view v1;
# underlying field name conflict with set name
-- error 1060
create view v1 as select 1 as s1, 's1', s1 from t1;
-- error 1060
create view v1 as select 's1', s1, 1 as s1 from t1;
drop table t1;
# set names differ by case only
-- error 1060
create view v1(k, K) as select 1,2;

#
# using time_format in view (BUG#7521)
#
create view v1 as SELECT TIME_FORMAT(SEC_TO_TIME(3600),'%H:%i') as t;
select * from v1;
drop view v1;

#
# evaluation constant functions in WHERE (BUG#4663)
#
create table t1 (a timestamp default now());
create table t2 (b timestamp default now());
create view v1 as select a,b,t1.a < now() from t1,t2 where t1.a < now();
SHOW CREATE VIEW v1;
drop view v1;
drop table t1, t2;
CREATE TABLE t1 ( a varchar(50) );
CREATE VIEW v1 AS SELECT * FROM t1 WHERE a = CURRENT_USER();
SHOW CREATE VIEW v1;
DROP VIEW v1;
CREATE VIEW v1 AS SELECT * FROM t1 WHERE a = VERSION();
SHOW CREATE VIEW v1;
DROP VIEW v1;
CREATE VIEW v1 AS SELECT * FROM t1 WHERE a = DATABASE();
SHOW CREATE VIEW v1;
DROP VIEW v1;
DROP TABLE t1;

#
# checking views after some view with error (BUG#11337)
#
CREATE TABLE t1 (col1 time);
CREATE TABLE t2 (col1 time);
CREATE VIEW v1 AS SELECT CONVERT_TZ(col1,'GMT','MET') FROM t1;
CREATE VIEW v2 AS SELECT CONVERT_TZ(col1,'GMT','MET') FROM t2;
CREATE VIEW v3 AS SELECT CONVERT_TZ(col1,'GMT','MET') FROM t1;
CREATE VIEW v4 AS SELECT CONVERT_TZ(col1,'GMT','MET') FROM t2;
CREATE VIEW v5 AS SELECT CONVERT_TZ(col1,'GMT','MET') FROM t1;
CREATE VIEW v6 AS SELECT CONVERT_TZ(col1,'GMT','MET') FROM t2;
DROP TABLE t1;
CHECK TABLE v1, v2, v3, v4, v5, v6;
drop view v1, v2, v3, v4, v5, v6;
drop table t2;

--disable_warnings
drop function if exists f1;
drop function if exists f2;
--enable_warnings
CREATE TABLE t1 (col1 time);
CREATE TABLE t2 (col1 time);
CREATE TABLE t3 (col1 time);
create function f1 () returns int return (select max(col1) from t1);
create function f2 () returns int return (select max(col1) from t2);
CREATE VIEW v1 AS SELECT f1() FROM t3;
CREATE VIEW v2 AS SELECT f2() FROM t3;
CREATE VIEW v3 AS SELECT f1() FROM t3;
CREATE VIEW v4 AS SELECT f2() FROM t3;
CREATE VIEW v5 AS SELECT f1() FROM t3;
CREATE VIEW v6 AS SELECT f2() FROM t3;
drop function f1;
CHECK TABLE v1, v2, v3, v4, v5, v6;
create function f1 () returns int return (select max(col1) from t1);
DROP TABLE t1;
CHECK TABLE v1, v2, v3, v4, v5, v6;
drop function f1;
drop function f2;
drop view v1, v2, v3, v4, v5, v6;
drop table t2,t3;

#
# bug #11325 Wrong date comparison in views
#
create table t1 (f1 date);
insert into t1 values ('2005-01-01'),('2005-02-02');
create view v1 as select * from t1;
select * from v1 where f1='2005.02.02';
select * from v1 where '2005.02.02'=f1;
drop view v1;
drop table t1;

#
# using encrypt & substring_index in view (BUG#7024)
#
CREATE VIEW v1 AS SELECT ENCRYPT("dhgdhgd");
disable_result_log;
SELECT * FROM v1;
enable_result_log;
drop view v1;
CREATE VIEW v1 AS SELECT SUBSTRING_INDEX("dkjhgd:kjhdjh", ":", 1);
SELECT * FROM v1;
drop view v1;

#
# hide underlying tables names in case of imposibility to update (BUG#10773)
#
create table t1 (f59 int, f60 int, f61 int);
insert into t1 values (19,41,32);
create view v1 as select f59, f60 from t1 where f59 in  
         (select f59 from t1);
-- error 1288
update v1 set f60=2345;
-- error 1443
update t1 set f60=(select max(f60) from v1);
drop view v1;
drop table t1;

#
# Using var_samp with view (BUG#10651)
#
create table t1 (s1 int);
create view v1 as select var_samp(s1) from t1;
show create view v1;
drop view v1;
drop table t1;

#
# Correct inserting data check (absence of default value) for view
# underlying tables (BUG#6443)
#
set sql_mode='strict_all_tables';
CREATE TABLE t1 (col1 INT NOT NULL, col2 INT NOT NULL);
CREATE VIEW v1 (vcol1) AS SELECT col1 FROM t1;
CREATE VIEW v2 (vcol1) AS SELECT col1 FROM t1 WHERE col2 > 2;
-- error 1364
INSERT INTO t1 (col1) VALUES(12);
-- error 1423
INSERT INTO v1 (vcol1) VALUES(12);
-- error 1423
INSERT INTO v2 (vcol1) VALUES(12);
set sql_mode=default;
drop view v2,v1;
drop table t1;

#
# Bug#11399 Use an alias in a select statement on a view
#
create table t1 (f1 int);
insert into t1 values (1);
create view v1 as select f1 from t1;
select f1 as alias from v1;
drop view v1;
drop table t1;

#
# Test for bug #6120: SP cache to be invalidated when altering a view
#

CREATE TABLE t1 (s1 int, s2 int);
INSERT  INTO t1 VALUES (1,2);
CREATE VIEW v1 AS SELECT s2 AS s1, s1 AS s2 FROM t1;
SELECT * FROM v1;
CREATE PROCEDURE p1 () SELECT * FROM v1;
CALL p1();
ALTER VIEW v1 AS SELECT s1 AS s1, s2 AS s2 FROM t1;
CALL p1();
DROP VIEW v1;
CREATE VIEW v1 AS SELECT s2 AS s1, s1 AS s2 FROM t1;
CALL p1();

DROP PROCEDURE p1;
DROP VIEW v1;
DROP TABLE t1;

#
# Test for bug #11709 View was ordered by wrong column
#
create table t1 (f1 int, f2 int);
create view v1 as select f1 as f3, f2 as f1 from t1;
insert into t1 values (1,3),(2,1),(3,2);
select * from v1 order by f1;
drop view v1;
drop table t1;

#
# Test for bug #11771: wrong query_id in SELECT * FROM <view>
#
CREATE TABLE t1 (f1 char);
INSERT INTO t1 VALUES ('A');
CREATE VIEW  v1 AS SELECT * FROM t1;

INSERT INTO t1 VALUES('B');
SELECT * FROM v1;
SELECT * FROM t1;

DROP VIEW v1;
DROP TABLE t1;

#
# opening table in correct locking mode (BUG#9597)
#
CREATE TABLE t1 ( bug_table_seq   INTEGER NOT NULL);
CREATE OR REPLACE VIEW v1 AS SELECT * from t1;
DROP PROCEDURE IF EXISTS p1;
delimiter //;
CREATE PROCEDURE p1 ( )
BEGIN
        DO (SELECT  @next := IFNULL(max(bug_table_seq),0) + 1 FROM v1);
        INSERT INTO t1 VALUES (1);
END //
delimiter ;//
CALL p1();
DROP PROCEDURE p1;
DROP VIEW v1;
DROP TABLE t1;

#
# Bug #11760 Typo in Item_func_add_time::print() results in NULLs returned
#             subtime() in view
create table t1(f1 datetime);
insert into t1 values('2005.01.01 12:0:0');
create view v1 as select f1, subtime(f1, '1:1:1') as sb from t1;
select * from v1;
drop view v1;
drop table t1;

#
# Test for bug #11412: query over a multitable view with GROUP_CONCAT
#
CREATE TABLE t1 (
  aid int PRIMARY KEY,
  fn varchar(20) NOT NULL,
  ln varchar(20) NOT NULL
);
CREATE TABLE t2 (
  aid int NOT NULL,
  pid int NOT NULL
);
INSERT INTO t1 VALUES(1,'a','b'), (2,'c','d');
INSERT INTO t2 values (1,1), (2,1), (2,2);

CREATE VIEW v1 AS SELECT t1.*,t2.pid FROM t1,t2 WHERE t1.aid = t2.aid;

SELECT pid,GROUP_CONCAT(CONCAT(fn,' ',ln) ORDER BY 1) FROM t1,t2 
  WHERE t1.aid = t2.aid GROUP BY pid;
SELECT pid,GROUP_CONCAT(CONCAT(fn,' ',ln) ORDER BY 1) FROM v1 GROUP BY pid;

DROP VIEW v1;
DROP TABLE t1,t2;

#
# Test for bug #12382: SELECT * FROM view after INSERT command
#

CREATE TABLE t1 (id int PRIMARY KEY, f varchar(255));
CREATE VIEW v1 AS SELECT id, f FROM t1 WHERE id <= 2;
INSERT INTO t1 VALUES (2, 'foo2');
INSERT INTO t1 VALUES (1, 'foo1');

SELECT * FROM v1;
SELECT * FROM v1;

DROP VIEW v1;
DROP TABLE t1;

#
# Test for bug #12470: crash for a simple select from a view defined
#                      as a join over 5 tables

CREATE TABLE t1 (pk int PRIMARY KEY, b int);
CREATE TABLE t2 (pk int PRIMARY KEY, fk int, INDEX idx(fk));
CREATE TABLE t3 (pk int PRIMARY KEY, fk int, INDEX idx(fk));
CREATE TABLE t4 (pk int PRIMARY KEY, fk int, INDEX idx(fk));
CREATE TABLE t5 (pk int PRIMARY KEY, fk int, INDEX idx(fk));
CREATE VIEW v1 AS
  SELECT t1.pk as a FROM t1,t2,t3,t4,t5
    WHERE t1.b IS NULL AND
          t1.pk=t2.fk AND t2.pk=t3.fk AND t3.pk=t4.fk AND t4.pk=t5.fk;

SELECT a FROM v1;

DROP VIEW v1;
DROP TABLE t1,t2,t3,t4,t5;

#
# Bug #12298 Typo in  function name results in erroneous view being created.
#
create view v1 as select timestampdiff(day,'1997-01-01 00:00:00','1997-01-02 00:00:00') as f1;
select * from v1;
drop view v1;

#
# repeatable CREATE VIEW statement BUG#12468
#
create table t1(a int);
create procedure p1() create view v1 as select * from t1;
drop table t1;
-- error 1146
call p1();
-- error 1146
call p1();
drop procedure p1;

#
# Bug #10624 Views with multiple UNION and UNION ALL produce incorrect results
#
create table t1 (f1 int);
create table t2 (f1 int);
insert into t1 values (1);
insert into t2 values (2);
create view v1 as select * from t1 union select * from t2 union all select * from t2;
select * from v1;
drop view v1;
drop table t1,t2;
#
# Test for bug #10970: view referring a temporary table indirectly
#                     

CREATE TEMPORARY TABLE t1 (a int);
CREATE FUNCTION f1 () RETURNS int RETURN (SELECT COUNT(*) FROM t1);
-- error 1352
CREATE VIEW v1 AS SELECT f1();

DROP FUNCTION f1;
DROP TABLE t1;

#
# BUG #12533 (crash on DESCRIBE <view> after renaming base table column)
#
--disable_warnings
DROP TABLE IF EXISTS t1;
DROP VIEW  IF EXISTS v1;
--enable_warnings

CREATE TABLE t1 (f4 CHAR(5));
CREATE VIEW v1 AS SELECT * FROM t1;
DESCRIBE v1;

ALTER TABLE t1 CHANGE COLUMN f4 f4x CHAR(5);
--error 1356
DESCRIBE v1;
DROP TABLE t1;
DROP VIEW v1;

# 
# Bug #12489 wrongly printed strcmp() function results in creation of broken
#            view
create table t1 (f1 char);
create view v1 as select strcmp(f1,'a') from t1;
select * from v1;
drop view v1;
drop table t1;

#
# Bug #12922 if(sum(),...) with group from view returns wrong results 
#
create table t1 (f1 int, f2 int,f3 int);
insert into t1 values (1,10,20),(2,0,0);
create view v1 as select * from t1;
select if(sum(f1)>1,f2,f3) from v1 group by f1;
drop view v1;
drop table t1;
# BUG#12941
#
--disable_warnings
create table t1 (
  r_object_id char(16) NOT NULL,
  group_name varchar(32) NOT NULL
) engine = InnoDB;

create table t2 (
  r_object_id char(16) NOT NULL,
  i_position int(11) NOT NULL, 
  users_names varchar(32) default NULL
) Engine = InnoDB;
--enable_warnings

create view v1 as select r_object_id, group_name from t1;
create view v2 as select r_object_id, i_position, users_names from t2;

create unique index r_object_id on t1(r_object_id);
create index group_name on t1(group_name);
create unique index r_object_id_i_position on t2(r_object_id,i_position);
create index users_names on t2(users_names);

insert into t1 values('120001a080000542','tstgroup1');
insert into t2 values('120001a080000542',-1, 'guser01');
insert into t2 values('120001a080000542',-2, 'guser02');

select v1.r_object_id, v2.users_names from v1, v2
where (v1.group_name='tstgroup1') and v2.r_object_id=v1.r_object_id 
order by users_names;

drop view v1, v2;
drop table t1, t2;

#
# Bug #6808 - Views: CREATE VIEW v ... FROM t AS v fails
#

create table t1 (s1 int); 
create view abc as select * from t1 as abc;
drop table t1;
drop view abc;

#
# Bug #12993 View column rename broken in subselect
#
create table t1(f1 char(1));
create view v1 as select * from t1;
select * from (select f1 as f2 from v1) v where v.f2='a';
drop view v1;
drop table t1;

#
# Bug #11416 Server crash if using a view that uses function convert_tz
#
create view v1 as SELECT CONVERT_TZ('2004-01-01 12:00:00','GMT','MET');
select * from v1;
drop view v1;

#
# Bugs #12963, #13000: wrong creation of VIEW with DAYNAME, DAYOFWEEK, and WEEKDAY
#

CREATE TABLE t1 (date DATE NOT NULL);
INSERT INTO  t1 VALUES ('2005-09-06');

CREATE VIEW v1 AS SELECT DAYNAME(date) FROM t1;
SHOW CREATE VIEW v1;

CREATE VIEW v2 AS SELECT DAYOFWEEK(date) FROM t1;
SHOW CREATE VIEW v2;

CREATE VIEW v3 AS SELECT WEEKDAY(date) FROM t1;
SHOW CREATE VIEW v3;

SELECT DAYNAME('2005-09-06');
SELECT DAYNAME(date) FROM t1;
SELECT * FROM v1;

SELECT DAYOFWEEK('2005-09-06');
SELECT DAYOFWEEK(date) FROM t1;
SELECT * FROM v2;

SELECT WEEKDAY('2005-09-06');
SELECT WEEKDAY(date) FROM t1;
SELECT * FROM v3;

DROP TABLE t1;
DROP VIEW  v1, v2, v3;

#
# Bug #13411: crash when using non-qualified view column in HAVING clause 
#

CREATE TABLE t1 ( a int, b int );
INSERT INTO t1 VALUES (1,1),(2,2),(3,3);
CREATE VIEW v1 AS SELECT a,b FROM t1;
SELECT t1.a FROM t1 GROUP BY t1.a HAVING a > 1;
SELECT v1.a FROM v1 GROUP BY v1.a HAVING a > 1;

DROP VIEW v1;
DROP TABLE t1;

#
# Bug #13410: failed name resolution for qualified view column in HAVING 
#

CREATE TABLE t1 ( a int, b int );
INSERT INTO t1 VALUES (1,1),(2,2),(3,3);
CREATE VIEW v1 AS SELECT a,b FROM t1;
SELECT t1.a FROM t1 GROUP BY t1.a HAVING t1.a > 1;
SELECT v1.a FROM v1 GROUP BY v1.a HAVING v1.a > 1;
SELECT t_1.a FROM t1 AS t_1 GROUP BY t_1.a HAVING t_1.a IN (1,2,3);
SELECT v_1.a FROM v1 AS v_1 GROUP BY v_1.a HAVING v_1.a IN (1,2,3);

DROP VIEW v1;
DROP TABLE t1;

#
# Bug #13327 view wasn't using index for const condition
#

CREATE TABLE t1 (a INT, b INT, INDEX(a,b));
CREATE TABLE t2 LIKE t1;
CREATE TABLE t3 (a INT);
INSERT INTO t1 VALUES (1,1),(2,2),(3,3);
INSERT INTO t2 VALUES (1,1),(2,2),(3,3);
INSERT INTO t3 VALUES (1),(2),(3);
CREATE VIEW v1 AS SELECT t1.* FROM t1,t2 WHERE t1.a=t2.a AND t1.b=t2.b;
CREATE VIEW v2 AS SELECT t3.* FROM t1,t3 WHERE t1.a=t3.a;
EXPLAIN SELECT t1.* FROM t1 JOIN t2 WHERE t1.a=t2.a AND t1.b=t2.b AND t1.a=1;
EXPLAIN SELECT * FROM v1 WHERE a=1;
EXPLAIN SELECT * FROM v2 WHERE a=1;
DROP VIEW v1,v2;
DROP TABLE t1,t2,t3;

#
# Bug #13622 Wrong view .frm created if some field's alias contain \n
#
create table t1 (f1 int);
create view v1 as select t1.f1 as '123
456' from t1;
select * from v1;
drop view v1;
drop table t1;

# Bug #14466 lost sort order in GROUP_CONCAT() in a view
#
create table t1 (f1 int, f2 int);
insert into t1 values(1,1),(1,2),(1,3);
create view v1 as select f1 ,group_concat(f2 order by f2 asc) from t1 group by f1;
create view v2 as select f1 ,group_concat(f2 order by f2 desc) from t1 group by f1;
select * from v1;
select * from v2;
drop view v1,v2;
drop table t1;

#
# BUG#14026 Crash on second PS execution when using views
#
create table t1 (x int, y int);
create table t2 (x int, y int, z int);
create table t3 (x int, y int, z int);
create table t4 (x int, y int, z int);

create view v1 as
select t1.x
from (
  (t1 join t2 on ((t1.y = t2.y))) 
  join 
  (t3 left join t4 on (t3.y = t4.y) and (t3.z = t4.z))
);

prepare stmt1 from "select count(*) from v1 where x = ?";
set @parm1=1;

execute stmt1 using @parm1;
execute stmt1 using @parm1;
drop view v1;
drop table t1,t2,t3,t4;

#
# Bug #14540: OPTIMIZE, ANALYZE, REPAIR applied to not a view
#

CREATE TABLE t1(id INT);
CREATE VIEW v1 AS SELECT id FROM t1;

OPTIMIZE TABLE v1;
ANALYZE TABLE v1;
REPAIR TABLE v1;

DROP TABLE t1;
OPTIMIZE TABLE v1;
ANALYZE TABLE v1;
REPAIR TABLE v1;

DROP VIEW v1;


#
# BUG#14719: Views DEFINER grammar is incorrect
#

create definer = current_user() sql security invoker view v1 as select 1;
show create view v1;
drop view v1;

create definer = current_user sql security invoker view v1 as select 1;
show create view v1;
drop view v1;

#
# Bug #14816 test_if_order_by_key() expected only Item_fields.
#
create table t1 (id INT, primary key(id));
insert into t1 values (1),(2);
create view v1 as select * from t1;
explain select id from v1 order by id;
drop view v1;
drop table t1;

#
# Bug #14850 Item_ref's values wasn't updated
#
create table t1(f1 int, f2 int);
insert into t1 values (null, 10), (null,2);
select f1, sum(f2) from t1 group by f1;
create view v1 as select * from t1;
select f1, sum(f2) from v1 group by f1;
drop view v1;
drop table t1;

#
# BUG#14885: incorrect SOURCE in view created in a procedure
# TODO: here SOURCE string must be shown when it will be possible
#
--disable_warnings
drop procedure if exists p1;
--enable_warnings
delimiter //;
create procedure p1 () deterministic
begin
create view v1 as select 1;
end;
//
delimiter ;//
call p1();
show create view v1;
drop view v1;
drop procedure p1;

#
# BUG#15096: using function with view for view creation
#
CREATE VIEW v1 AS SELECT 42 AS Meaning;
--disable_warnings
DROP FUNCTION IF EXISTS f1;
--enable_warnings
DELIMITER //;
CREATE FUNCTION f1() RETURNS INTEGER
BEGIN
  DECLARE retn INTEGER;
  SELECT Meaning FROM v1 INTO retn;
  RETURN retn;
END
//
DELIMITER ;//
CREATE VIEW v2 AS SELECT f1();
select * from v2;
drop view v2,v1;
drop function f1;

#
# Bug#14861: aliased column names are not preserved.
#
create table t1 (id numeric, warehouse_id numeric);
create view v1 as select id from t1;
create view v2 as
select t1.warehouse_id, v1.id as receipt_id
from t1, v1 where t1.id = v1.id;

insert into t1 (id, warehouse_id) values(3, 2);
insert into t1 (id, warehouse_id) values(4, 2);
insert into t1 (id, warehouse_id) values(5, 1);

select v2.receipt_id as alias1, v2.receipt_id as alias2 from v2
order by v2.receipt_id;

drop view v2, v1;
drop table t1;

#
# Bug#16016: MIN/MAX optimization for views
#

CREATE TABLE t1 (a int PRIMARY KEY, b int);
INSERT INTO t1 VALUES (2,20), (3,10), (1,10), (0,30), (5,10);

CREATE VIEW v1 AS SELECT * FROM t1;

SELECT MAX(a) FROM t1;
SELECT MAX(a) FROM v1;

EXPLAIN SELECT MAX(a) FROM t1;
EXPLAIN SELECT MAX(a) FROM v1;

SELECT MIN(a) FROM t1;
SELECT MIN(a) FROM v1;

EXPLAIN SELECT MIN(a) FROM t1;
EXPLAIN SELECT MIN(a) FROM v1;

DROP VIEW v1;
DROP TABLE t1;

#
# Bug#16382: grouping name is resolved against a view column name
#            which coincides with a select column name

CREATE TABLE t1 (x varchar(10));
INSERT INTO t1 VALUES (null), ('foo'), ('bar'), (null);
CREATE VIEW v1 AS SELECT * FROM t1;

SELECT IF(x IS NULL, 'blank', 'not blank') FROM v1 GROUP BY x;
SELECT IF(x IS NULL, 'blank', 'not blank') AS x FROM t1 GROUP BY x;
SELECT IF(x IS NULL, 'blank', 'not blank') AS x FROM v1;
SELECT IF(x IS NULL, 'blank', 'not blank') AS y FROM v1 GROUP BY y;
SELECT IF(x IS NULL, 'blank', 'not blank') AS x FROM v1 GROUP BY x;

DROP VIEW v1;
DROP TABLE t1;

#
# BUG#15943: mysql_next_result hangs on invalid SHOW CREATE VIEW
#

delimiter //;
drop table if exists t1; 
drop view if exists v1; 
create table t1 (id int); 
create view v1 as select * from t1; 
drop table t1; 
show create view v1; 
drop view v1;
//
delimiter ;//

#
# Bug#17726 Not checked empty list caused endless loop
#
create table t1(f1 int, f2 int);
create view v1 as select ta.f1 as a, tb.f1 as b from t1 ta, t1 tb where ta.f1=tb
.f1 and ta.f2=tb.f2;
insert into t1 values(1,1),(2,2);
create view v2 as select * from v1 where a > 1 with local check option;
select * from v2;
update v2 set b=3 where a=2;
select * from v2;
drop view v2, v1;
drop table t1;

#
# Bug #18386: select from view over a table with ORDER BY view_col clause 
#             given view_col is not an image of any column from the base table

CREATE TABLE t1 (a int);
INSERT INTO t1 VALUES (1), (2);

CREATE VIEW v1 AS SELECT SQRT(a) my_sqrt FROM t1;

SELECT my_sqrt FROM v1 ORDER BY my_sqrt;

DROP VIEW v1;
DROP TABLE t1;

#
# Bug #18237: invalid count optimization applied to an outer join with a view 
#             

CREATE TABLE t1 (id int PRIMARY KEY);
CREATE TABLE t2 (id int PRIMARY KEY);

INSERT INTO t1 VALUES (1), (3);
INSERT INTO t2 VALUES (1), (2), (3);

CREATE VIEW v2 AS SELECT * FROM t2;

SELECT COUNT(*) FROM t1 LEFT JOIN t2 ON t1.id=t2.id;
SELECT * FROM t1 LEFT JOIN t2 ON t1.id=t2.id;

SELECT COUNT(*) FROM t1 LEFT JOIN v2 ON t1.id=v2.id;

DROP VIEW v2;

DROP TABLE t1, t2;

#
# Bug #16069: VIEW does return the same results as underlying SELECT
#             with WHERE condition containing BETWEEN over dates 
# Dates as strings should be casted to date type
CREATE TABLE t1 (id int NOT NULL PRIMARY KEY,
                 td date DEFAULT NULL, KEY idx(td));

INSERT INTO t1 VALUES 
 (1, '2005-01-01'), (2, '2005-01-02'), (3, '2005-01-02'),
 (4, '2005-01-03'), (5, '2005-01-04'), (6, '2005-01-05'),
 (7, '2005-01-05'), (8, '2005-01-05'), (9, '2005-01-06');

CREATE VIEW v1 AS SELECT * FROM t1;

SELECT * FROM t1 WHERE td BETWEEN CAST('2005.01.02' AS DATE) AND CAST('2005.01.04' AS DATE);
SELECT * FROM v1 WHERE td BETWEEN CAST('2005.01.02' AS DATE) AND CAST('2005.01.04' AS DATE);

DROP VIEW v1;
DROP TABLE t1;

#
# BUG#14308: Recursive view definitions
#
# using view only
create table t1 (a int);
create view v1 as select * from t1;
create view v2 as select * from v1;
drop table t1;
rename table v2 to t1;
-- error ER_VIEW_RECURSIVE
select * from v1;
drop view t1, v1;
# using SP function
create table t1 (a int);
delimiter //;
create function f1() returns int
begin
  declare mx int;
  select max(a) from t1 into mx;
  return mx;
end//
delimiter ;//
create view v1 as select f1() as a;
create view v2 as select * from v1;
drop table t1;
rename table v2 to t1;
-- error ER_SP_NO_RECURSION
select * from v1;
drop function f1;
drop view t1, v1;

#
# Bug #15153: CONVERT_TZ() is not allowed in all places in VIEWs
#
# Error was reported when one tried to use CONVERT_TZ() function
# select list of view which was processed using MERGE algorithm.
# (Also see additional test in timezone_grant.test)
create table t1 (dt datetime);
insert into t1 values (20040101000000), (20050101000000), (20060101000000);
# Let us test that convert_tz() can be used in view's select list
create view v1 as select convert_tz(dt, 'UTC', 'Europe/Moscow') as ldt from t1;
select * from v1;
drop view v1;
# And in its where part 
create view v1 as select * from t1 where convert_tz(dt, 'UTC', 'Europe/Moscow') >= 20050101000000;
select * from v1;
# Other interesting case - a view which uses convert_tz() function
# through other view.
create view v2 as select * from v1 where dt < 20060101000000;
select * from v2;
drop view v2;
# And even more interesting case when view uses convert_tz() both
# directly and indirectly
create view v2 as select convert_tz(dt, 'UTC', 'Europe/Moscow') as ldt from v1;
select * from v2;
drop view v1, v2;
drop table t1;

#
# Bug #19490: usage of view specified by a query with GROUP BY
#             an expression containing non-constant interval

CREATE TABLE t1 (id int NOT NULL PRIMARY KEY, d datetime);

CREATE VIEW v1 AS
SELECT id, date(d) + INTERVAL TIME_TO_SEC(d) SECOND AS t, COUNT(*)
  FROM t1 GROUP BY id, t;

SHOW CREATE VIEW v1;
SELECT * FROM v1;

DROP VIEW v1;
DROP TABLE t1;

#
# Bug#19077: A nested materialized view is used before being populated.
#
CREATE TABLE t1 (i INT, j BIGINT);
INSERT INTO t1 VALUES (1, 2), (2, 2), (3, 2);
CREATE VIEW v1 AS SELECT MIN(j) AS j FROM t1;
CREATE VIEW v2 AS SELECT MIN(i) FROM t1 WHERE j = ( SELECT * FROM v1 );
SELECT * FROM v2;
DROP VIEW v2, v1;
DROP TABLE t1;

#
# Bug #19573: VIEW with HAVING that refers an alias name
# 

CREATE TABLE t1(
  fName varchar(25) NOT NULL,
  lName varchar(25) NOT NULL,
  DOB date NOT NULL,
  test_date date NOT NULL,
  uID int unsigned NOT NULL AUTO_INCREMENT PRIMARY KEY);
 
INSERT INTO t1(fName, lName, DOB, test_date) VALUES
  ('Hank', 'Hill', '1964-09-29', '2007-01-01'),
  ('Tom', 'Adams', '1908-02-14', '2007-01-01'),
  ('Homer', 'Simpson', '1968-03-05', '2007-01-01');

CREATE VIEW v1 AS
  SELECT (year(test_date)-year(DOB)) AS Age
    FROM t1 HAVING Age < 75; 
SHOW CREATE VIEW v1;           

<<<<<<< HEAD
set timestamp=1136066400;
SELECT (year(now())-year(DOB)) AS Age FROM t1 HAVING Age < 75;
set timestamp=1136066400;
=======
SELECT (year(test_date)-year(DOB)) AS Age FROM t1 HAVING Age < 75;
>>>>>>> a5e7b726
SELECT * FROM v1;

DROP VIEW v1;
DROP TABLE t1;

#
# Bug #19089: wrong inherited dafault values in temp table views
#

CREATE TABLE t1 (id int NOT NULL PRIMARY KEY, a char(6) DEFAULT 'xxx');
INSERT INTO t1(id) VALUES (1), (2), (3), (4);
INSERT INTO t1 VALUES (5,'yyy'), (6,'yyy');
SELECT * FROM t1;

CREATE VIEW v1(a, m) AS SELECT a, MIN(id) FROM t1 GROUP BY a;
SELECT * FROM v1;

CREATE TABLE t2 SELECT * FROM v1;
INSERT INTO t2(m) VALUES (0);
SELECT * FROM t2;

DROP VIEW v1;
DROP TABLE t1,t2;

CREATE TABLE t1 (id int PRIMARY KEY, e ENUM('a','b') NOT NULL DEFAULT 'b');
INSERT INTO t1(id) VALUES (1), (2), (3);
INSERT INTO t1 VALUES (4,'a');
SELECT * FROM t1;

CREATE VIEW v1(m, e) AS SELECT MIN(id), e FROM t1 GROUP BY e;
CREATE TABLE t2 SELECT * FROM v1;
SELECT * FROM t2;

DROP VIEW v1;
DROP TABLE t1,t2;

#
# Bug#16110: insert permitted into view col w/o default value
#
CREATE TABLE t1 (a INT NOT NULL, b INT NULL DEFAULT NULL);
CREATE VIEW v1 AS SELECT a, b FROM t1;

INSERT INTO v1 (b) VALUES (2);

SET SQL_MODE = STRICT_ALL_TABLES;
--error 1423
INSERT INTO v1 (b) VALUES (4);
SET SQL_MODE = '';

SELECT * FROM t1;

DROP VIEW v1;
DROP TABLE t1;

#
# Bug #18243: expression over a view column that with the REVERSE function
#

CREATE TABLE t1 (firstname text, surname text);
INSERT INTO t1 VALUES
  ("Bart","Simpson"),("Milhouse","van Houten"),("Montgomery","Burns");

CREATE VIEW v1 AS SELECT CONCAT(firstname," ",surname) AS name FROM t1;
SELECT CONCAT(LEFT(name,LENGTH(name)-INSTR(REVERSE(name)," ")),
              LEFT(name,LENGTH(name)-INSTR(REVERSE(name)," "))) AS f1
 FROM v1;

DROP VIEW v1;
DROP TABLE t1;

#
# Bug #19714: wrong type of a view column specified by an expressions over ints
#

CREATE TABLE t1 (i int, j int);
CREATE VIEW v1 AS SELECT COALESCE(i,j) FROM t1;
DESCRIBE v1;
CREATE TABLE t2 SELECT COALESCE(i,j) FROM t1;  
DESCRIBE t2;

DROP VIEW v1;
DROP TABLE t1,t2;

#
# Bug #17526: views with TRIM functions
#

CREATE TABLE t1 (s varchar(10));
INSERT INTO t1 VALUES ('yadda'), ('yady');

SELECT TRIM(BOTH 'y' FROM s) FROM t1;
CREATE VIEW v1 AS SELECT TRIM(BOTH 'y' FROM s) FROM t1;
SELECT * FROM v1;
DROP VIEW v1;

SELECT TRIM(LEADING 'y' FROM s) FROM t1; 
CREATE VIEW v1 AS SELECT TRIM(LEADING 'y' FROM s) FROM t1;
SELECT * FROM v1;
DROP VIEW v1;

SELECT TRIM(TRAILING 'y' FROM s) FROM t1; 
CREATE VIEW v1 AS SELECT TRIM(TRAILING 'y' FROM s) FROM t1;
SELECT * FROM v1;
DROP VIEW v1;

DROP TABLE t1;

#
#Bug #21080: ALTER VIEW makes user restate SQL SECURITY mode, and ALGORITHM
#
CREATE TABLE t1 (x INT, y INT);
CREATE ALGORITHM=TEMPTABLE SQL SECURITY INVOKER VIEW v1 AS SELECT x FROM t1;
SHOW CREATE VIEW v1;

ALTER VIEW v1 AS SELECT x, y FROM t1;
SHOW CREATE VIEW v1;

DROP VIEW v1;
DROP TABLE t1;
# Bug #21086: server crashes when VIEW defined with a SELECT with COLLATE 
# clause is called
#
CREATE TABLE t1 (s1 char);
INSERT INTO t1 VALUES ('Z');

CREATE VIEW v1 AS SELECT s1 collate latin1_german1_ci AS col FROM t1;

CREATE VIEW v2 (col) AS SELECT s1 collate latin1_german1_ci FROM t1;

# either of these statements will cause crash
INSERT INTO v1 (col) VALUES ('b');
INSERT INTO v2 (col) VALUES ('c');

SELECT s1 FROM t1;
DROP VIEW v1, v2;
DROP TABLE t1;

#
# Bug #11551: Asymmetric + undocumented behaviour of DROP VIEW and DROP TABLE
#
CREATE TABLE t1 (id INT);
CREATE VIEW v1 AS SELECT id FROM t1;
SHOW TABLES;

--error 1051
DROP VIEW v2,v1;
SHOW TABLES;

CREATE VIEW v1 AS SELECT id FROM t1;
--error 1347
DROP VIEW t1,v1;
SHOW TABLES;

DROP TABLE t1;
--disable_warnings
DROP VIEW IF EXISTS v1;
--enable_warnings

#
# Bug #21261: Wrong access rights was required for an insert to a view
#
CREATE DATABASE bug21261DB;
USE bug21261DB;
CONNECT (root,localhost,root,,bug21261DB);
CONNECTION root;

CREATE TABLE t1 (x INT);
CREATE SQL SECURITY INVOKER VIEW v1 AS SELECT x FROM t1;
GRANT INSERT, UPDATE ON v1 TO 'user21261'@'localhost';
GRANT INSERT, UPDATE ON t1 TO 'user21261'@'localhost';
CREATE TABLE t2 (y INT);
GRANT SELECT ON t2 TO 'user21261'@'localhost';

CONNECT (user21261, localhost, user21261,, bug21261DB);
CONNECTION user21261;
INSERT INTO v1 (x) VALUES (5);
UPDATE v1 SET x=1;
CONNECTION root;
GRANT SELECT ON v1 TO 'user21261'@'localhost';
GRANT SELECT ON t1 TO 'user21261'@'localhost';
CONNECTION user21261;
UPDATE v1,t2 SET x=1 WHERE x=y;
CONNECTION root;
SELECT * FROM t1;
REVOKE ALL PRIVILEGES, GRANT OPTION FROM 'user21261'@'localhost';
DROP USER 'user21261'@'localhost';
DROP VIEW v1;
DROP TABLE t1;
DROP DATABASE bug21261DB;
USE test;

#
# Bug #15950: NOW() optimized away in VIEWs
#
create table t1 (f1 datetime);
create view v1 as select * from t1 where f1 between now() and now() + interval 1 minute;
show create view v1;
drop view v1;
drop table t1;
#
# Test for BUG#16899: Possible buffer overflow in handling of DEFINER-clause.
#

# Prepare.

--disable_warnings
DROP TABLE IF EXISTS t1;
DROP VIEW IF EXISTS v1;
DROP VIEW IF EXISTS v2;
--enable_warnings

CREATE TABLE t1(a INT, b INT);

--error ER_WRONG_STRING_LENGTH
CREATE DEFINER=1234567890abcdefGHIKL@localhost
  VIEW v1 AS SELECT a FROM t1;

--error ER_WRONG_STRING_LENGTH
CREATE DEFINER=some_user_name@1234567890abcdefghij1234567890abcdefghij1234567890abcdefghijQWERTY
  VIEW v2 AS SELECT b FROM t1;

# Cleanup.

DROP TABLE t1;


#
# BUG#17591: Updatable view not possible with trigger or stored
# function 
#
# During prelocking phase we didn't update lock type of view tables,
# hence READ lock was always requested.
#
--disable_warnings
DROP FUNCTION IF EXISTS f1;
DROP FUNCTION IF EXISTS f2;
DROP VIEW IF EXISTS v1, v2;
DROP TABLE IF EXISTS t1;
--enable_warnings

CREATE TABLE t1 (i INT);

CREATE VIEW v1 AS SELECT * FROM t1;

delimiter |;
CREATE FUNCTION f1() RETURNS INT
BEGIN
  INSERT INTO v1 VALUES (0);
  RETURN 0;
END |
delimiter ;|

SELECT f1();

CREATE ALGORITHM=TEMPTABLE VIEW v2 AS SELECT * FROM t1;

delimiter |;
CREATE FUNCTION f2() RETURNS INT
BEGIN
  INSERT INTO v2 VALUES (0);
  RETURN 0;
END |
delimiter ;|

--error ER_NON_INSERTABLE_TABLE
SELECT f2();

DROP FUNCTION f1;
DROP FUNCTION f2;
DROP VIEW v1, v2;
DROP TABLE t1;

#
# Bug #5500: wrong select_type in EXPLAIN output for queries over views
#

CREATE TABLE t1 (s1 int); 
CREATE VIEW v1 AS SELECT * FROM t1;

EXPLAIN SELECT * FROM t1;
EXPLAIN SELECT * FROM v1;

INSERT INTO t1 VALUES (1), (3), (2);

EXPLAIN SELECT * FROM t1 t WHERE t.s1+1 < (SELECT MAX(t1.s1) FROM t1); 
EXPLAIN SELECT * FROM v1 t WHERE t.s1+1 < (SELECT MAX(t1.s1) FROM t1); 

DROP VIEW v1;
DROP TABLE t1;

#
# Bug #5505: Wrong error message on INSERT into a view
#
create table t1 (s1 int);
create view v1 as select s1 as a, s1 as b from t1;
--error ER_NON_INSERTABLE_TABLE
insert into v1 values (1,1); 
update v1 set a = 5;
drop view v1;
drop table t1;

#
# Bug #21646: view qith a subquery in ON expression 
#

CREATE TABLE t1(pk int PRIMARY KEY); 
CREATE TABLE t2(pk int PRIMARY KEY, fk int, ver int, org int);

CREATE ALGORITHM=MERGE VIEW v1 AS 
SELECT t1.*
  FROM t1 JOIN t2 
       ON t2.fk = t1.pk AND 
          t2.ver = (SELECT MAX(t.ver) FROM t2 t WHERE t.org = t2.org);
SHOW WARNINGS;
SHOW CREATE VIEW v1;

DROP VIEW v1;
DROP TABLE t1, t2;

#
# Bug#19111: TRIGGERs selecting from a VIEW on the firing base table
# fail
#
# Allow to select from a view on a table being modified in a trigger
# and stored function, since plain select is allowed there.
#
--disable_warnings
DROP FUNCTION IF EXISTS f1;
DROP VIEW IF EXISTS v1;
DROP TABLE IF EXISTS t1;
--enable_warnings

CREATE TABLE t1 (i INT);
INSERT INTO t1 VALUES (1);

CREATE VIEW v1 AS SELECT MAX(i) FROM t1;

# Plain 'SET NEW.i = (SELECT MAX(i) FROM t1) + 1' works, so select
# from a view should work too.
CREATE TRIGGER t1_bi BEFORE INSERT ON t1 FOR EACH ROW
  SET NEW.i = (SELECT * FROM v1) + 1;
INSERT INTO t1 VALUES (1);

# Plain 'RETURN (SELECT MAX(i) FROM t1)' works in INSERT, so select
# from a view should work too.
CREATE FUNCTION f1() RETURNS INT RETURN (SELECT * FROM v1);
UPDATE t1 SET i= f1();

DROP FUNCTION f1;
DROP VIEW v1;
DROP TABLE t1;

#
# Bug #16813 (WITH CHECK OPTION doesn't work with UPDATE)
#
CREATE TABLE t1(id INT UNSIGNED NOT NULL AUTO_INCREMENT PRIMARY KEY, val INT UNSIGNED NOT NULL);
CREATE VIEW v1 AS SELECT id, val FROM t1 WHERE val >= 1 AND val <= 5 WITH CHECK OPTION;
INSERT INTO v1 (val) VALUES (2);
INSERT INTO v1 (val) VALUES (4);
-- error 1369
INSERT INTO v1 (val) VALUES (6);
-- error 1369
UPDATE v1 SET val=6 WHERE id=2;
DROP VIEW v1;
DROP TABLE t1;

#
# BUG#22584: last_insert_id not updated after inserting a record
# through a updatable view
#
# We still do not update LAST_INSERT_ID if AUTO_INCREMENT column is
# not accessible through a view.  However, we do not reset the value
# of LAST_INSERT_ID, but keep it unchanged.
#
--disable_warnings
DROP VIEW IF EXISTS v1, v2;
DROP TABLE IF EXISTS t1;
--enable_warnings

CREATE TABLE t1 (i INT AUTO_INCREMENT PRIMARY KEY, j INT);
CREATE VIEW v1 AS SELECT j FROM t1;
CREATE VIEW v2 AS SELECT * FROM t1;

INSERT INTO t1 (j) VALUES (1);
SELECT LAST_INSERT_ID();

INSERT INTO v1 (j) VALUES (2);
--echo # LAST_INSERT_ID() should not change.
SELECT LAST_INSERT_ID();

INSERT INTO v2 (j) VALUES (3);
--echo # LAST_INSERT_ID() should be updated.
SELECT LAST_INSERT_ID();

INSERT INTO v1 (j) SELECT j FROM t1;
--echo # LAST_INSERT_ID() should not change.
SELECT LAST_INSERT_ID();

SELECT * FROM t1;

DROP VIEW v1, v2;
DROP TABLE t1;

#
# Bug #25580: !0 as an operand in a select expression of a view
#

CREATE VIEW v AS SELECT !0 * 5 AS x FROM DUAL;
SHOW CREATE VIEW v;

SELECT !0 * 5 AS x FROM DUAL;
SELECT * FROM v;

DROP VIEW v;

#
# BUG#24293: '\Z' token is not handled correctly in views
#

--disable_warnings
DROP VIEW IF EXISTS v1;
--enable_warnings

CREATE VIEW v1 AS SELECT 'The\ZEnd';
SELECT * FROM v1;

SHOW CREATE VIEW v1;

DROP VIEW v1;

#
# Bug #26124: BETWEEN over a view column of the DATETIME type
#

CREATE TABLE t1 (mydate DATETIME);
INSERT INTO t1 VALUES
  ('2007-01-01'), ('2007-01-02'), ('2007-01-30'), ('2007-01-31');

CREATE VIEW v1 AS SELECT mydate from t1;

SELECT * FROM t1 WHERE mydate BETWEEN '2007-01-01' AND '2007-01-31';
SELECT * FROM v1 WHERE mydate BETWEEN '2007-01-01' AND '2007-01-31';

DROP VIEW v1;
DROP TABLE t1;

#
# Bug #25931: update of a multi-table view with check option
#

CREATE TABLE t1 (a int);
CREATE TABLE t2 (b int);
INSERT INTO t1 VALUES (1), (2);
INSERT INTO t2 VALUES (1), (2);

CREATE VIEW v1 AS
  SELECT t2.b FROM t1,t2 WHERE t1.a = t2.b WITH CHECK OPTION;

SELECT * FROM v1;
--error 1369
UPDATE v1 SET b=3;
SELECT * FROM v1;
SELECT * FROM t1;
SELECT * FROM t2;

DROP VIEW v1;
DROP TABLE t1,t2;

#
# Bug#12122: Views with ORDER BY can't be resolved using MERGE algorithm.
#
create table t1(f1 int, f2 int);
insert into t1 values(1,2),(1,3),(1,1),(2,3),(2,1),(2,2);
select * from t1;
create view v1 as select * from t1 order by f2;
select * from v1;
explain extended select * from v1;
select * from v1 order by f1;
explain extended select * from v1 order by f1;
drop view v1;
drop table t1;

#
# Bug#26209: queries with GROUP BY and ORDER BY using views
#

CREATE TABLE t1 (
  id int(11) NOT NULL PRIMARY KEY,
  country varchar(32),
  code int(11) default NULL
);
INSERT INTO t1 VALUES
  (1,'ITALY',100),(2,'ITALY',200),(3,'FRANCE',100), (4,'ITALY',100);

CREATE VIEW v1 AS SELECT * FROM t1;

SELECT code, COUNT(DISTINCT country) FROM t1 GROUP BY code ORDER BY MAX(id);
SELECT code, COUNT(DISTINCT country) FROM v1 GROUP BY code ORDER BY MAX(id);

DROP VIEW v1;
DROP TABLE t1;

#
# BUG#25897: Some queries are no longer possible after a CREATE VIEW
# fails 
#
--disable_warnings
DROP VIEW IF EXISTS v1;
--enable_warnings

let $query = SELECT * FROM (SELECT 1) AS t;

eval $query;
--error ER_VIEW_SELECT_DERIVED
eval CREATE VIEW v1 AS $query;
--echo # Previously the following would fail.
eval $query;

#
# Bug#24532: The return data type of IS TRUE is different from similar
# operations
#

--disable_warnings
drop view if exists view_24532_a;
drop view if exists view_24532_b;
drop table if exists table_24532;
--enable_warnings

create table table_24532 (
  a int,
  b bigint,
  c int(4),
  d bigint(48)
);

create view view_24532_a as
select
  a IS TRUE,
  a IS NOT TRUE,
  a IS FALSE,
  a IS NOT FALSE,
  a IS UNKNOWN,
  a IS NOT UNKNOWN,
  a is NULL,
  a IS NOT NULL,
  ISNULL(a),
  b IS TRUE,
  b IS NOT TRUE,
  b IS FALSE,
  b IS NOT FALSE,
  b IS UNKNOWN,
  b IS NOT UNKNOWN,
  b is NULL,
  b IS NOT NULL,
  ISNULL(b),
  c IS TRUE,
  c IS NOT TRUE,
  c IS FALSE,
  c IS NOT FALSE,
  c IS UNKNOWN,
  c IS NOT UNKNOWN,
  c is NULL,
  c IS NOT NULL,
  ISNULL(c),
  d IS TRUE,
  d IS NOT TRUE,
  d IS FALSE,
  d IS NOT FALSE,
  d IS UNKNOWN,
  d IS NOT UNKNOWN,
  d is NULL,
  d IS NOT NULL,
  ISNULL(d)
from table_24532;

describe view_24532_a;

create view view_24532_b as
select
  a IS TRUE,
  if(ifnull(a, 0), 1, 0) as old_istrue,
  a IS NOT TRUE,
  if(ifnull(a, 0), 0, 1) as old_isnottrue,
  a IS FALSE,
  if(ifnull(a, 1), 0, 1) as old_isfalse,
  a IS NOT FALSE,
  if(ifnull(a, 1), 1, 0) as old_isnotfalse
from table_24532;

describe view_24532_b;

show create view view_24532_b;

insert into table_24532 values (0, 0, 0, 0);
select * from view_24532_b;
update table_24532 set a=1;
select * from view_24532_b;
update table_24532 set a=NULL;
select * from view_24532_b;

drop view view_24532_a;
drop view view_24532_b;
drop table table_24532;

#
# Bug#26560: view using subquery with a reference to an outer alias 
#

CREATE TABLE t1 (
  lid int NOT NULL PRIMARY KEY,
  name char(10) NOT NULL
);
INSERT INTO t1 (lid, name) VALUES
  (1, 'YES'), (2, 'NO');

CREATE TABLE t2 (
  id int NOT NULL PRIMARY KEY, 
  gid int NOT NULL,
  lid int NOT NULL,
  dt date
);
INSERT INTO t2 (id, gid, lid, dt) VALUES
 (1, 1, 1, '2007-01-01'),(2, 1, 2, '2007-01-02'),
 (3, 2, 2, '2007-02-01'),(4, 2, 1, '2007-02-02');

SELECT DISTINCT t2.gid AS lgid,
                (SELECT t1.name FROM t1, t2
                   WHERE t1.lid  = t2.lid AND t2.gid = lgid
                     ORDER BY t2.dt DESC LIMIT 1
                ) as clid
  FROM t2;

CREATE VIEW v1 AS
SELECT DISTINCT t2.gid AS lgid,
                (SELECT t1.name FROM t1, t2
                   WHERE t1.lid  = t2.lid AND t2.gid = lgid
                     ORDER BY t2.dt DESC LIMIT 1
                ) as clid
  FROM t2;
SELECT * FROM v1;

DROP VIEW v1;
DROP table t1,t2;

#
# Bug#27786: Inconsistent Operation Performing UNION On View With ORDER BY 
#
CREATE TABLE t1 (a INT); INSERT INTO t1 VALUES (1),(2),(3);
CREATE VIEW v1 AS SELECT a FROM t1 ORDER BY a;

SELECT * FROM t1 UNION SELECT * FROM v1;
EXPLAIN SELECT * FROM t1 UNION SELECT * FROM v1;
SELECT * FROM v1 UNION SELECT * FROM t1;
EXPLAIN SELECT * FROM v1 UNION SELECT * FROM t1;
SELECT * FROM t1 UNION SELECT * FROM v1 ORDER BY a;
EXPLAIN SELECT * FROM t1 UNION SELECT * FROM v1 ORDER BY a;

DROP VIEW v1;
DROP TABLE t1;

#
# Bug #27921 View ignores precision for CAST()
#
CREATE VIEW v1 AS SELECT CAST( 1.23456789 AS DECIMAL( 7,5 ) ) AS col;
SELECT * FROM v1;
DESCRIBE v1;
DROP VIEW v1;

CREATE VIEW v1 AS SELECT CAST(1.23456789 AS DECIMAL(8,0)) AS col;
SHOW CREATE VIEW v1;
DROP VIEW v1;

#
# Bug #28716: CHECK OPTION expression is evaluated over expired record buffers
# when VIEW is updated via temporary tables
#
CREATE TABLE t1 (a INT);
CREATE TABLE t2 (b INT, c INT DEFAULT 0);
INSERT INTO t1 (a) VALUES (1), (2);
INSERT INTO t2 (b) VALUES (1), (2);
CREATE VIEW v1 AS SELECT t2.b,t2.c FROM t1, t2
  WHERE t1.a=t2.b AND t2.b < 3 WITH CHECK OPTION;
SELECT * FROM v1;
UPDATE v1 SET c=1 WHERE b=1;
SELECT * FROM v1;
DROP VIEW v1;
DROP TABLE t1,t2;

#
# Bug #28561: update on multi-table view with CHECK OPTION and
#             a subquery in WHERE condition
#

CREATE TABLE t1 (id int);
CREATE TABLE t2 (id int, c int DEFAULT 0);
INSERT INTO t1 (id) VALUES (1);
INSERT INTO t2 (id) VALUES (1);

CREATE VIEW v1 AS 
  SELECT t2.c FROM t1, t2 
    WHERE t1.id=t2.id AND 1 IN (SELECT id FROM t1) WITH CHECK OPTION;

UPDATE v1 SET c=1;

DROP VIEW v1;
DROP TABLE t1,t2;

#
# Bug #27827: CHECK OPTION ignores ON conditions when updating
#             a multi-table view with CHECK OPTION.
#

CREATE TABLE t1 (a1 INT, c INT DEFAULT 0);
CREATE TABLE t2 (a2 INT);
CREATE TABLE t3 (a3 INT);
CREATE TABLE t4 (a4 INT);
INSERT INTO t1 (a1) VALUES (1),(2);
INSERT INTO t2 (a2) VALUES (1),(2);
INSERT INTO t3 (a3) VALUES (1),(2);
INSERT INTO t4 (a4) VALUES (1),(2);

CREATE VIEW v1 AS
  SELECT t1.a1, t1.c FROM t1 JOIN t2 ON t1.a1=t2.a2 AND t1.c < 3
    WITH CHECK OPTION;
SELECT * FROM v1;
--error 1369
UPDATE v1 SET c=3;
PREPARE t FROM 'UPDATE v1 SET c=3';
--error 1369
EXECUTE t;
--error 1369
EXECUTE t;
--error 1369
INSERT INTO v1(a1, c) VALUES (3, 3);
UPDATE v1 SET c=1 WHERE a1=1;
SELECT * FROM v1;
SELECT * FROM t1;

CREATE VIEW v2 AS SELECT t1.a1, t1.c
  FROM (t1 JOIN t2 ON t1.a1=t2.a2 AND t1.c < 3)
  JOIN (t3 JOIN t4 ON t3.a3=t4.a4)
    ON t2.a2=t3.a3 WITH CHECK OPTION;
SELECT * FROM v2;
--error 1369
UPDATE v2 SET c=3;
PREPARE t FROM 'UPDATE v2 SET c=3';
--error 1369
EXECUTE t;
--error 1369
EXECUTE t;
--error 1369
INSERT INTO v2(a1, c) VALUES (3, 3);
UPDATE v2 SET c=2 WHERE a1=1;
SELECT * FROM v2;
SELECT * FROM t1;

DROP VIEW v1,v2;
DROP TABLE t1,t2,t3,t4;

#
# Bug #29104: assertion abort for a query with a view column reference
#             in the GROUP BY list and a condition requiring the value  
#             of another view column to be equal to a constant
#

CREATE TABLE t1 (a int, b int);
INSERT INTO t1 VALUES (1,2), (2,2), (1,3), (1,2);

CREATE VIEW v1 AS SELECT a, b+1 as b FROM t1;


SELECT b, SUM(a) FROM v1 WHERE b=3 GROUP BY b;
EXPLAIN SELECT b, SUM(a) FROM v1 WHERE b=3 GROUP BY b;

SELECT a, SUM(b) FROM v1 WHERE b=3 GROUP BY a;
EXPLAIN SELECT a, SUM(b) FROM v1 WHERE b=3 GROUP BY a;

SELECT a, SUM(b) FROM v1 WHERE a=1 GROUP BY a;
EXPLAIN SELECT a, SUM(b) FROM v1 WHERE a=1 GROUP BY a;

DROP VIEW v1;
DROP TABLE t1;

#
# Bug #29392: SELECT over a multi-table view with ORDER BY  
#             selecting the same view column with two different aliases  
#

CREATE TABLE t1 (
  person_id int NOT NULL PRIMARY KEY,
  username varchar(40) default NULL,
  status_flg char(1) NOT NULL default 'A'
);

CREATE TABLE t2 (
  person_role_id int NOT NULL auto_increment PRIMARY KEY,
  role_id int NOT NULL,
  person_id int NOT NULL,
  INDEX idx_person_id (person_id),
  INDEX idx_role_id (role_id)
);

CREATE TABLE t3 (
  role_id int NOT NULL auto_increment PRIMARY KEY,
  role_name varchar(100) default NULL,
  app_name varchar(40) NOT NULL,
  INDEX idx_app_name(app_name)
);

CREATE VIEW v1 AS 
SELECT profile.person_id AS person_id
  FROM t1 profile, t2 userrole, t3 role
    WHERE userrole.person_id = profile.person_id AND
          role.role_id = userrole.role_id AND
          profile.status_flg = 'A'
  ORDER BY profile.person_id,role.app_name,role.role_name;

INSERT INTO  t1 VALUES
 (6,'Sw','A'), (-1136332546,'ols','e'), (0,'    *\n','0'),
 (-717462680,'ENTS Ta','0'), (-904346964,'ndard SQL\n','0');

INSERT INTO t2 VALUES
  (1,3,6),(2,4,7),(3,5,8),(4,6,9),(5,1,6),(6,1,7),(7,1,8),(8,1,9),(9,1,10);

INSERT INTO t3 VALUES 
  (1,'NUCANS_APP_USER','NUCANSAPP'),(2,'NUCANS_TRGAPP_USER','NUCANSAPP'),
  (3,'IA_INTAKE_COORDINATOR','IACANS'),(4,'IA_SCREENER','IACANS'),
  (5,'IA_SUPERVISOR','IACANS'),(6,'IA_READONLY','IACANS'),
  (7,'SOC_USER','SOCCANS'),(8,'CAYIT_USER','CAYITCANS'),
  (9,'RTOS_DCFSPOS_SUPERVISOR','RTOS');
 
EXPLAIN SELECT t.person_id AS a, t.person_id AS b FROM v1 t WHERE t.person_id=6;
SELECT t.person_id AS a, t.person_id AS b FROM v1 t WHERE t.person_id=6;

DROP VIEW v1;
DROP TABLE t1,t2,t3;

#
# Bug#30020: Insufficient check led to a wrong info provided by the
#            information schema table.
#
create table t1 (i int);
insert into t1 values (1), (2), (1), (3), (2), (4);
create view v1 as select distinct i from t1;
select * from v1;
select table_name, is_updatable from information_schema.views 
   where table_name = 'v1';
drop view v1;
drop table t1;

#
# Bug #28701: SELECTs from VIEWs completely ignore USE/FORCE KEY, allowing
# invalid statements
#

CREATE TABLE t1 (a INT);
INSERT INTO t1 VALUES (1),(2);
CREATE VIEW v1 AS SELECT * FROM t1;
--error ER_WRONG_USAGE
SELECT * FROM v1 USE KEY(non_existant);
--error ER_WRONG_USAGE
SELECT * FROM v1 FORCE KEY(non_existant);
--error ER_WRONG_USAGE
SELECT * FROM v1 IGNORE KEY(non_existant);

DROP VIEW v1;
DROP TABLE t1;

<<<<<<< HEAD
=======

>>>>>>> a5e7b726
#
# Bug #28702: VIEWs defined with USE/FORCE KEY ignore that request
#
CREATE TABLE t1 (a INT NOT NULL AUTO_INCREMENT, b INT NOT NULL DEFAULT 0,
                 PRIMARY KEY(a), KEY (b));
INSERT INTO t1 VALUES (),(),(),(),(),(),(),(),(),(),(),(),(),(),();
CREATE VIEW v1 AS SELECT * FROM t1 FORCE KEY (PRIMARY,b) ORDER BY a;
SHOW CREATE VIEW v1;
EXPLAIN SELECT * FROM v1;
CREATE VIEW v2 AS SELECT * FROM t1 USE KEY () ORDER BY a;
SHOW CREATE VIEW v2;
EXPLAIN SELECT * FROM v2;
CREATE VIEW v3 AS SELECT * FROM t1 IGNORE KEY (b) ORDER BY a;
SHOW CREATE VIEW v3;
EXPLAIN SELECT * FROM v3;

DROP VIEW v1;
DROP VIEW v2;
DROP VIEW v3;
DROP TABLE t1;

<<<<<<< HEAD

=======
>>>>>>> a5e7b726
--echo End of 5.0 tests.

#
# Bug#21370 View renaming lacks tablename_to_filename encoding
#
--disable_warnings
DROP DATABASE IF EXISTS `d-1`;
--enable_warnings
CREATE DATABASE `d-1`;
USE `d-1`;
CREATE TABLE `t-1` (c1 INT);
CREATE VIEW  `v-1` AS SELECT c1 FROM `t-1`;
SHOW TABLES;
RENAME TABLE `t-1` TO `t-2`;
RENAME TABLE `v-1` TO `v-2`;
SHOW TABLES;
DROP TABLE `t-2`;
DROP VIEW  `v-2`;
DROP DATABASE `d-1`;
USE test;

--echo End of 5.1 tests.<|MERGE_RESOLUTION|>--- conflicted
+++ resolved
@@ -2562,13 +2562,7 @@
     FROM t1 HAVING Age < 75; 
 SHOW CREATE VIEW v1;           
 
-<<<<<<< HEAD
-set timestamp=1136066400;
-SELECT (year(now())-year(DOB)) AS Age FROM t1 HAVING Age < 75;
-set timestamp=1136066400;
-=======
 SELECT (year(test_date)-year(DOB)) AS Age FROM t1 HAVING Age < 75;
->>>>>>> a5e7b726
 SELECT * FROM v1;
 
 DROP VIEW v1;
@@ -3438,10 +3432,6 @@
 DROP VIEW v1;
 DROP TABLE t1;
 
-<<<<<<< HEAD
-=======
-
->>>>>>> a5e7b726
 #
 # Bug #28702: VIEWs defined with USE/FORCE KEY ignore that request
 #
@@ -3463,10 +3453,7 @@
 DROP VIEW v3;
 DROP TABLE t1;
 
-<<<<<<< HEAD
-
-=======
->>>>>>> a5e7b726
+
 --echo End of 5.0 tests.
 
 #
