# This test should work in embedded server after mysqltest is fixed
-- source include/not_embedded.inc

# This test uses chmod, can't be run with root permissions
-- source include/not_as_root.inc

# ============================================================================
#
# Test of mysqltest itself
#
# There are three rules that determines what belong to each command
# 1. A normal command is delimited by the <delimiter> which by default is
#    set to ';'
#
#   ex: | select *
#       |   from t1;
#       |
#   Command: "select * from t1"
#
# 2. Special case is a line that starts with "--", this is a comment
#    ended when the new line character is reached. But the first word
#    in the comment may contain a valid command, which then will be
#    executed. This can be useful when sending commands that
#    contains <delimiter>
#
# 3. Special case is also a line that starts with '#' which is treated
#     as a comment and will be ended by new line character
#
# ============================================================================

# ----------------------------------------------------------------------------
# $mysql_errno contains the return code of the last command
# sent to the server.
# ----------------------------------------------------------------------------
# get $mysql_errno before the first statement
#     $mysql_errno should be -1
eval select $mysql_errno as "before_use_test" ;


# ----------------------------------------------------------------------------
# Positive case(statement)
# ----------------------------------------------------------------------------

select otto from (select 1 as otto) as t1;
# expectation = response
--error 0
select otto from (select 1 as otto) as t1;

# expectation <> response
-- // --error 1054
-- // select otto from (select 1 as otto) as t1;


# ----------------------------------------------------------------------------
# Negative case(statement):
# The derived table t1 does not contain a column named 'friedrich' . 
# --> ERROR 42S22: Unknown column 'friedrich' in 'field list and
# --> 1054: Unknown column 'friedrich' in 'field list'
# ----------------------------------------------------------------------------

# expectation <> response
#--error 0
#select friedrich from (select 1 as otto) as t1
--error 1
--exec echo "select friedrich from (select 1 as otto) as t1;" | $MYSQL_TEST  2>&1

# expectation = response
--error 1054
select friedrich from (select 1 as otto) as t1;

# The following unmasked unsuccessful statement must give
# 1. mysqltest gives a 'failed'
# 2. does not produce a r/<test case>.reject file !!!
# PLEASE uncomment it and check its effect
#select friedrich from (select 1 as otto) as t1;


# ----------------------------------------------------------------------------
# Tests for the new feature - SQLSTATE error code matching
# Positive case(statement)
# ----------------------------------------------------------------------------

# This syntax not allowed anymore, use --error S00000, see below
# expectation = response
#!S00000 select otto from (select 1 as otto) as t1;

--error S00000
select otto from (select 1 as otto) as t1;

# expectation <> response
#!S42S22 select otto from (select 1 as otto) as t1;
#--error S42S22
#select otto from (select 1 as otto) as t1;
--error 1
--exec echo "error S42S22; select otto from (select 1 as otto) as t1;" | $MYSQL_TEST  2>&1



# ----------------------------------------------------------------------------
# Negative case(statement)
# ----------------------------------------------------------------------------

# This syntax not allowed anymore, use --error S42S22, see below
# expectation = response
#!S42S22 select friedrich from (select 1 as otto) as t1;
--error S42S22
select friedrich from (select 1 as otto) as t1;

# expectation !=response
#!S00000 select friedrich from (select 1 as otto) as t1;
#--error S00000
#select friedrich from (select 1 as otto) as t1;
--error 1
--exec echo "error S00000; select friedrich from (select 1 as otto) as t1;" | $MYSQL_TEST  2>&1

# ----------------------------------------------------------------------------
# test cases for $mysql_errno
#
# $mysql_errno is a builtin variable of mysqltest and contains the return code
# of the last command sent to the server.
#
#      The following test cases often initialize $mysql_errno to 1064 by 
#      a command with wrong syntax.
#      Example: --error 1064      To prevent the abort after the error.
#               garbage ;
# ----------------------------------------------------------------------------

# ----------------------------------------------------------------------------
# check mysql_errno = 0 after successful statement
# ----------------------------------------------------------------------------
select otto from (select 1 as otto) as t1;
eval select $mysql_errno as "after_successful_stmt_errno" ;

#----------------------------------------------------------------------------
# check mysql_errno = 1064 after statement with wrong syntax
# ----------------------------------------------------------------------------
--error 1064
garbage ;
eval select $mysql_errno as "after_wrong_syntax_errno" ;

# ----------------------------------------------------------------------------
# check if let $my_var= 'abc' ; affects $mysql_errno
# ----------------------------------------------------------------------------
--error 1064
garbage ;
let $my_var= 'abc' ;
eval select $mysql_errno as "after_let_var_equal_value" ;

# ----------------------------------------------------------------------------
# check if set @my_var= 'abc' ; affects $mysql_errno
# ----------------------------------------------------------------------------
--error 1064
garbage ;
set @my_var= 'abc' ;
eval select $mysql_errno as "after_set_var_equal_value" ;

# ----------------------------------------------------------------------------
#  check if the setting of --disable-warnings itself affects $mysql_errno
#  (May be --<whatever> modifies $mysql_errno.)
# ----------------------------------------------------------------------------
--error 1064
garbage ;
--disable_warnings
eval select $mysql_errno as "after_disable_warnings_command" ;

# ----------------------------------------------------------------------------
# check if --disable-warnings + command with warning affects the errno
# stored within $mysql_errno
# (May be disabled warnings affect $mysql_errno.)
# ----------------------------------------------------------------------------
drop table if exists t1 ;
--error 1064
garbage ;
drop table if exists t1 ;
eval select $mysql_errno as "after_disable_warnings" ;
--enable_warnings

# ----------------------------------------------------------------------------
# check if masked errors affect $mysql_errno
# ----------------------------------------------------------------------------
--error 1064
garbage ;
--error 1146
select 3 from t1 ;
eval select $mysql_errno as "after_minus_masked" ;
--error 1064
garbage ;
--error 1146
select 3 from t1 ;
eval select $mysql_errno as "after_!_masked" ;

# ----------------------------------------------------------------------------
# Will manipulations of $mysql_errno be possible and visible ?
# ----------------------------------------------------------------------------
--error 1064
garbage ;
let $mysql_errno= -1;
eval select $mysql_errno as "after_let_errno_equal_value" ;

# ----------------------------------------------------------------------------
# How affect actions on prepared statements $mysql_errno ?
# ----------------------------------------------------------------------------
# failing prepare
--error 1064
garbage ;
--error 1146
prepare stmt from "select 3 from t1" ;
eval select $mysql_errno as "after_failing_prepare" ;
create table t1 ( f1 char(10));

# successful prepare
--error 1064
garbage ;
prepare stmt from "select 3 from t1" ;
eval select $mysql_errno as "after_successful_prepare" ;

# successful execute
--error 1064
garbage ;
execute stmt;
eval select $mysql_errno as "after_successful_execute" ;

# failing execute (table has been dropped)
drop table t1;
--error 1064
garbage ;
--error 1146
execute stmt;
eval select $mysql_errno as "after_failing_execute" ;

# failing execute (unknown statement)
--error 1064
garbage ;
--error 1243
execute __stmt_;
eval select $mysql_errno as "after_failing_execute" ;

# successful deallocate
--error 1064
garbage ;
deallocate prepare stmt;
eval select $mysql_errno as "after_successful_deallocate" ;

# failing deallocate ( statement handle does not exist )
--error 1064
garbage ;
--error 1243
deallocate prepare __stmt_;
eval select $mysql_errno as "after_failing_deallocate" ;


# ----------------------------------------------------------------------------
# test cases for "--disable_abort_on_error"
#
# "--disable_abort_on_error" switches off the abort of mysqltest
# after "unmasked" failing statements.
#
# The default is "--enable_abort_on_error".
#
# "Maskings" are
#   --error <error number>  and  --error <error number>
# in the line before the failing statement.
#
# There are some additional test cases for $mysql_errno
# because "--disable_abort_on_error" enables a new situation.
# Example: "unmasked" statement fails + analysis of $mysql_errno
# ----------------------------------------------------------------------------

# ----------------------------------------------------------------------------
# Switch off the abort on error and check the effect on $mysql_errno
# ----------------------------------------------------------------------------
--error 1064
garbage ;
--disable_abort_on_error
eval select $mysql_errno as "after_--disable_abort_on_error" ;

# ----------------------------------------------------------------------------
# "unmasked" failing statement should not cause an abort
# ----------------------------------------------------------------------------
select 3 from t1 ;

# ----------------------------------------------------------------------------
# masked failing statements
# ----------------------------------------------------------------------------
# expected error = response
--error 1146
select 3 from t1 ;
--error 1146
select 3 from t1 ;
eval select $mysql_errno as "after_!errno_masked_error" ;
# expected error <> response
# --error 1000
# select 3 from t1 ;
# --error 1000
# select 3 from t1 ;
--error 1
--exec echo "disable_abort_on_error; error 1000; select 3 from t1; error 1000; select 3 from t1;" | $MYSQL_TEST  2>&1

# ----------------------------------------------------------------------------
# Switch the abort on error on and check the effect on $mysql_errno
# ----------------------------------------------------------------------------
--error 1064
garbage ;
--enable_abort_on_error
eval select $mysql_errno as "after_--enable_abort_on_error" ;

# ----------------------------------------------------------------------------
# masked failing statements
# ----------------------------------------------------------------------------
# expected error = response
--error 1146
select 3 from t1 ;

# ----------------------------------------------------------------------------
# check that the old default behaviour is not changed
# Please remove the '#' to get the abort on error
# ----------------------------------------------------------------------------
#--error 1064
#select 3 from t1 ;
#
#select 3 from t1 ;

--error 1
--exec echo "disable_abort_on_error; enable_abort_on_error; error 1064; select 3 from t1; select 3 from t1;" | $MYSQL_TEST  2>&1


# ----------------------------------------------------------------------------
# Test comments
# ----------------------------------------------------------------------------

# This is a comment
# This is a ;  comment
# This is a -- comment
-- This is also a comment
-- # This is also a comment
-- This is also a ; comment

# ----------------------------------------------------------------------------
# Test comments with embedded command
# ----------------------------------------------------------------------------

--echo hello
--     echo hello
--    echo ;;;;;;;;

--echo # MySQL: -- The

# ----------------------------------------------------------------------------
# Test detect end of line "junk"
# Most likely caused by a missing delimiter
# ----------------------------------------------------------------------------

# Too many parameters to function
--error 1
--exec echo "sleep 5 6;" | $MYSQL_TEST 2>&1

# Too many parameters to function
--error 1
--exec echo "--sleep 5 6" | $MYSQL_TEST 2>&1

#
# Missing delimiter
# The comment will be "sucked into" the sleep command since
# delimiter is missing until after "show status"
--write_file $MYSQLTEST_VARDIR/tmp/mysqltest.sql
sleep 4
# A comment
show status;
EOF
--error 1
--exec $MYSQL_TEST < $MYSQLTEST_VARDIR/tmp/mysqltest.sql 2>&1

#
# Missing delimiter until eof
# The comment will be "sucked into" the sleep command since
# delimiter is missing
--write_file $MYSQLTEST_VARDIR/tmp/mysqltest.sql
sleep 7
# Another comment
EOF
--error 1
--exec $MYSQL_TEST < $MYSQLTEST_VARDIR/tmp/mysqltest.sql 2>&1

#
# Missing delimiter until "disable_query_log"
#
--write_file $MYSQLTEST_VARDIR/tmp/mysqltest.sql
disconnect default

#
# comment
# comment 3
disable_query_log;
EOF
--error 1
--exec $MYSQL_TEST < $MYSQLTEST_VARDIR/tmp/mysqltest.sql 2>&1

#
# Missing delimiter until "disable_query_log"
#
--write_file $MYSQLTEST_VARDIR/tmp/mysqltest.sql
disconnect default

#
# comment

# comment 3
disable_query_log;
EOF
--error 1
--exec $MYSQL_TEST < $MYSQLTEST_VARDIR/tmp/mysqltest.sql 2>&1

#
# Missing delimiter until eof
#
--write_file $MYSQLTEST_VARDIR/tmp/mysqltest.sql
disconnect default

#
# comment
# comment2

# comment 3
--disable_query_log
EOF
--error 1
--exec $MYSQL_TEST < $MYSQLTEST_VARDIR/tmp/mysqltest.sql 2>&1

#
# Missing delimiter until eof
#
--write_file $MYSQLTEST_VARDIR/tmp/mysqltest.sql
disconnect default # comment
# comment part2

# comment 3
--disable_query_log
EOF
--error 1
--exec $MYSQL_TEST < $MYSQLTEST_VARDIR/tmp/mysqltest.sql 2>&1

#
# Extra delimiter
#
--error 1
--exec echo "--sleep 4;" | $MYSQL_TEST 2>&1
--error 1
--exec echo "--disable_query_log;" | $MYSQL_TEST 2>&1


# Allow trailing # comment
--sleep 1 # Wait for insert delayed to be executed.
--sleep 1 	 # Wait for insert delayed to be executed.

# ----------------------------------------------------------------------------
# Test error
# ----------------------------------------------------------------------------

# Missing argument
--error 1
--exec echo "error;" | $MYSQL_TEST 2>&1
--error 1
--exec echo "--error" | $MYSQL_TEST 2>&1

# First char must be uppercase 'S' or 'E' or [0-9]
--error 1
--exec echo "--error s99999" | $MYSQL_TEST 2>&1
--error 1
--exec echo "--error e99999" | $MYSQL_TEST 2>&1
--error 1
--exec echo "--error 9eeeee" | $MYSQL_TEST 2>&1
--error 1
--exec echo "--error 1sssss" | $MYSQL_TEST 2>&1

# First char 'S' but too long
--error 1
--exec echo "--error S999999" | $MYSQL_TEST 2>&1

# First char 'S' but lowercase char found
--error 1
--exec echo "--error S99a99" | $MYSQL_TEST 2>&1

# First char 'S' but too short
--error 1
--exec echo "--error S9999" | $MYSQL_TEST 2>&1

# First char 'E' but not found in error array
--error 1
--exec echo "--error E9999" | $MYSQL_TEST 2>&1

# First char [0-9] but contains chars
--error 1
--exec echo "--error 999e9" | $MYSQL_TEST 2>&1
--error 1
--exec echo "--error 9b" | $MYSQL_TEST 2>&1

# Multiple errorcodes separated by ','
--error 1,1,1,1
#--error 9,ER_PARSE_ERROR
#--error ER_PARSE_ERROR
#--error 9,ER_PARSE_ERROR,9,ER_PARSE_ERROR
#--error 9, ER_PARSE_ERROR,  9,   ER_PARSE_ERROR
#--error 9,S00000,9,ER_PARSE_ERROR
#--error 9,S00000,9,ER_PARSE_ERROR,ER_PARSE_ERROR,ER_PARSE_ERROR,9,10,11,12
--error 9,S00000,9
--error 9,S00000,9,9,10,11,12
--error 9 ,10
--error 9 , 10
--error    9   ,   10
--error    9   ,   10

# Too many errorcodes specified
--error 1
--exec echo "--error 1,2,3,4,5,6,7,8,9,10,11" | $MYSQL_TEST 2>&1


# ----------------------------------------------------------------------------
# Test echo command
# ----------------------------------------------------------------------------

echo MySQL;
echo "MySQL";
echo MySQL: The world''s most popular open source database;
echo "MySQL: The world's most popular open source database";

echo MySQL: The world''s
     most popular open
     source database;

echo # MySQL: The world''s
# most popular open
# source database;

echo - MySQL: The world''s
- most popular open
- source database;

echo - MySQL: The world''s
-- most popular
-- open source database;

echo # MySQL: The
--world''s
# most popular
-- open
- source database;

echo "MySQL: The world's most popular; open source database";
echo "MySQL: The world's most popular ; open source database";
echo "MySQL: The world's most popular ;open source database";
echo echo message echo message;


echo ;

# Illegal use of echo

#--error 1
#--exec echo "echo \$;" | $MYSQL_TEST 2>&1


# ----------------------------------------------------------------------------
# Test exec command
# ----------------------------------------------------------------------------

# Illegal use of exec
--error 1
--exec echo "--exec false" | $MYSQL_TEST 2>&1

--error 1
--exec echo "--exec " | $MYSQL_TEST 2>&1

# ----------------------------------------------------------------------------
# Test let command
# ----------------------------------------------------------------------------

let $message=MySQL;
echo $message;

let $message="MySQL";
echo $message;

let $message= MySQL: The
 world''s most
 popular open
 source database;
echo $message;

let $message= # MySQL: The
# world''s most
# popular open
# source database;
echo $message;

let $message=  -- MySQL: The
-- world''s most
-- popular
-- open source database;
echo $message;

let $message=  # MySQL: The
- world''s most
-- popular open
# source database;
echo $message;

echo '$message';
echo "$message";

let $1=hej;
echo $1;

let   $1   =hej ;
echo $1;

let $1 = hej;
echo $1;

let $1=1;
let $2=$1;
echo $2;
let $5=$6;
echo $5;
echo $6;

let $where=a long variable content;
echo $where;

let $where2= $where;
echo $where2;

let $where3=a long $where variable content;
echo $where3;

let $where3=a long \\\$where variable content;
echo $where3;

let $novar1= $novar2;
echo $novar1;

let $cat=na;
let $cat=ba$cat$cat;
echo banana = $cat;

# ba\$cat\$cat should have been sufficient.
# ba\\\$cat\\\$cat -> ba\$cat\$cat -> ba$cat$cat -> banana
# Magnus' upcoming patch will fix the missing second interpretation.
let $cat=ba\\\$cat\\\$cat;
echo Not a banana: $cat;


# Test illegal uses of let

--error 1
--exec echo "let ;" | $MYSQL_TEST 2>&1

--error 1
--exec echo "let \$=hi;" | $MYSQL_TEST  2>&1

--error 1
--exec echo "let \$1 hi;" | $MYSQL_TEST  2>&1

--error 1
--exec echo "let \$m hi;" | $MYSQL_TEST  2>&1

--error 1
--exec echo "let \$hi;" | $MYSQL_TEST  2>&1

--error 1
--exec echo "let \$ hi;" | $MYSQL_TEST  2>&1

--error 1
--exec echo "let =hi;" | $MYSQL_TEST  2>&1

--error 1
--exec echo "let hi;" | $MYSQL_TEST  2>&1

# More advanced test for bug#17280
let $success= 1;
--echo # Execute: --echo # <whatever> success: \$success
--echo # <whatever> success: $success
--echo # Execute: echo # <whatever> success: \$success ;
echo # <whatever> success: $success ;

--echo # The next two variants work fine and expand the content of \$success
--echo # Execute: --echo \$success
--echo $success
--echo # Execute: echo \$success ;
echo $success ;


# ----------------------------------------------------------------------------
# Test to assign let from variable
# let $<var_name>=$<var_name>;
# ----------------------------------------------------------------------------

--echo # Check if let \$B = \$A is an assignment per value.

# Basic preparations:
--echo let \$A = initial value of A;
let $A = initial value of A;
# --echo # Content of \$A is: $A
--echo let \$B = initial value of B;
let $B = initial value of B;
# --echo # Content of \$B is: $B

# Assign $B to $A:
--echo let \$B = \$A
let $A = $B;
--echo # Content of \$A is: $A

# Changes of $B must NOT affect $A and Changes of $A must NOT affect $B !
--echo let \$A = changed value of A;
let $A = changed value of A;
--echo # Content of \$B is: $B

--echo let \$B = changed value of B;
let $B = changed value of B;
--echo # Content of \$A is: $A

# ----------------------------------------------------------------------------
# Test to assign let from query
# let $<var_name>=`<query>`;
# ----------------------------------------------------------------------------
--disable_parsing
echo var1;
let $var1= `select "hi" as "Col", 1 as "Column1", "hi there" as Col3`;
echo $var1;
echo $var1_Col;
echo $var1_Column1;
echo $var1_Col3;

echo var2;
let $var2= `select 2 as "Column num 2"`;
echo $var2;
echo $var2_Column num 2;
echo $var2_Column;

echo var2 again;
let $var2= `select 2 as "Column num 2"`;
echo $var2;
echo $var2_Column num 2;
echo $var2_Column_num_2;
echo $var2_Column;

echo var3 two columns with same name;
let $var3= `select 1 as "Col", 2 as "Col", 3 as "var3"`;
echo $var3;
echo $var3_Col;
echo $var3_Col;
echo $var3_var3;

#echo failing query in let;
#--error 1
#--exec echo "let $var2= `failing query;`" | $MYSQL_TEST 2>&1
--enable_parsing
# ----------------------------------------------------------------------------
# Test source command
# ----------------------------------------------------------------------------

# Test illegal uses of source

--error 1
--exec echo "source ;" | $MYSQL_TEST 2>&1

# Fix win paths
--replace_result \\ /
# Source a nonexisting file
--error 1
--exec echo "source non_existingFile;" | $MYSQL_TEST 2>&1

# Too many source
--exec echo "source $MYSQLTEST_VARDIR/tmp/recursive.sql;" > $MYSQLTEST_VARDIR/tmp/recursive.sql
--replace_result $MYSQLTEST_VARDIR MYSQLTEST_VARDIR
--error 1
--exec echo "source $MYSQLTEST_VARDIR/tmp/recursive.sql;" | $MYSQL_TEST 2>&1

# Source a file with error
--exec echo "garbage ;" > $MYSQLTEST_VARDIR/tmp/error.sql
--replace_result $MYSQLTEST_VARDIR MYSQLTEST_VARDIR
--error 1
--exec echo "source $MYSQLTEST_VARDIR/tmp/error.sql;" | $MYSQL_TEST 2>&1


# Test execution of source in a while loop
--write_file $MYSQLTEST_VARDIR/tmp/sourced.inc
echo here is the sourced script;
EOF
--disable_query_log
let $outer= 2; # Number of outer loops
while ($outer)
{
  eval SELECT '$outer = outer loop variable after while' AS "";

  --source $MYSQLTEST_VARDIR/tmp/sourced.inc

  eval SELECT '$outer = outer loop variable before dec' AS "";
  dec $outer;
  eval SELECT '$outer = outer loop variable after dec' AS "";
}

let $outer= 2; # Number of outer loops
while ($outer)
{
  eval SELECT '$outer = outer loop variable after while' AS "";

  echo here is the sourced script;

  eval SELECT '$outer = outer loop variable before dec' AS "";
  dec $outer;
  eval SELECT '$outer = outer loop variable after dec' AS "";
}


# Test execution of source in a while loop
--disable_abort_on_error
# Sourcing of a file within while loop, sourced file will
# source other file
let $num= 9;
while ($num)
{
   SELECT 'In loop' AS "";
   --source $MYSQLTEST_VARDIR/tmp/sourced.inc
   dec $num;
}
--enable_abort_on_error
--enable_query_log
--remove_file $MYSQLTEST_VARDIR/tmp/sourced.inc

# ----------------------------------------------------------------------------
# Test sleep command
# ----------------------------------------------------------------------------

sleep 0.5;
sleep 1;
real_sleep 1;

# Missing parameter
--error 1
--exec echo "sleep ;" | $MYSQL_TEST 2>&1
--error 1
--exec echo "real_sleep ;" | $MYSQL_TEST 2>&1

# Illegal parameter
--error 1
--exec echo "sleep abc;" | $MYSQL_TEST 2>&1
--error 1
--exec echo "real_sleep abc;" | $MYSQL_TEST 2>&1

# ----------------------------------------------------------------------------
# Test inc
# ----------------------------------------------------------------------------
inc $i;
echo $i;
inc $i;
echo $i;
let $i=100;
inc $i;
echo $i;

let $i=hej;
echo $i;
inc $i;
echo $i;

--error 1
--exec echo "inc;" | $MYSQL_TEST 2>&1
--error 1
--exec echo "inc i;" | $MYSQL_TEST 2>&1
--error 1
--exec echo "let \$i=100; inc \$i 1000; echo \$i;" | $MYSQL_TEST 2>&1

inc $i; inc $i; inc $i; --echo $i
echo $i;


# ----------------------------------------------------------------------------
# Test dec
# ----------------------------------------------------------------------------

dec $d;
echo $d;
dec $d;
echo $d;
let $d=100;
dec $d;
echo $d;

let $d=hej;
echo $d;
dec $d;
echo $d;

--error 1
--exec echo "dec;" | $MYSQL_TEST 2>&1
--error 1
--exec echo "dec i;" | $MYSQL_TEST 2>&1
--error 1
--exec echo "let \$i=100; dec \$i 1000; echo \$i;" | $MYSQL_TEST 2>&1


# ----------------------------------------------------------------------------
# Test system
# ----------------------------------------------------------------------------
#system ls > /dev/null;
system echo "hej" > /dev/null;
#--system ls > /dev/null
--system echo "hej" > /dev/null;

--error 1
--exec echo "system;" | $MYSQL_TEST 2>&1
--error 1
--exec echo "system $NONEXISTSINFVAREABLI;" | $MYSQL_TEST 2>&1
--error 1
--exec echo "system false;" | $MYSQL_TEST 2>&1

--disable_abort_on_error
system NonExistsinfComamdn 2> /dev/null;
--enable_abort_on_error


# ----------------------------------------------------------------------------
# Test delimiter
# ----------------------------------------------------------------------------

delimiter stop;
echo teststop
delimiter ;stop
echo test2;
--delimiter stop
echo test3stop
--delimiter ;
echo test4;


# ----------------------------------------------------------------------------
# Test if
# ----------------------------------------------------------------------------

let $counter=10;
if ($counter)
{
  echo Counter is greater than 0, (counter=10);
}
if (!$counter)
{
  echo Counter is not 0, (counter=10);
}
let $counter=0;
if ($counter)
{
  echo Counter is greater than 0, (counter=0);
}
if (!$counter)
{
  echo Counter is not 0, (counter=0);
}

# ----------------------------------------------------------------------------
# Test while, { and }
# ----------------------------------------------------------------------------

let $i=1;
while ($i)
{
  echo $i;
  dec $i;
}
# One liner
#let $i=1;while ($i){echo $i;dec $i;}

let $i=0;
while (!$i)
{
  echo Testing while with not;
  inc $i;
}

# Exceed max nesting level
--write_file $MYSQLTEST_VARDIR/tmp/mysqltest_while.inc
let $1 = 10;
while ($1)
{
while ($1)
{
while ($1)
{
 while ($1)
{
 while ($1)
{
 while ($1)
{
 while ($1)
{
 while ($1)
{
 while ($1)
{
 while ($1)
{
 while ($1)
{
 while ($1)
{
 while ($1)
{
 while ($1)
{
 while ($1)
{
 while ($1)
{
 while ($1)
{
 while ($1)
{
 while ($1)
{
 while ($1)
{
 while ($1)
{
 while ($1)
{
 while ($1)
{
 while ($1)
{
 while ($1)
{
 while ($1)
{
 while ($1)
{
 while ($1)
{
 while ($1)
{
 while ($1)
{
 while ($1)
{
 while ($1)
{
 while ($1)
{
 while ($1)
{
 while ($1)
{
 while ($1)
{
 while ($1)
{
 while ($1)
{
 while ($1)
{
 while ($1)
{
 while ($1)
{
 while ($1)
{
 while ($1)
{
 while ($1)
{
 while ($1)
{
 while ($1)
{
 while ($1)
{
 while ($1)
{
 while ($1)
{
  echo $1;
  dec $1;
}
}
}
}
}
}
}
}
}
}
}
}
}
}
}
}
}
}
}
}
}
}
}
}
}
}
}
}
}
}
}
}
}
}
}
}
EOF
# Fix win path
--replace_result \\ / $MYSQLTEST_VARDIR MYSQLTEST_VARDIR
--error 1
--exec echo "source $MYSQLTEST_VARDIR/tmp/mysqltest_while.inc;" | $MYSQL_TEST 2>&1
--remove_file $MYSQLTEST_VARDIR/tmp/mysqltest_while.inc
--error 1
--exec echo "while \$i;" | $MYSQL_TEST 2>&1
--error 1
--exec echo "while (\$i;" | $MYSQL_TEST 2>&1
--error 1
--exec echo "let \$i=1; while (\$i) dec \$i;" | $MYSQL_TEST 2>&1
--error 1
--exec echo "};" | $MYSQL_TEST 2>&1
--error 1
--exec echo "end;" | $MYSQL_TEST 2>&1
--error 1
--exec echo "{;" | $MYSQL_TEST 2>&1

--write_file $MYSQLTEST_VARDIR/tmp/mysqltest.sql
while (0)
echo hej;
EOF
--error 1
--exec $MYSQL_TEST < $MYSQLTEST_VARDIR/tmp/mysqltest.sql 2>&1

--write_file $MYSQLTEST_VARDIR/tmp/mysqltest.sql
while (0)
{echo hej;
EOF
--error 1
--exec $MYSQL_TEST < $MYSQLTEST_VARDIR/tmp/mysqltest.sql 2>&1

--write_file $MYSQLTEST_VARDIR/tmp/mysqltest.sql
while (0){
 echo hej;
EOF
--error 1
--exec $MYSQL_TEST < $MYSQLTEST_VARDIR/tmp/mysqltest.sql 2>&1

# ----------------------------------------------------------------------------
# Test error messages returned from comments starting with a command
# ----------------------------------------------------------------------------
--error 1
--exec echo "--if the other server is down" | $MYSQL_TEST 2>&1

--error 1
--exec echo "-- end when ..." | $MYSQL_TEST 2>&1

# ----------------------------------------------------------------------------
# Test replace
# ----------------------------------------------------------------------------
--replace_result a b
select "a" as col1, "c" as col2;

--replace_result a b c d
select "a" as col1, "c" as col2;

--error 1
--exec echo "--replace_result a" | $MYSQL_TEST 2>&1
--error 1
--exec echo "--replace_result a;" | $MYSQL_TEST 2>&1
--error 1
--exec echo "replace_result a;" | $MYSQL_TEST 2>&1
--error 1
--exec echo "replace_result a ;" | $MYSQL_TEST 2>&1
--exec echo "replace_result a b; echo OK;" | $MYSQL_TEST 2>&1
--error 1
--exec echo "--replace_result a b c" | $MYSQL_TEST 2>&1
--error 1
--exec echo "replace_result a b c ;" | $MYSQL_TEST 2>&1


--replace_column 1 b
select "a" as col1, "c" as col2;

--replace_column 1 b 2 d
select "a" as col1, "c" as col2;

--error 1
--exec echo "--replace_column a" | $MYSQL_TEST 2>&1

--error 1
--exec echo "--replace_column 1" | $MYSQL_TEST 2>&1

--error 1
--exec echo "--replace_column a b" | $MYSQL_TEST 2>&1
--error 1
--exec echo "--replace_column a 1" | $MYSQL_TEST 2>&1
--error 1
--exec echo "--replace_column 1 b c " | $MYSQL_TEST 2>&1


# ----------------------------------------------------------------------------
# Test sync_with_master
# ----------------------------------------------------------------------------
--error 1
--exec echo "save_master_pos; sync_with_master 10!;" | $MYSQL_TEST 2>&1
--error 1
--exec echo "save_master_pos; sync_with_master 10 !;" | $MYSQL_TEST 2>&1
--error 1
--exec echo "save_master_pos; sync_with_master a;" | $MYSQL_TEST 2>&1

# ----------------------------------------------------------------------------
# Test connect
# ----------------------------------------------------------------------------

--error 1
--exec echo "connect;" | $MYSQL_TEST 2>&1
--error 1
--exec echo "connect ();" | $MYSQL_TEST 2>&1
--error 1
--exec echo "connect (con2);" | $MYSQL_TEST 2>&1
--error 1
--exec echo "connect (con2,);" | $MYSQL_TEST 2>&1
--error 1
--exec echo "connect (con2,localhost,root,,illegal_db);" | $MYSQL_TEST 2>&1
--error 1
--exec echo "connect (con1,localhost,root,,,illegal_port,);" | $MYSQL_TEST 2>&1
--error 1
--exec echo "connect (con1,localhost,root,,,,,SMTP POP);" | $MYSQL_TEST 2>&1

# Repeat connect/disconnect
--write_file $MYSQLTEST_VARDIR/tmp/mysqltest.sql
let $i=100;
while ($i)
{
  connect (test_con1,localhost,root,,);
  disconnect test_con1;
  dec $i;
}
EOF
--exec echo "source $MYSQLTEST_VARDIR/tmp/mysqltest.sql; echo OK;" | $MYSQL_TEST 2>&1

# Repeat connect/disconnect, exceed max number of connections
--write_file $MYSQLTEST_VARDIR/tmp/mysqltest.sql
let $i=200;
while ($i)
{
 connect (test_con1,localhost,root,,);
 disconnect test_con1;
 dec $i;
}
EOF
--replace_result $MYSQLTEST_VARDIR MYSQLTEST_VARDIR
--error 1
--exec echo "source $MYSQLTEST_VARDIR/tmp/mysqltest.sql;" | $MYSQL_TEST 2>&1

# Select disconnected connection
--write_file $MYSQLTEST_VARDIR/tmp/mysqltest.sql
connect (test_con1,localhost,root,,);
disconnect test_con1;
connection test_con1;
EOF
--replace_result $MYSQLTEST_VARDIR MYSQLTEST_VARDIR
--error 1
--exec echo "source $MYSQLTEST_VARDIR/tmp/mysqltest.sql;" | $MYSQL_TEST 2>&1

# Connection name already used
--write_file $MYSQLTEST_VARDIR/tmp/mysqltest.sql
connect (test_con1,localhost,root,,);
connect (test_con1,localhost,root,,);
EOF
--replace_result $MYSQLTEST_VARDIR MYSQLTEST_VARDIR
--error 1
--exec echo "source $MYSQLTEST_VARDIR/tmp/mysqltest.sql;" | $MYSQL_TEST 2>&1

# connect when "disable_abort_on_error" caused "connection not found"
--replace_result $MASTER_MYSOCK MASTER_SOCKET $MASTER_MYPORT MASTER_PORT
--disable_abort_on_error
connect (con1,localhost,root,,);
connection default;
connection con1;
--enable_abort_on_error

# ----------------------------------------------------------------------------
# Test mysqltest arguments
# ----------------------------------------------------------------------------

# -x <file_name>, use the file specified after -x as the test file
--exec $MYSQL_TEST < $MYSQL_TEST_DIR/include/mysqltest-x.inc
--exec $MYSQL_TEST -x $MYSQL_TEST_DIR/include/mysqltest-x.inc
--exec $MYSQL_TEST --test_file=$MYSQL_TEST_DIR/include/mysqltest-x.inc
# Fix Win paths
--replace_result \\ /
--error 1
--exec $MYSQL_TEST -x non_existing_file.inc 2>&1


# ----------------------------------------------------------------------------
# TODO Test queries, especially their errormessages... so it's easy to debug 
# new scripts and diagnose errors
# ----------------------------------------------------------------------------

# ----------------------------------------------------------------------------
# Test bug#12386
# ----------------------------------------------------------------------------
let $num= 2;
while ($num)
{
   --error 1064
   failing_statement;

   dec $num;
}

SELECT 1 as a;


#
# Bug #10251: Identifiers containing quotes not handled correctly
#
select 1 as `a'b`, 2 as `a"b`;

# Test escaping of quotes
select 'aaa\\','aa''a',"aa""a";

#
# Check of include/show_msg.inc and include/show_msg80.inc
#

# The message contains in most cases a string with the default character set
let $message= Here comes a message;
--source include/show_msg.inc

# The message could also contain a string with character set utf8
let $message= `SELECT USER()`;
--source include/show_msg.inc

# The message contains more then 80 characters on multiple lines
# and is kept between double quotes.
let $message= 
"Here comes a very very long message that
    - is longer then 80 characters    and
    - consists of several lines";
--source include/show_msg80.inc

# The message contains more then 80 characters on multiple lines
# and uses the auxiliary character "." at the beginning of the message lines.
let $message= . Here comes a very very long message that
              .      - is longer then 80 characters    and
              .      - consists of several lines;
--source include/show_msg80.inc

#
# Test --enable_parsing / disable_parsing
#
--disable_query_log
--disable_parsing
# The following will not enable query logging
--enable_query_log
select "this will not be executed";
--enable_parsing
select "this will be executed";
--enable_query_log

#
# Test zero length result file. Should not pass
#
--exec touch $MYSQLTEST_VARDIR/tmp/zero_length_file.result
--exec echo "echo ok;" > $MYSQLTEST_VARDIR/tmp/query.sql
--error 1
--exec $MYSQL_TEST -x $MYSQLTEST_VARDIR/tmp/query.sql -R $MYSQLTEST_VARDIR/tmp/zero_length_file.result  2>&1
#
# Test that a test file that does not generate any output fails.
#
--exec echo "let \$i= 1;" > $MYSQLTEST_VARDIR/tmp/query.sql
--error 1
--exec $MYSQL_TEST -x $MYSQLTEST_VARDIR/tmp/query.sql  2>&1

#
# Test that mysqltest fails when there are no queries executed
# but a result file exists
# NOTE! This will never happen as long as it's not allowed to have
# test files that produce no output
#--exec echo "something" > $MYSQLTEST_VARDIR/tmp/result_file.result
#--exec echo "let \$i= 1;" > $MYSQLTEST_VARDIR/tmp/query.sql
#--error 1
#--exec $MYSQL_TEST -x $MYSQLTEST_VARDIR/tmp/query.sql -R $MYSQLTEST_VARDIR/tmp/result_file.result 2>&1

#
# Bug #11731 mysqltest in multi-statement queries ignores errors in
#            non-1st queries
#

echo Failing multi statement query;
# PS does not support multi statement
--exec echo "--disable_ps_protocol"                    > $MYSQLTEST_VARDIR/tmp/bug11731.sql
--exec echo "delimiter ||||;"                         >> $MYSQLTEST_VARDIR/tmp/bug11731.sql
--exec echo "create table t1 (a int primary key);"    >> $MYSQLTEST_VARDIR/tmp/bug11731.sql
--exec echo "insert into t1 values (1);"              >> $MYSQLTEST_VARDIR/tmp/bug11731.sql
--exec echo "select 'select-me';"                     >> $MYSQLTEST_VARDIR/tmp/bug11731.sql
--exec echo "insertz 'error query'||||"               >> $MYSQLTEST_VARDIR/tmp/bug11731.sql
--exec echo "delimiter ;||||"                         >> $MYSQLTEST_VARDIR/tmp/bug11731.sql

--error 1
--exec $MYSQL_TEST -x $MYSQLTEST_VARDIR/tmp/bug11731.sql 2>&1
drop table t1;

--error 1
--exec $MYSQL_TEST --record -x $MYSQLTEST_VARDIR/tmp/bug11731.sql -R $MYSQLTEST_VARDIR/tmp/bug11731.out 2>&1
# The .out file should be non existent
--exec test ! -s $MYSQLTEST_VARDIR/tmp/bug11731.out
drop table t1;


echo Multi statement using expected error;
# PS does not support multi statement
--exec echo "--disable_ps_protocol"                    > $MYSQLTEST_VARDIR/tmp/bug11731.sql
--exec echo "delimiter ||||;"                         >> $MYSQLTEST_VARDIR/tmp/bug11731.sql
--exec echo "--error 1064"                            >> $MYSQLTEST_VARDIR/tmp/bug11731.sql
--exec echo "create table t1 (a int primary key);"    >> $MYSQLTEST_VARDIR/tmp/bug11731.sql
--exec echo "insert into t1 values (1);"              >> $MYSQLTEST_VARDIR/tmp/bug11731.sql
--exec echo "select 'select-me';"                     >> $MYSQLTEST_VARDIR/tmp/bug11731.sql
--exec echo "insertz "error query"||||"               >> $MYSQLTEST_VARDIR/tmp/bug11731.sql
--exec echo "delimiter ;||||"                         >> $MYSQLTEST_VARDIR/tmp/bug11731.sql

# These two should work since the error is expected
--exec $MYSQL_TEST -x $MYSQLTEST_VARDIR/tmp/bug11731.sql  2>&1
drop table t1;

--exec $MYSQL_TEST --record -x $MYSQLTEST_VARDIR/tmp/bug11731.sql -R $MYSQLTEST_VARDIR/tmp/bug11731.out 2>&1
# The .out file should exist
--exec test -s $MYSQLTEST_VARDIR/tmp/bug11731.out
drop table t1;

#
# Bug#19890  	mysqltest: "query" command is broken
#

# It should be possible to use the command "query" to force mysqltest to
# send the command to the server although it's a builtin mysqltest command.
--error 1064
query sleep;

--error 1064
--query sleep

# Just an empty query command
--error 1065
query ;

# test for replace_regex
--replace_regex /at/b/
select "at" as col1, "c" as col2;

--replace_regex /at/b/i
select "at" as col1, "AT" as col2, "c" as col3;

--replace_regex /a/b/ /ct/d/
select "a" as col1, "ct" as col2; 

--replace_regex /(strawberry)/raspberry and \1/ /blueberry/blackberry/ /potato/tomato/;
select "strawberry","blueberry","potato";

--error 1
--exec echo "--replace_regex a" | $MYSQL_TEST 2>&1
--error 1
--exec echo "--replace_regex a;" | $MYSQL_TEST 2>&1
--error 1
--exec echo "replace_regex a;" | $MYSQL_TEST 2>&1
--error 1
--exec echo "replace_regex a ;" | $MYSQL_TEST 2>&1
--error 1
--exec echo "replace_regex a b; echo OK;" | $MYSQL_TEST 2>&1
--error 1
--exec echo "--replace_regex /a b c" | $MYSQL_TEST 2>&1
--error 1
--exec echo "replace_regex /a /b c ;" | $MYSQL_TEST 2>&1 

# REQUIREMENT
#   replace_regex should replace substitutions from left to right in output

create table t1 (a int, b int);
insert into t1 values (1,3);
insert into t1 values (2,4);
--replace_regex /A/C/ /B/D/i /3/2/ /2/1/
select * from t1;
drop table t1;

# ----------------------------------------------------------------------------
# test for remove_file
# ----------------------------------------------------------------------------

--error 1
--exec echo "remove_file ;" | $MYSQL_TEST 2>&1

--error 1
remove_file non_existing_file;

# ----------------------------------------------------------------------------
# test for write_file
# ----------------------------------------------------------------------------
--error 1
--exec echo "write_file ;" | $MYSQL_TEST 2>&1

--error 1
--exec echo "write_file filename ;" | $MYSQL_TEST 2>&1

<<<<<<< HEAD
# Comment out this test as it confuses cmd.exe with unmatched "
=======
>>>>>>> 34b4ad7c
#--error 1
#--exec echo "write_file filename \";" | $MYSQL_TEST 2>&1

write_file $MYSQLTEST_VARDIR/tmp/test_file1.tmp;
Content for test_file1
EOF
file_exists $MYSQLTEST_VARDIR/tmp/test_file1.tmp;
remove_file $MYSQLTEST_VARDIR/tmp/test_file1.tmp;

write_file $MYSQLTEST_VARDIR/tmp/test_file1.tmp END_DELIMITER;
Content for test_file1 contains EOF
END_DELIMITER
file_exists $MYSQLTEST_VARDIR/tmp/test_file1.tmp;
remove_file $MYSQLTEST_VARDIR/tmp/test_file1.tmp;

# ----------------------------------------------------------------------------
# test for append_file
# ----------------------------------------------------------------------------

write_file $MYSQLTEST_VARDIR/tmp/test_file1.tmp;
Content for test_file1
EOF
file_exists $MYSQLTEST_VARDIR/tmp/test_file1.tmp;

append_file $MYSQLTEST_VARDIR/tmp/test_file1.tmp;
Appended text
EOF
file_exists $MYSQLTEST_VARDIR/tmp/test_file1.tmp;

remove_file $MYSQLTEST_VARDIR/tmp/test_file1.tmp;
append_file $MYSQLTEST_VARDIR/tmp/test_file1.tmp;
Appended text on nonexisting file
EOF

# ----------------------------------------------------------------------------
# test for cat_file
# ----------------------------------------------------------------------------

--write_file $MYSQLTEST_VARDIR/tmp/test_file1.tmp
Some data
for cat_file command
of mysqltest
EOF
cat_file $MYSQLTEST_VARDIR/tmp/test_file1.tmp;

--error 1
--exec echo "cat_file non_existing_file;" | $MYSQL_TEST 2>&1

# ----------------------------------------------------------------------------
# test for file_exist
# ----------------------------------------------------------------------------
--error 1
--exec echo "file_exists ;" | $MYSQL_TEST 2>&1

--error 0,1
remove_file $MYSQLTEST_VARDIR/tmp/test_file1.tmp;
--error 1
file_exists $MYSQLTEST_VARDIR/tmp/test_file1.tmp;
write_file $MYSQLTEST_VARDIR/tmp/test_file1.tmp;
Content for test_file1
EOF
file_exists $MYSQLTEST_VARDIR/tmp/test_file1.tmp;
remove_file $MYSQLTEST_VARDIR/tmp/test_file1.tmp;
--error 1
file_exists $MYSQLTEST_VARDIR/tmp/test_file1.tmp;


# ----------------------------------------------------------------------------
# test for copy_file
# ----------------------------------------------------------------------------
--write_file $MYSQLTEST_VARDIR/tmp/file1.tmp
file1
EOF

copy_file $MYSQLTEST_VARDIR/tmp/file1.tmp $MYSQLTEST_VARDIR/tmp/file2.tmp;
file_exists $MYSQLTEST_VARDIR/tmp/file2.tmp;
remove_file $MYSQLTEST_VARDIR/tmp/file1.tmp;
remove_file $MYSQLTEST_VARDIR/tmp/file2.tmp;

--error 1
--exec echo "copy_file ;" | $MYSQL_TEST 2>&1

--error 1
--exec echo "copy_file from_file;" | $MYSQL_TEST 2>&1

# ----------------------------------------------------------------------------
# test for chmod
# ----------------------------------------------------------------------------
--write_file $MYSQLTEST_VARDIR/tmp/file1.tmp
file1
EOF

chmod 0000 $MYSQLTEST_VARDIR/tmp/file1.tmp;
# The below write fails, but --error is not implemented
# for write_file
#--write_file $MYSQLTEST_VARDIR/tmp/file1.tmp
#test should fail
#EOF

chmod 0777 $MYSQLTEST_VARDIR/tmp/file1.tmp;
--write_file $MYSQLTEST_VARDIR/tmp/file1.tmp
test2
EOF

remove_file $MYSQLTEST_VARDIR/tmp/file1.tmp;

--error 1
--exec echo "chmod ;" | $MYSQL_TEST 2>&1

--error 1
--exec echo "chmod 0 from_file;" | $MYSQL_TEST 2>&1

--error 1
--exec echo "chmod 08 from_file;" | $MYSQL_TEST 2>&1

--error 1
--exec echo "chmod from_file;" | $MYSQL_TEST 2>&1

--error 1
--exec echo "chmod ABZD from_file;" | $MYSQL_TEST 2>&1

--error 1
--exec echo "chmod 06789 from_file;" | $MYSQL_TEST 2>&1


# ----------------------------------------------------------------------------
# test for perl
# ----------------------------------------------------------------------------
--perl
print "hello\n";
EOF

--perl EOF
print "hello\n";
EOF

--perl DELIMITER
print "hello\n";
DELIMITER

--error 1
--exec echo "perl TOO_LONG_DELIMITER ;" | $MYSQL_TEST 2>&1

perl;
print "hello\n";
EOF

perl;
  # Print "hello"
  print "hello\n";
EOF

# ----------------------------------------------------------------------------
# test for die
# ----------------------------------------------------------------------------

--error 1
--exec echo "die test of die;" | $MYSQL_TEST 2>&1


# ----------------------------------------------------------------------------
# test for exit
# ----------------------------------------------------------------------------

--exec echo "echo Some output; exit; echo Not this;" | $MYSQL_TEST 2>&1


--echo End of tests<|MERGE_RESOLUTION|>--- conflicted
+++ resolved
@@ -1514,10 +1514,7 @@
 --error 1
 --exec echo "write_file filename ;" | $MYSQL_TEST 2>&1
 
-<<<<<<< HEAD
 # Comment out this test as it confuses cmd.exe with unmatched "
-=======
->>>>>>> 34b4ad7c
 #--error 1
 #--exec echo "write_file filename \";" | $MYSQL_TEST 2>&1
 
