drop table if exists t1,t2,t7,t8,t9;
drop database if exists mysqltest;
create table t1 (a int not null auto_increment, b char(16) not null, primary key (a));
create table t2 (a int not null auto_increment, b char(16) not null, primary key (a));
insert into t1 (b) values ("test"),("test1"),("test2"),("test3");
insert into t2 (b) select b from t1;
insert into t1 (b) select b from t2;
insert into t2 (b) select b from t1;
insert into t1 (b) select b from t2;
insert into t2 (b) select b from t1;
insert into t1 (b) select b from t2;
insert into t2 (b) select b from t1;
insert into t1 (b) select b from t2;
insert into t2 (b) select b from t1;
insert into t1 (b) select b from t2;
insert into t2 (b) select b from t1;
insert into t1 (b) select b from t2;
insert into t2 (b) select b from t1;
insert into t1 (b) select b from t2;
insert into t2 (b) select b from t1;
insert into t1 (b) select b from t2;
insert into t2 (b) select b from t1;
insert into t1 (b) select b from t2;
drop table t2;
insert into t9 select * from t1;
check table t9;
Table	Op	Msg_type	Msg_text
test.t9	check	status	OK
optimize table t9;
Table	Op	Msg_type	Msg_text
test.t9	optimize	status	OK
repair table t9;
Table	Op	Msg_type	Msg_text
test.t9	repair	status	OK
alter table t9 add column c int not null;
show create table t9;
Table	Create Table
t9	CREATE TABLE `t9` (
  `a` int(11) NOT NULL auto_increment,
  `b` char(16) NOT NULL,
  `c` int(11) NOT NULL,
  PRIMARY KEY  (`a`)
) ENGINE=MyISAM AUTO_INCREMENT=16725 DEFAULT CHARSET=latin1 DATA DIRECTORY='MYSQLTEST_VARDIR/tmp/' INDEX DIRECTORY='MYSQLTEST_VARDIR/run/'
alter table t9 rename t8, add column d int not null;
alter table t8 rename t7;
rename table t7 to t9;
drop table t1;
SHOW CREATE TABLE t9;
Table	Create Table
t9	CREATE TABLE `t9` (
  `a` int(11) NOT NULL auto_increment,
  `b` char(16) NOT NULL,
  `c` int(11) NOT NULL,
  `d` int(11) NOT NULL,
  PRIMARY KEY  (`a`)
) ENGINE=MyISAM AUTO_INCREMENT=16725 DEFAULT CHARSET=latin1 DATA DIRECTORY='MYSQLTEST_VARDIR/tmp/' INDEX DIRECTORY='MYSQLTEST_VARDIR/run/'
Got one of the listed errors
Got one of the listed errors
Got one of the listed errors
Got one of the listed errors
Got one of the listed errors
alter table t9 rename mysqltest.t9;
select count(*) from mysqltest.t9;
count(*)
16724
show create table mysqltest.t9;
Table	Create Table
t9	CREATE TABLE `t9` (
  `a` int(11) NOT NULL auto_increment,
  `b` char(16) NOT NULL,
  `c` int(11) NOT NULL,
  `d` int(11) NOT NULL,
  PRIMARY KEY  (`a`)
) ENGINE=MyISAM AUTO_INCREMENT=16725 DEFAULT CHARSET=latin1 DATA DIRECTORY='MYSQLTEST_VARDIR/tmp/' INDEX DIRECTORY='MYSQLTEST_VARDIR/run/'
drop database mysqltest;
create table t1 (a int not null) engine=myisam;
Warnings:
Warning	0	DATA DIRECTORY option ignored
show create table t1;
Table	Create Table
t1	CREATE TABLE `t1` (
  `a` int(11) NOT NULL
) ENGINE=MyISAM DEFAULT CHARSET=latin1
alter table t1 add b int;
Warnings:
Warning	0	DATA DIRECTORY option ignored
show create table t1;
Table	Create Table
t1	CREATE TABLE `t1` (
  `a` int(11) NOT NULL,
  `b` int(11) default NULL
) ENGINE=MyISAM DEFAULT CHARSET=latin1
Warnings:
Warning	0	INDEX DIRECTORY option ignored
show create table t1;
Table	Create Table
t1	CREATE TABLE `t1` (
  `a` int(11) NOT NULL,
  `b` int(11) default NULL
) ENGINE=MyISAM DEFAULT CHARSET=latin1
drop table t1;
CREATE TABLE t1(a INT)
DATA DIRECTORY='TEST_DIR/tmp'
INDEX DIRECTORY='TEST_DIR/tmp';
ERROR HY000: Can't create/write to file 'TEST_DIR/tmp/t1.MYI' (Errcode: 17)
CREATE TABLE t2(a INT)
DATA DIRECTORY='TEST_DIR/tmp'
INDEX DIRECTORY='TEST_DIR/tmp';
RENAME TABLE t2 TO t1;
ERROR HY000: Can't create/write to file 'TEST_DIR/tmp/t1.MYI' (Errcode: 17)
DROP TABLE t2;
show create table t1;
Table	Create Table
t1	CREATE TEMPORARY TABLE `t1` (
  `a` int(11) default NULL
) ENGINE=MyISAM DEFAULT CHARSET=latin1 DATA DIRECTORY='MYSQLTEST_VARDIR/log/'
show create table t1;
Table	Create Table
t1	CREATE TEMPORARY TABLE `t1` (
  `a` int(11) default NULL
) ENGINE=MyISAM DEFAULT CHARSET=latin1 DATA DIRECTORY='MYSQLTEST_VARDIR/log/'
create table t1 (a int) engine=myisam select 42 a;
select * from t1;
a
9
select * from t1;
a
99
select * from t1;
a
42
drop table t1;
execute stmt;
show create table t1;
Table	Create Table
t1	CREATE TABLE `t1` (
  `c` char(10) default NULL
) ENGINE=MyISAM DEFAULT CHARSET=latin1 DATA DIRECTORY='MYSQLTEST_VARDIR/tmp/'
drop table t1;
execute stmt;
show create table t1;
Table	Create Table
t1	CREATE TABLE `t1` (
  `c` char(10) default NULL
) ENGINE=MyISAM DEFAULT CHARSET=latin1 DATA DIRECTORY='MYSQLTEST_VARDIR/tmp/'
drop table t1;
deallocate prepare stmt;
CREATE TABLE t1(a INT)
DATA DIRECTORY='TEST_DIR/var/master-data/test';
ERROR HY000: Incorrect arguments to DATA DIRECORY
CREATE TABLE t1(a INT)
<<<<<<< HEAD
DATA DIRECTORY='/home/gluh/MySQL/Merge/5.0-opt/mysql-test/var/master-data/';
ERROR HY000: Incorrect arguments to DATA DIRECORY
CREATE TABLE t1(a INT)
INDEX DIRECTORY='/home/gluh/MySQL/Merge/5.0-opt/mysql-test/var/master-data';
ERROR HY000: Incorrect arguments to INDEX DIRECORY
CREATE TABLE t1(a INT)
INDEX DIRECTORY='/home/gluh/MySQL/Merge/5.0-opt/mysql-test/var/master-data_var';
ERROR HY000: Can't create/write to file '/home/gluh/MySQL/Merge/5.0-opt/mysql-test/var/master-data_var/t1.MYI' (Errcode: 2)
End of 4.1 tests
SET SESSION keep_files_on_create = TRUE;
CREATE TABLE t1 (a INT) ENGINE MYISAM;
ERROR HY000: Can't create/write to file './test/t1.MYD' (Errcode: 17)
SET SESSION keep_files_on_create = FALSE;
CREATE TABLE t1 (a INT) ENGINE MYISAM;
DROP TABLE t1;
End of 5.0 tests
=======
DATA DIRECTORY='TEST_DIR/var/master-data/';
ERROR HY000: Incorrect arguments to DATA DIRECORY
CREATE TABLE t1(a INT)
INDEX DIRECTORY='TEST_DIR/var/master-data';
ERROR HY000: Incorrect arguments to INDEX DIRECORY
CREATE TABLE t1(a INT)
INDEX DIRECTORY='TEST_DIR/var/master-data_var';
ERROR HY000: Can't create/write to file 'TEST_DIR/var/master-data_var/t1.MYI' (Errcode: 2)
End of 4.1 tests
>>>>>>> be59a0ea
<|MERGE_RESOLUTION|>--- conflicted
+++ resolved
@@ -149,24 +149,6 @@
 DATA DIRECTORY='TEST_DIR/var/master-data/test';
 ERROR HY000: Incorrect arguments to DATA DIRECORY
 CREATE TABLE t1(a INT)
-<<<<<<< HEAD
-DATA DIRECTORY='/home/gluh/MySQL/Merge/5.0-opt/mysql-test/var/master-data/';
-ERROR HY000: Incorrect arguments to DATA DIRECORY
-CREATE TABLE t1(a INT)
-INDEX DIRECTORY='/home/gluh/MySQL/Merge/5.0-opt/mysql-test/var/master-data';
-ERROR HY000: Incorrect arguments to INDEX DIRECORY
-CREATE TABLE t1(a INT)
-INDEX DIRECTORY='/home/gluh/MySQL/Merge/5.0-opt/mysql-test/var/master-data_var';
-ERROR HY000: Can't create/write to file '/home/gluh/MySQL/Merge/5.0-opt/mysql-test/var/master-data_var/t1.MYI' (Errcode: 2)
-End of 4.1 tests
-SET SESSION keep_files_on_create = TRUE;
-CREATE TABLE t1 (a INT) ENGINE MYISAM;
-ERROR HY000: Can't create/write to file './test/t1.MYD' (Errcode: 17)
-SET SESSION keep_files_on_create = FALSE;
-CREATE TABLE t1 (a INT) ENGINE MYISAM;
-DROP TABLE t1;
-End of 5.0 tests
-=======
 DATA DIRECTORY='TEST_DIR/var/master-data/';
 ERROR HY000: Incorrect arguments to DATA DIRECORY
 CREATE TABLE t1(a INT)
@@ -176,4 +158,10 @@
 INDEX DIRECTORY='TEST_DIR/var/master-data_var';
 ERROR HY000: Can't create/write to file 'TEST_DIR/var/master-data_var/t1.MYI' (Errcode: 2)
 End of 4.1 tests
->>>>>>> be59a0ea
+SET SESSION keep_files_on_create = TRUE;
+CREATE TABLE t1 (a INT) ENGINE MYISAM;
+ERROR HY000: Can't create/write to file './test/t1.MYD' (Errcode: 17)
+SET SESSION keep_files_on_create = FALSE;
+CREATE TABLE t1 (a INT) ENGINE MYISAM;
+DROP TABLE t1;
+End of 5.0 tests