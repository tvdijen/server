--- conflicted
+++ resolved
@@ -516,11 +516,7 @@
 mysqltest: At line 1: You must write a 4 digit octal number for mode
 mysqltest: At line 1: You must write a 4 digit octal number for mode
 mysqltest: At line 1: Missing required argument 'file' to command 'chmod'
-<<<<<<< HEAD
-mysqltest: At line 1: command "chmod" failed with error -1
-=======
 mysqltest: At line 1: You must write a 4 digit octal number for mode
->>>>>>> 7104fd3b
 mysqltest: At line 1: You must write a 4 digit octal number for mode
 hello
 hello
