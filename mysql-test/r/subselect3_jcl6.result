set @save_optimizer_switch=@@optimizer_switch;
set @@optimizer_switch='semijoin_with_cache=on';
set @@optimizer_switch='outer_join_with_cache=on';
set join_cache_level=6;
show variables like 'join_cache_level';
Variable_name	Value
join_cache_level	6
drop table if exists t0, t1, t2, t3, t4, t5, t11, t12, t21, t22;
set @save_optimizer_switch=@@optimizer_switch;
create table t1 (oref int, grp int, ie int) ;
insert into t1 (oref, grp, ie) values
(1, 1, 1),
(1, 1, 1),
(1, 2, NULL),
(2, 1, 3),
(3, 1, 4),
(3, 2, NULL);
create table t2 (oref int, a int);
insert into t2 values 
(1, 1),
(2, 2),
(3, 3),
(4, NULL),
(2, NULL);
select a, oref, a in (select max(ie) 
from t1 where oref=t2.oref group by grp) Z from t2;
a	oref	Z
1	1	1
2	2	0
3	3	NULL
NULL	4	0
NULL	2	NULL
explain extended
select a, oref, a in (select max(ie) 
from t1 where oref=t2.oref group by grp) Z from t2;
id	select_type	table	type	possible_keys	key	key_len	ref	rows	filtered	Extra
1	PRIMARY	t2	ALL	NULL	NULL	NULL	NULL	5	100.00	
2	DEPENDENT SUBQUERY	t1	ALL	NULL	NULL	NULL	NULL	6	100.00	Using where; Using temporary; Using filesort
Warnings:
Note	1276	Field or reference 'test.t2.oref' of SELECT #2 was resolved in SELECT #1
Note	1003	select `test`.`t2`.`a` AS `a`,`test`.`t2`.`oref` AS `oref`,<expr_cache><`test`.`t2`.`a`,`test`.`t2`.`oref`>(<in_optimizer>(`test`.`t2`.`a`,<exists>(select max(`test`.`t1`.`ie`) from `test`.`t1` where (`test`.`t1`.`oref` = `test`.`t2`.`oref`) group by `test`.`t1`.`grp` having trigcond((<cache>(`test`.`t2`.`a`) = <ref_null_helper>(max(`test`.`t1`.`ie`))))))) AS `Z` from `test`.`t2`
explain extended
select a, oref from t2 
where a in (select max(ie) from t1 where oref=t2.oref group by grp);
id	select_type	table	type	possible_keys	key	key_len	ref	rows	filtered	Extra
1	PRIMARY	t2	ALL	NULL	NULL	NULL	NULL	5	100.00	Using where
2	DEPENDENT SUBQUERY	t1	ALL	NULL	NULL	NULL	NULL	6	100.00	Using where; Using temporary; Using filesort
Warnings:
Note	1276	Field or reference 'test.t2.oref' of SELECT #2 was resolved in SELECT #1
Note	1003	select `test`.`t2`.`a` AS `a`,`test`.`t2`.`oref` AS `oref` from `test`.`t2` where <expr_cache><`test`.`t2`.`a`,`test`.`t2`.`oref`>(<in_optimizer>(`test`.`t2`.`a`,<exists>(select max(`test`.`t1`.`ie`) from `test`.`t1` where (`test`.`t1`.`oref` = `test`.`t2`.`oref`) group by `test`.`t1`.`grp` having (<cache>(`test`.`t2`.`a`) = <ref_null_helper>(max(`test`.`t1`.`ie`))))))
select a, oref, a in (
select max(ie) from t1 where oref=t2.oref group by grp union
select max(ie) from t1 where oref=t2.oref group by grp
) Z from t2;
a	oref	Z
1	1	1
2	2	0
3	3	NULL
NULL	4	0
NULL	2	NULL
create table t3 (a int);
insert into t3 values (NULL), (NULL);
flush status;
select a in (select max(ie) from t1 where oref=4 group by grp) from t3;
a in (select max(ie) from t1 where oref=4 group by grp)
0
0
show status like 'Handler_read_rnd_next';
Variable_name	Value
Handler_read_rnd_next	11
select ' ^ This must show 11' Z;
Z
 ^ This must show 11
set @save_optimizer_switch=@@optimizer_switch;
set @@optimizer_switch="partial_match_rowid_merge=off,partial_match_table_scan=off";
explain extended select a in (select max(ie) from t1 where oref=4 group by grp) from t3;
id	select_type	table	type	possible_keys	key	key_len	ref	rows	filtered	Extra
1	PRIMARY	t3	ALL	NULL	NULL	NULL	NULL	2	100.00	
2	DEPENDENT SUBQUERY	t1	ALL	NULL	NULL	NULL	NULL	6	100.00	Using where; Using temporary; Using filesort
Warnings:
Note	1003	select <expr_cache><`test`.`t3`.`a`>(<in_optimizer>(`test`.`t3`.`a`,<exists>(select max(`test`.`t1`.`ie`) from `test`.`t1` where (`test`.`t1`.`oref` = 4) group by `test`.`t1`.`grp` having trigcond((<cache>(`test`.`t3`.`a`) = <ref_null_helper>(max(`test`.`t1`.`ie`))))))) AS `a in (select max(ie) from t1 where oref=4 group by grp)` from `test`.`t3`
set @@optimizer_switch=@save_optimizer_switch;
drop table t1, t2, t3;
create table t1 (a int, oref int, key(a));
insert into t1 values 
(1, 1),
(1, NULL),
(2, 3),
(2, NULL),
(3, NULL);
create table t2 (a int, oref int);
insert into t2 values (1, 1), (2,2), (NULL, 3), (NULL, 4);
select oref, a, a in (select a from t1 where oref=t2.oref) Z from t2;
oref	a	Z
1	1	1
2	2	0
3	NULL	NULL
4	NULL	0
explain extended 
select oref, a, a in (select a from t1 where oref=t2.oref) Z from t2;
id	select_type	table	type	possible_keys	key	key_len	ref	rows	filtered	Extra
1	PRIMARY	t2	ALL	NULL	NULL	NULL	NULL	4	100.00	
2	DEPENDENT SUBQUERY	t1	index_subquery	a	a	5	func	2	100.00	Using where; Full scan on NULL key
Warnings:
Note	1276	Field or reference 'test.t2.oref' of SELECT #2 was resolved in SELECT #1
Note	1003	select `test`.`t2`.`oref` AS `oref`,`test`.`t2`.`a` AS `a`,<expr_cache><`test`.`t2`.`a`,`test`.`t2`.`oref`>(<in_optimizer>(`test`.`t2`.`a`,<exists>(<index_lookup>(<cache>(`test`.`t2`.`a`) in t1 on a checking NULL where (`test`.`t1`.`oref` = `test`.`t2`.`oref`) having trigcond(<is_not_null_test>(`test`.`t1`.`a`)))))) AS `Z` from `test`.`t2`
flush status;
select oref, a from t2 where a in (select a from t1 where oref=t2.oref);
oref	a
1	1
show status like '%Handler_read_rnd_next';
Variable_name	Value
Handler_read_rnd_next	11
delete from t2;
insert into t2 values (NULL, 0),(NULL, 0), (NULL, 0), (NULL, 0);
set optimizer_switch='subquery_cache=off';
flush status;
select oref, a, a in (select a from t1 where oref=t2.oref) Z from t2;
oref	a	Z
0	NULL	0
0	NULL	0
0	NULL	0
0	NULL	0
show status like '%Handler_read%';
Variable_name	Value
Handler_read_first	0
Handler_read_key	0
Handler_read_next	0
Handler_read_prev	0
Handler_read_rnd	0
Handler_read_rnd_next	35
select 'No key lookups, seq reads: 29= 5 reads from t2 + 4 * 6 reads from t1.' Z;
Z
No key lookups, seq reads: 29= 5 reads from t2 + 4 * 6 reads from t1.
set @@optimizer_switch=@save_optimizer_switch;
drop table t1, t2;
create table t1 (a int, b int, primary key (a));
insert into t1 values (1,1), (3,1),(100,1);
create table t2 (a int, b int);
insert into t2 values (1,1),(2,1),(NULL,1),(NULL,0);
select a,b, a in (select a from t1 where t1.b = t2.b) Z from t2 ;
a	b	Z
1	1	1
2	1	0
NULL	1	NULL
NULL	0	0
drop table t1, t2;
create table t1 (a int, b int, key(a));
insert into t1 values 
(0,0),(1,1),(2,2),(3,3),(4,4),(5,5),(6,6),(7,7),(8,8),(9,9);
create table t2 like t1;
insert into t2 select * from t1;
update t2 set b=1;
create table t3 (a int, oref int);
insert into t3 values (1, 1), (NULL,1), (NULL,0);
select a, oref, 
t3.a in (select t1.a from t1, t2 where t1.b=t2.a and t2.b=t3.oref) Z 
from t3;
a	oref	Z
1	1	1
NULL	1	NULL
NULL	0	0
explain extended
select a, oref, 
t3.a in (select t1.a from t1, t2 where t1.b=t2.a and t2.b=t3.oref) Z 
from t3;
id	select_type	table	type	possible_keys	key	key_len	ref	rows	filtered	Extra
1	PRIMARY	t3	ALL	NULL	NULL	NULL	NULL	3	100.00	
2	DEPENDENT SUBQUERY	t1	ref_or_null	a	a	5	func	4	100.00	Using where; Full scan on NULL key
2	DEPENDENT SUBQUERY	t2	ref	a	a	5	test.t1.b	1	100.00	Using where; Using join buffer (flat, BKA join)
Warnings:
Note	1276	Field or reference 'test.t3.oref' of SELECT #2 was resolved in SELECT #1
Note	1003	select `test`.`t3`.`a` AS `a`,`test`.`t3`.`oref` AS `oref`,<expr_cache><`test`.`t3`.`a`,`test`.`t3`.`oref`>(<in_optimizer>(`test`.`t3`.`a`,<exists>(select `test`.`t1`.`a` from `test`.`t1` join `test`.`t2` where ((`test`.`t2`.`b` = `test`.`t3`.`oref`) and (`test`.`t2`.`a` = `test`.`t1`.`b`) and trigcond(((<cache>(`test`.`t3`.`a`) = `test`.`t1`.`a`) or isnull(`test`.`t1`.`a`)))) having trigcond(<is_not_null_test>(`test`.`t1`.`a`))))) AS `Z` from `test`.`t3`
drop table t1, t2, t3;
create table t1 (a int NOT NULL, b int NOT NULL, key(a));
insert into t1 values 
(0,0),(1,1),(2,2),(3,3),(4,4),(5,5),(6,6),(7,7),(8,8),(9,9);
create table t2 like t1;
insert into t2 select * from t1;
update t2 set b=1;
create table t3 (a int, oref int);
insert into t3 values (1, 1), (NULL,1), (NULL,0);
select a, oref, 
t3.a in (select t1.a from t1, t2 where t1.b=t2.a and t2.b=t3.oref) Z 
from t3;
a	oref	Z
1	1	1
NULL	1	NULL
NULL	0	0
This must show a trig_cond:
explain extended
select a, oref, 
t3.a in (select t1.a from t1, t2 where t1.b=t2.a and t2.b=t3.oref) Z 
from t3;
id	select_type	table	type	possible_keys	key	key_len	ref	rows	filtered	Extra
1	PRIMARY	t3	ALL	NULL	NULL	NULL	NULL	3	100.00	
2	DEPENDENT SUBQUERY	t1	ref	a	a	4	func	2	100.00	Using where; Full scan on NULL key
2	DEPENDENT SUBQUERY	t2	ref	a	a	4	test.t1.b	1	100.00	Using where; Using join buffer (flat, BKA join)
Warnings:
Note	1276	Field or reference 'test.t3.oref' of SELECT #2 was resolved in SELECT #1
Note	1003	select `test`.`t3`.`a` AS `a`,`test`.`t3`.`oref` AS `oref`,<expr_cache><`test`.`t3`.`a`,`test`.`t3`.`oref`>(<in_optimizer>(`test`.`t3`.`a`,<exists>(select `test`.`t1`.`a` from `test`.`t1` join `test`.`t2` where ((`test`.`t2`.`b` = `test`.`t3`.`oref`) and (`test`.`t2`.`a` = `test`.`t1`.`b`) and trigcond((<cache>(`test`.`t3`.`a`) = `test`.`t1`.`a`)))))) AS `Z` from `test`.`t3`
drop table t1,t2,t3;
create table t1 (oref int, grp int);
insert into t1 (oref, grp) values
(1, 1),
(1, 1);
create table t2 (oref int, a int);
insert into t2 values 
(1, NULL),
(2, NULL);
select a, oref, 
a in (select count(*) from t1 group by grp having grp=t2.oref) Z from t2;
a	oref	Z
NULL	1	NULL
NULL	2	0
This must show a trig_cond:
explain extended
select a, oref, 
a in (select count(*) from t1 group by grp having grp=t2.oref) Z from t2;
id	select_type	table	type	possible_keys	key	key_len	ref	rows	filtered	Extra
1	PRIMARY	t2	ALL	NULL	NULL	NULL	NULL	2	100.00	
2	DEPENDENT SUBQUERY	t1	ALL	NULL	NULL	NULL	NULL	2	100.00	Using temporary; Using filesort
Warnings:
Note	1276	Field or reference 't2.oref' of SELECT #2 was resolved in SELECT #1
Note	1003	select `test`.`t2`.`a` AS `a`,`test`.`t2`.`oref` AS `oref`,<expr_cache><`test`.`t2`.`a`,`test`.`t2`.`oref`>(<in_optimizer>(`test`.`t2`.`a`,<exists>(select count(0) from `test`.`t1` group by `test`.`t1`.`grp` having ((`test`.`t1`.`grp` = `test`.`t2`.`oref`) and trigcond((<cache>(`test`.`t2`.`a`) = <ref_null_helper>(count(0)))))))) AS `Z` from `test`.`t2`
drop table t1, t2;
create table t1 (a int, b int, primary key (a));
insert into t1 values (1,1), (3,1),(100,1);
create table t2 (a int, b int);
insert into t2 values (1,1),(2,1),(NULL,1),(NULL,0);
select a,b, a in (select a from t1 where t1.b = t2.b union select a from
t1 where t1.b = t2.b) Z from t2 ;
a	b	Z
1	1	1
2	1	0
NULL	1	NULL
NULL	0	0
select a,b, a in (select a from t1 where t1.b = t2.b) Z from t2 ;
a	b	Z
1	1	1
2	1	0
NULL	1	NULL
NULL	0	0
drop table t1, t2;
create table t3 (a int);
insert into t3 values (0),(1),(2),(3),(4),(5),(6),(7),(8),(9);
create table t2 (a int, b int, oref int);
insert into t2 values (NULL,1, 100), (NULL,2, 100);
create table t1 (a int, b int, c int, key(a,b));
insert into t1 select 2*A, 2*A, 100 from t3;
explain extended select a,b, oref, (a,b) in (select a,b from t1 where c=t2.oref) Z from t2;
id	select_type	table	type	possible_keys	key	key_len	ref	rows	filtered	Extra
1	PRIMARY	t2	ALL	NULL	NULL	NULL	NULL	2	100.00	
2	DEPENDENT SUBQUERY	t1	index_subquery	a	a	5	func	2	100.00	Using where; Full scan on NULL key
Warnings:
Note	1276	Field or reference 'test.t2.oref' of SELECT #2 was resolved in SELECT #1
Note	1003	select `test`.`t2`.`a` AS `a`,`test`.`t2`.`b` AS `b`,`test`.`t2`.`oref` AS `oref`,<expr_cache><`test`.`t2`.`b`,`test`.`t2`.`a`,`test`.`t2`.`oref`>(<in_optimizer>((`test`.`t2`.`a`,`test`.`t2`.`b`),<exists>(<index_lookup>(<cache>(`test`.`t2`.`a`) in t1 on a checking NULL where ((`test`.`t1`.`c` = `test`.`t2`.`oref`) and trigcond(((<cache>(`test`.`t2`.`a`) = `test`.`t1`.`a`) or isnull(`test`.`t1`.`a`))) and trigcond(((<cache>(`test`.`t2`.`b`) = `test`.`t1`.`b`) or isnull(`test`.`t1`.`b`)))) having (trigcond(<is_not_null_test>(`test`.`t1`.`a`)) and trigcond(<is_not_null_test>(`test`.`t1`.`b`))))))) AS `Z` from `test`.`t2`
select a,b, oref, (a,b) in (select a,b from t1 where c=t2.oref) Z from t2;
a	b	oref	Z
NULL	1	100	0
NULL	2	100	NULL
create table t4 (x int);
insert into t4 select A.a + 10*B.a from t1 A, t1 B;
explain extended 
select a,b, oref, 
(a,b) in (select a,b from t1,t4 where c=t2.oref) Z 
from t2;
id	select_type	table	type	possible_keys	key	key_len	ref	rows	filtered	Extra
1	PRIMARY	t2	ALL	NULL	NULL	NULL	NULL	2	100.00	
2	DEPENDENT SUBQUERY	t1	ref_or_null	a	a	5	func	2	100.00	Using where; Full scan on NULL key
2	DEPENDENT SUBQUERY	t4	ALL	NULL	NULL	NULL	NULL	100	100.00	Using where; Using join buffer (flat, BNL join)
Warnings:
Note	1276	Field or reference 'test.t2.oref' of SELECT #2 was resolved in SELECT #1
Note	1003	select `test`.`t2`.`a` AS `a`,`test`.`t2`.`b` AS `b`,`test`.`t2`.`oref` AS `oref`,<expr_cache><`test`.`t2`.`b`,`test`.`t2`.`a`,`test`.`t2`.`oref`>(<in_optimizer>((`test`.`t2`.`a`,`test`.`t2`.`b`),<exists>(select `test`.`t1`.`a`,`test`.`t1`.`b` from `test`.`t1` join `test`.`t4` where ((`test`.`t1`.`c` = `test`.`t2`.`oref`) and trigcond(((<cache>(`test`.`t2`.`a`) = `test`.`t1`.`a`) or isnull(`test`.`t1`.`a`))) and trigcond(((<cache>(`test`.`t2`.`b`) = `test`.`t1`.`b`) or isnull(`test`.`t1`.`b`)))) having (trigcond(<is_not_null_test>(`test`.`t1`.`a`)) and trigcond(<is_not_null_test>(`test`.`t1`.`b`)))))) AS `Z` from `test`.`t2`
select a,b, oref, 
(a,b) in (select a,b from t1,t4 where c=t2.oref) Z 
from t2;
a	b	oref	Z
NULL	1	100	0
NULL	2	100	NULL
drop table t1,t2,t3,t4;
create table t1 (oref char(4), grp int, ie1 int, ie2 int);
insert into t1 (oref, grp, ie1, ie2) values
('aa', 10, 2, 1),
('aa', 10, 1, 1),
('aa', 20, 2, 1),
('bb', 10, 3, 1),
('cc', 10, 4, 2),
('cc', 20, 3, 2),
('ee', 10, 2, 1),
('ee', 10, 1, 2),
('ff', 20, 2, 2),
('ff', 20, 1, 2);
create table t2 (oref char(4), a int, b int);
insert into t2 values 
('ee', NULL, 1),
('bb', 2, 1),
('ff', 2, 2),
('cc', 3, NULL),
('bb', NULL, NULL),
('aa', 1, 1),
('dd', 1, NULL);
alter table t1 add index idx(ie1,ie2);
select oref, a, b, (a,b) in (select ie1,ie2 from t1 where oref=t2.oref) Z from t2 where a=3 and b is null ;
oref	a	b	Z
cc	3	NULL	NULL
insert into t2 values ('new1', 10,10);
insert into t1 values ('new1', 1234, 10, NULL);
select oref, a, b, (a,b) in (select ie1,ie2 from t1 where oref=t2.oref) Z from t2 where a=10 and b=10;
oref	a	b	Z
new1	10	10	NULL
explain extended
select oref, a, b, (a,b) in (select ie1,ie2 from t1 where oref=t2.oref) Z from t2 where a=10 and b=10;
id	select_type	table	type	possible_keys	key	key_len	ref	rows	filtered	Extra
1	PRIMARY	t2	ALL	NULL	NULL	NULL	NULL	8	100.00	Using where
2	DEPENDENT SUBQUERY	t1	index_subquery	idx	idx	5	func	4	100.00	Using where; Full scan on NULL key
Warnings:
Note	1276	Field or reference 'test.t2.oref' of SELECT #2 was resolved in SELECT #1
Note	1003	select `test`.`t2`.`oref` AS `oref`,`test`.`t2`.`a` AS `a`,`test`.`t2`.`b` AS `b`,<expr_cache><`test`.`t2`.`b`,`test`.`t2`.`a`,`test`.`t2`.`oref`>(<in_optimizer>((`test`.`t2`.`a`,`test`.`t2`.`b`),<exists>(<index_lookup>(<cache>(`test`.`t2`.`a`) in t1 on idx checking NULL where ((`test`.`t1`.`oref` = `test`.`t2`.`oref`) and trigcond(((<cache>(`test`.`t2`.`a`) = `test`.`t1`.`ie1`) or isnull(`test`.`t1`.`ie1`))) and trigcond(((<cache>(`test`.`t2`.`b`) = `test`.`t1`.`ie2`) or isnull(`test`.`t1`.`ie2`)))) having (trigcond(<is_not_null_test>(`test`.`t1`.`ie1`)) and trigcond(<is_not_null_test>(`test`.`t1`.`ie2`))))))) AS `Z` from `test`.`t2` where ((`test`.`t2`.`b` = 10) and (`test`.`t2`.`a` = 10))
drop table t1, t2;
create table t1 (oref char(4), grp int, ie int);
insert into t1 (oref, grp, ie) values
('aa', 10, 2),
('aa', 10, 1),
('aa', 20, NULL),
('bb', 10, 3),
('cc', 10, 4),
('cc', 20, NULL),
('ee', 10, NULL),
('ee', 10, NULL),
('ff', 20, 2),
('ff', 20, 1);
create table t2 (oref char(4), a int);
insert into t2 values 
('ee', NULL),
('bb', 2),
('ff', 2),
('cc', 3),
('aa', 1),
('dd', NULL),
('bb', NULL);
select oref, a, a in (select ie from t1 where oref=t2.oref) Z from t2;
oref	a	Z
ee	NULL	NULL
bb	2	0
ff	2	1
cc	3	NULL
aa	1	1
dd	NULL	0
bb	NULL	NULL
select oref, a from t2 where a in (select ie from t1 where oref=t2.oref);
oref	a
aa	1
ff	2
select oref, a from t2 where a not in (select ie from t1 where oref=t2.oref);
oref	a
bb	2
dd	NULL
select oref, a, a in (select min(ie) from t1 where oref=t2.oref group by grp) Z from t2;
oref	a	Z
ee	NULL	NULL
bb	2	0
ff	2	0
cc	3	NULL
aa	1	1
dd	NULL	0
bb	NULL	NULL
select oref, a from t2 where 
a in (select min(ie) from t1 where oref=t2.oref group by grp);
oref	a
aa	1
select oref, a from t2 where 
a not in (select min(ie) from t1 where oref=t2.oref group by grp);
oref	a
bb	2
ff	2
dd	NULL
update t1 set ie=3 where oref='ff' and ie=1;
select oref, a, a in (select min(ie) from t1 where oref=t2.oref group by
grp) Z from t2;
oref	a	Z
ee	NULL	NULL
bb	2	0
ff	2	1
cc	3	NULL
aa	1	1
dd	NULL	0
bb	NULL	NULL
select oref, a from t2 where a in (select min(ie) from t1 where
oref=t2.oref group by grp);
oref	a
ff	2
aa	1
select oref, a from t2 where a not in (select min(ie) from t1 where
oref=t2.oref group by grp);
oref	a
bb	2
dd	NULL
select oref, a, a in (select min(ie) from t1 where oref=t2.oref group by
grp having min(ie) > 1) Z from t2;
oref	a	Z
ee	NULL	0
bb	2	0
ff	2	1
cc	3	0
aa	1	0
dd	NULL	0
bb	NULL	NULL
select oref, a from t2 where a in (select min(ie) from t1 where
oref=t2.oref group by grp having min(ie) > 1);
oref	a
ff	2
select oref, a from t2 where a not in (select min(ie) from t1 where
oref=t2.oref group by grp having min(ie) > 1);
oref	a
ee	NULL
bb	2
cc	3
aa	1
dd	NULL
alter table t1 add index idx(ie);
explain select oref, a, a in (select ie from t1 where oref=t2.oref) Z from t2;
id	select_type	table	type	possible_keys	key	key_len	ref	rows	Extra
1	PRIMARY	t2	ALL	NULL	NULL	NULL	NULL	7	
2	DEPENDENT SUBQUERY	t1	index_subquery	idx	idx	5	func	4	Using where; Full scan on NULL key
select oref, a, a in (select ie from t1 where oref=t2.oref) Z from t2;
oref	a	Z
ee	NULL	NULL
bb	2	0
ff	2	1
cc	3	NULL
aa	1	1
dd	NULL	0
bb	NULL	NULL
select oref, a from t2 where a in (select ie from t1 where oref=t2.oref);
oref	a
aa	1
ff	2
select oref, a from t2 where a not in (select ie from t1 where oref=t2.oref);
oref	a
bb	2
dd	NULL
alter table t1 drop index idx;
alter table t1 add index idx(oref,ie);
explain select oref, a, a in (select ie from t1 where oref=t2.oref) Z from t2;
id	select_type	table	type	possible_keys	key	key_len	ref	rows	Extra
1	PRIMARY	t2	ALL	NULL	NULL	NULL	NULL	7	
2	DEPENDENT SUBQUERY	t1	ref_or_null	idx	idx	10	test.t2.oref,func	4	Using where; Using index; Full scan on NULL key
select oref, a, a in (select ie from t1 where oref=t2.oref) Z from t2;
oref	a	Z
ee	NULL	NULL
bb	2	0
ff	2	1
cc	3	NULL
aa	1	1
dd	NULL	0
bb	NULL	NULL
select oref, a from t2 where a in (select ie from t1 where oref=t2.oref);
oref	a
ff	2
aa	1
select oref, a from t2 where a not in (select ie from t1 where oref=t2.oref);
oref	a
bb	2
dd	NULL
explain 
select oref, a, 
a in (select min(ie) from t1 where oref=t2.oref 
group by grp having min(ie) > 1) Z 
from t2;
id	select_type	table	type	possible_keys	key	key_len	ref	rows	Extra
1	PRIMARY	t2	ALL	NULL	NULL	NULL	NULL	7	
2	DEPENDENT SUBQUERY	t1	ref	idx	idx	5	test.t2.oref	2	Using where; Using temporary; Using filesort
select oref, a, 
a in (select min(ie) from t1 where oref=t2.oref 
group by grp having min(ie) > 1) Z 
from t2;
oref	a	Z
ee	NULL	0
bb	2	0
ff	2	1
cc	3	0
aa	1	0
dd	NULL	0
bb	NULL	NULL
select oref, a from t2 where a in (select min(ie) from t1 where oref=t2.oref 
group by grp having min(ie) > 1);
oref	a
ff	2
select oref, a from t2 where a not in (select min(ie) from t1 where oref=t2.oref 
group by grp having min(ie) > 1);
oref	a
ee	NULL
bb	2
cc	3
aa	1
dd	NULL
drop table t1,t2;
create table t1 (oref char(4), grp int, ie1 int, ie2 int);
insert into t1 (oref, grp, ie1, ie2) values
('aa', 10, 2, 1),
('aa', 10, 1, 1),
('aa', 20, 2, 1),
('bb', 10, 3, 1),
('cc', 10, 4, 2),
('cc', 20, 3, 2),
('ee', 10, 2, 1),
('ee', 10, 1, 2),
('ff', 20, 2, 2),
('ff', 20, 1, 2);
create table t2 (oref char(4), a int, b int);
insert into t2 values 
('ee', NULL, 1),
('bb', 2, 1),
('ff', 2, 2),
('cc', 3, NULL),
('bb', NULL, NULL),
('aa', 1, 1),
('dd', 1, NULL);
select oref, a, b, (a,b) in (select ie1,ie2 from t1 where oref=t2.oref) Z from t2;
oref	a	b	Z
ee	NULL	1	NULL
bb	2	1	0
ff	2	2	1
cc	3	NULL	NULL
bb	NULL	NULL	NULL
aa	1	1	1
dd	1	NULL	0
select oref, a, b from t2 where (a,b) in (select ie1,ie2 from t1 where oref=t2.oref);
oref	a	b
aa	1	1
ff	2	2
select oref, a, b from t2 where (a,b) not in (select ie1,ie2 from t1 where oref=t2.oref);
oref	a	b
bb	2	1
dd	1	NULL
select oref, a, b, 
(a,b) in (select min(ie1),max(ie2) from t1 
where oref=t2.oref group by grp) Z 
from t2;
oref	a	b	Z
ee	NULL	1	0
bb	2	1	0
ff	2	2	0
cc	3	NULL	NULL
bb	NULL	NULL	NULL
aa	1	1	1
dd	1	NULL	0
select oref, a, b from t2 where 
(a,b) in (select min(ie1), max(ie2) from t1 where oref=t2.oref group by grp);
oref	a	b
aa	1	1
select oref, a, b from t2 where
(a,b) not in (select min(ie1), max(ie2) from t1 where oref=t2.oref group by grp);
oref	a	b
ee	NULL	1
bb	2	1
ff	2	2
dd	1	NULL
alter table t1 add index idx(ie1,ie2);
explain select oref, a, b, (a,b) in (select ie1,ie2 from t1 where oref=t2.oref) Z from t2;
id	select_type	table	type	possible_keys	key	key_len	ref	rows	Extra
1	PRIMARY	t2	ALL	NULL	NULL	NULL	NULL	7	
2	DEPENDENT SUBQUERY	t1	index_subquery	idx	idx	5	func	4	Using where; Full scan on NULL key
select oref, a, b, (a,b) in (select ie1,ie2 from t1 where oref=t2.oref) Z from t2;
oref	a	b	Z
ee	NULL	1	NULL
bb	2	1	0
ff	2	2	1
cc	3	NULL	NULL
bb	NULL	NULL	NULL
aa	1	1	1
dd	1	NULL	0
select oref, a, b from t2 where (a,b) in (select ie1,ie2 from t1 where oref=t2.oref);
oref	a	b
aa	1	1
ff	2	2
select oref, a, b from t2 where (a,b) not in (select ie1,ie2 from t1 where oref=t2.oref);
oref	a	b
bb	2	1
dd	1	NULL
explain extended 
select oref, a, b, (a,b) in (select ie1,ie2 from t1 where oref=t2.oref) Z from t2;
id	select_type	table	type	possible_keys	key	key_len	ref	rows	filtered	Extra
1	PRIMARY	t2	ALL	NULL	NULL	NULL	NULL	7	100.00	
2	DEPENDENT SUBQUERY	t1	index_subquery	idx	idx	5	func	4	100.00	Using where; Full scan on NULL key
Warnings:
Note	1276	Field or reference 'test.t2.oref' of SELECT #2 was resolved in SELECT #1
Note	1003	select `test`.`t2`.`oref` AS `oref`,`test`.`t2`.`a` AS `a`,`test`.`t2`.`b` AS `b`,<expr_cache><`test`.`t2`.`b`,`test`.`t2`.`a`,`test`.`t2`.`oref`>(<in_optimizer>((`test`.`t2`.`a`,`test`.`t2`.`b`),<exists>(<index_lookup>(<cache>(`test`.`t2`.`a`) in t1 on idx checking NULL where ((`test`.`t1`.`oref` = `test`.`t2`.`oref`) and trigcond(((<cache>(`test`.`t2`.`a`) = `test`.`t1`.`ie1`) or isnull(`test`.`t1`.`ie1`))) and trigcond(((<cache>(`test`.`t2`.`b`) = `test`.`t1`.`ie2`) or isnull(`test`.`t1`.`ie2`)))) having (trigcond(<is_not_null_test>(`test`.`t1`.`ie1`)) and trigcond(<is_not_null_test>(`test`.`t1`.`ie2`))))))) AS `Z` from `test`.`t2`
drop table t1,t2;
create table t1 (oref char(4), grp int, ie int primary key);
insert into t1 (oref, grp, ie) values
('aa', 10, 2),
('aa', 10, 1),
('bb', 10, 3),
('cc', 10, 4),
('cc', 20, 5),
('cc', 10, 6);
create table t2 (oref char(4), a int);
insert into t2 values 
('ee', NULL),
('bb', 2),
('cc', 5),
('cc', 2),
('cc', NULL),
('aa', 1),
('bb', NULL);
explain select oref, a, a in (select ie from t1 where oref=t2.oref) Z from t2;
id	select_type	table	type	possible_keys	key	key_len	ref	rows	Extra
1	PRIMARY	t2	ALL	NULL	NULL	NULL	NULL	7	
2	DEPENDENT SUBQUERY	t1	unique_subquery	PRIMARY	PRIMARY	4	func	1	Using where; Full scan on NULL key
select oref, a, a in (select ie from t1 where oref=t2.oref) Z from t2;
oref	a	Z
ee	NULL	0
bb	2	0
cc	5	1
cc	2	0
cc	NULL	NULL
aa	1	1
bb	NULL	NULL
select oref, a from t2 where a in (select ie from t1 where oref=t2.oref);
oref	a
aa	1
cc	5
select oref, a from t2 where a not in (select ie from t1 where oref=t2.oref);
oref	a
ee	NULL
bb	2
cc	2
explain 
select oref, a, a in (select min(ie) from t1 where oref=t2.oref group by grp) Z from t2;
id	select_type	table	type	possible_keys	key	key_len	ref	rows	Extra
1	PRIMARY	t2	ALL	NULL	NULL	NULL	NULL	7	
2	DEPENDENT SUBQUERY	t1	ALL	NULL	NULL	NULL	NULL	6	Using where; Using temporary; Using filesort
select oref, a, a in (select min(ie) from t1 where oref=t2.oref group by grp) Z from t2;
oref	a	Z
ee	NULL	0
bb	2	0
cc	5	1
cc	2	0
cc	NULL	NULL
aa	1	1
bb	NULL	NULL
drop table t1,t2;
create table t1 (a int, b int);
insert into t1 values (0,0), (2,2), (3,3);
create table t2 (a int, b int);
insert into t2 values (1,1), (3,3);
select a, b, (a,b) in (select a, min(b) from t2 group by a) Z from t1;
a	b	Z
0	0	0
2	2	0
3	3	1
insert into t2 values (NULL,4);
select a, b, (a,b) in (select a, min(b) from t2 group by a) Z from t1;
a	b	Z
0	0	0
2	2	0
3	3	1
drop table t1,t2;
CREATE TABLE t1 (a int, b INT, c CHAR(10) NOT NULL, PRIMARY KEY (a, b));
INSERT INTO t1 VALUES (1,1,'a'), (1,2,'b'), (1,3,'c'), (1,4,'d'), (1,5,'e'),
(2,1,'f'), (2,2,'g'), (2,3,'h'), (3,4,'i'),(3,3,'j'), (3,2,'k'), (3,1,'l'),
(1,9,'m');
CREATE TABLE t2 (a int, b INT, c CHAR(10) NOT NULL, PRIMARY KEY (a, b));
INSERT INTO t2 SELECT * FROM t1;
SELECT a, MAX(b), (SELECT t.c FROM t1 AS t WHERE t1.a=t.a AND t.b=MAX(t1.b))
as test FROM t1 GROUP BY a;
a	MAX(b)	test
1	9	m
2	3	h
3	4	i
SELECT * FROM t1 GROUP by t1.a
HAVING (MAX(t1.b) > (SELECT MAX(t2.b) FROM t2 WHERE t2.c < t1.c
HAVING MAX(t2.b+t1.a) < 10));
a	b	c
SELECT a,b,c FROM t1 WHERE b in (9,3,4) ORDER BY b,c;
a	b	c
1	3	c
2	3	h
3	3	j
1	4	d
3	4	i
1	9	m
SELECT a, MAX(b),
(SELECT COUNT(DISTINCT t.c) FROM t1 AS t WHERE t1.a=t.a AND t.b=MAX(t1.b) 
LIMIT 1) 
as cnt, 
(SELECT t.b FROM t1 AS t WHERE t1.a=t.a AND t.b=MAX(t1.b) LIMIT 1) 
as t_b,
(SELECT t.c FROM t1 AS t WHERE t1.a=t.a AND t.b=MAX(t1.b) LIMIT 1) 
as t_b,
(SELECT t.c FROM t1 AS t WHERE t1.a=t.a AND t.b=MAX(t1.b) ORDER BY t.c LIMIT 1)
as t_b
FROM t1 GROUP BY a;
a	MAX(b)	cnt	t_b	t_b	t_b
1	9	1	9	m	m
2	3	1	3	h	h
3	4	1	4	i	i
SELECT a, MAX(b),
(SELECT t.c FROM t1 AS t WHERE t1.a=t.a AND t.b=MAX(t1.b) LIMIT 1) as test 
FROM t1 GROUP BY a;
a	MAX(b)	test
1	9	m
2	3	h
3	4	i
DROP TABLE t1, t2;
set @save_optimizer_switch=@@optimizer_switch;
set @@optimizer_switch="partial_match_rowid_merge=off,partial_match_table_scan=off";
CREATE TABLE t1 (a int);
CREATE TABLE t2 (b int, PRIMARY KEY(b));
INSERT INTO t1 VALUES (1), (NULL), (4);
INSERT INTO t2 VALUES (3), (1),(2), (5), (4), (7), (6);
EXPLAIN EXTENDED 
SELECT a FROM t1, t2 WHERE a=b AND (b NOT IN (SELECT a FROM t1));
id	select_type	table	type	possible_keys	key	key_len	ref	rows	filtered	Extra
1	PRIMARY	t1	ALL	NULL	NULL	NULL	NULL	3	100.00	Using where
1	PRIMARY	t2	eq_ref	PRIMARY	PRIMARY	4	test.t1.a	1	100.00	Using index
2	DEPENDENT SUBQUERY	t1	ALL	NULL	NULL	NULL	NULL	3	100.00	Using where
Warnings:
Note	1003	select `test`.`t1`.`a` AS `a` from `test`.`t1` join `test`.`t2` where ((`test`.`t2`.`b` = `test`.`t1`.`a`) and (not(<expr_cache><`test`.`t1`.`a`>(<in_optimizer>(`test`.`t1`.`a`,<exists>(select `test`.`t1`.`a` from `test`.`t1` where trigcond(((<cache>(`test`.`t2`.`b`) = `test`.`t1`.`a`) or isnull(`test`.`t1`.`a`))) having trigcond(<is_not_null_test>(`test`.`t1`.`a`))))))))
SELECT a FROM t1, t2 WHERE a=b AND (b NOT IN (SELECT a FROM t1));
a
SELECT a FROM t1, t2 WHERE a=b AND (b NOT IN (SELECT a FROM t1 WHERE a > 4));
a
1
4
DROP TABLE t1,t2;
CREATE TABLE t1 (id int);
CREATE TABLE t2 (id int PRIMARY KEY);
CREATE TABLE t3 (id int PRIMARY KEY, name varchar(10));
INSERT INTO t1 VALUES (2), (NULL), (3), (1);
INSERT INTO t2 VALUES (234), (345), (457);
INSERT INTO t3 VALUES (222,'bbb'), (333,'ccc'), (111,'aaa');
EXPLAIN
SELECT * FROM t1
WHERE t1.id NOT IN (SELECT t2.id FROM t2,t3 
WHERE t3.name='xxx' AND t2.id=t3.id);
id	select_type	table	type	possible_keys	key	key_len	ref	rows	Extra
1	PRIMARY	t1	ALL	NULL	NULL	NULL	NULL	4	Using where
2	DEPENDENT SUBQUERY	t2	eq_ref	PRIMARY	PRIMARY	4	func	1	Using where; Using index; Full scan on NULL key
2	DEPENDENT SUBQUERY	t3	eq_ref	PRIMARY	PRIMARY	4	test.t2.id	1	Using where; Using join buffer (flat, BKA join)
SELECT * FROM t1
WHERE t1.id NOT IN (SELECT t2.id FROM t2,t3 
WHERE t3.name='xxx' AND t2.id=t3.id);
id
2
NULL
3
1
SELECT (t1.id IN (SELECT t2.id FROM t2,t3 
WHERE t3.name='xxx' AND t2.id=t3.id)) AS x
FROM t1;
x
0
0
0
0
DROP TABLE t1,t2,t3;
CREATE TABLE t1 (a INT NOT NULL);
INSERT INTO t1 VALUES (1),(-1), (65),(66);
CREATE TABLE t2 (a INT UNSIGNED NOT NULL PRIMARY KEY);
INSERT INTO t2 VALUES (65),(66);
SELECT a FROM t1 WHERE a NOT IN (65,66);
a
1
-1
SELECT a FROM t1 WHERE a NOT IN (SELECT a FROM t2);
a
1
-1
EXPLAIN SELECT a FROM t1 WHERE a NOT IN (SELECT a FROM t2);
id	select_type	table	type	possible_keys	key	key_len	ref	rows	Extra
1	PRIMARY	t1	ALL	NULL	NULL	NULL	NULL	4	Using where
2	DEPENDENT SUBQUERY	t2	unique_subquery	PRIMARY	PRIMARY	4	func	1	Using index; Using where
DROP TABLE t1, t2;
set @@optimizer_switch=@save_optimizer_switch;
CREATE TABLE t1 (a INT);
INSERT INTO t1 VALUES(1);
CREATE TABLE t2 (placeholder CHAR(11));
INSERT INTO t2 VALUES("placeholder");
SELECT ROW(1, 2) IN (SELECT t1.a, 2)         FROM t1 GROUP BY t1.a;
ROW(1, 2) IN (SELECT t1.a, 2)
1
SELECT ROW(1, 2) IN (SELECT t1.a, 2 FROM t2) FROM t1 GROUP BY t1.a;
ROW(1, 2) IN (SELECT t1.a, 2 FROM t2)
1
DROP TABLE t1, t2;
CREATE TABLE t1 (a INT);
INSERT INTO t1 VALUES (1),(2),(3);
CREATE TABLE t2 SELECT * FROM t1;
SELECT 1 FROM t1 WHERE t1.a NOT IN (SELECT 1 FROM t1, t2 WHERE 0);
1
1
1
1
DROP TABLE t1, t2;
create table t1 (a int, b decimal(13, 3));
insert into t1 values (1, 0.123);
select a, (select max(b) from t1) into outfile "subselect.out.file.1" from t1;
delete from t1;
load data infile "subselect.out.file.1" into table t1;
select * from t1;
a	b
1	0.123
drop table t1;
CREATE TABLE t1 (
pk INT PRIMARY KEY,
int_key INT,
varchar_key VARCHAR(5) UNIQUE,
varchar_nokey VARCHAR(5)
);
INSERT INTO t1 VALUES (9, 7,NULL,NULL), (10,8,'p' ,'p');
SELECT varchar_nokey
FROM t1
WHERE NULL NOT IN (
SELECT INNR.pk FROM t1 AS INNR2
LEFT JOIN t1 AS INNR ON ( INNR2.int_key = INNR.int_key )
WHERE INNR.varchar_key > 'n{'
);
varchar_nokey
DROP TABLE t1;
CREATE TABLE t1 (a INT);
INSERT INTO t1 VALUES (1), (2), (11);
# 2nd and 3rd columns should be same
SELECT a, ROW(11, 12) = (SELECT a, 22), ROW(11, 12) IN (SELECT a, 22) FROM t1 GROUP BY t1.a;
a	ROW(11, 12) = (SELECT a, 22)	ROW(11, 12) IN (SELECT a, 22)
1	0	0
2	0	0
11	0	0
SELECT a, ROW(11, 12) = (SELECT a, 12), ROW(11, 12) IN (SELECT a, 12) FROM t1 GROUP BY t1.a;
a	ROW(11, 12) = (SELECT a, 12)	ROW(11, 12) IN (SELECT a, 12)
1	0	0
2	0	0
11	1	1
SELECT a, ROW(11, 12) = (SELECT a, 22), ROW(11, 12) IN (SELECT a, 22) FROM t1;
a	ROW(11, 12) = (SELECT a, 22)	ROW(11, 12) IN (SELECT a, 22)
1	0	0
2	0	0
11	0	0
SELECT a, ROW(11, 12) = (SELECT a, 12), ROW(11, 12) IN (SELECT a, 12) FROM t1;
a	ROW(11, 12) = (SELECT a, 12)	ROW(11, 12) IN (SELECT a, 12)
1	0	0
2	0	0
11	1	1
SELECT a AS x, ROW(11, 12) = (SELECT MAX(x), 22), ROW(11, 12) IN (SELECT MAX(x), 22) FROM t1;
x	ROW(11, 12) = (SELECT MAX(x), 22)	ROW(11, 12) IN (SELECT MAX(x), 22)
1	0	0
2	0	0
11	0	0
# 2nd and 3rd columns should be same
EXPLAIN SELECT a AS x, ROW(11, 12) = (SELECT MAX(x), 12), ROW(11, 12) IN (SELECT MAX(x), 12) FROM t1;
id	select_type	table	type	possible_keys	key	key_len	ref	rows	Extra
1	PRIMARY	t1	ALL	NULL	NULL	NULL	NULL	3	
3	DEPENDENT SUBQUERY	NULL	NULL	NULL	NULL	NULL	NULL	NULL	No tables used
2	DEPENDENT SUBQUERY	NULL	NULL	NULL	NULL	NULL	NULL	NULL	No tables used
SELECT a AS x, ROW(11, 12) = (SELECT MAX(x), 12), ROW(11, 12) IN (SELECT MAX(x), 12) FROM t1;
x	ROW(11, 12) = (SELECT MAX(x), 12)	ROW(11, 12) IN (SELECT MAX(x), 12)
1	0	0
2	0	0
11	1	1
DROP TABLE t1;
# both columns should be same
SELECT ROW(1,2) = (SELECT NULL, NULL), ROW(1,2) IN (SELECT NULL, NULL);
ROW(1,2) = (SELECT NULL, NULL)	ROW(1,2) IN (SELECT NULL, NULL)
NULL	NULL
SELECT ROW(1,2) = (SELECT   1,  NULL), ROW(1,2) IN (SELECT    1, NULL);
ROW(1,2) = (SELECT   1,  NULL)	ROW(1,2) IN (SELECT    1, NULL)
NULL	NULL
SELECT ROW(1,2) = (SELECT NULL,    2), ROW(1,2) IN (SELECT NULL,    2);
ROW(1,2) = (SELECT NULL,    2)	ROW(1,2) IN (SELECT NULL,    2)
NULL	NULL
SELECT ROW(1,2) = (SELECT NULL,    1), ROW(1,2) IN (SELECT NULL,    1);
ROW(1,2) = (SELECT NULL,    1)	ROW(1,2) IN (SELECT NULL,    1)
0	0
SELECT ROW(1,2) = (SELECT    1,    1), ROW(1,2) IN (SELECT    1,    1);
ROW(1,2) = (SELECT    1,    1)	ROW(1,2) IN (SELECT    1,    1)
0	0
SELECT ROW(1,2) = (SELECT    1,    2), ROW(1,2) IN (SELECT    1,    2);
ROW(1,2) = (SELECT    1,    2)	ROW(1,2) IN (SELECT    1,    2)
1	1
CREATE TABLE t1 (a INT, b INT, c INT);
INSERT INTO t1 VALUES (1,1,1), (1,1,1);
EXPLAIN EXTENDED 
SELECT c FROM 
( SELECT 
(SELECT COUNT(a) FROM 
(SELECT COUNT(b) FROM t1) AS x GROUP BY c
) FROM t1 GROUP BY b
) AS y;
ERROR 42S22: Unknown column 'c' in 'field list'
SHOW WARNINGS;
Level	Code	Message
Note	1276	Field or reference 'test.t1.a' of SELECT #3 was resolved in SELECT #2
Note	1276	Field or reference 'test.t1.c' of SELECT #3 was resolved in SELECT #2
Error	1054	Unknown column 'c' in 'field list'
Note	1003	select `c` AS `c` from (select <expr_cache><count(`test`.`t1`.`a`),`test`.`t1`.`c`>((select count(`test`.`t1`.`a`) from (select count(`test`.`t1`.`b`) AS `COUNT(b)` from `test`.`t1`) `x` group by `t1`.`c`)) AS `(SELECT COUNT(a) FROM 
(SELECT COUNT(b) FROM t1) AS x GROUP BY c
)` from `test`.`t1` group by `test`.`t1`.`b`) `y`
DROP TABLE t1;
End of 5.0 tests
#  
# BUG#36896: Server crash on SELECT FROM DUAL
# 
create table t1 (a int);
select 1 as res from dual where (1) in (select * from t1);
res
drop table t1;
create table t0 (a int);
insert into t0 values (0),(1),(2),(3),(4),(5),(6),(7),(8),(9);
create table t1 (
a int(11) default null,
b int(11) default null,
key (a)
);
insert into t1 select A.a+10*(B.a+10*C.a),A.a+10*(B.a+10*C.a) from t0 A, t0 B, t0 C;
create table t2 (a int(11) default null);
insert into t2 values (0),(1);
create table t3 (a int(11) default null);
insert into t3 values (0),(1);
create table t4 (a int(11) default null);
insert into t4 values (0),(1);
create table t5 (a int(11) default null);
insert into t5 values (0),(1),(0),(1);
select * from t2, t3 
where
t2.a < 10 and
t3.a+1 = 2 and
t3.a in (select t1.b from t1
where t1.a+1=t1.a+1 and
t1.a < (select t4.a+10                                  
from t4, t5 limit 2));
ERROR 21000: Subquery returns more than 1 row
drop table t0, t1, t2, t3, t4, t5;
# 
# BUG#48177 - SELECTs with NOT IN subqueries containing NULL 
#             values return too many records
# 
CREATE TABLE t1 (
i1 int DEFAULT NULL,
i2 int DEFAULT NULL
) ;
INSERT INTO t1 VALUES (1,    NULL);
INSERT INTO t1 VALUES (2,    3);
INSERT INTO t1 VALUES (4,    NULL);
INSERT INTO t1 VALUES (4,    0);
INSERT INTO t1 VALUES (NULL, NULL);
CREATE TABLE t2 (
i1 int DEFAULT NULL,
i2 int DEFAULT NULL
) ;
INSERT INTO t2 VALUES (4, NULL);
INSERT INTO t2 VALUES (5, 0);

Data in t1
SELECT i1, i2 FROM t1;
i1	i2
1	NULL
2	3
4	NULL
4	0
NULL	NULL

Data in subquery (should be filtered out)
SELECT i1, i2 FROM t2 ORDER BY i1;
i1	i2
4	NULL
5	0
FLUSH STATUS;
set @save_optimizer_switch2=@@optimizer_switch;
set optimizer_switch='subquery_cache=off';

SELECT i1, i2
FROM t1
WHERE (i1, i2) 
NOT IN (SELECT i1, i2 FROM t2);
i1	i2
1	NULL
2	3

# Check that the subquery only has to be evaluated once 
# for all-NULL values even though there are two (NULL,NULL) records
# Baseline:
SHOW STATUS LIKE '%Handler_read_rnd_next';
Variable_name	Value
Handler_read_rnd_next	17

INSERT INTO t1 VALUES (NULL, NULL);
FLUSH STATUS;

SELECT i1, i2
FROM t1
WHERE (i1, i2) 
NOT IN (SELECT i1, i2 FROM t2);
i1	i2
1	NULL
2	3

# Handler_read_rnd_next should be one more than baseline 
# (read record from t1, but do not read from t2)
SHOW STATUS LIKE '%Handler_read_rnd_next';
Variable_name	Value
Handler_read_rnd_next	18
set @@optimizer_switch=@save_optimizer_switch2;
DROP TABLE t1,t2;
End of 5.1 tests
CREATE TABLE t1 (
a int(11) NOT NULL,
b int(11) NOT NULL,
c datetime default NULL,
PRIMARY KEY  (a),
KEY idx_bc (b,c)
);
INSERT INTO t1 VALUES 
(406989,67,'2006-02-23 17:08:46'), (150078,67,'2005-10-26 11:17:45'),
(406993,67,'2006-02-27 11:20:57'), (245655,67,'2005-12-08 15:59:08'),
(406994,67,'2006-02-27 11:26:46'), (256,67,NULL),
(398341,67,'2006-02-20 04:48:44'), (254,67,NULL),(1120,67,NULL),
(406988,67,'2006-02-23 17:07:22'), (255,67,NULL),
(398340,67,'2006-02-20 04:38:53'),(406631,67,'2006-02-23 10:49:42'),
(245653,67,'2005-12-08 15:59:07'),(406992,67,'2006-02-24 16:47:18'),
(245654,67,'2005-12-08 15:59:08'),(406995,67,'2006-02-28 11:55:00'),
(127261,67,'2005-10-13 12:17:58'),(406991,67,'2006-02-24 16:42:32'),
(245652,67,'2005-12-08 15:58:27'),(398545,67,'2006-02-20 04:53:13'),
(154504,67,'2005-10-28 11:53:01'),(9199,67,NULL),(1,67,'2006-02-23 15:01:35'),
(223456,67,NULL),(4101,67,NULL),(1133,67,NULL),
(406990,67,'2006-02-23 18:01:45'),(148815,67,'2005-10-25 15:34:17'),
(148812,67,'2005-10-25 15:30:01'),(245651,67,'2005-12-08 15:58:27'),
(154503,67,'2005-10-28 11:52:38');
create table t11 select * from t1 where b = 67 AND (c IS NULL OR c > NOW()) order by 3 asc;
create table t12 select * from t1 where b = 67 AND (c IS NULL OR c > NOW()) order by 3 desc;
create table t21 select * from t1 where b = 67 AND (c IS NULL OR c > '2005-12-08') order by 3 asc;
create table t22 select * from t1 where b = 67 AND (c IS NULL OR c > '2005-12-08') order by 3 desc;
update t22 set c = '2005-12-08 15:58:27' where a = 255;
explain select t21.* from t21,t22 where t21.a = t22.a and 
t22.a in (select t12.a from t11, t12 where t11.a in(255,256) and t11.a = t12.a and t11.c is null) and t22.c is null order by t21.a;
id	select_type	table	type	possible_keys	key	key_len	ref	rows	Extra
<<<<<<< HEAD
1	PRIMARY	t11	ALL	NULL	NULL	NULL	NULL	8	Using where; Using temporary; Using filesort; Start temporary
1	PRIMARY	t12	hash	NULL	hj_key	4	test.t11.a	8	Using where; Using join buffer (flat, BNLH join)
1	PRIMARY	t21	hash	NULL	hj_key	4	test.t11.a	26	Using where; Using join buffer (incremental, BNLH join)
1	PRIMARY	t22	hash	NULL	hj_key	4	test.t11.a	26	Using where; End temporary; Using join buffer (incremental, BNLH join)
=======
1	PRIMARY	subselect2	ALL	unique_key	NULL	NULL	NULL	8	Using temporary; Using filesort
1	PRIMARY	t21	hash_ALL	NULL	#hash#$hj	4	test.t11.a	26	Using where; Using join buffer (flat, BNLH join)
1	PRIMARY	t22	hash_ALL	NULL	#hash#$hj	4	test.t11.a	26	Using where; Using join buffer (incremental, BNLH join)
2	SUBQUERY	t11	ALL	NULL	NULL	NULL	NULL	8	Using where
2	SUBQUERY	t12	hash_ALL	NULL	#hash#$hj	4	test.t11.a	8	Using where; Using join buffer (flat, BNLH join)
>>>>>>> c6ba9598
select t21.* from t21,t22 where t21.a = t22.a and 
t22.a in (select t12.a from t11, t12 where t11.a in(255,256) and t11.a = t12.a and t11.c is null) and t22.c is null order by t21.a;
a	b	c
256	67	NULL
drop table t1, t11, t12, t21, t22;
create table t1(a int);
insert into t1 values (0),(1);
set @@optimizer_switch='firstmatch=off';
explain 
select (select max(Y.a) from t1 Y where a in (select a from t1 Z) and a < X.a) as subq from t1 X;
id	select_type	table	type	possible_keys	key	key_len	ref	rows	Extra
1	PRIMARY	X	ALL	NULL	NULL	NULL	NULL	2	
2	DEPENDENT SUBQUERY	Y	ALL	NULL	NULL	NULL	NULL	2	Using where; Start temporary
2	DEPENDENT SUBQUERY	Z	hash	NULL	hj_key	5	test.Y.a	2	Using where; End temporary; Using join buffer (flat, BNLH join)
select (select max(Y.a) from t1 Y where a in (select a from t1 Z) and a < X.a) as subq from t1 X;
subq
NULL
0
set @@optimizer_switch=@save_optimizer_switch;
drop table t1;
create table t0 (a int);
insert into t0 values (0),(1),(2),(3),(4),(5),(6),(7),(8),(9);
create table t1 as select * from t0;
insert into t1 select a+10 from t0;
set @@optimizer_switch='firstmatch=off,materialization=off';
insert into t0 values(2);
explain select * from t1 where 2 in (select a from t0);
id	select_type	table	type	possible_keys	key	key_len	ref	rows	Extra
1	PRIMARY	t0	ALL	NULL	NULL	NULL	NULL	11	Using where; Start temporary; End temporary
1	PRIMARY	t1	ALL	NULL	NULL	NULL	NULL	20	Using join buffer (flat, BNL join)
select * from t1 where 2 in (select a from t0);
a
0
1
2
3
4
5
6
7
8
9
10
11
12
13
14
15
16
17
18
19
set @@optimizer_switch='default,materialization=off';
explain select * from t1 where 2 in (select a from t0);
id	select_type	table	type	possible_keys	key	key_len	ref	rows	Extra
1	PRIMARY	t0	ALL	NULL	NULL	NULL	NULL	11	Using where; FirstMatch
1	PRIMARY	t1	ALL	NULL	NULL	NULL	NULL	20	Using join buffer (flat, BNL join)
select * from t1 where 2 in (select a from t0);
a
0
1
2
3
4
5
6
7
8
9
10
11
12
13
14
15
16
17
18
19
set @@optimizer_switch=@save_optimizer_switch;
explain select * from (select a from t0) X where a in (select a from t1);
id	select_type	table	type	possible_keys	key	key_len	ref	rows	Extra
1	PRIMARY	<derived2>	ALL	NULL	NULL	NULL	NULL	11	
1	PRIMARY	t1	ALL	NULL	NULL	NULL	NULL	20	Using where; FirstMatch(<derived2>); Using join buffer (flat, BNL join)
2	DERIVED	t0	ALL	NULL	NULL	NULL	NULL	11	
drop table t0, t1;
create table t0 (a int);
insert into t0 values (0),(1),(2),(3),(4),(5),(6),(7),(8),(9);
create table t1 (kp1 int, kp2 int, c int, filler char(100), key(kp1, kp2));
insert into t1 select A.a+10*(B.a+10*C.a), 0, 0, 'filler' from t0 A, t0 B, t0 C;
insert into t1 select * from t1 where kp1 < 20;
create table t3 (a int);
insert into t3 select A.a + 10*B.a from t0 A, t0 B;
explain select * from t3 where a in (select kp1 from t1 where kp1<20);
id	select_type	table	type	possible_keys	key	key_len	ref	rows	Extra
1	PRIMARY	t3	ALL	NULL	NULL	NULL	NULL	100	Using where
1	PRIMARY	t1	ref	kp1	kp1	5	test.t3.a	1	Using index; FirstMatch(t3)
create table t4 (pk int primary key);
insert into t4 select a from t3;
explain select * from t3 where a in (select t1.kp1 from t1,t4 where kp1<20
and t4.pk=t1.c);
id	select_type	table	type	possible_keys	key	key_len	ref	rows	Extra
1	PRIMARY	t3	ALL	NULL	NULL	NULL	NULL	100	Using where
1	PRIMARY	t1	ref	kp1	kp1	5	test.t3.a	1	Using where
1	PRIMARY	t4	eq_ref	PRIMARY	PRIMARY	4	test.t1.c	1	Using index; FirstMatch(t3)
drop table t1, t3, t4;
create table t1 (a int) as select * from t0 where a < 5;
set @save_max_heap_table_size=@@max_heap_table_size;
set @@optimizer_switch='firstmatch=off,materialization=off';
set @@max_heap_table_size= 16384;
explain select count(*) from t0 A, t0 B, t0 C, t0 D where D.a in (select a from t1 E);
id	select_type	table	type	possible_keys	key	key_len	ref	rows	Extra
1	PRIMARY	E	ALL	NULL	NULL	NULL	NULL	5	Using where; Start temporary
1	PRIMARY	A	ALL	NULL	NULL	NULL	NULL	10	Using join buffer (flat, BNL join)
1	PRIMARY	B	ALL	NULL	NULL	NULL	NULL	10	Using join buffer (incremental, BNL join)
1	PRIMARY	C	ALL	NULL	NULL	NULL	NULL	10	Using join buffer (incremental, BNL join)
1	PRIMARY	D	hash_ALL	NULL	#hash#$hj	5	test.E.a	10	Using where; End temporary; Using join buffer (incremental, BNLH join)
flush status;
select count(*) from t0 A, t0 B, t0 C, t0 D where D.a in (select a from t1 E);
count(*)
5000
show status like 'Created_tmp_disk_tables';
Variable_name	Value
Created_tmp_disk_tables	1
set @save_max_heap_table_size=@@max_heap_table_size;
set @@optimizer_switch=@save_optimizer_switch;
drop table t0, t1;
create table t0 (a int);
insert into t0 values (0),(1),(2),(3),(4),(5),(6),(7),(8),(9);
create table t2(a int);
insert into t2 values (1),(2);
create table t3 ( a int , filler char(100), key(a));
insert into t3 select A.a + 10*B.a, 'filler' from t0 A, t0 B;
explain select * from t3 where a in (select a from t2) and (a > 5 or a < 10);
id	select_type	table	type	possible_keys	key	key_len	ref	rows	Extra
1	PRIMARY	t2	ALL	NULL	NULL	NULL	NULL	2	Using where; Start temporary
1	PRIMARY	t3	ref	a	a	5	test.t2.a	1	End temporary; Using join buffer (flat, BKA join)
select * from t3 where a in (select a from t2);
a	filler
1	filler
2	filler
drop table t0, t2, t3;
set @@optimizer_switch='firstmatch=off,materialization=off';
create table t1 (a date);
insert into t1 values ('2008-01-01'),('2008-01-01'),('2008-02-01'),('2008-02-01');
create table t2 (a int);
insert into t2 values (1),(2);
create table t3 (a char(10));
insert into t3 select * from t1;
insert into t3 values (1),(2);
explain select * from t2 where a in (select a from t1);
id	select_type	table	type	possible_keys	key	key_len	ref	rows	Extra
1	PRIMARY	t2	ALL	NULL	NULL	NULL	NULL	2	Using where; Start temporary
1	PRIMARY	t1	hash_ALL	NULL	#hash#$hj	4	test.t2.a	4	Using where; End temporary; Using join buffer (flat, BNLH join)
explain select * from t2 where a in (select a from t2);
id	select_type	table	type	possible_keys	key	key_len	ref	rows	Extra
1	PRIMARY	t2	ALL	NULL	NULL	NULL	NULL	2	Using where; Start temporary
1	PRIMARY	t2	hash_ALL	NULL	#hash#$hj	5	test.t2.a	2	Using where; End temporary; Using join buffer (flat, BNLH join)
explain select * from t2 where a in (select a from t3);
id	select_type	table	type	possible_keys	key	key_len	ref	rows	Extra
1	PRIMARY	t2	ALL	NULL	NULL	NULL	NULL	2	Start temporary
1	PRIMARY	t3	ALL	NULL	NULL	NULL	NULL	6	Using where; End temporary; Using join buffer (flat, BNL join)
explain select * from t1 where a in (select a from t3);
id	select_type	table	type	possible_keys	key	key_len	ref	rows	Extra
1	PRIMARY	t1	ALL	NULL	NULL	NULL	NULL	4	Start temporary
1	PRIMARY	t3	ALL	NULL	NULL	NULL	NULL	6	Using where; End temporary; Using join buffer (flat, BNL join)
drop table t1, t2, t3;
create table t1 (a decimal);
insert into t1 values (1),(2);
explain select * from t1 where a in (select a from t1);
id	select_type	table	type	possible_keys	key	key_len	ref	rows	Extra
1	PRIMARY	t1	ALL	NULL	NULL	NULL	NULL	2	Using where; Start temporary
1	PRIMARY	t1	hash_ALL	NULL	#hash#$hj	6	test.t1.a	2	Using where; End temporary; Using join buffer (flat, BNLH join)
drop table t1;
set @@optimizer_switch=@save_optimizer_switch;
create table t1 (a int);
insert into t1 values (0),(1),(2),(3),(4),(5),(6),(7),(8),(9);
create table t2 as select * from t1;
create table t3 (a int, b int, filler char(100), key(a));
insert into t3 select A.a + 10*B.a, A.a + 10*B.a, 'filler' from t1 A, t1 B, t1 C;
explain select * from t1, t3 where t3.a in (select a from t2) and (t3.a < 10 or t3.a >30) and t1.a =3;
id	select_type	table	type	possible_keys	key	key_len	ref	rows	Extra
1	PRIMARY	t1	ALL	NULL	NULL	NULL	NULL	10	Using where; Start temporary
1	PRIMARY	t2	ALL	NULL	NULL	NULL	NULL	10	Using where; Using join buffer (flat, BNL join)
1	PRIMARY	t3	ref	a	a	5	test.t2.a	10	End temporary; Using join buffer (incremental, BKA join)
explain select straight_join * from t1 A, t1 B where A.a in (select a from t2);
id	select_type	table	type	possible_keys	key	key_len	ref	rows	Extra
1	PRIMARY	A	ALL	NULL	NULL	NULL	NULL	10	Using where
1	PRIMARY	B	ALL	NULL	NULL	NULL	NULL	10	Using join buffer (flat, BNL join)
2	DEPENDENT SUBQUERY	t2	ALL	NULL	NULL	NULL	NULL	10	Using where
explain select * from t2 where a in (select straight_join A.a from t1 A, t1 B);
id	select_type	table	type	possible_keys	key	key_len	ref	rows	Extra
1	PRIMARY	t2	ALL	NULL	NULL	NULL	NULL	10	Using where
2	DEPENDENT SUBQUERY	A	ALL	NULL	NULL	NULL	NULL	10	Using where
2	DEPENDENT SUBQUERY	B	ALL	NULL	NULL	NULL	NULL	10	Using where; Using join buffer (flat, BNL join)
explain select * from t2 where a in (select straight_join A.a from t1 A, t1 B);
id	select_type	table	type	possible_keys	key	key_len	ref	rows	Extra
1	PRIMARY	t2	ALL	NULL	NULL	NULL	NULL	10	Using where
2	DEPENDENT SUBQUERY	A	ALL	NULL	NULL	NULL	NULL	10	Using where
2	DEPENDENT SUBQUERY	B	ALL	NULL	NULL	NULL	NULL	10	Using where; Using join buffer (flat, BNL join)
explain select straight_join * from t2 X, t2 Y 
where X.a in (select straight_join A.a from t1 A, t1 B);
id	select_type	table	type	possible_keys	key	key_len	ref	rows	Extra
1	PRIMARY	X	ALL	NULL	NULL	NULL	NULL	10	Using where
1	PRIMARY	Y	ALL	NULL	NULL	NULL	NULL	10	Using join buffer (flat, BNL join)
2	DEPENDENT SUBQUERY	A	ALL	NULL	NULL	NULL	NULL	10	Using where
2	DEPENDENT SUBQUERY	B	ALL	NULL	NULL	NULL	NULL	10	Using where; Using join buffer (flat, BNL join)
create table t0 (a int, b int);
insert into t0 values(1,1);
explain select * from t0, t3 where t3.a in (select a from t2) and (t3.a < 10 or t3.a >30);
id	select_type	table	type	possible_keys	key	key_len	ref	rows	Extra
1	PRIMARY	t0	system	NULL	NULL	NULL	NULL	1	
1	PRIMARY	t2	ALL	NULL	NULL	NULL	NULL	10	Using where; Start temporary
1	PRIMARY	t3	ref	a	a	5	test.t2.a	10	End temporary; Using join buffer (flat, BKA join)
create table t4 as select a as x, a as y from t1;
explain select * from t0, t3 where (t3.a, t3.b) in (select x,y from t4) and (t3.a < 10 or t3.a >30);
id	select_type	table	type	possible_keys	key	key_len	ref	rows	Extra
1	PRIMARY	t0	system	NULL	NULL	NULL	NULL	1	
1	PRIMARY	t4	ALL	NULL	NULL	NULL	NULL	10	Using where; Start temporary
1	PRIMARY	t3	ref	a	a	5	test.t4.x	10	Using where; End temporary; Using join buffer (flat, BKA join)
drop table t0,t1,t2,t3,t4;
create table t0 (a int);
insert into t0 values (0),(1),(2),(3),(4),(5),(6),(7),(8),(9);
create table t1 (a int, b int, filler char(100), key(a,b));
insert into t1 select A.a, B.a, 'filler' from t0 A, t0 B;
create table t2 as select * from t1;
explain select * from t2 where a in (select b from t1 where a=3);
id	select_type	table	type	possible_keys	key	key_len	ref	rows	Extra
1	PRIMARY	t1	range	a	a	5	NULL	8	Using where; Using index; LooseScan
1	PRIMARY	t2	ALL	NULL	NULL	NULL	NULL	100	Using where; Using join buffer (flat, BNL join)
explain select * from t2 where (b,a) in (select a,b from t1 where a=3);
id	select_type	table	type	possible_keys	key	key_len	ref	rows	Extra
1	PRIMARY	t1	range	a	a	5	NULL	8	Using where; Using index; LooseScan
1	PRIMARY	t2	ALL	NULL	NULL	NULL	NULL	100	Using where; Using join buffer (flat, BNL join)
drop table t1,t2;
create table t1 (a int, b int);
insert into t1 select a,a from t0;
create table t2 (a int, b int);
insert into t2 select A.a + 10*B.a, A.a + 10*B.a from t0 A, t0 B;
set @@optimizer_switch='firstmatch=off';
explain select * from t1 where (a,b) in (select a,b from t2);
id	select_type	table	type	possible_keys	key	key_len	ref	rows	Extra
1	PRIMARY	t1	ALL	NULL	NULL	NULL	NULL	10	Using where; Start temporary
1	PRIMARY	t2	hash	NULL	hj_key	10	test.t1.a,test.t1.b	100	Using where; End temporary; Using join buffer (flat, BNLH join)
set @save_optimizer_search_depth=@@optimizer_search_depth;
set @@optimizer_search_depth=63;
explain select * from t1 where (a,b) in (select a,b from t2);
id	select_type	table	type	possible_keys	key	key_len	ref	rows	Extra
1	PRIMARY	t1	ALL	NULL	NULL	NULL	NULL	10	Using where; Start temporary
1	PRIMARY	t2	hash	NULL	hj_key	10	test.t1.a,test.t1.b	100	Using where; End temporary; Using join buffer (flat, BNLH join)
set @@optimizer_search_depth=@save_optimizer_search_depth;
set @@optimizer_switch=@save_optimizer_switch;
drop table t0, t1, t2;
create table t0 (a decimal(4,2));
insert into t0 values (10.24), (22.11);
create table t1 as select * from t0;
insert into t1 select * from t0;
explain select * from t0 where a in (select a from t1);
id	select_type	table	type	possible_keys	key	key_len	ref	rows	Extra
1	PRIMARY	t0	ALL	NULL	NULL	NULL	NULL	2	Using where; Start temporary
1	PRIMARY	t1	hash	NULL	hj_key	3	test.t0.a	4	Using where; End temporary; Using join buffer (flat, BNLH join)
select * from t0 where a in (select a from t1);
a
10.24
22.11
drop table t0, t1;
create table t0(a date);
insert into t0 values ('2008-01-01'),('2008-02-02');
create table t1 as select * from t0;
insert into t1 select * from t0;
explain select * from t0 where a in (select a from t1);
id	select_type	table	type	possible_keys	key	key_len	ref	rows	Extra
1	PRIMARY	t0	ALL	NULL	NULL	NULL	NULL	2	Using where; Start temporary
1	PRIMARY	t1	hash	NULL	hj_key	4	test.t0.a	4	Using where; End temporary; Using join buffer (flat, BNLH join)
select * from t0 where a in (select a from t1);
a
2008-01-01
2008-02-02
drop table t0, t1;
create table t0(a int);
insert into t0 values (0),(1),(2),(3),(4),(5),(6),(7),(8),(9);
create table t1 as select a as a, a as b, a as c from t0 where a < 3;
create table t2 as select a as a, a as b from t0 where a < 3;
insert into t2 select * from t2;
explain select * from t1 where (a,b,c) in (select X.a, Y.a, Z.a from t2 X, t2 Y, t2 Z where X.b=33);
id	select_type	table	type	possible_keys	key	key_len	ref	rows	Extra
1	PRIMARY	t1	ALL	NULL	NULL	NULL	NULL	3	Using where; Start temporary
1	PRIMARY	X	hash	NULL	hj_key	5	test.t1.a	6	Using where; Using join buffer (flat, BNLH join)
1	PRIMARY	Y	hash	NULL	hj_key	5	test.t1.b	6	Using where; Using join buffer (incremental, BNLH join)
1	PRIMARY	Z	hash	NULL	hj_key	5	test.t1.c	6	Using where; End temporary; Using join buffer (incremental, BNLH join)
drop table t0,t1,t2;

BUG#37842: Assertion in DsMrr_impl::dsmrr_init, at handler.cc:4307

CREATE TABLE t1 (
`pk` int(11) NOT NULL AUTO_INCREMENT,
`int_key` int(11) DEFAULT NULL,
PRIMARY KEY (`pk`),
KEY `int_key` (`int_key`)
) ENGINE=MyISAM;
INSERT INTO t1 VALUES (1,9),(2,3),(3,8),(4,6),(5,9),(6,5),(7,5),(8,9),(9,1),(10,10);
SELECT `pk` FROM t1 AS OUTR WHERE `int_key` = ALL (
SELECT `int_key` FROM t1 AS INNR WHERE INNR . `pk` >= 9
);
pk
DROP TABLE t1;

BUG#40118 Crash when running Batched Key Access and requiring one match for each key

create table t0(a int);
insert into t0 values (0),(1),(2),(3),(4),(5),(6),(7),(8),(9);
create table t1 (a int, key(a));
insert into t1 select * from t0;
alter table t1 add b int not null, add filler char(200);
insert into t1 select * from t1;
insert into t1 select * from t1;
set @save_join_cache_level=@@join_cache_level;
set join_cache_level=6;
select * from t0 where t0.a in (select t1.a from t1 where t1.b=0);
a
0
1
2
3
4
5
6
7
8
9
set join_cache_level=@save_join_cache_level;
drop table t0, t1;
# 
# BUG#32665 Query with dependent subquery is too slow
#
create table t1 (
idIndividual int primary key
);
insert into t1 values (1),(2);
create table t2 (
idContact int primary key,
contactType int,
idObj int
);
insert into t2 values (1,1,1),(2,2,2),(3,3,3);
create table t3 (
idAddress int primary key,
idContact int,
postalStripped varchar(100)
);
insert into t3 values (1,1, 'foo'), (2,2,'bar');
The following must be converted to a semi-join:
explain extended SELECT a.idIndividual FROM t1 a 
WHERE a.idIndividual IN 
(	SELECT c.idObj FROM t3 cona 
INNER JOIN t2 c ON c.idContact=cona.idContact 
WHERE cona.postalStripped='T2H3B2'
	);
id	select_type	table	type	possible_keys	key	key_len	ref	rows	filtered	Extra
1	PRIMARY	cona	ALL	NULL	NULL	NULL	NULL	2	100.00	Using where; Start temporary
1	PRIMARY	c	eq_ref	PRIMARY	PRIMARY	4	test.cona.idContact	1	100.00	Using where; Using join buffer (flat, BKA join)
1	PRIMARY	a	eq_ref	PRIMARY	PRIMARY	4	test.c.idObj	1	100.00	Using index; End temporary
Warnings:
Note	1003	select `test`.`a`.`idIndividual` AS `idIndividual` from `test`.`t1` `a` semi join (`test`.`t3` `cona` join `test`.`t2` `c`) where ((`test`.`c`.`idContact` = `test`.`cona`.`idContact`) and (`test`.`a`.`idIndividual` = `test`.`c`.`idObj`) and (`test`.`cona`.`postalStripped` = 'T2H3B2'))
drop table t1,t2,t3;
#
# BUG#47367 Crash in Name_resolution_context::process_error
#
SET SESSION optimizer_switch = 'default,semijoin=off';
CREATE TABLE t1 (f1 INTEGER);
CREATE TABLE t2 LIKE t1;
CREATE PROCEDURE p1 () BEGIN SELECT f1 FROM t1 WHERE f1 IN (SELECT f1 FROM t2); END|
CALL p1;
f1
ALTER TABLE t2 CHANGE COLUMN f1 my_column INT;
CALL p1;
f1
DROP PROCEDURE p1;
# Restore the original column list of table t2:
ALTER TABLE t2 CHANGE COLUMN my_column f1 INT;
SET SESSION optimizer_switch = 'semijoin=on';
# Recreate procedure so that we eliminate any caching effects
CREATE PROCEDURE p1 () BEGIN SELECT f1 FROM t1 WHERE f1 IN (SELECT f1 FROM t2); END|
CALL p1;
f1
ALTER TABLE t2 CHANGE COLUMN f1 my_column INT;
CALL p1;
ERROR 42S22: Unknown column 'f1' in 'where clause'
DROP PROCEDURE p1;
DROP TABLE t1, t2;
set @@optimizer_switch=@save_optimizer_switch;
set join_cache_level=default;
show variables like 'join_cache_level';
Variable_name	Value
join_cache_level	1
set @@optimizer_switch=@save_optimizer_switch;<|MERGE_RESOLUTION|>--- conflicted
+++ resolved
@@ -1035,18 +1035,10 @@
 explain select t21.* from t21,t22 where t21.a = t22.a and 
 t22.a in (select t12.a from t11, t12 where t11.a in(255,256) and t11.a = t12.a and t11.c is null) and t22.c is null order by t21.a;
 id	select_type	table	type	possible_keys	key	key_len	ref	rows	Extra
-<<<<<<< HEAD
 1	PRIMARY	t11	ALL	NULL	NULL	NULL	NULL	8	Using where; Using temporary; Using filesort; Start temporary
-1	PRIMARY	t12	hash	NULL	hj_key	4	test.t11.a	8	Using where; Using join buffer (flat, BNLH join)
-1	PRIMARY	t21	hash	NULL	hj_key	4	test.t11.a	26	Using where; Using join buffer (incremental, BNLH join)
-1	PRIMARY	t22	hash	NULL	hj_key	4	test.t11.a	26	Using where; End temporary; Using join buffer (incremental, BNLH join)
-=======
-1	PRIMARY	subselect2	ALL	unique_key	NULL	NULL	NULL	8	Using temporary; Using filesort
-1	PRIMARY	t21	hash_ALL	NULL	#hash#$hj	4	test.t11.a	26	Using where; Using join buffer (flat, BNLH join)
-1	PRIMARY	t22	hash_ALL	NULL	#hash#$hj	4	test.t11.a	26	Using where; Using join buffer (incremental, BNLH join)
-2	SUBQUERY	t11	ALL	NULL	NULL	NULL	NULL	8	Using where
-2	SUBQUERY	t12	hash_ALL	NULL	#hash#$hj	4	test.t11.a	8	Using where; Using join buffer (flat, BNLH join)
->>>>>>> c6ba9598
+1	PRIMARY	t12	hash_ALL	NULL	#hash#$hj	4	test.t11.a	8	Using where; Using join buffer (flat, BNLH join)
+1	PRIMARY	t21	hash_ALL	NULL	#hash#$hj	4	test.t11.a	26	Using where; Using join buffer (incremental, BNLH join)
+1	PRIMARY	t22	hash_ALL	NULL	#hash#$hj	4	test.t11.a	26	Using where; End temporary; Using join buffer (incremental, BNLH join)
 select t21.* from t21,t22 where t21.a = t22.a and 
 t22.a in (select t12.a from t11, t12 where t11.a in(255,256) and t11.a = t12.a and t11.c is null) and t22.c is null order by t21.a;
 a	b	c
@@ -1060,7 +1052,7 @@
 id	select_type	table	type	possible_keys	key	key_len	ref	rows	Extra
 1	PRIMARY	X	ALL	NULL	NULL	NULL	NULL	2	
 2	DEPENDENT SUBQUERY	Y	ALL	NULL	NULL	NULL	NULL	2	Using where; Start temporary
-2	DEPENDENT SUBQUERY	Z	hash	NULL	hj_key	5	test.Y.a	2	Using where; End temporary; Using join buffer (flat, BNLH join)
+2	DEPENDENT SUBQUERY	Z	hash_ALL	NULL	#hash#$hj	5	test.Y.a	2	Using where; End temporary; Using join buffer (flat, BNLH join)
 select (select max(Y.a) from t1 Y where a in (select a from t1 Z) and a < X.a) as subq from t1 X;
 subq
 NULL
@@ -1290,13 +1282,13 @@
 explain select * from t1 where (a,b) in (select a,b from t2);
 id	select_type	table	type	possible_keys	key	key_len	ref	rows	Extra
 1	PRIMARY	t1	ALL	NULL	NULL	NULL	NULL	10	Using where; Start temporary
-1	PRIMARY	t2	hash	NULL	hj_key	10	test.t1.a,test.t1.b	100	Using where; End temporary; Using join buffer (flat, BNLH join)
+1	PRIMARY	t2	hash_ALL	NULL	#hash#$hj	10	test.t1.a,test.t1.b	100	Using where; End temporary; Using join buffer (flat, BNLH join)
 set @save_optimizer_search_depth=@@optimizer_search_depth;
 set @@optimizer_search_depth=63;
 explain select * from t1 where (a,b) in (select a,b from t2);
 id	select_type	table	type	possible_keys	key	key_len	ref	rows	Extra
 1	PRIMARY	t1	ALL	NULL	NULL	NULL	NULL	10	Using where; Start temporary
-1	PRIMARY	t2	hash	NULL	hj_key	10	test.t1.a,test.t1.b	100	Using where; End temporary; Using join buffer (flat, BNLH join)
+1	PRIMARY	t2	hash_ALL	NULL	#hash#$hj	10	test.t1.a,test.t1.b	100	Using where; End temporary; Using join buffer (flat, BNLH join)
 set @@optimizer_search_depth=@save_optimizer_search_depth;
 set @@optimizer_switch=@save_optimizer_switch;
 drop table t0, t1, t2;
@@ -1307,7 +1299,7 @@
 explain select * from t0 where a in (select a from t1);
 id	select_type	table	type	possible_keys	key	key_len	ref	rows	Extra
 1	PRIMARY	t0	ALL	NULL	NULL	NULL	NULL	2	Using where; Start temporary
-1	PRIMARY	t1	hash	NULL	hj_key	3	test.t0.a	4	Using where; End temporary; Using join buffer (flat, BNLH join)
+1	PRIMARY	t1	hash_ALL	NULL	#hash#$hj	3	test.t0.a	4	Using where; End temporary; Using join buffer (flat, BNLH join)
 select * from t0 where a in (select a from t1);
 a
 10.24
@@ -1320,7 +1312,7 @@
 explain select * from t0 where a in (select a from t1);
 id	select_type	table	type	possible_keys	key	key_len	ref	rows	Extra
 1	PRIMARY	t0	ALL	NULL	NULL	NULL	NULL	2	Using where; Start temporary
-1	PRIMARY	t1	hash	NULL	hj_key	4	test.t0.a	4	Using where; End temporary; Using join buffer (flat, BNLH join)
+1	PRIMARY	t1	hash_ALL	NULL	#hash#$hj	4	test.t0.a	4	Using where; End temporary; Using join buffer (flat, BNLH join)
 select * from t0 where a in (select a from t1);
 a
 2008-01-01
@@ -1334,9 +1326,9 @@
 explain select * from t1 where (a,b,c) in (select X.a, Y.a, Z.a from t2 X, t2 Y, t2 Z where X.b=33);
 id	select_type	table	type	possible_keys	key	key_len	ref	rows	Extra
 1	PRIMARY	t1	ALL	NULL	NULL	NULL	NULL	3	Using where; Start temporary
-1	PRIMARY	X	hash	NULL	hj_key	5	test.t1.a	6	Using where; Using join buffer (flat, BNLH join)
-1	PRIMARY	Y	hash	NULL	hj_key	5	test.t1.b	6	Using where; Using join buffer (incremental, BNLH join)
-1	PRIMARY	Z	hash	NULL	hj_key	5	test.t1.c	6	Using where; End temporary; Using join buffer (incremental, BNLH join)
+1	PRIMARY	X	hash_ALL	NULL	#hash#$hj	5	test.t1.a	6	Using where; Using join buffer (flat, BNLH join)
+1	PRIMARY	Y	hash_ALL	NULL	#hash#$hj	5	test.t1.b	6	Using where; Using join buffer (incremental, BNLH join)
+1	PRIMARY	Z	hash_ALL	NULL	#hash#$hj	5	test.t1.c	6	Using where; End temporary; Using join buffer (incremental, BNLH join)
 drop table t0,t1,t2;
 
 BUG#37842: Assertion in DsMrr_impl::dsmrr_init, at handler.cc:4307
