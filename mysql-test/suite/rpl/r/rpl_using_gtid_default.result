include/master-slave.inc
[connection master]
#
# Slave default configuration should be Slave_Pos
connection slave;
#
# Ensure that a slave configured with Using_Gtid=Slave_Pos will remain
# as Slave_Pos after RESET SLAVE
include/stop_slave.inc
RESET SLAVE;
# No warning should be given because Slave_Pos never changed
SHOW WARNINGS;
Level	Code	Message
include/start_slave.inc
#
# Ensure that a slave configured with Using_Gtid=No will revert to its
# default of Slave_Pos after RESET SLAVE for a master which supports
# GTIDs
include/stop_slave.inc
CHANGE MASTER TO MASTER_USE_GTID=NO;
include/start_slave.inc
include/stop_slave.inc
RESET SLAVE;
Warnings:
Note	4190	RESET SLAVE is implicitly changing the value of 'Using_Gtid' from 'No' to 'Slave_Pos'
# A notification that Using_Gtid was reverted should exist
SHOW WARNINGS;
Level	Code	Message
Note	4190	RESET SLAVE is implicitly changing the value of 'Using_Gtid' from 'No' to 'Slave_Pos'
include/start_slave.inc
# Clear SHOW WARNINGS
#
# If the primary does not support GTIDs (version < 10), the replica
# should fall back to Using_Gtid=No on slave start, and should not
# revert Using_Gtid to Slave_Pos after RESET SLAVE
include/stop_slave.inc
RESET SLAVE ALL;
CHANGE MASTER TO MASTER_HOST='127.0.0.1', MASTER_PORT=MASTER_MYPORT, MASTER_USER='root', MASTER_CONNECT_RETRY=1;
SET @saved_dbug= @@GLOBAL.debug_dbug;
set @@global.debug_dbug= "d,mock_mariadb_primary_v5_in_get_master_version";
include/start_slave.inc
# Replica should detect at start that the primary does not support GTIDs
# and fall-back to Using_Gtid=No
# Replica should have an informational message stating it is falling
# back to Using_Gtid=No
FOUND 1 /Falling back to Using_Gtid=No because master does not support GTIDs/ in mysqld.2.err
include/stop_slave.inc
RESET SLAVE;
# Replica should know that the primary does not support GTIDs and
# preserve Using_Gtid=No
# 'No' was not reverted and therefore no note should be added
SHOW WARNINGS;
Level	Code	Message
set @@global.debug_dbug= @saved_dbug;
include/start_slave.inc
#
# Ensure that a slave configured with Using_Gtid=Current_Pos will revert
# to its default of Slave_Pos after RESET SLAVE.
include/stop_slave.inc
CHANGE MASTER TO MASTER_USE_GTID=Current_Pos;
<<<<<<< HEAD
Warnings:
Warning	1287	'master_use_gtid=current_pos' is deprecated and will be removed in a future release. Please use master_demote_to_slave=1 instead
=======
>>>>>>> dfe030fd
include/start_slave.inc
include/stop_slave.inc
RESET SLAVE;
Warnings:
Note	4190	RESET SLAVE is implicitly changing the value of 'Using_Gtid' from 'Current_Pos' to 'Slave_Pos'
# A notification that Using_Gtid was reverted should exist
SHOW WARNINGS;
Level	Code	Message
Note	4190	RESET SLAVE is implicitly changing the value of 'Using_Gtid' from 'Current_Pos' to 'Slave_Pos'
include/start_slave.inc
# Clear SHOW WARNINGS
# The MTR include file rpl_change_topology.inc should implicitly set
# MASTER_USE_GTID=NO when provided with $rpl_master_log_file. Note that
# this will switch master and slave roles.
connection slave;
include/stop_slave.inc
include/rpl_change_topology.inc [new topology=2->1]
# connection 'master' is the slave in this comparison
connection master;
# Validating Using_Gtid=No..
# ..success
include/rpl_change_topology.inc [new topology=1->2]
# connection 'slave' is back to slave role
connection slave;
# Validating Using_Gtid=Slave_Pos..
# ..success
include/start_slave.inc
#
# The MTR include file reset_slave.inc should keep/delete GTID state
# when reset_slave_keep_gtid_state is set, respectively.
#
connection master;
CREATE TABLE t1 (a INT);
INSERT INTO t1 VALUES (1);
DROP TABLE t1;
include/save_master_gtid.inc
connection slave;
include/sync_with_master_gtid.inc
include/stop_slave.inc
# Tagging gtid_slave_pos before reset_slave.inc as old_slave_pos
# Using reset_slave_keep_gtid_state=1 should preserve GTID state
include/reset_slave.inc
# Tagging gtid_slave_pos after reset_slave.inc as new_slave_pos
# Validating old_slave_pos == new_slave_pos..
# ..success
# Using reset_slave_keep_gtid_state=0 should empty GTID state
include/reset_slave.inc
# Tagging gtid_slave_pos as new_slave_pos
# Validating new_slave_pos is empty..
# ..success
set global gtid_slave_pos="old_slave_pos";
include/start_slave.inc
#
# A replica issued CHANGE MASTER TO specified with log coordinates but
# not master_use_gtid=no should warn the user that Using_Gtid is being
# changed to No.
#
connection master;
include/save_master_pos.inc
connection slave;
include/sync_io_with_master.inc
include/stop_slave.inc
CHANGE MASTER TO master_log_pos=io_log_pos, master_log_file='io_log_file';
Warnings:
Note	4190	CHANGE MASTER TO is implicitly changing the value of 'Using_Gtid' from 'Slave_Pos' to 'No'
include/start_slave.inc
#
# A replica issued CHANGE MASTER TO specified with log coordinates and
# master_use_gtid=Slave_Pos should warn the user that the log
# coordinates will be ignored.
#
connection slave;
include/stop_slave.inc
CHANGE MASTER TO master_log_pos=io_log_pos, master_log_file='io_log_file', master_use_gtid=Slave_Pos;
Warnings:
Note	1618	<MASTER_LOG_FILE> option ignored
Note	1618	<MASTER_LOG_POS> option ignored
CHANGE MASTER TO relay_log_pos=relay_log_pos, relay_log_file='relay_log_file', master_use_gtid=Slave_Pos;
Warnings:
Note	1618	<RELAY_LOG_FILE> option ignored
Note	1618	<RELAY_LOG_POS> option ignored
include/start_slave.inc
include/rpl_end.inc
#
# End of rpl_using_gtid_default.test<|MERGE_RESOLUTION|>--- conflicted
+++ resolved
@@ -58,11 +58,6 @@
 # to its default of Slave_Pos after RESET SLAVE.
 include/stop_slave.inc
 CHANGE MASTER TO MASTER_USE_GTID=Current_Pos;
-<<<<<<< HEAD
-Warnings:
-Warning	1287	'master_use_gtid=current_pos' is deprecated and will be removed in a future release. Please use master_demote_to_slave=1 instead
-=======
->>>>>>> dfe030fd
 include/start_slave.inc
 include/stop_slave.inc
 RESET SLAVE;
