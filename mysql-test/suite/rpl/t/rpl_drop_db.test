--- conflicted
+++ resolved
@@ -10,15 +10,11 @@
 create database mysqltest1;
 create table mysqltest1.t1 (n int);
 insert into mysqltest1.t1 values (1);
-<<<<<<< HEAD
 --enable_prepare_warnings
+--disable_ps2_protocol
 select * from mysqltest1.t1 into outfile 'mysqltest1/f1.txt';
 --disable_prepare_warnings
-=======
---disable_ps2_protocol
-select * from mysqltest1.t1 into outfile 'mysqltest1/f1.txt';
 --enable_ps2_protocol
->>>>>>> 65405308
 create table mysqltest1.t2 (n int);
 create table mysqltest1.t3 (n int);
 --replace_result \\ / 66 39 93 39 17 39 247 39 41 39 "File exists" "Directory not empty"
