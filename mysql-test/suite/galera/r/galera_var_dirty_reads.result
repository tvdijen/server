<<<<<<< HEAD
connection node_2;
connection node_1;
=======
call mtr.add_suppression("WSREP has not yet prepared node for application use");
>>>>>>> e5e58777
connection node_1;
connection node_2;
connection node_2;
CREATE TABLE t1(i INT) ENGINE=INNODB;
INSERT INTO t1 VALUES(1);
SELECT * FROM t1;
i
1
SET @@global.wsrep_cluster_address = '';
SET @@session.wsrep_dirty_reads=OFF;
SET SESSION wsrep_sync_wait=0;
SHOW STATUS LIKE 'wsrep_ready';
Variable_name	Value
wsrep_ready	OFF
SHOW STATUS LIKE 'wsrep_cluster_status';
Variable_name	Value
wsrep_cluster_status	Disconnected
SELECT * FROM t1;
Got one of the listed errors
SELECT 1 FROM t1;
Got one of the listed errors
SET @@session.wsrep_dirty_reads=ON;
SELECT * FROM t1;
i
1
SELECT 1 FROM t1;
1
1
SELECT i, variable_name, variable_value FROM t1, information_schema.session_variables WHERE variable_name LIKE "wsrep_dirty_reads" AND i = 1;
i	variable_name	variable_value
1	WSREP_DIRTY_READS	ON
SET @@session.wsrep_dirty_reads=OFF;
SELECT i, variable_name, variable_value FROM t1, information_schema.session_variables WHERE variable_name LIKE "wsrep_dirty_reads" AND i = 1;
Got one of the listed errors
SELECT 1;
1
1
USE information_schema;
SELECT * FROM information_schema.session_variables WHERE variable_name LIKE "wsrep_dirty_reads";
VARIABLE_NAME	VARIABLE_VALUE
WSREP_DIRTY_READS	OFF
SELECT COUNT(*) >= 10 FROM performance_schema.events_statements_history;
COUNT(*) >= 10
1
connection node_1;
USE test;
SELECT * FROM t1;
i
1
DROP TABLE t1;
disconnect node_2;
disconnect node_1;<|MERGE_RESOLUTION|>--- conflicted
+++ resolved
@@ -1,9 +1,6 @@
-<<<<<<< HEAD
 connection node_2;
 connection node_1;
-=======
 call mtr.add_suppression("WSREP has not yet prepared node for application use");
->>>>>>> e5e58777
 connection node_1;
 connection node_2;
 connection node_2;
