--- conflicted
+++ resolved
@@ -13,11 +13,7 @@
 --source include/force_restart.inc
 
 # Make sure that the test is operating on the right version of galera library.
-<<<<<<< HEAD
---let $galera_version=26.4.7
-=======
 --let $galera_version=26.4.8
->>>>>>> d0a2d4e7
 source ../wsrep/include/check_galera_version.inc;
 
 # Global Variables
