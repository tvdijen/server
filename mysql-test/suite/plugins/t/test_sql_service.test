--- conflicted
+++ resolved
@@ -1,10 +1,5 @@
 --source include/not_embedded.inc
 --source include/have_log_bin.inc
-<<<<<<< HEAD
-
-reset master; # clear binlogs
-=======
->>>>>>> aff5ed39
 
 if (!$TEST_SQL_SERVICE_SO) {
   skip No TEST_SQL_SERVICE plugin;
@@ -16,10 +11,7 @@
 
 install plugin test_sql_service soname 'test_sql_service';
 show status like 'test_sql_service_passed';
-<<<<<<< HEAD
-=======
 reset master;
->>>>>>> aff5ed39
 
 set global test_sql_service_execute_sql_global= 'create table test.t1 select 1 as a, @@SQL_LOG_BIN';
 set global test_sql_service_execute_sql_local=  'insert into test.t1 select 2 as a, @@SQL_LOG_BIN';
@@ -68,11 +60,7 @@
 set global test_sql_service_execute_sql_global= 'drop table test.t1';
 show status like 'test_sql_query_result';
 
-<<<<<<< HEAD
 create table t1 (id int, time timestamp not null default now());
-=======
-create table t1 (id int, time timestamp);
->>>>>>> aff5ed39
 insert into t1 values (1, NULL), (2, NULL), (3, NULL), (4, NULL), (5, NULL);
 set global test_sql_service_execute_sql_global= 'select * FROM test.t1 WHERE time < DATE_SUB(NOW(), interval 5 minute)';
 show status like 'test_sql_query_result';
@@ -87,14 +75,7 @@
 uninstall plugin test_sql_service;
 
 # Check that statements were executed/binlogged in correct order.
-<<<<<<< HEAD
-source include/show_binlog_events.inc;
-# --replace_column 2 # 5 #
-# --replace_regex /xid=[0-9]+/xid=XX/ /GTID [0-9]+-[0-9]+-[0-9]+/GTID #-#-#/
-# SHOW BINLOG EVENTS LIMIT 3,100;
-=======
 --source include/show_binlog_events.inc
 # --replace_column 2 # 5 #
 # --replace_regex /xid=[0-9]+/xid=XX/ /GTID [0-9]+-[0-9]+-[0-9]+/GTID #-#-#/
-# SHOW BINLOG EVENTS LIMIT 3,5;
->>>>>>> aff5ed39
+# SHOW BINLOG EVENTS LIMIT 3,5;