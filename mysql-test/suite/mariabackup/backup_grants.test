let $targetdir=$MYSQLTEST_VARDIR/tmp/backup;
let $info=$MYSQLTEST_VARDIR/tmp/backup/xtrabackup_info;
let $log=$MYSQLTEST_VARDIR/tmp/backup.log;
CREATE user backup@localhost IDENTIFIED BY 'xyz';

# backup possible for unprivileges user, with --no-lock
--disable_result_log
exec $XTRABACKUP --defaults-file=$MYSQLTEST_VARDIR/my.cnf --backup --parallel=10 -ubackup -pxyz --no-lock  --target-dir=$targetdir > $MYSQLTEST_VARDIR/tmp/backup.log 2>&1;
--enable_result_log

--let SEARCH_FILE=$log
--let SEARCH_PATTERN=  missing required privilege
--source include/search_pattern_in_file.inc
--let SEARCH_FILE=$info
--let SEARCH_PATTERN=xyz
--source include/search_pattern_in_file.inc
rmdir $targetdir;

# backup fails without --no-lock, because of FTWRL
--disable_result_log
error 1;
exec $XTRABACKUP --defaults-file=$MYSQLTEST_VARDIR/my.cnf --backup --parallel=10 -ubackup -pxyz --target-dir=$targetdir > $MYSQLTEST_VARDIR/tmp/backup.log 2>&1;
--enable_result_log

--let SEARCH_FILE=$log
--let SEARCH_PATTERN=  missing required privilege RELOAD
--source include/search_pattern_in_file.inc
--let SEARCH_PATTERN=  missing required privilege PROCESS
--source include/search_pattern_in_file.inc
--let SEARCH_PATTERN= GRANT USAGE ON
--source include/search_pattern_in_file.inc
# backup succeeds with RELOAD privilege
GRANT RELOAD, PROCESS on *.* to backup@localhost;
--disable_result_log
exec $XTRABACKUP --defaults-file=$MYSQLTEST_VARDIR/my.cnf  --backup --parallel=10 --user=backup --password=xyz --target-dir=$targetdir > $MYSQLTEST_VARDIR/tmp/backup.log 2>&1;
--enable_result_log
--let SEARCH_PATTERN=  missing required privilege
--source include/search_pattern_in_file.inc
--let SEARCH_FILE=$info
--let SEARCH_PATTERN=xyz
--source include/search_pattern_in_file.inc
rmdir $targetdir;

# MDEV-23607 Warning: missing required privilege REPLICATION CLIENT
# --slave-info and --galera-info require REPLICA MONITOR
--disable_result_log
error 1;
<<<<<<< HEAD
exec $XTRABACKUP --defaults-file=$MYSQLTEST_VARDIR/my.cnf --backup --user=backup --password=xyz --slave-info  --target-dir=$targetdir > $MYSQLTEST_VARDIR/tmp/backup.log 2>&1;
=======
exec $XTRABACKUP --defaults-file=$MYSQLTEST_VARDIR/my.cnf --backup --user backup --password=xyz --slave-info  --target-dir=$targetdir > $MYSQLTEST_VARDIR/tmp/backup.log 2>&1;
>>>>>>> 9af2caca
--enable_result_log
rmdir $targetdir;

--let SEARCH_FILE=$log
--let SEARCH_PATTERN=  missing required privilege SLAVE MONITOR
--source include/search_pattern_in_file.inc

GRANT REPLICA MONITOR ON *.* TO backup@localhost;
--disable_result_log
exec $XTRABACKUP --defaults-file=$MYSQLTEST_VARDIR/my.cnf --backup --user backup --password xyz --slave-info --target-dir=$targetdir > $MYSQLTEST_VARDIR/tmp/backup.log 2>&1;
--enable_result_log
--let SEARCH_PATTERN=  missing required privilege
--source include/search_pattern_in_file.inc
--let SEARCH_FILE=$info
--let SEARCH_PATTERN=xyz
--source include/search_pattern_in_file.inc
rmdir $targetdir;
REVOKE REPLICA MONITOR ON *.* FROM backup@localhost;

<<<<<<< HEAD
=======
# TODO need a query that would delay a BACKUP STAGE START/ BACKUP STAGE BLOCK_COMMIT longer than the kill-long-queries-timeout
#--send SELECT SLEEP(9) kill_me

# kill-long-query-type=(not empty) requires CONNECTION ADMIN
--disable_result_log
--exec $XTRABACKUP --defaults-file=$MYSQLTEST_VARDIR/my.cnf --backup -ubackup -pxyz --kill-long-query-type=ALL --kill-long-queries-timeout=4 --target-dir=$targetdir > $MYSQLTEST_VARDIR/tmp/backup.log 2>&1;
--enable_result_log
--let SEARCH_FILE=$info
--let SEARCH_PATTERN=xyz
--source include/search_pattern_in_file.inc
rmdir $targetdir;

--let SEARCH_FILE=$log
--let SEARCH_PATTERN= missing required privilege CONNECTION ADMIN
--source include/search_pattern_in_file.inc

GRANT CONNECTION ADMIN ON *.* TO backup@localhost;
--disable_result_log
exec $XTRABACKUP --defaults-file=$MYSQLTEST_VARDIR/my.cnf --backup -ubackup --password xyz  --kill-long-query-type=all --kill-long-queries-timeout=1 --target-dir=$targetdir > $MYSQLTEST_VARDIR/tmp/backup.log 2>&1;
--enable_result_log
--let SEARCH_PATTERN=  missing required privilege
--source include/search_pattern_in_file.inc
--let SEARCH_FILE=$info
--let SEARCH_PATTERN=xyz
--source include/search_pattern_in_file.inc
rmdir $targetdir;

>>>>>>> 9af2caca
# --safe-slave-backup requires REPLICATION SLAVE ADMIN, and REPLICA MONITOR
--disable_result_log
error 1;
exec $XTRABACKUP --defaults-file=$MYSQLTEST_VARDIR/my.cnf --backup --user backup --password xyz --safe-slave-backup --target-dir=$targetdir > $MYSQLTEST_VARDIR/tmp/backup.log;
--enable_result_log
rmdir $targetdir;

--let SEARCH_FILE=$log
--let SEARCH_PATTERN=  missing required privilege REPLICATION SLAVE ADMIN
--source include/search_pattern_in_file.inc
--let SEARCH_PATTERN=  missing required privilege SLAVE MONITOR
--source include/search_pattern_in_file.inc

GRANT REPLICATION SLAVE ADMIN ON *.* TO backup@localhost;
GRANT REPLICA MONITOR ON *.* TO backup@localhost;
--disable_result_log
exec $XTRABACKUP --defaults-file=$MYSQLTEST_VARDIR/my.cnf --backup -ubackup -pxyz --safe-slave-backup --target-dir=$targetdir > $MYSQLTEST_VARDIR/tmp/backup.log 2>&1;
--enable_result_log
--let SEARCH_PATTERN=  missing required privilege
--source include/search_pattern_in_file.inc
--let SEARCH_FILE=$info
--let SEARCH_PATTERN=xyz
--source include/search_pattern_in_file.inc
rmdir $targetdir;

DROP USER backup@localhost;<|MERGE_RESOLUTION|>--- conflicted
+++ resolved
@@ -45,11 +45,7 @@
 # --slave-info and --galera-info require REPLICA MONITOR
 --disable_result_log
 error 1;
-<<<<<<< HEAD
 exec $XTRABACKUP --defaults-file=$MYSQLTEST_VARDIR/my.cnf --backup --user=backup --password=xyz --slave-info  --target-dir=$targetdir > $MYSQLTEST_VARDIR/tmp/backup.log 2>&1;
-=======
-exec $XTRABACKUP --defaults-file=$MYSQLTEST_VARDIR/my.cnf --backup --user backup --password=xyz --slave-info  --target-dir=$targetdir > $MYSQLTEST_VARDIR/tmp/backup.log 2>&1;
->>>>>>> 9af2caca
 --enable_result_log
 rmdir $targetdir;
 
@@ -69,36 +65,6 @@
 rmdir $targetdir;
 REVOKE REPLICA MONITOR ON *.* FROM backup@localhost;
 
-<<<<<<< HEAD
-=======
-# TODO need a query that would delay a BACKUP STAGE START/ BACKUP STAGE BLOCK_COMMIT longer than the kill-long-queries-timeout
-#--send SELECT SLEEP(9) kill_me
-
-# kill-long-query-type=(not empty) requires CONNECTION ADMIN
---disable_result_log
---exec $XTRABACKUP --defaults-file=$MYSQLTEST_VARDIR/my.cnf --backup -ubackup -pxyz --kill-long-query-type=ALL --kill-long-queries-timeout=4 --target-dir=$targetdir > $MYSQLTEST_VARDIR/tmp/backup.log 2>&1;
---enable_result_log
---let SEARCH_FILE=$info
---let SEARCH_PATTERN=xyz
---source include/search_pattern_in_file.inc
-rmdir $targetdir;
-
---let SEARCH_FILE=$log
---let SEARCH_PATTERN= missing required privilege CONNECTION ADMIN
---source include/search_pattern_in_file.inc
-
-GRANT CONNECTION ADMIN ON *.* TO backup@localhost;
---disable_result_log
-exec $XTRABACKUP --defaults-file=$MYSQLTEST_VARDIR/my.cnf --backup -ubackup --password xyz  --kill-long-query-type=all --kill-long-queries-timeout=1 --target-dir=$targetdir > $MYSQLTEST_VARDIR/tmp/backup.log 2>&1;
---enable_result_log
---let SEARCH_PATTERN=  missing required privilege
---source include/search_pattern_in_file.inc
---let SEARCH_FILE=$info
---let SEARCH_PATTERN=xyz
---source include/search_pattern_in_file.inc
-rmdir $targetdir;
-
->>>>>>> 9af2caca
 # --safe-slave-backup requires REPLICATION SLAVE ADMIN, and REPLICA MONITOR
 --disable_result_log
 error 1;
