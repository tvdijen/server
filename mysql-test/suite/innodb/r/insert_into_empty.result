--- conflicted
+++ resolved
@@ -221,9 +221,6 @@
 ALTER TABLE t1 ADD COLUMN row_start BIGINT UNSIGNED AS ROW START,
 ADD COLUMN row_end BIGINT UNSIGNED AS ROW END,
 ADD PERIOD FOR SYSTEM_TIME(row_start,row_end), WITH SYSTEM VERSIONING;
-<<<<<<< HEAD
-DROP TABLE t1;
-=======
 DROP TABLE t1;
 #
 #  MDEV-27316  Assertion `!(index)->is_spatial()' failed.
@@ -233,5 +230,4 @@
 SELECT COUNT(*) FROM t WHERE MBRWithin(t.c, POINT(1,1));
 COUNT(*)
 1
-DROP TABLE t;
->>>>>>> daf4fa52
+DROP TABLE t;