SET @save_stats_persistent = @@GLOBAL.innodb_stats_persistent;
SET GLOBAL innodb_stats_persistent = 0;
#
# MDEV-17821 Assertion `!page_rec_is_supremum(rec)' failed
# in btr_pcur_store_position
#
CREATE TABLE t1 (pk INT PRIMARY KEY, c INT) ENGINE=InnoDB;
INSERT INTO t1 VALUES (1,2);
ALTER TABLE t1 ADD COLUMN f VARCHAR(255);
ALTER TABLE t1 DROP COLUMN f;
DELETE FROM t1;
HANDLER t1 OPEN;
HANDLER t1 READ `PRIMARY` <= (3);
pk	c
DROP TABLE t1;
CREATE TABLE t1 (
pk INT AUTO_INCREMENT,
f1 CHAR(32),
f2 CHAR(32),
f3 CHAR(32),
f4 INT,
f5 CHAR(32),
f6 INT,
f7 INT,
f8 INT,
PRIMARY KEY (pk),
UNIQUE (f6)
) ENGINE=InnoDB;
INSERT INTO t1 (f1,f2,f3,f4,f5,f6,f7,f8) VALUES 
('reality', 'llt', 'within', -1996816384, 'j', 160, 7, -1822687232),
('h', 'j', 'j', 251, 'civilian', NULL, 211, NULL),
('ltq', 'b', 'mud', 111, 'v', 90, 0, NULL),
('toxic', 'breakfast', 'series', 2, 'x', NULL, 118, 2),
('h', 'n', 'vision', 84, 'n', NULL, 197, 103),
('h', 'tq', 'q', 6, 'bet', -1927151616, -446038016, 3),
('pocket', 'qjt', 'jtl', 0, 'blink', NULL, 12, 0),
('k', 'uv', 'exist', 37, 'g', 149, -1610219520, NULL),
('parent', 'motion', 'u', 70, 'promote', NULL, 178, NULL),
('get', 'convict', 'liquid', -780337152, 'd', NULL, 4, NULL),
('vp', 'px', 'xi', -631111680, 'support', NULL, 8, NULL),
('ck', 'z', 'minority', 8, 'k', NULL, 864878592, NULL),
('kxx', 'g', 'container', 1, 'cholesterol', NULL, 4, 1404436480),
('xxv', 'rail', 'j', 219, 'serious', NULL, -816119808, 62),
('x', 'v', 'vr', 146, 'm', 16, 170, -1765867520),
('age', 'm', 'q', -1251278848, 'rte', 6, 224, NULL),
('discrimination', 't', 'q', 31, 'exl', 0, 2, 244),
('water', 'x', 'ldb', 98, 'r', 235, 4, 63),
('d', 'db', 'p', 248, 'so-called', 102, -255524864, 198),
('last', 'bz', 'us', 0, 'experienced', 137, 240, 134),
('q', 'z', 'attract', 67, 'code', 67, 75, 1758920704),
('yellow', 'c', 'u', 6, 'v', 1731985408, 528154624, 2),
('cognitive', 'he', 'protective', 590020608, 'sentence', NULL, 4, 102),
('eih', 'l', 'ih', 1266024448, 'traditionally', NULL, 190, NULL),
('pine', 'i', 'y', 6, 'glimpse', 214, 7, -1486880768),
('jo', 'everyone', 'ol', 0, 'lj', NULL, 1, 0),
('blood', 'f', 'scientist', 54, 'j', 1341128704, 168, NULL),
('z', 'brief', 'ambassador', 115, 'ygp', 82, 129, NULL),
('gp', 'severe', 'consist', 7, 'p', -1829961728, 602669056, 154),
('admit', 'poetry', 'x', 116, 'enemy', 174, -2128543744, -407764992),
('s', 'norm', 'decide', 2055667712, 'rtz', NULL, 99, -1233715200),
('tzg', 'f', 'beg', 2016280576, 'w', NULL, -643825664, 137),
('zgg', 'x', 'f', 148, 'y', -987496448, -708116480, 8),
('attorney', 'perfectly', 's', 49, 'z', -1865285632, 56, -1518534656),
('concentrate', 's', 'k', -1028849664, 'tir', 83, -1592459264, 1820065792),
('t', 'sacrifice', 'ir', -2143879168, 'recipe', 156, 217, NULL),
('wdf', 'd', 'f', 137, 'empty', NULL, 188, NULL),
('o', 'customer', 'qd', -2135293952, 'z', 1527840768, 227, -1174929408),
('d', 'qow', 'o', 1472266240, 'whe', NULL, 7, 197),
('deny', 'reputation', 'dutch', 59, 'v', 124, 2, 191),
('m', 'liver', 'fv', 0, 'policy', 781582336, 198574080, 177),
('vk', 'kx', 'immigrant', -1452736512, 'x', 163, 76, 6) ,
('j', 'ru', 'r', 67, 'joke', NULL, 3, NULL),
('o', 'u', 'a', -569442304, 'uz', NULL, 933298176, NULL),
('g', 'zb', 'c', -1694760960, 'fish', 18, -390463488, 1),
('bb', 'o', 'b', 6, 'z', 9, 12, NULL),
('compelling', 'xe', 'debut', 89, 'e', -734724096, 119, 175),
('md', 'r', 'object', 1046478848, 'frequently', 915537920, 0, 1506410496),
('dwn', 'wnz', 'x', 1767571456, 'nz', 241, -882180096, 9),
('zvf', 'vfo', 'g', -844824576, 'w', NULL, 1, 9),
('w', 'pose', 'r', 1029308416, 'a', -48627712, 1756168192, NULL),
('o', 'jwp', 'patient', 172, 'i', 297140224, 45809664, 3),
('w', 'p', 'american', 450297856, 'z', 20, 4, 186),
('ridiculous', 'helpful', 'vy', -2022899712, 'conspiracy', NULL, 162, -264634368),
('t', 'g', 'spite', 289931264, 'y', 4, 13, NULL),
('performer', 'i', 'tomato', -1519386624, 'mz', 8, 87, 106),
('m', 'z', 'hang', 3, 'crowded', -537919488, 1, 2),
('fu', 'uot', 'j', 1, 'o', 179, 220, -2084569088),
('ts', 'n', 'su', 1, 'o', 198, 9, 68),
('ball', 'halfway', 'uf', 40, 'l', 145948672, 9, 149),
('hunting', 'n', 'teenager', 0, 'neat', 209, 2044461056, 68),
('independent', 'along', 'fpn', 5, 'pn', 3, 1353252864, 217),
('p', 'presumably', 'n', -1977548800, 'balanced', 1909260288, 197, NULL),
('pink', 'h', 'tear', 8, 'n', 254, 8, 1006305280),
('tyy', 'n', 'yyr', 1107820544, 'yr', NULL, 0, 219),
('u', 'retirement', 'thread', -2083192832, 'rx', -678232064, 209, 1048969216),
('xk', 'kb', 'z', 9, 'ba', 218, 7, 8),
('a', 'plenty', 'forget', 36, 'c', 215, 2027094016, NULL),
('i', 'compromise', 'n', -1090256896, 'o', 10, 66, 1872887808),
('x', 'disappointment', 'cognitive', 753860608, 'ua', 77, 123, 10),
('e', 'added', 'aub', 2, 'u', NULL, 9, 92),
('bc', 'h', 'n', 146, 'master', NULL, 1003945984, NULL),
('execution', 'f', 'cgp', 574423040, 'gp', 2, -518782976, -1189085184),
('pv', 'bad', 'v', 132, 'r', 195, 6, 5),
('modify', 'participation', 'vol', 237, 'j', -842924032, 88, -747765760),
('substantially', 'i', 'congressional', 2, 'edit', NULL, 1003159552, NULL),
('tell', 'forty', 'v', -910098432, 'd', 43, 3, NULL),
('crawl', 'ad', 'respect', -1851195392, 'p', 72, -1709047808, 1343225856),
('w', 'reception', 'fiber', 56, 's', NULL, 2, -993787904),
('successful', 'instruct', 'dug', 2, 'u', 7, -411500544, NULL),
('appointment', 'pregnant', 'weird', 2, 'r', NULL, -897384448, 76),
('g', 'j', 'thin', 663617536, 'oan', 1, 7, NULL),
('secretary', 'a', 'o', 103, 'nj', 1977745408, -1291124736, -1314521088),
('g', 'jq', 'q', 1875116032, 'blame', NULL, 1, 4),
('oj', 'j', 'breast', 150, 'c', NULL, 3, NULL),
('rd', 'm', 'comprehensive', 1723334656, 't', NULL, 155, -312344576) ,
('a', 'd', 'criminal', -1155137536, 'airplane', 242, -662896640, 1),
('fast', 'i', 'k', -386662400, 'zxe', NULL, 7, 119),
('xe', 'mouse', 'c', -205717504, 'ew', NULL, -729612288, 86),
('hang', 'j', 'o', 3, 'hungry', NULL, 200, 49),
('expense', 'z', 'sum', 2, 'gob', -472055808, -538181632, NULL),
('nest', 'o', 'k', 116, 'weak', NULL, 223, NULL);
INSERT INTO t1 (f1,f2,f3,f4,f5,f6,f7,f8) VALUES ('impact', 'b', 'h', 185, 'fj', 7, 7, 3);
ERROR 23000: Duplicate entry '7' for key 'f6'
ALTER TABLE t1 ADD COLUMN filler VARCHAR(255) DEFAULT '';
SELECT * INTO OUTFILE 'load.data' FROM t1;
UPDATE IGNORE t1 SET pk = 0;
LOAD DATA INFILE 'load.data' REPLACE INTO TABLE t1;
HANDLER t1 OPEN AS h;
HANDLER h READ `PRIMARY` PREV WHERE 0;
pk	f1	f2	f3	f4	f5	f6	f7	f8	filler
HANDLER h CLOSE;
DROP TABLE t1;
#
# MDEV-19630 ALTER TABLE ... ADD COLUMN damages foreign keys
# which are pointed to the table being altered
#
CREATE TABLE t1(f1 int not null, primary key(f1))engine=innodb;
CREATE TABLE t2(f1 INT AUTO_INCREMENT NOT NULL, f2 INT NOT NULL,
status ENUM ('a', 'b', 'c'), INDEX idx1(f2),
PRIMARY KEY(f1),
FOREIGN KEY (f2) REFERENCES t1(f1))ENGINE=InnoDB;
ALTER TABLE t1 CHANGE f1 f1_id INT NOT NULL, ADD f3 VARCHAR(255) DEFAULT NULL;
ALTER TABLE t1 CHANGE f1_id f1 INT NOT NULL;
SHOW CREATE TABLE t1;
Table	Create Table
t1	CREATE TABLE `t1` (
  `f1` int(11) NOT NULL,
  `f3` varchar(255) DEFAULT NULL,
  PRIMARY KEY (`f1`)
) ENGINE=InnoDB DEFAULT CHARSET=latin1 COLLATE=latin1_swedish_ci
SHOW CREATE TABLE t2;
Table	Create Table
t2	CREATE TABLE `t2` (
  `f1` int(11) NOT NULL AUTO_INCREMENT,
  `f2` int(11) NOT NULL,
  `status` enum('a','b','c') DEFAULT NULL,
  PRIMARY KEY (`f1`),
  KEY `idx1` (`f2`),
  CONSTRAINT `t2_ibfk_1` FOREIGN KEY (`f2`) REFERENCES `t1` (`f1`)
) ENGINE=InnoDB DEFAULT CHARSET=latin1 COLLATE=latin1_swedish_ci
ALTER TABLE t2 CHANGE status status VARCHAR(20) DEFAULT NULL;
DROP TABLE t2, t1;
#
# MDEV-20938 Double free of dict_foreign_t during instant ALTER TABLE
#
CREATE TABLE t1 (id INT UNSIGNED PRIMARY KEY) ENGINE=InnoDB;
CREATE TABLE t2 (a INT UNSIGNED PRIMARY KEY, b INT UNSIGNED UNIQUE,
FOREIGN KEY fk1 (b) REFERENCES t1 (id)) ENGINE=InnoDB;
ALTER TABLE t2
DROP FOREIGN KEY fk1,
CHANGE b d INT UNSIGNED,
ADD c INT;
DROP TABLE t2, t1;
#
# MDEV-22446 InnoDB aborts while adding instant column
# for discarded tablespace
#
CREATE TABLE t1(c1 INT NOT NULL, c2 INT NOT NULL DEFAULT 0)ENGINE=InnoDB;
INSERT INTO t1(c1) VALUES(1);
ALTER TABLE t1 ADD COLUMN c3 INT DEFAULT 10;
FLUSH TABLES t1 FOR EXPORT;
backup: t1
UNLOCK TABLES;
DROP TABLE t1;
CREATE TABLE t1(c1 INT NOT NULL)Engine=InnoDB;
ALTER TABLE t1 DISCARD TABLESPACE;
FLUSH TABLES;
ALTER TABLE t1 ADD COLUMN c2 INT NOT NULL;
Warnings:
Warning	1814	Tablespace has been discarded for table `t1`
ALTER TABLE t1 ADD COLUMN c3 INT DEFAULT 10;
Warnings:
Warning	1814	Tablespace has been discarded for table `t1`
restore: t1 .ibd and .cfg files
ALTER TABLE t1 IMPORT TABLESPACE;
SHOW CREATE TABLE t1;
Table	Create Table
t1	CREATE TABLE `t1` (
  `c1` int(11) NOT NULL,
  `c2` int(11) NOT NULL,
  `c3` int(11) DEFAULT 10
) ENGINE=InnoDB DEFAULT CHARSET=latin1 COLLATE=latin1_swedish_ci
SELECT * FROM t1;
c1	c2	c3
1	0	10
DROP TABLE t1;
#
# MDEV-23801 Assertion index->table->instant... failed
#            in btr_pcur_store_position()
#
CREATE TABLE t (
pk int auto_increment,
c01 char(255) not null default repeat('a',255),
c02 char(255) default repeat('a',255),
c03 char(255) default repeat('a',255),
c04 char(255) default repeat('a',255),
c05 char(255) not null default repeat('a',255),
c06 char(255) default repeat('a',255),
c07 char(255) default repeat('a',255),
c08 char(255) not null default repeat('a',255),
c09 char(255) default repeat('a',255),
c10 char(255) default repeat('a',255),
c11 char(255) default repeat('a',255),
c12 char(255) not null default repeat('a',255),
primary key (pk)
) ENGINE=InnoDB CHARACTER SET ucs2;
INSERT INTO t () VALUES ();
ALTER TABLE t ADD c INT;
BEGIN;
INSERT INTO t () VALUES (),();
ROLLBACK;
DELETE FROM t;
InnoDB		0 transactions not purged
CREATE TABLE tt ENGINE=InnoDB AS SELECT c FROM t;
DROP TABLE t, tt;
# End of 10.3 tests
create table t (
a varchar(9),
b int,
c int,
row_start bigint unsigned generated always as row start invisible,
row_end bigint unsigned generated always as row end invisible,
period for system_time (row_start, row_end)
) engine=innodb row_format=compressed with system versioning;
insert into t values (repeat('a', 9), 1, 1);
set @@system_versioning_alter_history = keep;
alter table t modify a varchar(10), algorithm=instant;
alter table t change b bb int, algorithm=instant;
alter table t modify c int without system versioning, algorithm=instant;
set @@system_versioning_alter_history = error;
check table t;
Table	Op	Msg_type	Msg_text
test.t	check	status	OK
drop table t;
#
# MDEV-18219 Assertion `index->n_core_null_bytes <= ...' failed
# in rec_init_offsets after instant DROP COLUMN
#
CREATE TABLE t1 (a INT, b INT NOT NULL) ENGINE=InnoDB;
INSERT INTO t1 VALUES
(0,9),(2,7),(3,1),(3,4),(8,4),(3,7),(6,1),(3,8),(1,2),(4,1),(0,8),(5,3),
(1,3),(1,6),(2,1),(8,7),(6,0),(1,9),(9,4),(0,6),(9,3),(0,9),(9,4),(2,4),
(2,7),(7,8),(8,2),(2,5),(6,1),(4,5),(5,3),(6,8),(4,9),(5,7),(7,5),(5,1),
(8,8),(5,7),(3,8),(0,1),(8,4),(8,3),(9,7),(4,8),(1,1),(0,4),(2,6),(8,5),
(8,8),(8,7),(6,7),(1,7),(9,6),(3,6),(1,9),(0,3),(5,3),(2,4),(0,6),(2,0),
(6,5),(1,6),(2,4),(9,1),(3,0),(6,4),(1,3),(0,8),(3,5),(3,1),(8,9),(9,9),
(7,9),(4,5),(2,2),(3,8),(0,8),(7,1),(2,0),(1,5),(7,3),(4,4),(3,9),(7,2),
(6,2),(0,4),(2,0),(1,5),(5,7),(4,5),(3,7),(6,0),(2,1),(5,0),(1,0),(2,0),
(8,4),(5,7),(3,5),(0,5),(7,6),(5,9),(1,2),(4,2),(8,5),(8,7),(2,8),(1,8),
(4,3),(1,6),(7,8),(3,7),(4,6),(1,1),(3,0),(1,6),(2,0),(3,4),(4,8),(3,9),
(8,0),(4,9),(4,0),(3,9),(6,4),(7,4),(5,8),(4,7),(7,3),(5,9),(2,3),(7,3),
(0,4),(5,9),(9,8),(4,2),(3,6),(2,6),(1,8),(7,0),(0,0),(2,3),(1,2),(3,3),
(2,7),(6,0),(9,0),(6,9),(4,6),(9,8),(0,7),(9,1),(9,6),(4,3),(7,7),(7,7),
(4,1),(4,7),(7,3),(2,8),(5,8),(8,9),(3,9),(7,7),(0,8),(4,9),(3,2),(5,0),
(1,7),(0,3),(2,9),(9,7),(7,5),(6,9),(8,5),(3,6),(1,1),(2,8),(7,9),(4,9),
(6,6),(5,9),(5,3),(9,8),(3,3),(5,6),(0,9),(3,9),(7,9),(7,3),(5,2),(1,4),
(4,4),(8,2),(2,2),(8,3),(9,1),(4,9),(9,8),(1,8),(1,8),(9,1),(1,1),(3,0),
(4,6),(9,3),(3,3),(5,2),(0,1),(3,4),(3,2),(1,3),(4,4),(7,0),(4,6),(7,2),
(4,5),(8,7),(7,8),(8,1),(3,5),(0,6),(3,5),(2,1),(4,4),(3,4),(2,1),(4,1);
INSERT INTO t1 SELECT * FROM t1;
ALTER TABLE t1 DROP a;
ALTER TABLE t1 ADD vb INT AS (b) VIRTUAL;
DROP TABLE t1;
#
# MDEV-19030 Assertion index->n_core_null_bytes <= ... failed
# in rec_init_offsets after instant DROP COLUMN
#
CREATE TABLE t1 (a INT, b INT NOT NULL DEFAULT 0) ENGINE=InnoDB;
INSERT INTO t1 () VALUES (),(),(),();
INSERT INTO t1 SELECT * FROM t1;
INSERT INTO t1 SELECT * FROM t1;
INSERT INTO t1 SELECT * FROM t1;
INSERT INTO t1 SELECT * FROM t1;
INSERT INTO t1 SELECT * FROM t1;
ALTER TABLE t1 FORCE;
INSERT INTO t1 SELECT * FROM t1;
ALTER TABLE t1 DROP a, ADD a SMALLINT NOT NULL;
INSERT INTO t1 SELECT * FROM t1;
INSERT INTO t1 SELECT * FROM t1;
ALTER TABLE t1 ADD vb INT AS (b) VIRTUAL;
DROP TABLE t1;
#
# MDEV-18623 Assertion after DROP FULLTEXT INDEX and removing NOT NULL
#
CREATE TABLE t1 (c TEXT NOT NULL, FULLTEXT INDEX ftidx(c)) ENGINE=InnoDB
ROW_FORMAT=REDUNDANT;
ALTER TABLE t1 DROP INDEX ftidx;
ALTER TABLE t1 MODIFY c TEXT NULL, ALGORITHM=INSTANT;
ERROR 0A000: ALGORITHM=INSTANT is not supported for this operation. Try ALGORITHM=INPLACE
ALTER TABLE t1 MODIFY c TEXT NULL;
DROP TABLE t1;
#
# MDEV-20048 dtuple_get_nth_field(): Assertion 'n < tuple->n_fields'
# failed on ROLLBACK after instant DROP COLUMN
#
CREATE TABLE t1 (a INT PRIMARY KEY) ENGINE=InnoDB;
INSERT INTO t1 VALUES (1);
ALTER TABLE t1 ADD b TEXT, ALGORITHM=INSTANT;
SET @b = REPEAT('b', @@innodb_page_size / 2 + 1);
INSERT INTO t1 VALUES(2, @b), (3, @b);
BEGIN;
DELETE FROM t1 WHERE a=2;
connect  purge_control,localhost,root;
START TRANSACTION WITH CONSISTENT SNAPSHOT;
connection default;
COMMIT;
ALTER TABLE t1 DROP b, ALGORITHM=INSTANT;
BEGIN;
INSERT INTO t1 VALUES (2);
connection purge_control;
SELECT * FROM t1;
a
1
2
3
disconnect purge_control;
connection default;
ROLLBACK;
SELECT * FROM t1;
a
1
3
DROP TABLE t1;
#
# MDEV-20479: assertion failure in dict_table_get_nth_col() after INSTANT DROP COLUMN
#
CREATE TABLE t1 (a INT PRIMARY KEY) ENGINE=InnoDB;
ALTER TABLE t1 ADD COLUMN (b INT, c INT, d INT, e INT NOT NULL DEFAULT 0);
ALTER TABLE t1 ADD UNIQUE INDEX(e);
ALTER TABLE t1 DROP b, DROP c, DROP d, DROP e;
DROP TABLE t1;
#
# MDEV-20565 Assertion on CHANGE COLUMN...SYSTEM VERSIONING
#
set @@system_versioning_alter_history = keep;
CREATE TABLE t (a INT WITHOUT SYSTEM VERSIONING, b INT) ENGINE=InnoDB
WITH SYSTEM VERSIONING;
ALTER TABLE t CHANGE COLUMN a alpha INT WITH SYSTEM VERSIONING,
ALGORITHM=INSTANT;
DROP TABLE t;
CREATE TABLE t (alpha INT, b INT) ENGINE=InnoDB WITH SYSTEM VERSIONING;
ALTER TABLE t CHANGE COLUMN alpha a INT WITHOUT SYSTEM VERSIONING,
ALGORITHM=INSTANT;
DROP TABLE t;
set @@system_versioning_alter_history = error;
#
# MDEV-20117 Assertion 0 failed in row_sel_get_clust_rec_for_mysql
#
CREATE TABLE t (b INT PRIMARY KEY) ENGINE=InnoDB;
INSERT INTO t SET b=1;
ALTER TABLE t ADD COLUMN a INT FIRST, ALGORITHM=INSTANT;
DELETE FROM t;
ALTER TABLE t ADD COLUMN c INT, ALGORITHM=INSTANT;
ALTER TABLE t DROP COLUMN c, ALGORITHM=INSTANT;
SELECT * FROM t;
a	b
DROP TABLE t;
CREATE TABLE t1 (a INT PRIMARY KEY, b INT, c INT, d INT, e INT) ENGINE=InnoDB;
INSERT INTO t1 SET a=1;
INSERT INTO t1 SET a=2;
BEGIN;
UPDATE t1 SET b=1;
DELETE FROM t1;
COMMIT;
ALTER TABLE t1 DROP b, DROP c, DROP d, DROP e;
InnoDB		0 transactions not purged
SELECT * FROM t1;
a
DROP TABLE t1;
#
# MDEV-20190 Instant operation fails when add column and collation
#            change on non-indexed column
#
CREATE TABLE t1 (a CHAR)ENGINE=INNODB;
ALTER TABLE t1 DEFAULT COLLATE= latin1_general_cs;
ALTER TABLE t1 ADD COLUMN b INT NOT NULL, MODIFY a CHAR, ALGORITHM=INSTANT;
SHOW CREATE TABLE t1;
Table	Create Table
t1	CREATE TABLE `t1` (
  `a` char(1) DEFAULT NULL,
  `b` int(11) NOT NULL
) ENGINE=InnoDB DEFAULT CHARSET=latin1 COLLATE=latin1_general_cs
DROP TABLE t1;
CREATE TABLE t1 (a CHAR NOT NULL) ENGINE=InnoDB ROW_FORMAT=REDUNDANT;
ALTER TABLE t1 DEFAULT COLLATE = latin1_general_cs;
ALTER TABLE t1 MODIFY a CHAR, ALGORITHM=INSTANT;
SHOW CREATE TABLE t1;
Table	Create Table
t1	CREATE TABLE `t1` (
  `a` char(1) DEFAULT NULL
) ENGINE=InnoDB DEFAULT CHARSET=latin1 COLLATE=latin1_general_cs ROW_FORMAT=REDUNDANT
DROP TABLE t1;
CREATE TABLE t1 (a CHAR NOT NULL) CHARSET latin2 COLLATE latin2_bin
ENGINE=InnoDB ROW_FORMAT=REDUNDANT;
ALTER TABLE t1 DEFAULT COLLATE = latin2_general_ci;
ALTER TABLE t1 MODIFY a CHAR, ALGORITHM=INSTANT;
SHOW CREATE TABLE t1;
Table	Create Table
t1	CREATE TABLE `t1` (
  `a` char(1) DEFAULT NULL
) ENGINE=InnoDB DEFAULT CHARSET=latin2 COLLATE=latin2_general_ci ROW_FORMAT=REDUNDANT
DROP TABLE t1;
#
# MDEV-21645 SIGSEGV in innobase_get_computed_value
#
CREATE TABLE t1 (a INT PRIMARY KEY, b INT, va INTEGER GENERATED ALWAYS AS (a))
ENGINE=InnoDB;
INSERT INTO t1 SET a=1, b=NULL;
ALTER TABLE t1 MODIFY COLUMN b INT FIRST;
ALTER TABLE t1 ADD UNIQUE INDEX (va);
DROP TABLE t1;
#
# MDEV-22651 Assertion dict_col_get_fixed_size...
# in dict_table_t::init_instant()
#
CREATE TABLE t (i INT PRIMARY KEY) ENGINE=InnoDB;
INSERT INTO t SET i=1;
ALTER TABLE t ADD e CHAR(255) CHARACTER SET UTF32 FIRST, ALGORITHM=INSTANT;
DROP TABLE t;
#
# MDEV-23499 Assertion c.same_type(*o) failed
#
CREATE TABLE t (pk SERIAL, b TEXT CHARACTER SET utf8) ENGINE=InnoDB;
ALTER TABLE t MODIFY b TEXT CHARACTER SET utf8mb4 FIRST;
DROP TABLE t;
#
# MDEV-23672 Assertion `v.v_indexes.empty()' failed in dict_table_t::instant_column
#
create table t1 (
col_int integer,
col_text text not null,
col_int_g integer generated always as (col_int) unique,
col_text_g text generated always as (substr(col_text,1,499)) )
engine innodb row_format = redundant;
insert into t1 (col_int,col_text) values (0, 'a'), (null, 'b');
alter table t1 modify column col_text text null, algorithm = instant;
insert into t1 (col_int,col_text) values (1, null), (null, null);
update t1 set col_text= 'd';
select * from t1;
col_int	col_text	col_int_g	col_text_g
0	d	0	d
NULL	d	NULL	d
1	d	1	d
NULL	d	NULL	d
check table t1;
Table	Op	Msg_type	Msg_text
test.t1	check	status	OK
drop table t1;
#
# MDEV-24072 Assertion 'ib_table.n_v_cols' failed
# in instant_alter_column_possible()
#
CREATE TABLE t (a BLOB) ENGINE=InnoDB;
INSERT INTO t VALUES ('a');
ALTER TABLE t ADD c INT GENERATED ALWAYS AS (a+1) VIRTUAL, ADD KEY(c);
ERROR 22007: Truncated incorrect DOUBLE value: 'a'
ALTER TABLE t ADD d INT;
affected rows: 0
info: Records: 0  Duplicates: 0  Warnings: 0
DROP TABLE t;
#
# MDEV-28060 Online DDL fails while checking for instant
#		alter condition
#
CREATE TABLE t1(f1 CHAR(10) NOT NULL)ROW_FORMAT=REDUNDANT,ENGINE=InnoDB;
ALTER TABLE t1 ADD COLUMN(f2 INT NOT NULL, f3 INT NOT NULL,
f4 INT NOT NULL, f5 INT NOT NULL),
CHANGE COLUMN f1 f1 CHAR(10) DEFAULT NULL;
DROP TABLE t1;
#
# MDEV-26420 Buffer overflow on instant ADD/DROP of generated column
#
CREATE TABLE t1 (i int AS (0) STORED, j INT) ENGINE=InnoDB;
ALTER TABLE t1 ADD COLUMN i INT GENERATED ALWAYS AS (1), DROP COLUMN i;
DROP TABLE t1;
#
# MDEV-18322 Assertion "wrong_page_type" on instant ALTER
#
BEGIN NOT ATOMIC
DECLARE c TEXT
DEFAULT(SELECT CONCAT('CREATE TABLE t1 (c',
GROUP_CONCAT(seq SEPARATOR ' CHAR(200), c'),
' CHAR(211)) ENGINE=InnoDB ROW_FORMAT=REDUNDANT')
FROM seq_1_to_40);
EXECUTE IMMEDIATE c;
END;
$$
INSERT INTO t1 SET c1=NULL;
ALTER TABLE t1 ADD c41 INT FIRST;
ERROR 42000: Row size too large. The maximum row size for the used table type, not counting BLOBs, is 8123. This includes storage overhead, check the manual. You have to change some columns to TEXT or BLOBs
ALTER TABLE t1 ADD c41 INT FIRST;
ERROR 42000: Row size too large. The maximum row size for the used table type, not counting BLOBs, is 8123. This includes storage overhead, check the manual. You have to change some columns to TEXT or BLOBs
CHECK TABLE t1;
Table	Op	Msg_type	Msg_text
test.t1	check	status	OK
SELECT COUNT(*) FROM t1;
COUNT(*)
1
DROP TABLE t1;
# End of 10.4 tests
<<<<<<< HEAD
SET GLOBAL innodb_stats_persistent = @save_stats_persistent;
# End of 10.6 tests
=======
#
#  MDEV-29010  Table cannot be loaded after instant ALTER
#
CREATE TABLE t1 (a CHAR(255), b INT,
c INT as (b) VIRTUAL)ENGINE=InnoDB CHARACTER SET utf32;
ALTER TABLE t1 DROP COLUMN a;
ALTER TABLE t1 DROP COLUMN c;
DROP TABLE t1;
# End of 10.5 tests
>>>>>>> 8b51d344
<|MERGE_RESOLUTION|>--- conflicted
+++ resolved
@@ -518,10 +518,6 @@
 1
 DROP TABLE t1;
 # End of 10.4 tests
-<<<<<<< HEAD
-SET GLOBAL innodb_stats_persistent = @save_stats_persistent;
-# End of 10.6 tests
-=======
 #
 #  MDEV-29010  Table cannot be loaded after instant ALTER
 #
@@ -531,4 +527,5 @@
 ALTER TABLE t1 DROP COLUMN c;
 DROP TABLE t1;
 # End of 10.5 tests
->>>>>>> 8b51d344
+SET GLOBAL innodb_stats_persistent = @save_stats_persistent;
+# End of 10.6 tests