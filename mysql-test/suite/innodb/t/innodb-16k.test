--- conflicted
+++ resolved
@@ -4,9 +4,6 @@
 --source include/have_innodb_16k.inc
 
 call mtr.add_suppression("InnoDB: Cannot add field .* in table");
-SET @save_frequency = @@GLOBAL.innodb_purge_rseg_truncate_frequency;
-SET GLOBAL innodb_purge_rseg_truncate_frequency=1;
-
 let $MYSQLD_DATADIR= `select @@datadir`;
 
 --echo # Test 1) Show the page size from Information Schema
@@ -457,20 +454,13 @@
 
 INSERT INTO t1 VALUES(REPEAT('A',512)),(REPEAT('B',512));
 
-<<<<<<< HEAD
---source include/wait_all_purged.inc
-=======
 DROP TABLE t1;
 
 --source include/wait_all_purged.inc
 
 SET GLOBAL innodb_purge_rseg_truncate_frequency = @save_frequency;
 SET GLOBAL innodb_compression_level=@save_level;
->>>>>>> cac995ec
-
-DROP TABLE t1;
+
 DROP TABLE t1_purge, t2_purge, t3_purge, t4_purge;
 DROP TABLE tlong;
-DROP TABLE tlong2;
-
-SET GLOBAL innodb_purge_rseg_truncate_frequency=@save_frequency;+DROP TABLE tlong2;