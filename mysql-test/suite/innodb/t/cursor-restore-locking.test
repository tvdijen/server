--source include/have_innodb.inc
--source include/count_sessions.inc
source include/have_debug.inc;
source include/have_debug_sync.inc;

SET @save_freq=@@GLOBAL.innodb_purge_rseg_truncate_frequency;
SET GLOBAL innodb_purge_rseg_truncate_frequency=1;
CREATE TABLE t (a int PRIMARY KEY, b int NOT NULL UNIQUE) engine = InnoDB, STATS_PERSISTENT=0;

--source include/wait_all_purged.inc
--connect(prevent_purge,localhost,root,,)
start transaction with consistent snapshot;

--connect(con_del_1,localhost,root,,)
INSERT INTO t VALUES (20,20);
SET DEBUG_SYNC = 'innodb_row_search_for_mysql_exit SIGNAL first_del_row_search_mvcc_finished WAIT_FOR first_del_cont';
--send DELETE FROM t WHERE b = 20 # trx_1

--connect(con_ins_1,localhost,root,,)
SET DEBUG_SYNC = 'now WAIT_FOR first_del_row_search_mvcc_finished';
# It's supposed the following INSERT will be suspended just after
<<<<<<< HEAD
# lock_wait_start syncpoint, and will be awaken
# after the previous DELETE commits. ib_after_row_insert will be executed
# after the INSERT is woken up. The previous DELETE will wait for
=======
# lock_wait_suspend_thread_enter syncpoint, and will be awaken
# after trx_1 DELETE commits. ib_after_row_insert will be executed
# after the trx_2 INSERT is woken up. The trx_1 DELETE will wait for
>>>>>>> fe511eae
# first_del_cont signal before commit, and this signal will be sent later.
# So it's safe to use two signals in a row here, it's guaranted the first
# signal will be received before the second signal is sent.
SET DEBUG_SYNC = 'lock_wait_start SIGNAL first_ins_locked';
SET DEBUG_SYNC = 'ib_after_row_insert SIGNAL first_ins_row_inserted WAIT_FOR first_ins_cont';
--send INSERT INTO t VALUES(10, 20) # trx_2

--connect(con_del_2,localhost,root,,)
# After MDEV-30225 is fixed, the following DELETE creates next-key lock for
# unqique search for RR, and the above INSERT kills it as deadlock victim.
# But it still requests not-gap lock for RC.
SET TRANSACTION ISOLATION LEVEL READ COMMITTED;
SET DEBUG_SYNC = 'now WAIT_FOR first_ins_locked';
<<<<<<< HEAD
SET DEBUG_SYNC = 'lock_wait_start SIGNAL second_del_locked';
###############################################################################
# This DELETE is locked by the previous DELETE, after that DELETE is
# committed, it will still be locked by the next INSERT on delete-marked
# heap_no 2 record. After that INSERT inserted the record with heap_no 3,
# and after heap_no 2 record is purged, this DELETE will be unlocked and
=======
SET DEBUG_SYNC = 'lock_wait_suspend_thread_enter SIGNAL second_del_locked';
##############################################################################
# trx_3 DELETE is locked by trx_1 DELETE, after trx_1 DELETE is
# committed, it will still be locked by trx_2 INSERT on delete-marked
# heap_no 2 record. After trx_2 INSERT inserted the record with heap_no 3,
# and after heap_no 2 record is purged, trx_3 DELETE will be unlocked and
>>>>>>> fe511eae
# must restore persistent cursor position at heap_no 3 record, as it has the
# same secondary key value as former heap_no 2 record. Then it must be blocked
# by trx_2 INSERT, and after trx_2 INSERT is committed, it must
# delete the record, inserted by trx_2 INSERT, and trx_4 INSERT(see
# below) must be finished without error. But instead this DELETE restores
# persistent cursor position to supremum, as a result, it does not delete the
# record, inserted by trx_2 INSERT, and trx_4 INSERT is finished with
# duplicate key check error.
###############################################################################
--send DELETE FROM t WHERE b = 20 # trx_3

--connection default
SET DEBUG_SYNC = 'now WAIT_FOR second_del_locked';
SET @saved_dbug = @@GLOBAL.debug_dbug;
SET @@GLOBAL.debug_dbug="d,enable_row_purge_del_mark_exit_sync_point";
SET DEBUG_SYNC = 'now SIGNAL first_del_cont';
SET DEBUG_SYNC = 'now WAIT_FOR first_ins_row_inserted';
--connection con_del_1
--reap

--connection default
--disconnect prevent_purge
SET DEBUG_SYNC = 'now WAIT_FOR row_purge_del_mark_finished';
SET @@GLOBAL.debug_dbug = @saved_dbug;
SET DEBUG_SYNC = 'now SIGNAL first_ins_cont';

--connection con_del_2
--reap

--connection con_ins_1
--reap

--connection default
###############################################################################
# Duplicate key error is expected if the bug is not fixed.
###############################################################################
INSERT INTO t VALUES(30, 20); # trx_4

--disconnect con_ins_1
--disconnect con_del_1
--disconnect con_del_2
--connection default

SET DEBUG_SYNC = 'RESET';
DROP TABLE t;
SET GLOBAL innodb_purge_rseg_truncate_frequency=@save_freq;
--source include/wait_until_count_sessions.inc<|MERGE_RESOLUTION|>--- conflicted
+++ resolved
@@ -19,15 +19,9 @@
 --connect(con_ins_1,localhost,root,,)
 SET DEBUG_SYNC = 'now WAIT_FOR first_del_row_search_mvcc_finished';
 # It's supposed the following INSERT will be suspended just after
-<<<<<<< HEAD
 # lock_wait_start syncpoint, and will be awaken
-# after the previous DELETE commits. ib_after_row_insert will be executed
-# after the INSERT is woken up. The previous DELETE will wait for
-=======
-# lock_wait_suspend_thread_enter syncpoint, and will be awaken
 # after trx_1 DELETE commits. ib_after_row_insert will be executed
 # after the trx_2 INSERT is woken up. The trx_1 DELETE will wait for
->>>>>>> fe511eae
 # first_del_cont signal before commit, and this signal will be sent later.
 # So it's safe to use two signals in a row here, it's guaranted the first
 # signal will be received before the second signal is sent.
@@ -41,21 +35,12 @@
 # But it still requests not-gap lock for RC.
 SET TRANSACTION ISOLATION LEVEL READ COMMITTED;
 SET DEBUG_SYNC = 'now WAIT_FOR first_ins_locked';
-<<<<<<< HEAD
 SET DEBUG_SYNC = 'lock_wait_start SIGNAL second_del_locked';
-###############################################################################
-# This DELETE is locked by the previous DELETE, after that DELETE is
-# committed, it will still be locked by the next INSERT on delete-marked
-# heap_no 2 record. After that INSERT inserted the record with heap_no 3,
-# and after heap_no 2 record is purged, this DELETE will be unlocked and
-=======
-SET DEBUG_SYNC = 'lock_wait_suspend_thread_enter SIGNAL second_del_locked';
 ##############################################################################
 # trx_3 DELETE is locked by trx_1 DELETE, after trx_1 DELETE is
 # committed, it will still be locked by trx_2 INSERT on delete-marked
 # heap_no 2 record. After trx_2 INSERT inserted the record with heap_no 3,
 # and after heap_no 2 record is purged, trx_3 DELETE will be unlocked and
->>>>>>> fe511eae
 # must restore persistent cursor position at heap_no 3 record, as it has the
 # same secondary key value as former heap_no 2 record. Then it must be blocked
 # by trx_2 INSERT, and after trx_2 INSERT is committed, it must
