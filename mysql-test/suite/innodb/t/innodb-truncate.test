--source include/have_innodb.inc
let $datadir=`select @@datadir`;
--echo #
--echo # TRUNCATE TABLE
--echo #
--echo # Truncating is disallowed for parent tables unless such table
--echo # participates in self-referencing foreign keys only.
--echo #
CREATE TABLE t1 (pk INT PRIMARY KEY) ENGINE=INNODB;
CREATE TABLE t2 (fk INT NOT NULL, FOREIGN KEY (fk) REFERENCES t1 (pk)) ENGINE=INNODB;
--error ER_TRUNCATE_ILLEGAL_FK
TRUNCATE TABLE t1;
--echo # Truncation of child should succeed.
TRUNCATE TABLE t2;
DROP TABLE t2;
DROP TABLE t1;
CREATE TABLE t1 (pk INT PRIMARY KEY, fk INT,
                 FOREIGN KEY (fk) REFERENCES t1 (pk)) ENGINE=INNODB;
--echo # Truncation of self-referencing table should succeed.
TRUNCATE TABLE t1;
DROP TABLE t1;

--echo #
--echo # Also, truncating such tables is allowed if foreign key
--echo # checks are disabled.
--echo #

SET @old_foreign_key_checks = @@SESSION.foreign_key_checks;
CREATE TABLE t1 (pk INT PRIMARY KEY) ENGINE=INNODB;
CREATE TABLE t2 (fk INT NOT NULL, FOREIGN KEY (fk) REFERENCES t1 (pk)) ENGINE=INNODB;
CREATE TABLE t3 (pk INT PRIMARY KEY, fk INT,
                 FOREIGN KEY (fk) REFERENCES t1 (pk)) ENGINE=INNODB;
SET @@SESSION.foreign_key_checks = 0;
TRUNCATE TABLE t1;
TRUNCATE TABLE t2;
TRUNCATE TABLE t3;
SET @@SESSION.foreign_key_checks = 1;
--error ER_TRUNCATE_ILLEGAL_FK
TRUNCATE TABLE t1;
TRUNCATE TABLE t2;
TRUNCATE TABLE t3;
LOCK TABLES t1 WRITE;
SET @@SESSION.foreign_key_checks = 0;
TRUNCATE TABLE t1;
SET @@SESSION.foreign_key_checks = 1;
--error ER_TRUNCATE_ILLEGAL_FK
TRUNCATE TABLE t1;
UNLOCK TABLES;
DROP TABLE t3,t2,t1;
SET @@SESSION.foreign_key_checks = @old_foreign_key_checks;

--echo #
--echo # Test that TRUNCATE resets auto-increment.
--echo #

CREATE TABLE t1 (a INT PRIMARY KEY NOT NULL AUTO_INCREMENT,
 b INT, c INT, d INT, e INT, f INT, g INT, h INT, i INT, j INT, k INT,
 l INT, m INT, n INT, o INT, p INT, q INT, r INT, s INT, t INT, u INT,
 KEY(b),KEY(c),KEY(d),KEY(e),KEY(f),KEY(g),KEY(h),KEY(i),KEY(j),KEY(k),
 KEY(l),KEY(m),KEY(n),KEY(o),KEY(p),KEY(q),KEY(r),KEY(s),KEY(t),KEY(u),
 KEY(c,b),KEY(d,b),KEY(e,b),KEY(f,b),KEY(g,b),KEY(h,b),KEY(i,b),KEY(j,b),
 KEY(k,b),KEY(l,b),KEY(m,b),KEY(n,b),KEY(o,b),KEY(p,b),KEY(q,b),KEY(r,b),
 KEY(s,b),KEY(t,b),KEY(u,b),
 KEY(d,c),KEY(e,c),KEY(f,c),KEY(g,c),KEY(h,c),KEY(i,c),KEY(j,c),
 KEY(k,c),KEY(l,c),KEY(m,c),KEY(n,c),KEY(o,c),KEY(p,c),KEY(q,c),KEY(r,c),
 KEY(s,c),KEY(t,c),KEY(u,c),
 KEY(e,d),KEY(f,d),KEY(g,d),KEY(h,d),KEY(i,d),KEY(j,d)
) ENGINE=InnoDB;
INSERT INTO t1 () VALUES (), ();
SELECT AUTO_INCREMENT FROM INFORMATION_SCHEMA.TABLES WHERE table_name = 't1';
SELECT a FROM t1 ORDER BY a;
TRUNCATE TABLE t1;
SELECT AUTO_INCREMENT FROM INFORMATION_SCHEMA.TABLES WHERE table_name = 't1';
INSERT INTO t1 () VALUES (), ();
SELECT a FROM t1 ORDER BY a;
DROP TABLE t1;

#
# MDEV-18923 Assertion `!lex_string_cmp(system_charset_info, fk_info->referenced_table, &table->s->table_name)' failed in fk_truncate_illegal_if_parent
#
call mtr.add_suppression('InnoDB: in RENAME TABLE table `test`.`t3`');
SET FOREIGN_KEY_CHECKS= OFF;
CREATE TABLE t1 (f2 INT, f4 INT, KEY(f2), FOREIGN KEY (f4) REFERENCES t3 (f4)) ENGINE=InnoDB;
SET FOREIGN_KEY_CHECKS= ON;
CREATE TABLE t2 (f2 INT, FOREIGN KEY(f2) REFERENCES t1 (f2)) ENGINE=InnoDB;
--error ER_CANT_CREATE_TABLE
CREATE TABLE t3 (a INT) ENGINE=InnoDB;
ALTER TABLE t1 RENAME TO t3;
ALTER TABLE t3 FORCE;
--error ER_TRUNCATE_ILLEGAL_FK
<<<<<<< HEAD
TRUNCATE TABLE t1;
DROP TABLE t2, t1;

--echo #
--echo # MDEV-24861 Assertion `trx->rsegs.m_redo.rseg' failed
--echo # in innodb_prepare_commit_versioned
--echo #

CREATE TABLE t1 (id INT PRIMARY KEY, f TEXT UNIQUE,
                 s BIGINT UNSIGNED AS ROW START, e BIGINT UNSIGNED AS ROW END,
                 PERIOD FOR SYSTEM_TIME(s,e))
ENGINE=InnoDB WITH SYSTEM VERSIONING;
CREATE TABLE t2 (id INT PRIMARY KEY) ENGINE=InnoDB;
ALTER TABLE t1 FORCE;
TRUNCATE TABLE t2;
DROP TABLE t1, t2;

--echo # End of 10.6 tests
=======
TRUNCATE TABLE t3;
DROP TABLE t2, t3;
>>>>>>> 2c60d43d
<|MERGE_RESOLUTION|>--- conflicted
+++ resolved
@@ -88,9 +88,8 @@
 ALTER TABLE t1 RENAME TO t3;
 ALTER TABLE t3 FORCE;
 --error ER_TRUNCATE_ILLEGAL_FK
-<<<<<<< HEAD
-TRUNCATE TABLE t1;
-DROP TABLE t2, t1;
+TRUNCATE TABLE t3;
+DROP TABLE t2, t3;
 
 --echo #
 --echo # MDEV-24861 Assertion `trx->rsegs.m_redo.rseg' failed
@@ -106,8 +105,4 @@
 TRUNCATE TABLE t2;
 DROP TABLE t1, t2;
 
---echo # End of 10.6 tests
-=======
-TRUNCATE TABLE t3;
-DROP TABLE t2, t3;
->>>>>>> 2c60d43d
+--echo # End of 10.6 tests