--echo #
--echo # Bug #17335427 INNODB CAN NOT USE THE DOUBLEWRITE BUFFER PROPERLY
--echo # Bug #18144349 INNODB CANNOT USE THE DOUBLEWRITE BUFFER FOR THE FIRST
--echo # PAGE OF SYSTEM TABLESPACE
--echo #

--source include/innodb_page_size.inc
--source include/have_debug.inc
--source include/not_embedded.inc

# Slow shutdown and restart to make sure ibuf merge is finished
SET GLOBAL innodb_fast_shutdown = 0;
--disable_query_log
<<<<<<< HEAD
call mtr.add_suppression("Header page consists of zero bytes");
call mtr.add_suppression("Checksum mismatch in datafile");
call mtr.add_suppression("but the innodb_page_size start-up parameter is");
call mtr.add_suppression("adjusting FSP_SPACE_FLAGS");
=======
call mtr.add_suppression("space header page consists of zero bytes.*test.t1");
call mtr.add_suppression("checksum mismatch in tablespace.*test.t1");
call mtr.add_suppression("Current page size .* !=  page size on page");
call mtr.add_suppression("innodb-page-size mismatch in tablespace.*test.t1");
call mtr.add_suppression("InnoDB: New log files created");
call mtr.add_suppression("InnoDB: Cannot create doublewrite buffer: the first file in innodb_data_file_path must be at least (3|6|12)M\\.");
call mtr.add_suppression("InnoDB: Database creation was aborted");
call mtr.add_suppression("Plugin 'InnoDB' (init function returned error|registration as a STORAGE ENGINE failed)");
>>>>>>> fbeb9489
--enable_query_log
--source include/restart_mysqld.inc

let INNODB_PAGE_SIZE=`select @@innodb_page_size`;
let MYSQLD_DATADIR=`select @@datadir`;
let SEARCH_FILE= $MYSQLTEST_VARDIR/log/mysqld.1.err;
let SEARCH_RANGE= -50000;

show variables like 'innodb_doublewrite';
show variables like 'innodb_fil_make_page_dirty_debug';
show variables like 'innodb_saved_page_number_debug';

create table t1 (f1 int primary key, f2 blob) engine=innodb;

start transaction;
insert into t1 values(1, repeat('#',12));
insert into t1 values(2, repeat('+',12));
insert into t1 values(3, repeat('/',12));
insert into t1 values(4, repeat('-',12));
insert into t1 values(5, repeat('.',12));
commit work;

--echo # ---------------------------------------------------------------
--echo # Test Begin: Test if recovery works if first page of user
--echo # tablespace is full of zeroes.

select space from information_schema.innodb_sys_tables
where name = 'test/t1' into @space_id;

--echo # Ensure that dirty pages of table t1 is flushed.
flush tables t1 for export;
unlock tables;

begin;
insert into t1 values (6, repeat('%', 12));

--source ../include/no_checkpoint_start.inc

--echo # Make the first page dirty for table t1
set global innodb_saved_page_number_debug = 0;
set global innodb_fil_make_page_dirty_debug = @space_id;

--echo # Ensure that dirty pages of table t1 are flushed.
set global innodb_buf_flush_list_now = 1;

--let CLEANUP_IF_CHECKPOINT=drop table t1;
--source ../include/no_checkpoint_end.inc

--echo # Make the first page (page_no=0) of the user tablespace
--echo # full of zeroes.
--echo #
--echo # MDEV-11623: Use old FSP_SPACE_FLAGS in the doublewrite buffer.

perl;
use IO::Handle;
my $fname= "$ENV{'MYSQLD_DATADIR'}test/t1.ibd";
my $page_size = $ENV{INNODB_PAGE_SIZE};
my $page;
open(FILE, "+<", $fname) or die;
sysread(FILE, $page, $page_size)==$page_size||die "Unable to read $name\n";
sysseek(FILE, 0, 0)||die "Unable to seek $fname\n";
die unless syswrite(FILE, chr(0) x $page_size, $page_size) == $page_size;
close FILE;

open(FILE, "+<", "$ENV{MYSQLD_DATADIR}ibdata1")||die "cannot open ibdata1\n";
sysseek(FILE, 6 * $page_size - 190, 0)||die "Unable to seek ibdata1\n";
sysread(FILE, $_, 12) == 12||die "Unable to read TRX_SYS\n";
my($magic,$d1,$d2)=unpack "NNN", $_;
die "magic=$magic, $d1, $d2\n" unless $magic == 536853855 && $d2 >= $d1 + 64;
sysseek(FILE, $d1 * $page_size, 0)||die "Unable to seek ibdata1\n";
# Find the page in the doublewrite buffer
for (my $d = $d1; $d < $d2 + 64; $d++)
{
    sysread(FILE, $_, $page_size)==$page_size||die "Cannot read doublewrite\n";
    next unless $_ eq $page;
    sysseek(FILE, $d * $page_size, 0)||die "Unable to seek ibdata1\n";
    # Write buggy MariaDB 10.1.x FSP_SPACE_FLAGS to the doublewrite buffer
    my($flags) = unpack "x[54]N", $_;
    my $badflags = ($flags & 0x3f);
    my $compression_level=6;
    $badflags |= 1<<6|$compression_level<<7 if ($flags & 1 << 16);
    $badflags |= ($flags & 15 << 6) << 7; # PAGE_SSIZE

    substr ($_, 54, 4) = pack("N", $badflags);
    # Replace the innodb_checksum_algorithm=none checksum
    substr ($_, 0, 4) = pack("N", 0xdeadbeef);
    substr ($_, $page_size - 8, 4) = pack("N", 0xdeadbeef);
    syswrite(FILE, $_, $page_size)==$page_size||die;
    close(FILE);
    exit 0;
}
die "Did not find the page in the doublewrite buffer ($d1,$d2)\n";
EOF

--source include/start_mysqld.inc

check table t1;
select f1, f2 from t1;

--echo # Test End
--echo # ---------------------------------------------------------------
--echo # Test Begin: Test if recovery works if first page of user
--echo # tablespace is corrupted.

select space from information_schema.innodb_sys_tables
where name = 'test/t1' into @space_id;

--echo # Ensure that dirty pages of table t1 is flushed.
flush tables t1 for export;
unlock tables;

begin;
insert into t1 values (6, repeat('%', 12));

--source ../include/no_checkpoint_start.inc

--echo # Make the first page dirty for table t1
set global innodb_saved_page_number_debug = 0;
set global innodb_fil_make_page_dirty_debug = @space_id;

--echo # Ensure that dirty pages of table t1 are flushed.
set global innodb_buf_flush_list_now = 1;

--source include/no_checkpoint_end.inc

--echo # Corrupt the first page (page_no=0) of the user tablespace.
perl;
use IO::Handle;
my $fname= "$ENV{'MYSQLD_DATADIR'}test/t1.ibd";
open(FILE, "+<", $fname) or die;
FILE->autoflush(1);
binmode FILE;
print FILE chr(0) x ($ENV{'INNODB_PAGE_SIZE'}/2);
close FILE;
EOF

--source include/start_mysqld.inc

check table t1;
select f1, f2 from t1;

--echo # Test End
--echo # ---------------------------------------------------------------
--echo # Test Begin: Test if recovery works if 2nd page of user
--echo # tablespace is full of zeroes.

select space from information_schema.innodb_sys_tables
where name = 'test/t1' into @space_id;

--echo # Ensure that dirty pages of table t1 is flushed.
flush tables t1 for export;
unlock tables;

begin;
insert into t1 values (6, repeat('%', 400));

--source ../include/no_checkpoint_start.inc

--echo # Make the 2nd page dirty for table t1
set global innodb_saved_page_number_debug = 1;
set global innodb_fil_make_page_dirty_debug = @space_id;

--echo # Ensure that dirty pages of table t1 are flushed.
set global innodb_buf_flush_list_now = 1;

--source include/no_checkpoint_end.inc

--echo # Make the 2nd page (page_no=1) of the tablespace all zeroes.
perl;
use IO::Handle;
my $fname= "$ENV{'MYSQLD_DATADIR'}test/t1.ibd";
open(FILE, "+<", $fname) or die;
FILE->autoflush(1);
binmode FILE;
seek(FILE, $ENV{'INNODB_PAGE_SIZE'}, SEEK_SET);
print FILE chr(0) x ($ENV{'INNODB_PAGE_SIZE'});
close FILE;
EOF

--source include/start_mysqld.inc

check table t1;
select f1, f2 from t1;

--echo # Test End
--echo # ---------------------------------------------------------------
--echo # Test Begin: Test if recovery works if 2nd page of user
--echo # tablespace is corrupted.

select space from information_schema.innodb_sys_tables
where name = 'test/t1' into @space_id;

--echo # Ensure that dirty pages of table t1 is flushed.
flush tables t1 for export;
unlock tables;

begin;
insert into t1 values (6, repeat('%', 400));

--source ../include/no_checkpoint_start.inc

--echo # Make the 2nd page dirty for table t1
set global innodb_saved_page_number_debug = 1;
set global innodb_fil_make_page_dirty_debug = @space_id;

--echo # Ensure that the dirty pages of table t1 are flushed.
set global innodb_buf_flush_list_now = 1;

--source include/no_checkpoint_end.inc

--echo # Corrupt the 2nd page (page_no=1) of the user tablespace.
perl;
use IO::Handle;
my $fname= "$ENV{'MYSQLD_DATADIR'}test/t1.ibd";
open(FILE, "+<", $fname) or die;
FILE->autoflush(1);
binmode FILE;
seek(FILE, $ENV{'INNODB_PAGE_SIZE'}, SEEK_SET);
print FILE chr(0) x ($ENV{'INNODB_PAGE_SIZE'}/2);
close FILE;
EOF

--source include/start_mysqld.inc

check table t1;
select f1, f2 from t1;

--echo # Test End
--echo # ---------------------------------------------------------------
--echo # Test Begin: Test if recovery works if first page of
--echo # system tablespace is full of zeroes.

begin;
insert into t1 values (6, repeat('%', 400));

--echo # Ensure that all dirty pages in the system are flushed.
set global innodb_buf_flush_list_now = 1;

--echo # Make the first page dirty for system tablespace
set global innodb_saved_page_number_debug = 0;
set global innodb_fil_make_page_dirty_debug = 0;

--echo # Ensure that the dirty page of system tablespace is also flushed.
# We do this after the transaction starts and all dirty pages have been flushed
# already. So flushing of this specified dirty page will surely keep the
# copy in doublewrite buffer, and no more writes to doublewrite buffer would
# overwrite the copy. Thus, we can safely modify the original page when server
# is down. So do the following testings.
set global innodb_buf_flush_list_now = 1;

--source include/kill_mysqld.inc

--echo # Make the first page (page_no=0) of the system tablespace
--echo # all zeroes.
perl;
use IO::Handle;
my $fname= "$ENV{'MYSQLD_DATADIR'}ibdata1";
open(FILE, "+<", $fname) or die;
FILE->autoflush(1);
binmode FILE;
print FILE chr(0) x ($ENV{'INNODB_PAGE_SIZE'});
close FILE;
EOF

--source include/start_mysqld.inc

check table t1;
select f1, f2 from t1;

--echo # Test End
--echo # ---------------------------------------------------------------
--echo # Test Begin: Test if recovery works if first page of
--echo # system tablespace is corrupted.

begin;
insert into t1 values (6, repeat('%', 400));

--echo # Ensure that all dirty pages in the system are flushed.
set global innodb_buf_flush_list_now = 1;

--echo # Make the first page dirty for system tablespace
set global innodb_saved_page_number_debug = 0;
set global innodb_fil_make_page_dirty_debug = 0;

--echo # Ensure that the dirty page of system tablespace is also flushed.
set global innodb_buf_flush_list_now = 1;

--source include/kill_mysqld.inc

--echo # Corrupt the first page (page_no=0) of the system tablespace.
perl;
use IO::Handle;
my $fname= "$ENV{'MYSQLD_DATADIR'}ibdata1";
open(FILE, "+<", $fname) or die;
FILE->autoflush(1);
binmode FILE;
print FILE chr(0) x ($ENV{'INNODB_PAGE_SIZE'}/2);
close FILE;
EOF

--source include/start_mysqld.inc

check table t1;
select f1, f2 from t1;

--echo # Test End
--echo # ---------------------------------------------------------------
--echo # Test Begin: Test if recovery works if 2nd page of
--echo # system tablespace is full of zeroes.

begin;
insert into t1 values (6, repeat('%', 400));

--echo # Ensure that all dirty pages in the system are flushed.
set global innodb_buf_flush_list_now = 1;

--echo # Make the second page dirty for system tablespace
set global innodb_saved_page_number_debug = 1;
set global innodb_fil_make_page_dirty_debug = 0;

--echo # Ensure that the dirty page of system tablespace is also flushed.
set global innodb_buf_flush_list_now = 1;

--source include/kill_mysqld.inc

--echo # Make the 2nd page (page_no=1) of the system tablespace
--echo # all zeroes.
perl;
use IO::Handle;
my $fname= "$ENV{'MYSQLD_DATADIR'}ibdata1";
open(FILE, "+<", $fname) or die;
FILE->autoflush(1);
binmode FILE;
seek(FILE, $ENV{'INNODB_PAGE_SIZE'}, SEEK_SET);
print FILE chr(0) x ($ENV{'INNODB_PAGE_SIZE'});
close FILE;
EOF

--source include/start_mysqld.inc

check table t1;
select f1, f2 from t1;

--echo # Test End
--echo # ---------------------------------------------------------------
--echo # Test Begin: Test if recovery works if 2nd page of
--echo # system tablespace is corrupted.

begin;
insert into t1 values (6, repeat('%', 400));

--echo # Ensure that all dirty pages in the system are flushed.
set global innodb_buf_flush_list_now = 1;

--echo # Make the second page dirty for system tablespace
set global innodb_saved_page_number_debug = 1;
set global innodb_fil_make_page_dirty_debug = 0;

--echo # Ensure that the dirty page of system tablespace is also flushed.
set global innodb_buf_flush_list_now = 1;

--source include/kill_mysqld.inc

--echo # Make the 2nd page (page_no=1) of the system tablespace
--echo # all zeroes.
perl;
use IO::Handle;
my $fname= "$ENV{'MYSQLD_DATADIR'}ibdata1";
open(FILE, "+<", $fname) or die;
FILE->autoflush(1);
binmode FILE;
seek(FILE, $ENV{'INNODB_PAGE_SIZE'}, SEEK_SET);
print FILE chr(0) x ($ENV{'INNODB_PAGE_SIZE'}/2);
close FILE;
EOF

--source include/start_mysqld.inc

check table t1;
--let SEARCH_PATTERN= \[ERROR\] InnoDB: .* in tablespace.*test.t1.*
--source include/search_pattern_in_file.inc

select f1, f2 from t1;

drop table t1;

--echo #
--echo # MDEV-12600 crash during install_db with innodb_page_size=32K
--echo # and ibdata1=3M
--echo #
let bugdir= $MYSQLTEST_VARDIR/tmp/doublewrite;
--mkdir $bugdir

let $check_no_innodb=SELECT * FROM INFORMATION_SCHEMA.ENGINES
WHERE engine = 'innodb'
AND support IN ('YES', 'DEFAULT', 'ENABLED');

--let $ibp=--innodb-log-group-home-dir=$bugdir --innodb-data-home-dir=$bugdir
--let $ibd=$ibp --innodb-undo-tablespaces=0 --innodb-log-files-in-group=2
--let $ibp=$ibp --innodb-data-file-path=ibdata1:1M;ibdata2:1M:autoextend

--let $restart_parameters= $ibp
--source include/restart_mysqld.inc
eval $check_no_innodb;
--let SEARCH_PATTERN= \[ERROR\] InnoDB: Cannot create doublewrite buffer
--source include/search_pattern_in_file.inc
--let $restart_parameters=
--source include/restart_mysqld.inc

--remove_file $bugdir/ibdata1
--remove_file $bugdir/ibdata2
--remove_file $bugdir/ib_logfile0
--remove_file $bugdir/ib_logfile1
--rmdir $bugdir<|MERGE_RESOLUTION|>--- conflicted
+++ resolved
@@ -11,28 +11,20 @@
 # Slow shutdown and restart to make sure ibuf merge is finished
 SET GLOBAL innodb_fast_shutdown = 0;
 --disable_query_log
-<<<<<<< HEAD
-call mtr.add_suppression("Header page consists of zero bytes");
-call mtr.add_suppression("Checksum mismatch in datafile");
-call mtr.add_suppression("but the innodb_page_size start-up parameter is");
-call mtr.add_suppression("adjusting FSP_SPACE_FLAGS");
-=======
-call mtr.add_suppression("space header page consists of zero bytes.*test.t1");
-call mtr.add_suppression("checksum mismatch in tablespace.*test.t1");
-call mtr.add_suppression("Current page size .* !=  page size on page");
-call mtr.add_suppression("innodb-page-size mismatch in tablespace.*test.t1");
+call mtr.add_suppression("InnoDB: Header page consists of zero bytes");
+call mtr.add_suppression("InnoDB: Checksum mismatch in datafile: .*, Space ID:0, Flags: 0");
+call mtr.add_suppression("InnoDB: Data file .* uses page size .* but the innodb_page_size start-up parameter is");
+call mtr.add_suppression("InnoDB: adjusting FSP_SPACE_FLAGS");
 call mtr.add_suppression("InnoDB: New log files created");
 call mtr.add_suppression("InnoDB: Cannot create doublewrite buffer: the first file in innodb_data_file_path must be at least (3|6|12)M\\.");
 call mtr.add_suppression("InnoDB: Database creation was aborted");
 call mtr.add_suppression("Plugin 'InnoDB' (init function returned error|registration as a STORAGE ENGINE failed)");
->>>>>>> fbeb9489
 --enable_query_log
 --source include/restart_mysqld.inc
 
 let INNODB_PAGE_SIZE=`select @@innodb_page_size`;
 let MYSQLD_DATADIR=`select @@datadir`;
 let SEARCH_FILE= $MYSQLTEST_VARDIR/log/mysqld.1.err;
-let SEARCH_RANGE= -50000;
 
 show variables like 'innodb_doublewrite';
 show variables like 'innodb_fil_make_page_dirty_debug';
@@ -405,7 +397,7 @@
 --source include/start_mysqld.inc
 
 check table t1;
---let SEARCH_PATTERN= \[ERROR\] InnoDB: .* in tablespace.*test.t1.*
+--let SEARCH_PATTERN= \[ERROR\] InnoDB: .*test.t1\\.ibd.*
 --source include/search_pattern_in_file.inc
 
 select f1, f2 from t1;
