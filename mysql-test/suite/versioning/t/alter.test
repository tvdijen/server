--- conflicted
+++ resolved
@@ -741,35 +741,6 @@
 drop table `b`;
 
 --echo #
-<<<<<<< HEAD
---echo # End of 10.4 tests
---echo #
-
---echo #
---echo # MDEV-21941 RENAME doesn't work for system time or period fields
---echo #
-create or replace table t1 (a int) with system versioning;
---error ER_BAD_FIELD_ERROR
-alter table t1 rename column row_start to x;
-
-create or replace table t1 (
-  a int,
-  row_start timestamp(6) as row start invisible,
-  row_end timestamp(6) as row end invisible,
-  period for system_time (row_start, row_end)
-) with system versioning;
-
-alter table t1 rename column row_start to x;
-alter table t1 rename column row_end to y;
-
-show create table t1;
-# cleanup
-drop table t1;
-
---echo #
---echo # End of 10.5 tests
---echo #
-=======
 --echo # MDEV-30528 Assertion !mbmaxlen || ... failed
 --echo # in dtype_get_at_most_n_mbchars()
 --echo #
@@ -783,4 +754,26 @@
 DROP TABLE t;
 
 --echo # End of 10.4 tests
->>>>>>> ae709b64
+
+--echo #
+--echo # MDEV-21941 RENAME doesn't work for system time or period fields
+--echo #
+create or replace table t1 (a int) with system versioning;
+--error ER_BAD_FIELD_ERROR
+alter table t1 rename column row_start to x;
+
+create or replace table t1 (
+  a int,
+  row_start timestamp(6) as row start invisible,
+  row_end timestamp(6) as row end invisible,
+  period for system_time (row_start, row_end)
+) with system versioning;
+
+alter table t1 rename column row_start to x;
+alter table t1 rename column row_end to y;
+
+show create table t1;
+# cleanup
+drop table t1;
+
+--echo # End of 10.5 tests