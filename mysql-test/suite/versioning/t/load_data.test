--- conflicted
+++ resolved
@@ -4,15 +4,11 @@
 CREATE TABLE t1 (a INT, b INT, c INT, vc INT AS (c), UNIQUE(a), UNIQUE(b)) WITH SYSTEM VERSIONING;
 INSERT IGNORE INTO t1 (a,b,c) VALUES (1,2,3);
 
-<<<<<<< HEAD
 --enable_prepare_warnings
+--disable_ps2_protocol
 SELECT a, b, c FROM t1 INTO OUTFILE '15330.data';
 --disable_prepare_warnings
-=======
---disable_ps2_protocol
-SELECT a, b, c FROM t1 INTO OUTFILE '15330.data';
 --enable_ps2_protocol
->>>>>>> 65405308
 LOAD DATA INFILE '15330.data' IGNORE INTO TABLE t1 (a,b,c);
 LOAD DATA INFILE '15330.data' REPLACE INTO TABLE t1 (a,b,c);
 
