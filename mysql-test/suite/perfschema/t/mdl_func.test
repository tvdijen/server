--source include/not_embedded.inc
--source include/have_perfschema.inc
<<<<<<< HEAD
# This test fails very frequently on a Windows builder.
--source include/not_windows.inc
=======
# This test needs a fresh restart. The table performance_schema.table_handles
# can otherwise contain extra rows left from previous testcases.
# For example the test case main.long_unique_delayed, which uses
# INSERT DELAYED, will leave extra rows in this table if run just before this
# test, causing .result diff failure.
--source include/restart_mysqld.inc
>>>>>>> 15bb8acf

UPDATE performance_schema.setup_instruments SET enabled = 'NO', timed = 'YES';

UPDATE performance_schema.setup_instruments SET enabled = 'YES'
WHERE name in ('wait/io/table/sql/handler',
               'wait/lock/table/sql/handler',
               'wait/lock/metadata/sql/mdl');

set @orig_sql_mode= @@sql_mode;
set sql_mode= (select replace(@@sql_mode,'NO_AUTO_CREATE_USER',''));
grant ALL on *.* to user1@localhost;
grant ALL on *.* to user2@localhost;
set sql_mode= @orig_sql_mode;

insert into performance_schema.setup_objects (object_type, object_schema, object_name, enabled, timed)
  values ('TABLE', 'mtr', '%', 'NO', 'NO');

--echo # Switch to (con1, localhost, user1, , )
connect (con1, localhost, user1, , );

let $user1_tid=`select THREAD_ID from performance_schema.threads where PROCESSLIST_ID=connection_id()`;

--echo # Switch to (con2, localhost, user2, , )
connect (con2, localhost, user2, , );

let $user2_tid=`select THREAD_ID from performance_schema.threads where PROCESSLIST_ID=connection_id()`;

--connection default

--disable_query_log
--eval set @user1_tid= $user1_tid;
--eval set @user2_tid= $user2_tid;
--enable_query_log

--disable_warnings
drop function if exists thread_id_name;
--enable_warnings

--delimiter //

create function thread_id_name(THREAD_ID int)
returns varchar(16)
begin
  if (THREAD_ID IS NULL)
  then
    return NULL;
  end if;
  if (THREAD_ID = @user1_tid)
  then
    return "USER1";
  end if;
  if (THREAD_ID = @user2_tid)
  then
    return "USER2";
  end if;
  return "OTHER";
end;
//

delimiter ;//

select thread_id_name(NULL);
select thread_id_name(@user1_tid);
select thread_id_name(@user2_tid);

prepare dump_metadata_locks from
  "select OBJECT_TYPE, OBJECT_SCHEMA, OBJECT_NAME,
    LOCK_TYPE, LOCK_DURATION, LOCK_STATUS,
    thread_id_name(OWNER_THREAD_ID) as OWNER_THREAD_ID
    from performance_schema.metadata_locks
    order by OBJECT_TYPE, OBJECT_SCHEMA, OBJECT_NAME,
    LOCK_TYPE, LOCK_DURATION, LOCK_STATUS, OWNER_THREAD_ID;";

prepare dump_table_handles from
  "select OBJECT_TYPE, OBJECT_SCHEMA, OBJECT_NAME,
    INTERNAL_LOCK, EXTERNAL_LOCK,
    thread_id_name(OWNER_THREAD_ID) as OWNER_THREAD_ID
    from performance_schema.table_handles
    order by OBJECT_TYPE, OBJECT_SCHEMA, OBJECT_NAME,
    INTERNAL_LOCK, EXTERNAL_LOCK, OWNER_THREAD_ID;";

prepare dump_waits_current from
  "select thread_id_name(THREAD_ID) as THREAD_ID,
    EVENT_NAME,
    TIMER_START is not NULL as TIMER_START_SET,
    TIMER_END is not NULL as TIMER_END_SET,
    OBJECT_TYPE, OBJECT_SCHEMA, OBJECT_NAME, INDEX_NAME,
    OPERATION
    from performance_schema.events_waits_current
    where event_name = \'wait/lock/metadata/sql/mdl\';";

prepare dump_waits_history_long from
  "select thread_id_name(THREAD_ID) as THREAD_ID,
    EVENT_NAME,
    TIMER_START is not NULL as TIMER_START_SET,
    TIMER_END is not NULL as TIMER_END_SET,
    OBJECT_TYPE, OBJECT_SCHEMA, OBJECT_NAME, INDEX_NAME,
    OPERATION
    from performance_schema.events_waits_history_long
    where event_name = \'wait/lock/metadata/sql/mdl\';";

# reset lost counters
truncate table performance_schema.events_statements_summary_by_digest;
flush status;

flush tables;

--disable_warnings
DROP TABLE IF EXISTS t1;
--enable_warnings

CREATE TABLE t1 (id INT PRIMARY KEY, b CHAR(100) DEFAULT 'initial value');

INSERT INTO t1 (id) VALUES (1), (2), (3), (4), (5), (6), (7), (8);

TRUNCATE TABLE performance_schema.events_waits_history_long;
TRUNCATE TABLE performance_schema.events_waits_history;
TRUNCATE TABLE performance_schema.events_waits_current;

--connection con1

BEGIN;

# MDL lock granted immediately, no wait.
SELECT * from t1 where id=1;

--connection default

echo "---- Marker 1 ----";

--vertical_results
execute dump_metadata_locks;
execute dump_table_handles;
execute dump_waits_current;
execute dump_waits_history_long;
--horizontal_results

--connection con1

# The MDL lock is now released
COMMIT;

--connection default

echo "---- Marker 2 ----";

--vertical_results
execute dump_metadata_locks;
execute dump_table_handles;
execute dump_waits_current;
execute dump_waits_history_long;
--horizontal_results

--connection con1

BEGIN;

# MDL lock is granted immediately, no wait
UPDATE t1 set b="new value" where id=2;

--connection default

echo "---- Marker 3 ----";

--vertical_results
execute dump_metadata_locks;
execute dump_table_handles;
execute dump_waits_current;
execute dump_waits_history_long;
--horizontal_results

--connection con2

BEGIN;

# MDL lock is PENDING : waiting for the update transaction
--send DROP TABLE t1;

--connection default

# Wait for the DROP TABLE t1 to block
let $wait_condition=
  select count(*) = 1 from performance_schema.events_waits_current
  where event_name = 'wait/lock/metadata/sql/mdl'
  and object_name = 't1';
--source include/wait_condition.inc

echo "---- Marker 4 ----";

--vertical_results
execute dump_metadata_locks;
execute dump_table_handles;
execute dump_waits_current;
execute dump_waits_history_long;
--horizontal_results

--connection con1

# MDL lock on the update is released,
# MDL pending lock is granted for the drop table, then released.
COMMIT;

--connection con2

# complete DROP TABLE t1
--reap

--connection default

echo "---- Marker 5 ----";

--vertical_results
execute dump_metadata_locks;
execute dump_table_handles;
execute dump_waits_current;
execute dump_waits_history_long;
--horizontal_results

--connection default

TRUNCATE TABLE performance_schema.events_waits_history_long;
TRUNCATE TABLE performance_schema.events_waits_history;
TRUNCATE TABLE performance_schema.events_waits_current;
create table t1 (a int);

--connection con1

# Get MDL read lock
LOCK TABLE t1 READ;

--connection default

echo "---- Marker 6 ----";

--vertical_results
execute dump_metadata_locks;
execute dump_table_handles;
execute dump_waits_current;
execute dump_waits_history_long;
--horizontal_results

--connection con2

# User1 has a READ LOCK
# User2 waiting for WRITE LOCK
--send LOCK TABLE t1 write;

--connection default

# Wait for the LOCK TABLE t1 write to block
let $wait_condition=
  select count(*) = 1 from performance_schema.events_waits_current
  where event_name = 'wait/lock/metadata/sql/mdl'
  and object_name = 't1';
--source include/wait_condition.inc

echo "---- Marker 7 ----";

--vertical_results
execute dump_metadata_locks;
execute dump_table_handles;
execute dump_waits_current;
execute dump_waits_history_long;
--horizontal_results

--connection con1

# User1 releases a READ LOCK
# User2 granted a WRITE LOCK
UNLOCK TABLES;

--connection con2

# Complete LOCK TABLE t1 write
--reap

--connection default

echo "---- Marker 8 ----";

--vertical_results
execute dump_metadata_locks;
execute dump_table_handles;
execute dump_waits_current;
execute dump_waits_history_long;
--horizontal_results

--connection con1

# User2 granted a WRITE LOCK
# User1 waits for a READ LOCK
--send LOCK TABLES t1 read;

--connection default

# Wait for the LOCK TABLES t1 READ to block
let $wait_condition=
  select count(*) = 1 from performance_schema.events_waits_current
  where event_name = 'wait/lock/metadata/sql/mdl'
  and object_name = 't1';
--source include/wait_condition.inc

echo "---- Marker 9 ----";

--vertical_results
execute dump_metadata_locks;
execute dump_table_handles;
execute dump_waits_current;
execute dump_waits_history_long;
--horizontal_results

--connection con2

UNLOCK TABLES;

--connection con1

# Complete LOCK TABLE t1 read
--reap

--connection default

echo "---- Marker 10 ----";

--vertical_results
execute dump_metadata_locks;
execute dump_table_handles;
execute dump_waits_current;
execute dump_waits_history_long;
--horizontal_results

--connection con1

UNLOCK TABLES;

--connection default

echo "---- Marker 11 ----";

--vertical_results
execute dump_metadata_locks;
execute dump_table_handles;
execute dump_waits_current;
execute dump_waits_history_long;
--horizontal_results


TRUNCATE TABLE performance_schema.events_waits_history_long;
TRUNCATE TABLE performance_schema.events_waits_history;
TRUNCATE TABLE performance_schema.events_waits_current;
--connection con1

BEGIN;

# MDL lock is granted immediately, no wait
UPDATE LOW_PRIORITY t1 SET a=8;

--connection default

echo "---- Marker 12 ----";

--vertical_results
execute dump_metadata_locks;
execute dump_table_handles;
execute dump_waits_current;
execute dump_waits_history_long;
--horizontal_results

--connection con1
COMMIT;

--connection default

TRUNCATE TABLE performance_schema.events_waits_history_long;
TRUNCATE TABLE performance_schema.events_waits_history;
TRUNCATE TABLE performance_schema.events_waits_current;

--connection con1

--disable_ps2_protocol
SELECT GET_LOCK('test', 0);
--enable_ps2_protocol

--connection default

echo "---- Marker 13 ----";

--vertical_results
execute dump_metadata_locks;
execute dump_table_handles;
execute dump_waits_current;
execute dump_waits_history_long;
--horizontal_results

--connection con2

--disable_ps2_protocol
--send SELECT GET_LOCK('test', 120);
--enable_ps2_protocol

--connection default

let $wait_condition=
  select count(*) = 1 from performance_schema.events_waits_current
  where event_name = 'wait/lock/metadata/sql/mdl'
  and object_name = 'test';
--source include/wait_condition.inc

echo "---- Marker 14 ----";

--vertical_results
execute dump_metadata_locks;
execute dump_table_handles;
execute dump_waits_current;
execute dump_waits_history_long;
--horizontal_results

--connection con1
--disable_ps2_protocol
SELECT RELEASE_LOCK('test');
--enable_ps2_protocol

--connection con2

--reap

--connection default

echo "---- Marker 15 ----";

--vertical_results
execute dump_metadata_locks;
execute dump_table_handles;
execute dump_waits_current;
execute dump_waits_history_long;
--horizontal_results

--connection con2
--disable_ps2_protocol
SELECT RELEASE_LOCK('test');
--enable_ps2_protocol

--connection default

echo "---- Marker 16 ----";

--vertical_results
execute dump_metadata_locks;
execute dump_table_handles;
execute dump_waits_current;
execute dump_waits_history_long;
--horizontal_results

# Cleanup

--disconnect con1
--disconnect con2

--connection default

drop table t1;

UPDATE performance_schema.setup_instruments SET enabled = 'YES', timed = 'YES';

revoke all privileges, grant option from user1@localhost;
revoke all privileges, grant option from user2@localhost;

drop user user1@localhost;
drop user user2@localhost;

drop function thread_id_name;

drop prepare dump_metadata_locks;
drop prepare dump_table_handles;
drop prepare dump_waits_current;
drop prepare dump_waits_history_long;

delete from performance_schema.setup_objects
  where object_schema='mtr';

# In case of failure, will indicate the root cause
show global status like "performance_schema%";
<|MERGE_RESOLUTION|>--- conflicted
+++ resolved
@@ -1,16 +1,11 @@
 --source include/not_embedded.inc
 --source include/have_perfschema.inc
-<<<<<<< HEAD
-# This test fails very frequently on a Windows builder.
---source include/not_windows.inc
-=======
 # This test needs a fresh restart. The table performance_schema.table_handles
 # can otherwise contain extra rows left from previous testcases.
 # For example the test case main.long_unique_delayed, which uses
 # INSERT DELAYED, will leave extra rows in this table if run just before this
 # test, causing .result diff failure.
 --source include/restart_mysqld.inc
->>>>>>> 15bb8acf
 
 UPDATE performance_schema.setup_instruments SET enabled = 'NO', timed = 'YES';
 
