--- conflicted
+++ resolved
@@ -191,31 +191,17 @@
 FROM performance_schema.events_statements_summary_by_digest
 ORDER BY DIGEST_TEXT;
 SCHEMA_NAME	DIGEST	DIGEST_TEXT	COUNT_STAR
-<<<<<<< HEAD
-test	78b80220002834f612d11b0663f64d59	EXPLAIN SELECT * FROM `test` . `v1` 	1
-test	9649c572f7c7b927e314d31620294e34	EXPLAIN SELECT * FROM `test` . `v1` WHERE `a` = ? 	1
-test	304c0393779f7b183065e7b577f1be26	EXPLAIN SELECT * FROM `test` . `v1` WHERE `b` > ? 	1
-test	6e400ce1796d40cfefa45333d6e5895c	EXPLAIN SELECT `a` , `b` FROM `test` . `v1` 	1
-test	36c8726233a5c621742d35107d72e5e0	EXPLAIN SELECT `b` , `a` FROM `test` . `v1` 	1
-test	0aeb23572eed79a9e05cafe0e9cd1909	SELECT * FROM `test` . `v1` 	1
-test	28bd92caf5c189316fab14a67b622203	SELECT * FROM `test` . `v1` WHERE `a` = ? 	1
-test	637dba52704594bc4275ba3f37b8f851	SELECT * FROM `test` . `v1` WHERE `b` > ? 	1
-test	fd8e83e523b0eec97a94eef612154591	SELECT `a` , `b` FROM `test` . `v1` 	1
-test	c58ed156113959965ebf619b6dd3a8b2	SELECT `b` , `a` FROM `test` . `v1` 	1
-test	4d9d22440ce86533e3fac764ab259bbd	TRUNCATE TABLE `performance_schema` . `events_statements_summary_by_digest` 	1
-=======
-test	6792f631a33c9aa30f74fc4a1ac00d0d	EXPLAIN SELECT * FROM `test` . `v1` 	1
-test	1a904f6e400d36fc3277347dc3dd7e3b	EXPLAIN SELECT * FROM `test` . `v1` WHERE `a` = ? 	1
-test	84b4a595b190b7b2be65930719a5f217	EXPLAIN SELECT * FROM `test` . `v1` WHERE `b` > ? 	1
-test	c2fbbef6771c0d94bc0bda68b083c2ee	EXPLAIN SELECT `a` , `b` FROM `test` . `v1` 	1
-test	89124df2148819b870c1d648f748b1ad	EXPLAIN SELECT `b` , `a` FROM `test` . `v1` 	1
-test	02270358998b539b9b11f709b372eda9	SELECT * FROM `test` . `v1` 	1
-test	e42e0a8f9dd70f815fd3b1323ae4d07d	SELECT * FROM `test` . `v1` WHERE `a` = ? 	1
-test	f549d4607e65f96ae2bc4dc4f70965dd	SELECT * FROM `test` . `v1` WHERE `b` > ? 	1
-test	d0ca89f87d46b19d6823e9c3d8fcc4f3	SELECT `a` , `b` FROM `test` . `v1` 	1
-test	3599e7d908d651cd2b3410656f0a9a85	SELECT `b` , `a` FROM `test` . `v1` 	1
-test	579dc8800f4005f131faf0202bfd383f	TRUNCATE TABLE `performance_schema` . `events_statements_summary_by_digest` 	1
->>>>>>> b83c3794
+test	8b1406618d34996cd11d1796438c78b5	EXPLAIN SELECT * FROM `test` . `v1` 	1
+test	2c9e5d5b30d1690ba1a625afb4c42005	EXPLAIN SELECT * FROM `test` . `v1` WHERE `a` = ? 	1
+test	2265269dbe1b17d1f309a63b8e56933f	EXPLAIN SELECT * FROM `test` . `v1` WHERE `b` > ? 	1
+test	2df0babfc3c8ad27b4e3f99ad59bc938	EXPLAIN SELECT `a` , `b` FROM `test` . `v1` 	1
+test	8607297e7ffe77aa19a9d60812c5a8fd	EXPLAIN SELECT `b` , `a` FROM `test` . `v1` 	1
+test	9c94fee7865aa050201f6e67887fd0c8	SELECT * FROM `test` . `v1` 	1
+test	7c856ddf7b57d65f8124f39e8b81882e	SELECT * FROM `test` . `v1` WHERE `a` = ? 	1
+test	994b14d068c24edd8fd61b2f03663be2	SELECT * FROM `test` . `v1` WHERE `b` > ? 	1
+test	b3102e1f51878e35936d7d3fe2901839	SELECT `a` , `b` FROM `test` . `v1` 	1
+test	cb300dd6358987c5afe1a2b0022fdea0	SELECT `b` , `a` FROM `test` . `v1` 	1
+test	1b40b63f6a9dbffd146f0916fe4f5ed2	TRUNCATE TABLE `performance_schema` . `events_statements_summary_by_digest` 	1
 DROP TABLE test.v1;
 CREATE VIEW test.v1 AS SELECT * FROM test.t1;
 EXPLAIN SELECT * from test.v1;
@@ -262,36 +248,19 @@
 FROM performance_schema.events_statements_summary_by_digest
 ORDER BY DIGEST_TEXT;
 SCHEMA_NAME	DIGEST	DIGEST_TEXT	COUNT_STAR
-<<<<<<< HEAD
-test	4ccb56972e9c19941d4928d31502e796	CREATE VIEW `test` . `v1` AS SELECT * FROM `test` . `t1` 	1
-test	a087be31e6440102676ef0171b8b2734	DROP TABLE `test` . `v1` 	1
-test	78b80220002834f612d11b0663f64d59	EXPLAIN SELECT * FROM `test` . `v1` 	2
-test	9649c572f7c7b927e314d31620294e34	EXPLAIN SELECT * FROM `test` . `v1` WHERE `a` = ? 	2
-test	304c0393779f7b183065e7b577f1be26	EXPLAIN SELECT * FROM `test` . `v1` WHERE `b` > ? 	2
-test	6e400ce1796d40cfefa45333d6e5895c	EXPLAIN SELECT `a` , `b` FROM `test` . `v1` 	2
-test	36c8726233a5c621742d35107d72e5e0	EXPLAIN SELECT `b` , `a` FROM `test` . `v1` 	2
-test	0aeb23572eed79a9e05cafe0e9cd1909	SELECT * FROM `test` . `v1` 	2
-test	28bd92caf5c189316fab14a67b622203	SELECT * FROM `test` . `v1` WHERE `a` = ? 	2
-test	637dba52704594bc4275ba3f37b8f851	SELECT * FROM `test` . `v1` WHERE `b` > ? 	2
-test	765bf27a2d45249dcc6377bcc02e1c4b	SELECT SCHEMA_NAME , `DIGEST` , `DIGEST_TEXT` , `COUNT_STAR` FROM `performance_schema` . `events_statements_summary_by_digest` ORDER BY `DIGEST_TEXT` 	1
-test	fd8e83e523b0eec97a94eef612154591	SELECT `a` , `b` FROM `test` . `v1` 	2
-test	c58ed156113959965ebf619b6dd3a8b2	SELECT `b` , `a` FROM `test` . `v1` 	2
-test	4d9d22440ce86533e3fac764ab259bbd	TRUNCATE TABLE `performance_schema` . `events_statements_summary_by_digest` 	1
-=======
-test	1d9b60541940c07a0731da3a7e4b3710	CREATE VIEW `test` . `v1` AS SELECT * FROM `test` . `t1` 	1
-test	c3a18ebfa01b069ce0cbcf1d3c3a28fd	DROP TABLE `test` . `v1` 	1
-test	6792f631a33c9aa30f74fc4a1ac00d0d	EXPLAIN SELECT * FROM `test` . `v1` 	2
-test	1a904f6e400d36fc3277347dc3dd7e3b	EXPLAIN SELECT * FROM `test` . `v1` WHERE `a` = ? 	2
-test	84b4a595b190b7b2be65930719a5f217	EXPLAIN SELECT * FROM `test` . `v1` WHERE `b` > ? 	2
-test	c2fbbef6771c0d94bc0bda68b083c2ee	EXPLAIN SELECT `a` , `b` FROM `test` . `v1` 	2
-test	89124df2148819b870c1d648f748b1ad	EXPLAIN SELECT `b` , `a` FROM `test` . `v1` 	2
-test	02270358998b539b9b11f709b372eda9	SELECT * FROM `test` . `v1` 	2
-test	e42e0a8f9dd70f815fd3b1323ae4d07d	SELECT * FROM `test` . `v1` WHERE `a` = ? 	2
-test	f549d4607e65f96ae2bc4dc4f70965dd	SELECT * FROM `test` . `v1` WHERE `b` > ? 	2
-test	279f05780dfbf44c1b9c444c4a3d7f81	SELECT SCHEMA_NAME , `DIGEST` , `DIGEST_TEXT` , `COUNT_STAR` FROM `performance_schema` . `events_statements_summary_by_digest` ORDER BY `DIGEST_TEXT` 	1
-test	d0ca89f87d46b19d6823e9c3d8fcc4f3	SELECT `a` , `b` FROM `test` . `v1` 	2
-test	3599e7d908d651cd2b3410656f0a9a85	SELECT `b` , `a` FROM `test` . `v1` 	2
-test	579dc8800f4005f131faf0202bfd383f	TRUNCATE TABLE `performance_schema` . `events_statements_summary_by_digest` 	1
->>>>>>> b83c3794
+test	a68fd555281a14d2809c3105e9cb2c90	CREATE VIEW `test` . `v1` AS SELECT * FROM `test` . `t1` 	1
+test	4baff8f96e4b6ec6cdbfef5b9c7a8b12	DROP TABLE `test` . `v1` 	1
+test	8b1406618d34996cd11d1796438c78b5	EXPLAIN SELECT * FROM `test` . `v1` 	2
+test	2c9e5d5b30d1690ba1a625afb4c42005	EXPLAIN SELECT * FROM `test` . `v1` WHERE `a` = ? 	2
+test	2265269dbe1b17d1f309a63b8e56933f	EXPLAIN SELECT * FROM `test` . `v1` WHERE `b` > ? 	2
+test	2df0babfc3c8ad27b4e3f99ad59bc938	EXPLAIN SELECT `a` , `b` FROM `test` . `v1` 	2
+test	8607297e7ffe77aa19a9d60812c5a8fd	EXPLAIN SELECT `b` , `a` FROM `test` . `v1` 	2
+test	9c94fee7865aa050201f6e67887fd0c8	SELECT * FROM `test` . `v1` 	2
+test	7c856ddf7b57d65f8124f39e8b81882e	SELECT * FROM `test` . `v1` WHERE `a` = ? 	2
+test	994b14d068c24edd8fd61b2f03663be2	SELECT * FROM `test` . `v1` WHERE `b` > ? 	2
+test	df38ce7f6e35972efe5a4ec57e48bf4d	SELECT SCHEMA_NAME , `DIGEST` , `DIGEST_TEXT` , `COUNT_STAR` FROM `performance_schema` . `events_statements_summary_by_digest` ORDER BY `DIGEST_TEXT` 	1
+test	b3102e1f51878e35936d7d3fe2901839	SELECT `a` , `b` FROM `test` . `v1` 	2
+test	cb300dd6358987c5afe1a2b0022fdea0	SELECT `b` , `a` FROM `test` . `v1` 	2
+test	1b40b63f6a9dbffd146f0916fe4f5ed2	TRUNCATE TABLE `performance_schema` . `events_statements_summary_by_digest` 	1
 DROP VIEW test.v1;
 DROP TABLE test.t1;