delete from performance_schema.setup_actors
where user in ('user2', 'user4');
delete from performance_schema.setup_objects
where object_name='t2';
select * from performance_schema.setup_actors
order by USER, HOST, ROLE;
HOST	USER	ROLE	ENABLED	HISTORY
localhost	user1	%	YES	YES
localhost	user3	%	YES	YES
select * from performance_schema.setup_objects
order by object_type, object_schema, object_name;
OBJECT_TYPE	OBJECT_SCHEMA	OBJECT_NAME	ENABLED	TIMED
TABLE	test	t1	YES	YES
TABLE	test	t3	YES	NO
select * from performance_schema.setup_consumers;
NAME	ENABLED
events_stages_current	YES
events_stages_history	YES
events_stages_history_long	YES
events_statements_current	YES
events_statements_history	YES
events_statements_history_long	YES
events_transactions_current	YES
events_transactions_history	YES
events_transactions_history_long	YES
events_waits_current	YES
events_waits_history	YES
events_waits_history_long	YES
global_instrumentation	YES
thread_instrumentation	YES
statements_digest	YES
flush tables;
truncate performance_schema.objects_summary_global_by_type;
truncate performance_schema.table_io_waits_summary_by_index_usage;
truncate performance_schema.table_io_waits_summary_by_table;
truncate performance_schema.table_lock_waits_summary_by_table;
truncate performance_schema.events_waits_summary_by_thread_by_event_name;
truncate performance_schema.events_waits_summary_by_account_by_event_name;
truncate performance_schema.events_waits_summary_by_user_by_event_name;
truncate performance_schema.events_waits_summary_by_host_by_event_name;
truncate performance_schema.events_waits_summary_global_by_event_name;
truncate performance_schema.events_waits_history_long;
"================== Step 1 =================="
call dump_thread();
username	status
user1	not found
username	status
user2	not found
username	status
user3	not found
username	status
user4	not found
execute dump_waits_account;
user	host	event_name	count_star
execute dump_waits_user;
user	event_name	count_star
execute dump_waits_host;
host	event_name	count_star
localhost	wait/io/table/sql/handler	0
localhost	wait/lock/table/sql/handler	0
execute dump_waits_global;
event_name	count_star
wait/io/table/sql/handler	0
wait/lock/table/sql/handler	0
execute dump_waits_history;
event_name	count(event_name)	object_type	object_schema	object_name
execute dump_waits_index_io;
object_type	object_schema	object_name	index_name	count_star	count_read	count_write	count_fetch	count_insert	count_update	count_delete
TABLE	test	t1	index_b	0	0	0	0	0	0	0
TABLE	test	t1	index_cb	0	0	0	0	0	0	0
TABLE	test	t1	PRIMARY	0	0	0	0	0	0	0
TABLE	test	t3	index_b	0	0	0	0	0	0	0
TABLE	test	t3	index_cb	0	0	0	0	0	0	0
TABLE	test	t3	PRIMARY	0	0	0	0	0	0	0
execute dump_waits_table_io;
object_type	object_schema	object_name	count_star	count_read	count_write	count_fetch	count_insert	count_update	count_delete
TABLE	test	t1	0	0	0	0	0	0	0
TABLE	test	t3	0	0	0	0	0	0	0
execute dump_waits_table_lock;
object_type	object_schema	object_name	count_star	count_read	count_write	count_read_normal	count_read_with_shared_locks	count_read_high_priority	count_read_no_insert	count_read_external	count_write_low_priority	count_write_external
TABLE	test	t1	0	0	0	0	0	0	0	0	0	0
TABLE	test	t3	0	0	0	0	0	0	0	0	0	0
execute dump_objects_summary;
object_type	object_schema	object_name	count_star
TABLE	test	t1	0
TABLE	test	t2	0
TABLE	test	t3	0
connect  con1, localhost, user1, , ;
select concat(current_user(), " is connected") as status;
status
user1@localhost is connected
connection default;
"================== Step 2 =================="
call dump_thread();
username	event_name	count_star
user1	wait/io/table/sql/handler	0
user1	wait/lock/table/sql/handler	0
username	status
user2	not found
username	status
user3	not found
username	status
user4	not found
execute dump_waits_account;
user	host	event_name	count_star
user1	localhost	wait/io/table/sql/handler	0
user1	localhost	wait/lock/table/sql/handler	0
execute dump_waits_user;
user	event_name	count_star
user1	wait/io/table/sql/handler	0
user1	wait/lock/table/sql/handler	0
execute dump_waits_host;
host	event_name	count_star
localhost	wait/io/table/sql/handler	0
localhost	wait/lock/table/sql/handler	0
execute dump_waits_global;
event_name	count_star
wait/io/table/sql/handler	0
wait/lock/table/sql/handler	0
execute dump_waits_history;
event_name	count(event_name)	object_type	object_schema	object_name
execute dump_waits_index_io;
object_type	object_schema	object_name	index_name	count_star	count_read	count_write	count_fetch	count_insert	count_update	count_delete
TABLE	test	t1	index_b	0	0	0	0	0	0	0
TABLE	test	t1	index_cb	0	0	0	0	0	0	0
TABLE	test	t1	PRIMARY	0	0	0	0	0	0	0
TABLE	test	t3	index_b	0	0	0	0	0	0	0
TABLE	test	t3	index_cb	0	0	0	0	0	0	0
TABLE	test	t3	PRIMARY	0	0	0	0	0	0	0
execute dump_waits_table_io;
object_type	object_schema	object_name	count_star	count_read	count_write	count_fetch	count_insert	count_update	count_delete
TABLE	test	t1	0	0	0	0	0	0	0
TABLE	test	t3	0	0	0	0	0	0	0
execute dump_waits_table_lock;
object_type	object_schema	object_name	count_star	count_read	count_write	count_read_normal	count_read_with_shared_locks	count_read_high_priority	count_read_no_insert	count_read_external	count_write_low_priority	count_write_external
TABLE	test	t1	0	0	0	0	0	0	0	0	0	0
TABLE	test	t3	0	0	0	0	0	0	0	0	0	0
execute dump_objects_summary;
object_type	object_schema	object_name	count_star
TABLE	test	t1	0
TABLE	test	t2	0
TABLE	test	t3	0
connection con1;
insert into test.t1 set a=101, b=1, c=1;
insert into test.t2 set a=102, b=2, c=2;
insert into test.t2 set a=103, b=3, c=3;
insert into test.t3 set a=104, b=4, c=4;
insert into test.t3 set a=105, b=5, c=5;
insert into test.t3 set a=106, b=6, c=6;
select * from test.t1;
a	b	c	d
101	1	1	0
select * from test.t2;
a	b	c	d
102	2	2	0
103	3	3	0
select * from test.t3;
a	b	c	d
104	4	4	0
105	5	5	0
106	6	6	0
update test.t1 set d=d+1;
update test.t2 set d=d+1;
update test.t3 set d=d+1;
update test.t1 set d=d+1 where a=101;
update test.t2 set d=d+1 where a=101;
update test.t3 set d=d+1 where a=101;
select * from test.t1 force index(index_b) where b=5;
a	b	c	d
select * from test.t2 force index(index_b) where b=5;
a	b	c	d
select * from test.t3 force index(index_b) where b=5;
a	b	c	d
105	5	5	1
connection default;
"================== Step 3-A =================="
call dump_thread();
username	event_name	count_star
user1	wait/io/table/sql/handler	23
user1	wait/lock/table/sql/handler	24
username	status
user2	not found
username	status
user3	not found
username	status
user4	not found
execute dump_waits_account;
user	host	event_name	count_star
user1	localhost	wait/io/table/sql/handler	23
user1	localhost	wait/lock/table/sql/handler	24
execute dump_waits_user;
user	event_name	count_star
user1	wait/io/table/sql/handler	23
user1	wait/lock/table/sql/handler	24
execute dump_waits_host;
host	event_name	count_star
localhost	wait/io/table/sql/handler	23
localhost	wait/lock/table/sql/handler	24
execute dump_waits_global;
event_name	count_star
wait/io/table/sql/handler	23
wait/lock/table/sql/handler	24
execute dump_waits_history;
event_name	count(event_name)	object_type	object_schema	object_name
<<<<<<< HEAD
wait/io/table/sql/handler	8	TABLE	test	t1
wait/lock/table/sql/handler	10	TABLE	test	t1
wait/io/table/sql/handler	15	TABLE	test	t3
wait/lock/table/sql/handler	14	TABLE	test	t3
=======
wait/lock/table/sql/handler	18	TABLE	test	t1
wait/lock/table/sql/handler	31	TABLE	test	t3
>>>>>>> eaebe8b5
execute dump_waits_index_io;
object_type	object_schema	object_name	index_name	count_star	count_read	count_write	count_fetch	count_insert	count_update	count_delete
TABLE	test	t1	NULL	6	4	2	4	1	1	0
TABLE	test	t1	index_b	0	0	0	0	0	0	0
TABLE	test	t1	index_cb	0	0	0	0	0	0	0
TABLE	test	t1	PRIMARY	2	1	1	1	0	1	0
TABLE	test	t3	NULL	13	7	6	7	3	3	0
TABLE	test	t3	index_b	1	1	0	1	0	0	0
TABLE	test	t3	index_cb	0	0	0	0	0	0	0
TABLE	test	t3	PRIMARY	1	1	0	1	0	0	0
execute dump_waits_table_io;
object_type	object_schema	object_name	count_star	count_read	count_write	count_fetch	count_insert	count_update	count_delete
TABLE	test	t1	8	5	3	5	1	2	0
TABLE	test	t3	15	9	6	9	3	3	0
execute dump_waits_table_lock;
object_type	object_schema	object_name	count_star	count_read	count_write	count_read_normal	count_read_with_shared_locks	count_read_high_priority	count_read_no_insert	count_read_external	count_write_low_priority	count_write_external
TABLE	test	t1	10	4	6	2	0	0	0	2	0	3
TABLE	test	t3	14	4	10	2	0	0	0	2	0	5
execute dump_objects_summary;
object_type	object_schema	object_name	count_star
TABLE	test	t1	18
TABLE	test	t2	0
TABLE	test	t3	29
connection con1;
flush tables;
"================== con1 FLUSH =================="
connection default;
"================== Step 3-B =================="
call dump_thread();
username	event_name	count_star
user1	wait/io/table/sql/handler	23
user1	wait/lock/table/sql/handler	24
username	status
user2	not found
username	status
user3	not found
username	status
user4	not found
execute dump_waits_account;
user	host	event_name	count_star
user1	localhost	wait/io/table/sql/handler	23
user1	localhost	wait/lock/table/sql/handler	24
execute dump_waits_user;
user	event_name	count_star
user1	wait/io/table/sql/handler	23
user1	wait/lock/table/sql/handler	24
execute dump_waits_host;
host	event_name	count_star
localhost	wait/io/table/sql/handler	23
localhost	wait/lock/table/sql/handler	24
execute dump_waits_global;
event_name	count_star
wait/io/table/sql/handler	23
wait/lock/table/sql/handler	24
execute dump_waits_history;
event_name	count(event_name)	object_type	object_schema	object_name
wait/io/table/sql/handler	8	TABLE	test	t1
wait/lock/table/sql/handler	10	TABLE	test	t1
wait/io/table/sql/handler	15	TABLE	test	t3
wait/lock/table/sql/handler	14	TABLE	test	t3
execute dump_waits_index_io;
object_type	object_schema	object_name	index_name	count_star	count_read	count_write	count_fetch	count_insert	count_update	count_delete
TABLE	test	t1	NULL	6	4	2	4	1	1	0
TABLE	test	t1	index_b	0	0	0	0	0	0	0
TABLE	test	t1	index_cb	0	0	0	0	0	0	0
TABLE	test	t1	PRIMARY	2	1	1	1	0	1	0
TABLE	test	t3	NULL	13	7	6	7	3	3	0
TABLE	test	t3	index_b	1	1	0	1	0	0	0
TABLE	test	t3	index_cb	0	0	0	0	0	0	0
TABLE	test	t3	PRIMARY	1	1	0	1	0	0	0
execute dump_waits_table_io;
object_type	object_schema	object_name	count_star	count_read	count_write	count_fetch	count_insert	count_update	count_delete
TABLE	test	t1	8	5	3	5	1	2	0
TABLE	test	t3	15	9	6	9	3	3	0
execute dump_waits_table_lock;
object_type	object_schema	object_name	count_star	count_read	count_write	count_read_normal	count_read_with_shared_locks	count_read_high_priority	count_read_no_insert	count_read_external	count_write_low_priority	count_write_external
TABLE	test	t1	10	4	6	2	0	0	0	2	0	3
TABLE	test	t3	14	4	10	2	0	0	0	2	0	5
execute dump_objects_summary;
object_type	object_schema	object_name	count_star
TABLE	test	t1	18
TABLE	test	t2	0
TABLE	test	t3	29
connect  con2, localhost, user2, , ;
select concat(current_user(), " is connected") as status;
status
user2@localhost is connected
connection default;
"================== Step 4 =================="
call dump_thread();
username	event_name	count_star
user1	wait/io/table/sql/handler	23
user1	wait/lock/table/sql/handler	24
username	event_name	count_star
user2	wait/io/table/sql/handler	0
user2	wait/lock/table/sql/handler	0
username	status
user3	not found
username	status
user4	not found
execute dump_waits_account;
user	host	event_name	count_star
user1	localhost	wait/io/table/sql/handler	23
user1	localhost	wait/lock/table/sql/handler	24
user2	localhost	wait/io/table/sql/handler	0
user2	localhost	wait/lock/table/sql/handler	0
execute dump_waits_user;
user	event_name	count_star
user1	wait/io/table/sql/handler	23
user1	wait/lock/table/sql/handler	24
user2	wait/io/table/sql/handler	0
user2	wait/lock/table/sql/handler	0
execute dump_waits_host;
host	event_name	count_star
localhost	wait/io/table/sql/handler	23
localhost	wait/lock/table/sql/handler	24
execute dump_waits_global;
event_name	count_star
wait/io/table/sql/handler	23
wait/lock/table/sql/handler	24
execute dump_waits_history;
event_name	count(event_name)	object_type	object_schema	object_name
<<<<<<< HEAD
wait/io/table/sql/handler	8	TABLE	test	t1
wait/lock/table/sql/handler	10	TABLE	test	t1
wait/io/table/sql/handler	15	TABLE	test	t3
wait/lock/table/sql/handler	14	TABLE	test	t3
=======
wait/lock/table/sql/handler	18	TABLE	test	t1
wait/lock/table/sql/handler	31	TABLE	test	t3
>>>>>>> eaebe8b5
execute dump_waits_index_io;
object_type	object_schema	object_name	index_name	count_star	count_read	count_write	count_fetch	count_insert	count_update	count_delete
TABLE	test	t1	NULL	6	4	2	4	1	1	0
TABLE	test	t1	index_b	0	0	0	0	0	0	0
TABLE	test	t1	index_cb	0	0	0	0	0	0	0
TABLE	test	t1	PRIMARY	2	1	1	1	0	1	0
TABLE	test	t3	NULL	13	7	6	7	3	3	0
TABLE	test	t3	index_b	1	1	0	1	0	0	0
TABLE	test	t3	index_cb	0	0	0	0	0	0	0
TABLE	test	t3	PRIMARY	1	1	0	1	0	0	0
execute dump_waits_table_io;
object_type	object_schema	object_name	count_star	count_read	count_write	count_fetch	count_insert	count_update	count_delete
TABLE	test	t1	8	5	3	5	1	2	0
TABLE	test	t3	15	9	6	9	3	3	0
execute dump_waits_table_lock;
object_type	object_schema	object_name	count_star	count_read	count_write	count_read_normal	count_read_with_shared_locks	count_read_high_priority	count_read_no_insert	count_read_external	count_write_low_priority	count_write_external
TABLE	test	t1	10	4	6	2	0	0	0	2	0	3
TABLE	test	t3	14	4	10	2	0	0	0	2	0	5
execute dump_objects_summary;
object_type	object_schema	object_name	count_star
TABLE	test	t1	18
TABLE	test	t2	0
TABLE	test	t3	29
connection con2;
insert into test.t1 set a=201, b=1, c=1;
insert into test.t2 set a=202, b=2, c=2;
insert into test.t2 set a=203, b=3, c=3;
insert into test.t3 set a=204, b=4, c=4;
insert into test.t3 set a=205, b=5, c=5;
insert into test.t3 set a=206, b=6, c=6;
select * from test.t1;
a	b	c	d
101	1	1	2
201	1	1	0
select * from test.t2;
a	b	c	d
102	2	2	1
103	3	3	1
202	2	2	0
203	3	3	0
select * from test.t3;
a	b	c	d
104	4	4	1
105	5	5	1
106	6	6	1
204	4	4	0
205	5	5	0
206	6	6	0
update test.t1 set d=d+1;
update test.t2 set d=d+1;
update test.t3 set d=d+1;
update test.t1 set d=d+1 where a=201;
update test.t2 set d=d+1 where a=201;
update test.t3 set d=d+1 where a=201;
select * from test.t1 force index(index_b) where b=5;
a	b	c	d
select * from test.t2 force index(index_b) where b=5;
a	b	c	d
select * from test.t3 force index(index_b) where b=5;
a	b	c	d
105	5	5	2
205	5	5	1
connection default;
"================== Step 5 =================="
call dump_thread();
username	event_name	count_star
user1	wait/io/table/sql/handler	23
user1	wait/lock/table/sql/handler	24
username	event_name	count_star
user2	wait/io/table/sql/handler	0
user2	wait/lock/table/sql/handler	0
username	status
user3	not found
username	status
user4	not found
execute dump_waits_account;
user	host	event_name	count_star
user1	localhost	wait/io/table/sql/handler	23
user1	localhost	wait/lock/table/sql/handler	24
user2	localhost	wait/io/table/sql/handler	0
user2	localhost	wait/lock/table/sql/handler	0
execute dump_waits_user;
user	event_name	count_star
user1	wait/io/table/sql/handler	23
user1	wait/lock/table/sql/handler	24
user2	wait/io/table/sql/handler	0
user2	wait/lock/table/sql/handler	0
execute dump_waits_host;
host	event_name	count_star
localhost	wait/io/table/sql/handler	23
localhost	wait/lock/table/sql/handler	24
execute dump_waits_global;
event_name	count_star
wait/io/table/sql/handler	23
wait/lock/table/sql/handler	24
execute dump_waits_history;
event_name	count(event_name)	object_type	object_schema	object_name
<<<<<<< HEAD
wait/io/table/sql/handler	8	TABLE	test	t1
wait/lock/table/sql/handler	10	TABLE	test	t1
wait/io/table/sql/handler	15	TABLE	test	t3
wait/lock/table/sql/handler	14	TABLE	test	t3
=======
wait/lock/table/sql/handler	18	TABLE	test	t1
wait/lock/table/sql/handler	31	TABLE	test	t3
>>>>>>> eaebe8b5
execute dump_waits_index_io;
object_type	object_schema	object_name	index_name	count_star	count_read	count_write	count_fetch	count_insert	count_update	count_delete
TABLE	test	t1	NULL	6	4	2	4	1	1	0
TABLE	test	t1	index_b	0	0	0	0	0	0	0
TABLE	test	t1	index_cb	0	0	0	0	0	0	0
TABLE	test	t1	PRIMARY	2	1	1	1	0	1	0
TABLE	test	t3	NULL	13	7	6	7	3	3	0
TABLE	test	t3	index_b	1	1	0	1	0	0	0
TABLE	test	t3	index_cb	0	0	0	0	0	0	0
TABLE	test	t3	PRIMARY	1	1	0	1	0	0	0
execute dump_waits_table_io;
object_type	object_schema	object_name	count_star	count_read	count_write	count_fetch	count_insert	count_update	count_delete
TABLE	test	t1	8	5	3	5	1	2	0
TABLE	test	t3	15	9	6	9	3	3	0
execute dump_waits_table_lock;
object_type	object_schema	object_name	count_star	count_read	count_write	count_read_normal	count_read_with_shared_locks	count_read_high_priority	count_read_no_insert	count_read_external	count_write_low_priority	count_write_external
TABLE	test	t1	10	4	6	2	0	0	0	2	0	3
TABLE	test	t3	14	4	10	2	0	0	0	2	0	5
execute dump_objects_summary;
object_type	object_schema	object_name	count_star
TABLE	test	t1	18
TABLE	test	t2	0
TABLE	test	t3	29
connect  con3, localhost, user3, , ;
select concat(current_user(), " is connected") as status;
status
user3@localhost is connected
connection default;
"================== Step 6 =================="
call dump_thread();
username	event_name	count_star
user1	wait/io/table/sql/handler	23
user1	wait/lock/table/sql/handler	24
username	event_name	count_star
user2	wait/io/table/sql/handler	0
user2	wait/lock/table/sql/handler	0
username	event_name	count_star
user3	wait/io/table/sql/handler	0
user3	wait/lock/table/sql/handler	0
username	status
user4	not found
execute dump_waits_account;
user	host	event_name	count_star
user1	localhost	wait/io/table/sql/handler	23
user1	localhost	wait/lock/table/sql/handler	24
user2	localhost	wait/io/table/sql/handler	0
user2	localhost	wait/lock/table/sql/handler	0
user3	localhost	wait/io/table/sql/handler	0
user3	localhost	wait/lock/table/sql/handler	0
execute dump_waits_user;
user	event_name	count_star
user1	wait/io/table/sql/handler	23
user1	wait/lock/table/sql/handler	24
user2	wait/io/table/sql/handler	0
user2	wait/lock/table/sql/handler	0
user3	wait/io/table/sql/handler	0
user3	wait/lock/table/sql/handler	0
execute dump_waits_host;
host	event_name	count_star
localhost	wait/io/table/sql/handler	23
localhost	wait/lock/table/sql/handler	24
execute dump_waits_global;
event_name	count_star
wait/io/table/sql/handler	23
wait/lock/table/sql/handler	24
execute dump_waits_history;
event_name	count(event_name)	object_type	object_schema	object_name
<<<<<<< HEAD
wait/io/table/sql/handler	8	TABLE	test	t1
wait/lock/table/sql/handler	10	TABLE	test	t1
wait/io/table/sql/handler	15	TABLE	test	t3
wait/lock/table/sql/handler	14	TABLE	test	t3
=======
wait/lock/table/sql/handler	18	TABLE	test	t1
wait/lock/table/sql/handler	31	TABLE	test	t3
>>>>>>> eaebe8b5
execute dump_waits_index_io;
object_type	object_schema	object_name	index_name	count_star	count_read	count_write	count_fetch	count_insert	count_update	count_delete
TABLE	test	t1	NULL	6	4	2	4	1	1	0
TABLE	test	t1	index_b	0	0	0	0	0	0	0
TABLE	test	t1	index_cb	0	0	0	0	0	0	0
TABLE	test	t1	PRIMARY	2	1	1	1	0	1	0
TABLE	test	t3	NULL	13	7	6	7	3	3	0
TABLE	test	t3	index_b	1	1	0	1	0	0	0
TABLE	test	t3	index_cb	0	0	0	0	0	0	0
TABLE	test	t3	PRIMARY	1	1	0	1	0	0	0
execute dump_waits_table_io;
object_type	object_schema	object_name	count_star	count_read	count_write	count_fetch	count_insert	count_update	count_delete
TABLE	test	t1	8	5	3	5	1	2	0
TABLE	test	t3	15	9	6	9	3	3	0
execute dump_waits_table_lock;
object_type	object_schema	object_name	count_star	count_read	count_write	count_read_normal	count_read_with_shared_locks	count_read_high_priority	count_read_no_insert	count_read_external	count_write_low_priority	count_write_external
TABLE	test	t1	10	4	6	2	0	0	0	2	0	3
TABLE	test	t3	14	4	10	2	0	0	0	2	0	5
execute dump_objects_summary;
object_type	object_schema	object_name	count_star
TABLE	test	t1	18
TABLE	test	t2	0
TABLE	test	t3	29
connection con3;
insert into test.t1 set a=301, b=1, c=1;
insert into test.t2 set a=302, b=2, c=2;
insert into test.t2 set a=303, b=3, c=3;
insert into test.t3 set a=304, b=4, c=4;
insert into test.t3 set a=305, b=5, c=5;
insert into test.t3 set a=306, b=6, c=6;
select * from test.t1;
a	b	c	d
101	1	1	3
201	1	1	2
301	1	1	0
select * from test.t2;
a	b	c	d
102	2	2	2
103	3	3	2
202	2	2	1
203	3	3	1
302	2	2	0
303	3	3	0
select * from test.t3;
a	b	c	d
104	4	4	2
105	5	5	2
106	6	6	2
204	4	4	1
205	5	5	1
206	6	6	1
304	4	4	0
305	5	5	0
306	6	6	0
update test.t1 set d=d+1;
update test.t2 set d=d+1;
update test.t3 set d=d+1;
update test.t1 set d=d+1 where a=301;
update test.t2 set d=d+1 where a=301;
update test.t3 set d=d+1 where a=301;
select * from test.t1 force index(index_b) where b=5;
a	b	c	d
select * from test.t2 force index(index_b) where b=5;
a	b	c	d
select * from test.t3 force index(index_b) where b=5;
a	b	c	d
105	5	5	3
205	5	5	2
305	5	5	1
connection default;
"================== Step 7 =================="
call dump_thread();
username	event_name	count_star
user1	wait/io/table/sql/handler	23
user1	wait/lock/table/sql/handler	24
username	event_name	count_star
user2	wait/io/table/sql/handler	0
user2	wait/lock/table/sql/handler	0
username	event_name	count_star
user3	wait/io/table/sql/handler	48
user3	wait/lock/table/sql/handler	24
username	status
user4	not found
execute dump_waits_account;
user	host	event_name	count_star
user1	localhost	wait/io/table/sql/handler	23
user1	localhost	wait/lock/table/sql/handler	24
user2	localhost	wait/io/table/sql/handler	0
user2	localhost	wait/lock/table/sql/handler	0
user3	localhost	wait/io/table/sql/handler	48
user3	localhost	wait/lock/table/sql/handler	24
execute dump_waits_user;
user	event_name	count_star
user1	wait/io/table/sql/handler	23
user1	wait/lock/table/sql/handler	24
user2	wait/io/table/sql/handler	0
user2	wait/lock/table/sql/handler	0
user3	wait/io/table/sql/handler	48
user3	wait/lock/table/sql/handler	24
execute dump_waits_host;
host	event_name	count_star
localhost	wait/io/table/sql/handler	71
localhost	wait/lock/table/sql/handler	48
execute dump_waits_global;
event_name	count_star
wait/io/table/sql/handler	71
wait/lock/table/sql/handler	48
execute dump_waits_history;
event_name	count(event_name)	object_type	object_schema	object_name
<<<<<<< HEAD
wait/io/table/sql/handler	21	TABLE	test	t1
wait/lock/table/sql/handler	20	TABLE	test	t1
wait/io/table/sql/handler	50	TABLE	test	t3
wait/lock/table/sql/handler	28	TABLE	test	t3
=======
wait/lock/table/sql/handler	43	TABLE	test	t1
wait/lock/table/sql/handler	82	TABLE	test	t3
>>>>>>> eaebe8b5
execute dump_waits_index_io;
object_type	object_schema	object_name	index_name	count_star	count_read	count_write	count_fetch	count_insert	count_update	count_delete
TABLE	test	t1	NULL	17	11	6	11	2	4	0
TABLE	test	t1	index_b	0	0	0	0	0	0	0
TABLE	test	t1	index_cb	0	0	0	0	0	0	0
TABLE	test	t1	PRIMARY	4	2	2	2	0	2	0
TABLE	test	t3	NULL	44	26	18	26	6	12	0
TABLE	test	t3	index_b	4	4	0	4	0	0	0
TABLE	test	t3	index_cb	0	0	0	0	0	0	0
TABLE	test	t3	PRIMARY	2	2	0	2	0	0	0
execute dump_waits_table_io;
object_type	object_schema	object_name	count_star	count_read	count_write	count_fetch	count_insert	count_update	count_delete
TABLE	test	t1	21	13	8	13	2	6	0
TABLE	test	t3	50	32	18	32	6	12	0
execute dump_waits_table_lock;
object_type	object_schema	object_name	count_star	count_read	count_write	count_read_normal	count_read_with_shared_locks	count_read_high_priority	count_read_no_insert	count_read_external	count_write_low_priority	count_write_external
TABLE	test	t1	20	8	12	4	0	0	0	4	0	6
TABLE	test	t3	28	8	20	4	0	0	0	4	0	10
execute dump_objects_summary;
object_type	object_schema	object_name	count_star
TABLE	test	t1	41
TABLE	test	t2	0
TABLE	test	t3	78
connect  con4, localhost, user4, , ;
select concat(current_user(), " is connected") as status;
status
user4@localhost is connected
connection default;
"================== Step 8 =================="
call dump_thread();
username	event_name	count_star
user1	wait/io/table/sql/handler	23
user1	wait/lock/table/sql/handler	24
username	event_name	count_star
user2	wait/io/table/sql/handler	0
user2	wait/lock/table/sql/handler	0
username	event_name	count_star
user3	wait/io/table/sql/handler	48
user3	wait/lock/table/sql/handler	24
username	event_name	count_star
user4	wait/io/table/sql/handler	0
user4	wait/lock/table/sql/handler	0
execute dump_waits_account;
user	host	event_name	count_star
user1	localhost	wait/io/table/sql/handler	23
user1	localhost	wait/lock/table/sql/handler	24
user2	localhost	wait/io/table/sql/handler	0
user2	localhost	wait/lock/table/sql/handler	0
user3	localhost	wait/io/table/sql/handler	48
user3	localhost	wait/lock/table/sql/handler	24
user4	localhost	wait/io/table/sql/handler	0
user4	localhost	wait/lock/table/sql/handler	0
execute dump_waits_user;
user	event_name	count_star
user1	wait/io/table/sql/handler	23
user1	wait/lock/table/sql/handler	24
user2	wait/io/table/sql/handler	0
user2	wait/lock/table/sql/handler	0
user3	wait/io/table/sql/handler	48
user3	wait/lock/table/sql/handler	24
user4	wait/io/table/sql/handler	0
user4	wait/lock/table/sql/handler	0
execute dump_waits_host;
host	event_name	count_star
localhost	wait/io/table/sql/handler	71
localhost	wait/lock/table/sql/handler	48
execute dump_waits_global;
event_name	count_star
wait/io/table/sql/handler	71
wait/lock/table/sql/handler	48
execute dump_waits_history;
event_name	count(event_name)	object_type	object_schema	object_name
<<<<<<< HEAD
wait/io/table/sql/handler	21	TABLE	test	t1
wait/lock/table/sql/handler	20	TABLE	test	t1
wait/io/table/sql/handler	50	TABLE	test	t3
wait/lock/table/sql/handler	28	TABLE	test	t3
=======
wait/lock/table/sql/handler	43	TABLE	test	t1
wait/lock/table/sql/handler	82	TABLE	test	t3
>>>>>>> eaebe8b5
execute dump_waits_index_io;
object_type	object_schema	object_name	index_name	count_star	count_read	count_write	count_fetch	count_insert	count_update	count_delete
TABLE	test	t1	NULL	17	11	6	11	2	4	0
TABLE	test	t1	index_b	0	0	0	0	0	0	0
TABLE	test	t1	index_cb	0	0	0	0	0	0	0
TABLE	test	t1	PRIMARY	4	2	2	2	0	2	0
TABLE	test	t3	NULL	44	26	18	26	6	12	0
TABLE	test	t3	index_b	4	4	0	4	0	0	0
TABLE	test	t3	index_cb	0	0	0	0	0	0	0
TABLE	test	t3	PRIMARY	2	2	0	2	0	0	0
execute dump_waits_table_io;
object_type	object_schema	object_name	count_star	count_read	count_write	count_fetch	count_insert	count_update	count_delete
TABLE	test	t1	21	13	8	13	2	6	0
TABLE	test	t3	50	32	18	32	6	12	0
execute dump_waits_table_lock;
object_type	object_schema	object_name	count_star	count_read	count_write	count_read_normal	count_read_with_shared_locks	count_read_high_priority	count_read_no_insert	count_read_external	count_write_low_priority	count_write_external
TABLE	test	t1	20	8	12	4	0	0	0	4	0	6
TABLE	test	t3	28	8	20	4	0	0	0	4	0	10
execute dump_objects_summary;
object_type	object_schema	object_name	count_star
TABLE	test	t1	41
TABLE	test	t2	0
TABLE	test	t3	78
connection con4;
insert into test.t1 set a=401, b=1, c=1;
insert into test.t2 set a=402, b=2, c=2;
insert into test.t2 set a=403, b=3, c=3;
insert into test.t3 set a=404, b=4, c=4;
insert into test.t3 set a=405, b=5, c=5;
insert into test.t3 set a=406, b=6, c=6;
select * from test.t1;
a	b	c	d
101	1	1	4
201	1	1	3
301	1	1	2
401	1	1	0
select * from test.t2;
a	b	c	d
102	2	2	3
103	3	3	3
202	2	2	2
203	3	3	2
302	2	2	1
303	3	3	1
402	2	2	0
403	3	3	0
select * from test.t3;
a	b	c	d
104	4	4	3
105	5	5	3
106	6	6	3
204	4	4	2
205	5	5	2
206	6	6	2
304	4	4	1
305	5	5	1
306	6	6	1
404	4	4	0
405	5	5	0
406	6	6	0
update test.t1 set d=d+1;
update test.t2 set d=d+1;
update test.t3 set d=d+1;
update test.t1 set d=d+1 where a=401;
update test.t2 set d=d+1 where a=401;
update test.t3 set d=d+1 where a=401;
select * from test.t1 force index(index_b) where b=5;
a	b	c	d
select * from test.t2 force index(index_b) where b=5;
a	b	c	d
select * from test.t3 force index(index_b) where b=5;
a	b	c	d
105	5	5	4
205	5	5	3
305	5	5	2
405	5	5	1
connection default;
"================== Step 9 =================="
call dump_thread();
username	event_name	count_star
user1	wait/io/table/sql/handler	23
user1	wait/lock/table/sql/handler	24
username	event_name	count_star
user2	wait/io/table/sql/handler	0
user2	wait/lock/table/sql/handler	0
username	event_name	count_star
user3	wait/io/table/sql/handler	48
user3	wait/lock/table/sql/handler	24
username	event_name	count_star
user4	wait/io/table/sql/handler	0
user4	wait/lock/table/sql/handler	0
execute dump_waits_account;
user	host	event_name	count_star
user1	localhost	wait/io/table/sql/handler	23
user1	localhost	wait/lock/table/sql/handler	24
user2	localhost	wait/io/table/sql/handler	0
user2	localhost	wait/lock/table/sql/handler	0
user3	localhost	wait/io/table/sql/handler	48
user3	localhost	wait/lock/table/sql/handler	24
user4	localhost	wait/io/table/sql/handler	0
user4	localhost	wait/lock/table/sql/handler	0
execute dump_waits_user;
user	event_name	count_star
user1	wait/io/table/sql/handler	23
user1	wait/lock/table/sql/handler	24
user2	wait/io/table/sql/handler	0
user2	wait/lock/table/sql/handler	0
user3	wait/io/table/sql/handler	48
user3	wait/lock/table/sql/handler	24
user4	wait/io/table/sql/handler	0
user4	wait/lock/table/sql/handler	0
execute dump_waits_host;
host	event_name	count_star
localhost	wait/io/table/sql/handler	71
localhost	wait/lock/table/sql/handler	48
execute dump_waits_global;
event_name	count_star
wait/io/table/sql/handler	71
wait/lock/table/sql/handler	48
execute dump_waits_history;
event_name	count(event_name)	object_type	object_schema	object_name
<<<<<<< HEAD
wait/io/table/sql/handler	21	TABLE	test	t1
wait/lock/table/sql/handler	20	TABLE	test	t1
wait/io/table/sql/handler	50	TABLE	test	t3
wait/lock/table/sql/handler	28	TABLE	test	t3
=======
wait/lock/table/sql/handler	43	TABLE	test	t1
wait/lock/table/sql/handler	82	TABLE	test	t3
>>>>>>> eaebe8b5
execute dump_waits_index_io;
object_type	object_schema	object_name	index_name	count_star	count_read	count_write	count_fetch	count_insert	count_update	count_delete
TABLE	test	t1	NULL	17	11	6	11	2	4	0
TABLE	test	t1	index_b	0	0	0	0	0	0	0
TABLE	test	t1	index_cb	0	0	0	0	0	0	0
TABLE	test	t1	PRIMARY	4	2	2	2	0	2	0
TABLE	test	t3	NULL	44	26	18	26	6	12	0
TABLE	test	t3	index_b	4	4	0	4	0	0	0
TABLE	test	t3	index_cb	0	0	0	0	0	0	0
TABLE	test	t3	PRIMARY	2	2	0	2	0	0	0
execute dump_waits_table_io;
object_type	object_schema	object_name	count_star	count_read	count_write	count_fetch	count_insert	count_update	count_delete
TABLE	test	t1	21	13	8	13	2	6	0
TABLE	test	t3	50	32	18	32	6	12	0
execute dump_waits_table_lock;
object_type	object_schema	object_name	count_star	count_read	count_write	count_read_normal	count_read_with_shared_locks	count_read_high_priority	count_read_no_insert	count_read_external	count_write_low_priority	count_write_external
TABLE	test	t1	20	8	12	4	0	0	0	4	0	6
TABLE	test	t3	28	8	20	4	0	0	0	4	0	10
execute dump_objects_summary;
object_type	object_schema	object_name	count_star
TABLE	test	t1	41
TABLE	test	t2	0
TABLE	test	t3	78
connection con1;
lock tables test.t1 read, test.t2 read, test.t3 read;
unlock tables;
lock tables test.t1 write, test.t2 write, test.t3 write;
unlock tables;
connection default;
"================== Step 10 =================="
call dump_thread();
username	event_name	count_star
user1	wait/io/table/sql/handler	23
user1	wait/lock/table/sql/handler	32
username	event_name	count_star
user2	wait/io/table/sql/handler	0
user2	wait/lock/table/sql/handler	0
username	event_name	count_star
user3	wait/io/table/sql/handler	48
user3	wait/lock/table/sql/handler	24
username	event_name	count_star
user4	wait/io/table/sql/handler	0
user4	wait/lock/table/sql/handler	0
execute dump_waits_account;
user	host	event_name	count_star
user1	localhost	wait/io/table/sql/handler	23
user1	localhost	wait/lock/table/sql/handler	32
user2	localhost	wait/io/table/sql/handler	0
user2	localhost	wait/lock/table/sql/handler	0
user3	localhost	wait/io/table/sql/handler	48
user3	localhost	wait/lock/table/sql/handler	24
user4	localhost	wait/io/table/sql/handler	0
user4	localhost	wait/lock/table/sql/handler	0
execute dump_waits_user;
user	event_name	count_star
user1	wait/io/table/sql/handler	23
user1	wait/lock/table/sql/handler	32
user2	wait/io/table/sql/handler	0
user2	wait/lock/table/sql/handler	0
user3	wait/io/table/sql/handler	48
user3	wait/lock/table/sql/handler	24
user4	wait/io/table/sql/handler	0
user4	wait/lock/table/sql/handler	0
execute dump_waits_host;
host	event_name	count_star
localhost	wait/io/table/sql/handler	71
localhost	wait/lock/table/sql/handler	56
execute dump_waits_global;
event_name	count_star
wait/io/table/sql/handler	71
wait/lock/table/sql/handler	56
execute dump_waits_history;
event_name	count(event_name)	object_type	object_schema	object_name
<<<<<<< HEAD
wait/io/table/sql/handler	21	TABLE	test	t1
wait/lock/table/sql/handler	24	TABLE	test	t1
wait/io/table/sql/handler	50	TABLE	test	t3
wait/lock/table/sql/handler	32	TABLE	test	t3
=======
wait/lock/table/sql/handler	47	TABLE	test	t1
wait/lock/table/sql/handler	86	TABLE	test	t3
>>>>>>> eaebe8b5
execute dump_waits_index_io;
object_type	object_schema	object_name	index_name	count_star	count_read	count_write	count_fetch	count_insert	count_update	count_delete
TABLE	test	t1	NULL	17	11	6	11	2	4	0
TABLE	test	t1	index_b	0	0	0	0	0	0	0
TABLE	test	t1	index_cb	0	0	0	0	0	0	0
TABLE	test	t1	PRIMARY	4	2	2	2	0	2	0
TABLE	test	t3	NULL	44	26	18	26	6	12	0
TABLE	test	t3	index_b	4	4	0	4	0	0	0
TABLE	test	t3	index_cb	0	0	0	0	0	0	0
TABLE	test	t3	PRIMARY	2	2	0	2	0	0	0
execute dump_waits_table_io;
object_type	object_schema	object_name	count_star	count_read	count_write	count_fetch	count_insert	count_update	count_delete
TABLE	test	t1	21	13	8	13	2	6	0
TABLE	test	t3	50	32	18	32	6	12	0
execute dump_waits_table_lock;
object_type	object_schema	object_name	count_star	count_read	count_write	count_read_normal	count_read_with_shared_locks	count_read_high_priority	count_read_no_insert	count_read_external	count_write_low_priority	count_write_external
TABLE	test	t1	24	10	14	4	0	0	1	5	0	7
TABLE	test	t3	32	10	22	4	0	0	1	5	0	11
execute dump_objects_summary;
object_type	object_schema	object_name	count_star
TABLE	test	t1	45
TABLE	test	t2	0
TABLE	test	t3	82
connection default;
flush tables;
"================== flush marker =================="
"================== Step 11 =================="
call dump_thread();
username	event_name	count_star
user1	wait/io/table/sql/handler	23
user1	wait/lock/table/sql/handler	32
username	event_name	count_star
user2	wait/io/table/sql/handler	0
user2	wait/lock/table/sql/handler	0
username	event_name	count_star
user3	wait/io/table/sql/handler	48
user3	wait/lock/table/sql/handler	24
username	event_name	count_star
user4	wait/io/table/sql/handler	0
user4	wait/lock/table/sql/handler	0
execute dump_waits_account;
user	host	event_name	count_star
user1	localhost	wait/io/table/sql/handler	23
user1	localhost	wait/lock/table/sql/handler	32
user2	localhost	wait/io/table/sql/handler	0
user2	localhost	wait/lock/table/sql/handler	0
user3	localhost	wait/io/table/sql/handler	48
user3	localhost	wait/lock/table/sql/handler	24
user4	localhost	wait/io/table/sql/handler	0
user4	localhost	wait/lock/table/sql/handler	0
execute dump_waits_user;
user	event_name	count_star
user1	wait/io/table/sql/handler	23
user1	wait/lock/table/sql/handler	32
user2	wait/io/table/sql/handler	0
user2	wait/lock/table/sql/handler	0
user3	wait/io/table/sql/handler	48
user3	wait/lock/table/sql/handler	24
user4	wait/io/table/sql/handler	0
user4	wait/lock/table/sql/handler	0
execute dump_waits_host;
host	event_name	count_star
localhost	wait/io/table/sql/handler	71
localhost	wait/lock/table/sql/handler	56
execute dump_waits_global;
event_name	count_star
wait/io/table/sql/handler	71
wait/lock/table/sql/handler	56
execute dump_waits_history;
event_name	count(event_name)	object_type	object_schema	object_name
<<<<<<< HEAD
wait/io/table/sql/handler	21	TABLE	test	t1
wait/lock/table/sql/handler	24	TABLE	test	t1
wait/io/table/sql/handler	50	TABLE	test	t3
wait/lock/table/sql/handler	32	TABLE	test	t3
=======
wait/lock/table/sql/handler	47	TABLE	test	t1
wait/lock/table/sql/handler	86	TABLE	test	t3
>>>>>>> eaebe8b5
execute dump_waits_index_io;
object_type	object_schema	object_name	index_name	count_star	count_read	count_write	count_fetch	count_insert	count_update	count_delete
TABLE	test	t1	NULL	17	11	6	11	2	4	0
TABLE	test	t1	index_b	0	0	0	0	0	0	0
TABLE	test	t1	index_cb	0	0	0	0	0	0	0
TABLE	test	t1	PRIMARY	4	2	2	2	0	2	0
TABLE	test	t3	NULL	44	26	18	26	6	12	0
TABLE	test	t3	index_b	4	4	0	4	0	0	0
TABLE	test	t3	index_cb	0	0	0	0	0	0	0
TABLE	test	t3	PRIMARY	2	2	0	2	0	0	0
execute dump_waits_table_io;
object_type	object_schema	object_name	count_star	count_read	count_write	count_fetch	count_insert	count_update	count_delete
TABLE	test	t1	21	13	8	13	2	6	0
TABLE	test	t3	50	32	18	32	6	12	0
execute dump_waits_table_lock;
object_type	object_schema	object_name	count_star	count_read	count_write	count_read_normal	count_read_with_shared_locks	count_read_high_priority	count_read_no_insert	count_read_external	count_write_low_priority	count_write_external
TABLE	test	t1	24	10	14	4	0	0	1	5	0	7
TABLE	test	t3	32	10	22	4	0	0	1	5	0	11
execute dump_objects_summary;
object_type	object_schema	object_name	count_star
TABLE	test	t1	45
TABLE	test	t2	0
TABLE	test	t3	82
set global read_only=1;
set global read_only=0;
"================== global read_only marker =================="
"================== Step 12 =================="
call dump_thread();
username	event_name	count_star
user1	wait/io/table/sql/handler	23
user1	wait/lock/table/sql/handler	32
username	event_name	count_star
user2	wait/io/table/sql/handler	0
user2	wait/lock/table/sql/handler	0
username	event_name	count_star
user3	wait/io/table/sql/handler	48
user3	wait/lock/table/sql/handler	24
username	event_name	count_star
user4	wait/io/table/sql/handler	0
user4	wait/lock/table/sql/handler	0
execute dump_waits_account;
user	host	event_name	count_star
user1	localhost	wait/io/table/sql/handler	23
user1	localhost	wait/lock/table/sql/handler	32
user2	localhost	wait/io/table/sql/handler	0
user2	localhost	wait/lock/table/sql/handler	0
user3	localhost	wait/io/table/sql/handler	48
user3	localhost	wait/lock/table/sql/handler	24
user4	localhost	wait/io/table/sql/handler	0
user4	localhost	wait/lock/table/sql/handler	0
execute dump_waits_user;
user	event_name	count_star
user1	wait/io/table/sql/handler	23
user1	wait/lock/table/sql/handler	32
user2	wait/io/table/sql/handler	0
user2	wait/lock/table/sql/handler	0
user3	wait/io/table/sql/handler	48
user3	wait/lock/table/sql/handler	24
user4	wait/io/table/sql/handler	0
user4	wait/lock/table/sql/handler	0
execute dump_waits_host;
host	event_name	count_star
localhost	wait/io/table/sql/handler	71
localhost	wait/lock/table/sql/handler	56
execute dump_waits_global;
event_name	count_star
wait/io/table/sql/handler	71
wait/lock/table/sql/handler	56
execute dump_waits_history;
event_name	count(event_name)	object_type	object_schema	object_name
<<<<<<< HEAD
wait/io/table/sql/handler	21	TABLE	test	t1
wait/lock/table/sql/handler	24	TABLE	test	t1
wait/io/table/sql/handler	50	TABLE	test	t3
wait/lock/table/sql/handler	32	TABLE	test	t3
=======
wait/lock/table/sql/handler	47	TABLE	test	t1
wait/lock/table/sql/handler	86	TABLE	test	t3
>>>>>>> eaebe8b5
execute dump_waits_index_io;
object_type	object_schema	object_name	index_name	count_star	count_read	count_write	count_fetch	count_insert	count_update	count_delete
TABLE	test	t1	NULL	17	11	6	11	2	4	0
TABLE	test	t1	index_b	0	0	0	0	0	0	0
TABLE	test	t1	index_cb	0	0	0	0	0	0	0
TABLE	test	t1	PRIMARY	4	2	2	2	0	2	0
TABLE	test	t3	NULL	44	26	18	26	6	12	0
TABLE	test	t3	index_b	4	4	0	4	0	0	0
TABLE	test	t3	index_cb	0	0	0	0	0	0	0
TABLE	test	t3	PRIMARY	2	2	0	2	0	0	0
execute dump_waits_table_io;
object_type	object_schema	object_name	count_star	count_read	count_write	count_fetch	count_insert	count_update	count_delete
TABLE	test	t1	21	13	8	13	2	6	0
TABLE	test	t3	50	32	18	32	6	12	0
execute dump_waits_table_lock;
object_type	object_schema	object_name	count_star	count_read	count_write	count_read_normal	count_read_with_shared_locks	count_read_high_priority	count_read_no_insert	count_read_external	count_write_low_priority	count_write_external
TABLE	test	t1	24	10	14	4	0	0	1	5	0	7
TABLE	test	t3	32	10	22	4	0	0	1	5	0	11
execute dump_objects_summary;
object_type	object_schema	object_name	count_star
TABLE	test	t1	45
TABLE	test	t2	0
TABLE	test	t3	82
disconnect con1;
"================== Step 13 =================="
call dump_thread();
username	status
user1	not found
username	event_name	count_star
user2	wait/io/table/sql/handler	0
user2	wait/lock/table/sql/handler	0
username	event_name	count_star
user3	wait/io/table/sql/handler	48
user3	wait/lock/table/sql/handler	24
username	event_name	count_star
user4	wait/io/table/sql/handler	0
user4	wait/lock/table/sql/handler	0
execute dump_waits_account;
user	host	event_name	count_star
user1	localhost	wait/io/table/sql/handler	23
user1	localhost	wait/lock/table/sql/handler	32
user2	localhost	wait/io/table/sql/handler	0
user2	localhost	wait/lock/table/sql/handler	0
user3	localhost	wait/io/table/sql/handler	48
user3	localhost	wait/lock/table/sql/handler	24
user4	localhost	wait/io/table/sql/handler	0
user4	localhost	wait/lock/table/sql/handler	0
execute dump_waits_user;
user	event_name	count_star
user1	wait/io/table/sql/handler	23
user1	wait/lock/table/sql/handler	32
user2	wait/io/table/sql/handler	0
user2	wait/lock/table/sql/handler	0
user3	wait/io/table/sql/handler	48
user3	wait/lock/table/sql/handler	24
user4	wait/io/table/sql/handler	0
user4	wait/lock/table/sql/handler	0
execute dump_waits_host;
host	event_name	count_star
localhost	wait/io/table/sql/handler	71
localhost	wait/lock/table/sql/handler	56
execute dump_waits_global;
event_name	count_star
wait/io/table/sql/handler	71
wait/lock/table/sql/handler	56
execute dump_waits_history;
event_name	count(event_name)	object_type	object_schema	object_name
<<<<<<< HEAD
wait/io/table/sql/handler	21	TABLE	test	t1
wait/lock/table/sql/handler	24	TABLE	test	t1
wait/io/table/sql/handler	50	TABLE	test	t3
wait/lock/table/sql/handler	32	TABLE	test	t3
=======
wait/lock/table/sql/handler	47	TABLE	test	t1
wait/lock/table/sql/handler	86	TABLE	test	t3
>>>>>>> eaebe8b5
execute dump_waits_index_io;
object_type	object_schema	object_name	index_name	count_star	count_read	count_write	count_fetch	count_insert	count_update	count_delete
TABLE	test	t1	NULL	17	11	6	11	2	4	0
TABLE	test	t1	index_b	0	0	0	0	0	0	0
TABLE	test	t1	index_cb	0	0	0	0	0	0	0
TABLE	test	t1	PRIMARY	4	2	2	2	0	2	0
TABLE	test	t3	NULL	44	26	18	26	6	12	0
TABLE	test	t3	index_b	4	4	0	4	0	0	0
TABLE	test	t3	index_cb	0	0	0	0	0	0	0
TABLE	test	t3	PRIMARY	2	2	0	2	0	0	0
execute dump_waits_table_io;
object_type	object_schema	object_name	count_star	count_read	count_write	count_fetch	count_insert	count_update	count_delete
TABLE	test	t1	21	13	8	13	2	6	0
TABLE	test	t3	50	32	18	32	6	12	0
execute dump_waits_table_lock;
object_type	object_schema	object_name	count_star	count_read	count_write	count_read_normal	count_read_with_shared_locks	count_read_high_priority	count_read_no_insert	count_read_external	count_write_low_priority	count_write_external
TABLE	test	t1	24	10	14	4	0	0	1	5	0	7
TABLE	test	t3	32	10	22	4	0	0	1	5	0	11
execute dump_objects_summary;
object_type	object_schema	object_name	count_star
TABLE	test	t1	45
TABLE	test	t2	0
TABLE	test	t3	82
disconnect con2;
"================== Step 14 =================="
call dump_thread();
username	status
user1	not found
username	status
user2	not found
username	event_name	count_star
user3	wait/io/table/sql/handler	48
user3	wait/lock/table/sql/handler	24
username	event_name	count_star
user4	wait/io/table/sql/handler	0
user4	wait/lock/table/sql/handler	0
execute dump_waits_account;
user	host	event_name	count_star
user1	localhost	wait/io/table/sql/handler	23
user1	localhost	wait/lock/table/sql/handler	32
user2	localhost	wait/io/table/sql/handler	0
user2	localhost	wait/lock/table/sql/handler	0
user3	localhost	wait/io/table/sql/handler	48
user3	localhost	wait/lock/table/sql/handler	24
user4	localhost	wait/io/table/sql/handler	0
user4	localhost	wait/lock/table/sql/handler	0
execute dump_waits_user;
user	event_name	count_star
user1	wait/io/table/sql/handler	23
user1	wait/lock/table/sql/handler	32
user2	wait/io/table/sql/handler	0
user2	wait/lock/table/sql/handler	0
user3	wait/io/table/sql/handler	48
user3	wait/lock/table/sql/handler	24
user4	wait/io/table/sql/handler	0
user4	wait/lock/table/sql/handler	0
execute dump_waits_host;
host	event_name	count_star
localhost	wait/io/table/sql/handler	71
localhost	wait/lock/table/sql/handler	56
execute dump_waits_global;
event_name	count_star
wait/io/table/sql/handler	71
wait/lock/table/sql/handler	56
execute dump_waits_history;
event_name	count(event_name)	object_type	object_schema	object_name
<<<<<<< HEAD
wait/io/table/sql/handler	21	TABLE	test	t1
wait/lock/table/sql/handler	24	TABLE	test	t1
wait/io/table/sql/handler	50	TABLE	test	t3
wait/lock/table/sql/handler	32	TABLE	test	t3
=======
wait/lock/table/sql/handler	47	TABLE	test	t1
wait/lock/table/sql/handler	86	TABLE	test	t3
>>>>>>> eaebe8b5
execute dump_waits_index_io;
object_type	object_schema	object_name	index_name	count_star	count_read	count_write	count_fetch	count_insert	count_update	count_delete
TABLE	test	t1	NULL	17	11	6	11	2	4	0
TABLE	test	t1	index_b	0	0	0	0	0	0	0
TABLE	test	t1	index_cb	0	0	0	0	0	0	0
TABLE	test	t1	PRIMARY	4	2	2	2	0	2	0
TABLE	test	t3	NULL	44	26	18	26	6	12	0
TABLE	test	t3	index_b	4	4	0	4	0	0	0
TABLE	test	t3	index_cb	0	0	0	0	0	0	0
TABLE	test	t3	PRIMARY	2	2	0	2	0	0	0
execute dump_waits_table_io;
object_type	object_schema	object_name	count_star	count_read	count_write	count_fetch	count_insert	count_update	count_delete
TABLE	test	t1	21	13	8	13	2	6	0
TABLE	test	t3	50	32	18	32	6	12	0
execute dump_waits_table_lock;
object_type	object_schema	object_name	count_star	count_read	count_write	count_read_normal	count_read_with_shared_locks	count_read_high_priority	count_read_no_insert	count_read_external	count_write_low_priority	count_write_external
TABLE	test	t1	24	10	14	4	0	0	1	5	0	7
TABLE	test	t3	32	10	22	4	0	0	1	5	0	11
execute dump_objects_summary;
object_type	object_schema	object_name	count_star
TABLE	test	t1	45
TABLE	test	t2	0
TABLE	test	t3	82
disconnect con3;
"================== Step 15 =================="
call dump_thread();
username	status
user1	not found
username	status
user2	not found
username	status
user3	not found
username	event_name	count_star
user4	wait/io/table/sql/handler	0
user4	wait/lock/table/sql/handler	0
execute dump_waits_account;
user	host	event_name	count_star
user1	localhost	wait/io/table/sql/handler	23
user1	localhost	wait/lock/table/sql/handler	32
user2	localhost	wait/io/table/sql/handler	0
user2	localhost	wait/lock/table/sql/handler	0
user3	localhost	wait/io/table/sql/handler	48
user3	localhost	wait/lock/table/sql/handler	24
user4	localhost	wait/io/table/sql/handler	0
user4	localhost	wait/lock/table/sql/handler	0
execute dump_waits_user;
user	event_name	count_star
user1	wait/io/table/sql/handler	23
user1	wait/lock/table/sql/handler	32
user2	wait/io/table/sql/handler	0
user2	wait/lock/table/sql/handler	0
user3	wait/io/table/sql/handler	48
user3	wait/lock/table/sql/handler	24
user4	wait/io/table/sql/handler	0
user4	wait/lock/table/sql/handler	0
execute dump_waits_host;
host	event_name	count_star
localhost	wait/io/table/sql/handler	71
localhost	wait/lock/table/sql/handler	56
execute dump_waits_global;
event_name	count_star
wait/io/table/sql/handler	71
wait/lock/table/sql/handler	56
execute dump_waits_history;
event_name	count(event_name)	object_type	object_schema	object_name
<<<<<<< HEAD
wait/io/table/sql/handler	21	TABLE	test	t1
wait/lock/table/sql/handler	24	TABLE	test	t1
wait/io/table/sql/handler	50	TABLE	test	t3
wait/lock/table/sql/handler	32	TABLE	test	t3
=======
wait/lock/table/sql/handler	47	TABLE	test	t1
wait/lock/table/sql/handler	86	TABLE	test	t3
>>>>>>> eaebe8b5
execute dump_waits_index_io;
object_type	object_schema	object_name	index_name	count_star	count_read	count_write	count_fetch	count_insert	count_update	count_delete
TABLE	test	t1	NULL	17	11	6	11	2	4	0
TABLE	test	t1	index_b	0	0	0	0	0	0	0
TABLE	test	t1	index_cb	0	0	0	0	0	0	0
TABLE	test	t1	PRIMARY	4	2	2	2	0	2	0
TABLE	test	t3	NULL	44	26	18	26	6	12	0
TABLE	test	t3	index_b	4	4	0	4	0	0	0
TABLE	test	t3	index_cb	0	0	0	0	0	0	0
TABLE	test	t3	PRIMARY	2	2	0	2	0	0	0
execute dump_waits_table_io;
object_type	object_schema	object_name	count_star	count_read	count_write	count_fetch	count_insert	count_update	count_delete
TABLE	test	t1	21	13	8	13	2	6	0
TABLE	test	t3	50	32	18	32	6	12	0
execute dump_waits_table_lock;
object_type	object_schema	object_name	count_star	count_read	count_write	count_read_normal	count_read_with_shared_locks	count_read_high_priority	count_read_no_insert	count_read_external	count_write_low_priority	count_write_external
TABLE	test	t1	24	10	14	4	0	0	1	5	0	7
TABLE	test	t3	32	10	22	4	0	0	1	5	0	11
execute dump_objects_summary;
object_type	object_schema	object_name	count_star
TABLE	test	t1	45
TABLE	test	t2	0
TABLE	test	t3	82
disconnect con4;
"================== Step 16 =================="
call dump_thread();
username	status
user1	not found
username	status
user2	not found
username	status
user3	not found
username	status
user4	not found
execute dump_waits_account;
user	host	event_name	count_star
user1	localhost	wait/io/table/sql/handler	23
user1	localhost	wait/lock/table/sql/handler	32
user2	localhost	wait/io/table/sql/handler	0
user2	localhost	wait/lock/table/sql/handler	0
user3	localhost	wait/io/table/sql/handler	48
user3	localhost	wait/lock/table/sql/handler	24
user4	localhost	wait/io/table/sql/handler	0
user4	localhost	wait/lock/table/sql/handler	0
execute dump_waits_user;
user	event_name	count_star
user1	wait/io/table/sql/handler	23
user1	wait/lock/table/sql/handler	32
user2	wait/io/table/sql/handler	0
user2	wait/lock/table/sql/handler	0
user3	wait/io/table/sql/handler	48
user3	wait/lock/table/sql/handler	24
user4	wait/io/table/sql/handler	0
user4	wait/lock/table/sql/handler	0
execute dump_waits_host;
host	event_name	count_star
localhost	wait/io/table/sql/handler	71
localhost	wait/lock/table/sql/handler	56
execute dump_waits_global;
event_name	count_star
wait/io/table/sql/handler	71
wait/lock/table/sql/handler	56
execute dump_waits_history;
event_name	count(event_name)	object_type	object_schema	object_name
<<<<<<< HEAD
wait/io/table/sql/handler	21	TABLE	test	t1
wait/lock/table/sql/handler	24	TABLE	test	t1
wait/io/table/sql/handler	50	TABLE	test	t3
wait/lock/table/sql/handler	32	TABLE	test	t3
=======
wait/lock/table/sql/handler	47	TABLE	test	t1
wait/lock/table/sql/handler	86	TABLE	test	t3
>>>>>>> eaebe8b5
execute dump_waits_index_io;
object_type	object_schema	object_name	index_name	count_star	count_read	count_write	count_fetch	count_insert	count_update	count_delete
TABLE	test	t1	NULL	17	11	6	11	2	4	0
TABLE	test	t1	index_b	0	0	0	0	0	0	0
TABLE	test	t1	index_cb	0	0	0	0	0	0	0
TABLE	test	t1	PRIMARY	4	2	2	2	0	2	0
TABLE	test	t3	NULL	44	26	18	26	6	12	0
TABLE	test	t3	index_b	4	4	0	4	0	0	0
TABLE	test	t3	index_cb	0	0	0	0	0	0	0
TABLE	test	t3	PRIMARY	2	2	0	2	0	0	0
execute dump_waits_table_io;
object_type	object_schema	object_name	count_star	count_read	count_write	count_fetch	count_insert	count_update	count_delete
TABLE	test	t1	21	13	8	13	2	6	0
TABLE	test	t3	50	32	18	32	6	12	0
execute dump_waits_table_lock;
object_type	object_schema	object_name	count_star	count_read	count_write	count_read_normal	count_read_with_shared_locks	count_read_high_priority	count_read_no_insert	count_read_external	count_write_low_priority	count_write_external
TABLE	test	t1	24	10	14	4	0	0	1	5	0	7
TABLE	test	t3	32	10	22	4	0	0	1	5	0	11
execute dump_objects_summary;
object_type	object_schema	object_name	count_star
TABLE	test	t1	45
TABLE	test	t2	0
TABLE	test	t3	82
connection default;
truncate performance_schema.events_waits_summary_by_thread_by_event_name;
"================== BY_THREAD truncated =================="
"================== Step 17 =================="
call dump_thread();
username	status
user1	not found
username	status
user2	not found
username	status
user3	not found
username	status
user4	not found
execute dump_waits_account;
user	host	event_name	count_star
user1	localhost	wait/io/table/sql/handler	23
user1	localhost	wait/lock/table/sql/handler	32
user2	localhost	wait/io/table/sql/handler	0
user2	localhost	wait/lock/table/sql/handler	0
user3	localhost	wait/io/table/sql/handler	48
user3	localhost	wait/lock/table/sql/handler	24
user4	localhost	wait/io/table/sql/handler	0
user4	localhost	wait/lock/table/sql/handler	0
execute dump_waits_user;
user	event_name	count_star
user1	wait/io/table/sql/handler	23
user1	wait/lock/table/sql/handler	32
user2	wait/io/table/sql/handler	0
user2	wait/lock/table/sql/handler	0
user3	wait/io/table/sql/handler	48
user3	wait/lock/table/sql/handler	24
user4	wait/io/table/sql/handler	0
user4	wait/lock/table/sql/handler	0
execute dump_waits_host;
host	event_name	count_star
localhost	wait/io/table/sql/handler	71
localhost	wait/lock/table/sql/handler	56
execute dump_waits_global;
event_name	count_star
wait/io/table/sql/handler	71
wait/lock/table/sql/handler	56
execute dump_waits_history;
event_name	count(event_name)	object_type	object_schema	object_name
<<<<<<< HEAD
wait/io/table/sql/handler	21	TABLE	test	t1
wait/lock/table/sql/handler	24	TABLE	test	t1
wait/io/table/sql/handler	50	TABLE	test	t3
wait/lock/table/sql/handler	32	TABLE	test	t3
=======
wait/lock/table/sql/handler	47	TABLE	test	t1
wait/lock/table/sql/handler	86	TABLE	test	t3
>>>>>>> eaebe8b5
execute dump_waits_index_io;
object_type	object_schema	object_name	index_name	count_star	count_read	count_write	count_fetch	count_insert	count_update	count_delete
TABLE	test	t1	NULL	17	11	6	11	2	4	0
TABLE	test	t1	index_b	0	0	0	0	0	0	0
TABLE	test	t1	index_cb	0	0	0	0	0	0	0
TABLE	test	t1	PRIMARY	4	2	2	2	0	2	0
TABLE	test	t3	NULL	44	26	18	26	6	12	0
TABLE	test	t3	index_b	4	4	0	4	0	0	0
TABLE	test	t3	index_cb	0	0	0	0	0	0	0
TABLE	test	t3	PRIMARY	2	2	0	2	0	0	0
execute dump_waits_table_io;
object_type	object_schema	object_name	count_star	count_read	count_write	count_fetch	count_insert	count_update	count_delete
TABLE	test	t1	21	13	8	13	2	6	0
TABLE	test	t3	50	32	18	32	6	12	0
execute dump_waits_table_lock;
object_type	object_schema	object_name	count_star	count_read	count_write	count_read_normal	count_read_with_shared_locks	count_read_high_priority	count_read_no_insert	count_read_external	count_write_low_priority	count_write_external
TABLE	test	t1	24	10	14	4	0	0	1	5	0	7
TABLE	test	t3	32	10	22	4	0	0	1	5	0	11
execute dump_objects_summary;
object_type	object_schema	object_name	count_star
TABLE	test	t1	45
TABLE	test	t2	0
TABLE	test	t3	82
truncate performance_schema.events_waits_summary_by_account_by_event_name;
"================== BY_ACCOUNT truncated =================="
"================== Step 18 =================="
call dump_thread();
username	status
user1	not found
username	status
user2	not found
username	status
user3	not found
username	status
user4	not found
execute dump_waits_account;
user	host	event_name	count_star
user1	localhost	wait/io/table/sql/handler	0
user1	localhost	wait/lock/table/sql/handler	0
user2	localhost	wait/io/table/sql/handler	0
user2	localhost	wait/lock/table/sql/handler	0
user3	localhost	wait/io/table/sql/handler	0
user3	localhost	wait/lock/table/sql/handler	0
user4	localhost	wait/io/table/sql/handler	0
user4	localhost	wait/lock/table/sql/handler	0
execute dump_waits_user;
user	event_name	count_star
user1	wait/io/table/sql/handler	23
user1	wait/lock/table/sql/handler	32
user2	wait/io/table/sql/handler	0
user2	wait/lock/table/sql/handler	0
user3	wait/io/table/sql/handler	48
user3	wait/lock/table/sql/handler	24
user4	wait/io/table/sql/handler	0
user4	wait/lock/table/sql/handler	0
execute dump_waits_host;
host	event_name	count_star
localhost	wait/io/table/sql/handler	71
localhost	wait/lock/table/sql/handler	56
execute dump_waits_global;
event_name	count_star
wait/io/table/sql/handler	71
wait/lock/table/sql/handler	56
execute dump_waits_history;
event_name	count(event_name)	object_type	object_schema	object_name
<<<<<<< HEAD
wait/io/table/sql/handler	21	TABLE	test	t1
wait/lock/table/sql/handler	24	TABLE	test	t1
wait/io/table/sql/handler	50	TABLE	test	t3
wait/lock/table/sql/handler	32	TABLE	test	t3
=======
wait/lock/table/sql/handler	47	TABLE	test	t1
wait/lock/table/sql/handler	86	TABLE	test	t3
>>>>>>> eaebe8b5
execute dump_waits_index_io;
object_type	object_schema	object_name	index_name	count_star	count_read	count_write	count_fetch	count_insert	count_update	count_delete
TABLE	test	t1	NULL	17	11	6	11	2	4	0
TABLE	test	t1	index_b	0	0	0	0	0	0	0
TABLE	test	t1	index_cb	0	0	0	0	0	0	0
TABLE	test	t1	PRIMARY	4	2	2	2	0	2	0
TABLE	test	t3	NULL	44	26	18	26	6	12	0
TABLE	test	t3	index_b	4	4	0	4	0	0	0
TABLE	test	t3	index_cb	0	0	0	0	0	0	0
TABLE	test	t3	PRIMARY	2	2	0	2	0	0	0
execute dump_waits_table_io;
object_type	object_schema	object_name	count_star	count_read	count_write	count_fetch	count_insert	count_update	count_delete
TABLE	test	t1	21	13	8	13	2	6	0
TABLE	test	t3	50	32	18	32	6	12	0
execute dump_waits_table_lock;
object_type	object_schema	object_name	count_star	count_read	count_write	count_read_normal	count_read_with_shared_locks	count_read_high_priority	count_read_no_insert	count_read_external	count_write_low_priority	count_write_external
TABLE	test	t1	24	10	14	4	0	0	1	5	0	7
TABLE	test	t3	32	10	22	4	0	0	1	5	0	11
execute dump_objects_summary;
object_type	object_schema	object_name	count_star
TABLE	test	t1	45
TABLE	test	t2	0
TABLE	test	t3	82
truncate performance_schema.events_waits_summary_by_user_by_event_name;
"================== BY_USER truncated =================="
"================== Step 19 =================="
call dump_thread();
username	status
user1	not found
username	status
user2	not found
username	status
user3	not found
username	status
user4	not found
execute dump_waits_account;
user	host	event_name	count_star
user1	localhost	wait/io/table/sql/handler	0
user1	localhost	wait/lock/table/sql/handler	0
user2	localhost	wait/io/table/sql/handler	0
user2	localhost	wait/lock/table/sql/handler	0
user3	localhost	wait/io/table/sql/handler	0
user3	localhost	wait/lock/table/sql/handler	0
user4	localhost	wait/io/table/sql/handler	0
user4	localhost	wait/lock/table/sql/handler	0
execute dump_waits_user;
user	event_name	count_star
user1	wait/io/table/sql/handler	0
user1	wait/lock/table/sql/handler	0
user2	wait/io/table/sql/handler	0
user2	wait/lock/table/sql/handler	0
user3	wait/io/table/sql/handler	0
user3	wait/lock/table/sql/handler	0
user4	wait/io/table/sql/handler	0
user4	wait/lock/table/sql/handler	0
execute dump_waits_host;
host	event_name	count_star
localhost	wait/io/table/sql/handler	71
localhost	wait/lock/table/sql/handler	56
execute dump_waits_global;
event_name	count_star
wait/io/table/sql/handler	71
wait/lock/table/sql/handler	56
execute dump_waits_history;
event_name	count(event_name)	object_type	object_schema	object_name
<<<<<<< HEAD
wait/io/table/sql/handler	21	TABLE	test	t1
wait/lock/table/sql/handler	24	TABLE	test	t1
wait/io/table/sql/handler	50	TABLE	test	t3
wait/lock/table/sql/handler	32	TABLE	test	t3
=======
wait/lock/table/sql/handler	47	TABLE	test	t1
wait/lock/table/sql/handler	86	TABLE	test	t3
>>>>>>> eaebe8b5
execute dump_waits_index_io;
object_type	object_schema	object_name	index_name	count_star	count_read	count_write	count_fetch	count_insert	count_update	count_delete
TABLE	test	t1	NULL	17	11	6	11	2	4	0
TABLE	test	t1	index_b	0	0	0	0	0	0	0
TABLE	test	t1	index_cb	0	0	0	0	0	0	0
TABLE	test	t1	PRIMARY	4	2	2	2	0	2	0
TABLE	test	t3	NULL	44	26	18	26	6	12	0
TABLE	test	t3	index_b	4	4	0	4	0	0	0
TABLE	test	t3	index_cb	0	0	0	0	0	0	0
TABLE	test	t3	PRIMARY	2	2	0	2	0	0	0
execute dump_waits_table_io;
object_type	object_schema	object_name	count_star	count_read	count_write	count_fetch	count_insert	count_update	count_delete
TABLE	test	t1	21	13	8	13	2	6	0
TABLE	test	t3	50	32	18	32	6	12	0
execute dump_waits_table_lock;
object_type	object_schema	object_name	count_star	count_read	count_write	count_read_normal	count_read_with_shared_locks	count_read_high_priority	count_read_no_insert	count_read_external	count_write_low_priority	count_write_external
TABLE	test	t1	24	10	14	4	0	0	1	5	0	7
TABLE	test	t3	32	10	22	4	0	0	1	5	0	11
execute dump_objects_summary;
object_type	object_schema	object_name	count_star
TABLE	test	t1	45
TABLE	test	t2	0
TABLE	test	t3	82
truncate performance_schema.events_waits_summary_by_host_by_event_name;
"================== BY_HOST truncated =================="
"================== Step 21 =================="
call dump_thread();
username	status
user1	not found
username	status
user2	not found
username	status
user3	not found
username	status
user4	not found
execute dump_waits_account;
user	host	event_name	count_star
user1	localhost	wait/io/table/sql/handler	0
user1	localhost	wait/lock/table/sql/handler	0
user2	localhost	wait/io/table/sql/handler	0
user2	localhost	wait/lock/table/sql/handler	0
user3	localhost	wait/io/table/sql/handler	0
user3	localhost	wait/lock/table/sql/handler	0
user4	localhost	wait/io/table/sql/handler	0
user4	localhost	wait/lock/table/sql/handler	0
execute dump_waits_user;
user	event_name	count_star
user1	wait/io/table/sql/handler	0
user1	wait/lock/table/sql/handler	0
user2	wait/io/table/sql/handler	0
user2	wait/lock/table/sql/handler	0
user3	wait/io/table/sql/handler	0
user3	wait/lock/table/sql/handler	0
user4	wait/io/table/sql/handler	0
user4	wait/lock/table/sql/handler	0
execute dump_waits_host;
host	event_name	count_star
localhost	wait/io/table/sql/handler	0
localhost	wait/lock/table/sql/handler	0
execute dump_waits_global;
event_name	count_star
wait/io/table/sql/handler	71
wait/lock/table/sql/handler	56
execute dump_waits_history;
event_name	count(event_name)	object_type	object_schema	object_name
<<<<<<< HEAD
wait/io/table/sql/handler	21	TABLE	test	t1
wait/lock/table/sql/handler	24	TABLE	test	t1
wait/io/table/sql/handler	50	TABLE	test	t3
wait/lock/table/sql/handler	32	TABLE	test	t3
=======
wait/lock/table/sql/handler	47	TABLE	test	t1
wait/lock/table/sql/handler	86	TABLE	test	t3
>>>>>>> eaebe8b5
execute dump_waits_index_io;
object_type	object_schema	object_name	index_name	count_star	count_read	count_write	count_fetch	count_insert	count_update	count_delete
TABLE	test	t1	NULL	17	11	6	11	2	4	0
TABLE	test	t1	index_b	0	0	0	0	0	0	0
TABLE	test	t1	index_cb	0	0	0	0	0	0	0
TABLE	test	t1	PRIMARY	4	2	2	2	0	2	0
TABLE	test	t3	NULL	44	26	18	26	6	12	0
TABLE	test	t3	index_b	4	4	0	4	0	0	0
TABLE	test	t3	index_cb	0	0	0	0	0	0	0
TABLE	test	t3	PRIMARY	2	2	0	2	0	0	0
execute dump_waits_table_io;
object_type	object_schema	object_name	count_star	count_read	count_write	count_fetch	count_insert	count_update	count_delete
TABLE	test	t1	21	13	8	13	2	6	0
TABLE	test	t3	50	32	18	32	6	12	0
execute dump_waits_table_lock;
object_type	object_schema	object_name	count_star	count_read	count_write	count_read_normal	count_read_with_shared_locks	count_read_high_priority	count_read_no_insert	count_read_external	count_write_low_priority	count_write_external
TABLE	test	t1	24	10	14	4	0	0	1	5	0	7
TABLE	test	t3	32	10	22	4	0	0	1	5	0	11
execute dump_objects_summary;
object_type	object_schema	object_name	count_star
TABLE	test	t1	45
TABLE	test	t2	0
TABLE	test	t3	82
truncate performance_schema.events_waits_summary_global_by_event_name;
"================== GLOBAL truncated =================="
"================== Step 21 =================="
call dump_thread();
username	status
user1	not found
username	status
user2	not found
username	status
user3	not found
username	status
user4	not found
execute dump_waits_account;
user	host	event_name	count_star
user1	localhost	wait/io/table/sql/handler	0
user1	localhost	wait/lock/table/sql/handler	0
user2	localhost	wait/io/table/sql/handler	0
user2	localhost	wait/lock/table/sql/handler	0
user3	localhost	wait/io/table/sql/handler	0
user3	localhost	wait/lock/table/sql/handler	0
user4	localhost	wait/io/table/sql/handler	0
user4	localhost	wait/lock/table/sql/handler	0
execute dump_waits_user;
user	event_name	count_star
user1	wait/io/table/sql/handler	0
user1	wait/lock/table/sql/handler	0
user2	wait/io/table/sql/handler	0
user2	wait/lock/table/sql/handler	0
user3	wait/io/table/sql/handler	0
user3	wait/lock/table/sql/handler	0
user4	wait/io/table/sql/handler	0
user4	wait/lock/table/sql/handler	0
execute dump_waits_host;
host	event_name	count_star
localhost	wait/io/table/sql/handler	0
localhost	wait/lock/table/sql/handler	0
execute dump_waits_global;
event_name	count_star
wait/io/table/sql/handler	0
wait/lock/table/sql/handler	0
execute dump_waits_history;
event_name	count(event_name)	object_type	object_schema	object_name
<<<<<<< HEAD
wait/io/table/sql/handler	21	TABLE	test	t1
wait/lock/table/sql/handler	24	TABLE	test	t1
wait/io/table/sql/handler	50	TABLE	test	t3
wait/lock/table/sql/handler	32	TABLE	test	t3
=======
wait/lock/table/sql/handler	47	TABLE	test	t1
wait/lock/table/sql/handler	86	TABLE	test	t3
>>>>>>> eaebe8b5
execute dump_waits_index_io;
object_type	object_schema	object_name	index_name	count_star	count_read	count_write	count_fetch	count_insert	count_update	count_delete
TABLE	test	t1	NULL	0	0	0	0	0	0	0
TABLE	test	t1	index_b	0	0	0	0	0	0	0
TABLE	test	t1	index_cb	0	0	0	0	0	0	0
TABLE	test	t1	PRIMARY	0	0	0	0	0	0	0
TABLE	test	t3	NULL	0	0	0	0	0	0	0
TABLE	test	t3	index_b	0	0	0	0	0	0	0
TABLE	test	t3	index_cb	0	0	0	0	0	0	0
TABLE	test	t3	PRIMARY	0	0	0	0	0	0	0
execute dump_waits_table_io;
object_type	object_schema	object_name	count_star	count_read	count_write	count_fetch	count_insert	count_update	count_delete
TABLE	test	t1	0	0	0	0	0	0	0
TABLE	test	t3	0	0	0	0	0	0	0
execute dump_waits_table_lock;
object_type	object_schema	object_name	count_star	count_read	count_write	count_read_normal	count_read_with_shared_locks	count_read_high_priority	count_read_no_insert	count_read_external	count_write_low_priority	count_write_external
TABLE	test	t1	0	0	0	0	0	0	0	0	0	0
TABLE	test	t3	0	0	0	0	0	0	0	0	0	0
execute dump_objects_summary;
object_type	object_schema	object_name	count_star
TABLE	test	t1	0
TABLE	test	t2	0
TABLE	test	t3	0
show global status like "performance_schema%";
Variable_name	Value
Performance_schema_accounts_lost	0
Performance_schema_cond_classes_lost	0
Performance_schema_cond_instances_lost	0
Performance_schema_digest_lost	0
Performance_schema_file_classes_lost	0
Performance_schema_file_handles_lost	0
Performance_schema_file_instances_lost	0
Performance_schema_hosts_lost	0
Performance_schema_index_stat_lost	0
Performance_schema_locker_lost	0
Performance_schema_memory_classes_lost	0
Performance_schema_metadata_lock_lost	0
Performance_schema_mutex_classes_lost	0
Performance_schema_mutex_instances_lost	0
Performance_schema_nested_statement_lost	0
Performance_schema_prepared_statements_lost	0
Performance_schema_program_lost	0
Performance_schema_rwlock_classes_lost	0
Performance_schema_rwlock_instances_lost	0
Performance_schema_session_connect_attrs_lost	0
Performance_schema_socket_classes_lost	0
Performance_schema_socket_instances_lost	0
Performance_schema_stage_classes_lost	0
Performance_schema_statement_classes_lost	0
Performance_schema_table_handles_lost	0
Performance_schema_table_instances_lost	0
Performance_schema_table_lock_stat_lost	0
Performance_schema_thread_classes_lost	0
Performance_schema_thread_instances_lost	0
Performance_schema_users_lost	0<|MERGE_RESOLUTION|>--- conflicted
+++ resolved
@@ -202,15 +202,8 @@
 wait/lock/table/sql/handler	24
 execute dump_waits_history;
 event_name	count(event_name)	object_type	object_schema	object_name
-<<<<<<< HEAD
-wait/io/table/sql/handler	8	TABLE	test	t1
-wait/lock/table/sql/handler	10	TABLE	test	t1
-wait/io/table/sql/handler	15	TABLE	test	t3
-wait/lock/table/sql/handler	14	TABLE	test	t3
-=======
 wait/lock/table/sql/handler	18	TABLE	test	t1
-wait/lock/table/sql/handler	31	TABLE	test	t3
->>>>>>> eaebe8b5
+wait/lock/table/sql/handler	29	TABLE	test	t3
 execute dump_waits_index_io;
 object_type	object_schema	object_name	index_name	count_star	count_read	count_write	count_fetch	count_insert	count_update	count_delete
 TABLE	test	t1	NULL	6	4	2	4	1	1	0
@@ -267,10 +260,8 @@
 wait/lock/table/sql/handler	24
 execute dump_waits_history;
 event_name	count(event_name)	object_type	object_schema	object_name
-wait/io/table/sql/handler	8	TABLE	test	t1
-wait/lock/table/sql/handler	10	TABLE	test	t1
-wait/io/table/sql/handler	15	TABLE	test	t3
-wait/lock/table/sql/handler	14	TABLE	test	t3
+wait/lock/table/sql/handler	18	TABLE	test	t1
+wait/lock/table/sql/handler	29	TABLE	test	t3
 execute dump_waits_index_io;
 object_type	object_schema	object_name	index_name	count_star	count_read	count_write	count_fetch	count_insert	count_update	count_delete
 TABLE	test	t1	NULL	6	4	2	4	1	1	0
@@ -333,15 +324,8 @@
 wait/lock/table/sql/handler	24
 execute dump_waits_history;
 event_name	count(event_name)	object_type	object_schema	object_name
-<<<<<<< HEAD
-wait/io/table/sql/handler	8	TABLE	test	t1
-wait/lock/table/sql/handler	10	TABLE	test	t1
-wait/io/table/sql/handler	15	TABLE	test	t3
-wait/lock/table/sql/handler	14	TABLE	test	t3
-=======
 wait/lock/table/sql/handler	18	TABLE	test	t1
-wait/lock/table/sql/handler	31	TABLE	test	t3
->>>>>>> eaebe8b5
+wait/lock/table/sql/handler	29	TABLE	test	t3
 execute dump_waits_index_io;
 object_type	object_schema	object_name	index_name	count_star	count_read	count_write	count_fetch	count_insert	count_update	count_delete
 TABLE	test	t1	NULL	6	4	2	4	1	1	0
@@ -439,15 +423,8 @@
 wait/lock/table/sql/handler	24
 execute dump_waits_history;
 event_name	count(event_name)	object_type	object_schema	object_name
-<<<<<<< HEAD
-wait/io/table/sql/handler	8	TABLE	test	t1
-wait/lock/table/sql/handler	10	TABLE	test	t1
-wait/io/table/sql/handler	15	TABLE	test	t3
-wait/lock/table/sql/handler	14	TABLE	test	t3
-=======
 wait/lock/table/sql/handler	18	TABLE	test	t1
-wait/lock/table/sql/handler	31	TABLE	test	t3
->>>>>>> eaebe8b5
+wait/lock/table/sql/handler	29	TABLE	test	t3
 execute dump_waits_index_io;
 object_type	object_schema	object_name	index_name	count_star	count_read	count_write	count_fetch	count_insert	count_update	count_delete
 TABLE	test	t1	NULL	6	4	2	4	1	1	0
@@ -515,15 +492,8 @@
 wait/lock/table/sql/handler	24
 execute dump_waits_history;
 event_name	count(event_name)	object_type	object_schema	object_name
-<<<<<<< HEAD
-wait/io/table/sql/handler	8	TABLE	test	t1
-wait/lock/table/sql/handler	10	TABLE	test	t1
-wait/io/table/sql/handler	15	TABLE	test	t3
-wait/lock/table/sql/handler	14	TABLE	test	t3
-=======
 wait/lock/table/sql/handler	18	TABLE	test	t1
-wait/lock/table/sql/handler	31	TABLE	test	t3
->>>>>>> eaebe8b5
+wait/lock/table/sql/handler	29	TABLE	test	t3
 execute dump_waits_index_io;
 object_type	object_schema	object_name	index_name	count_star	count_read	count_write	count_fetch	count_insert	count_update	count_delete
 TABLE	test	t1	NULL	6	4	2	4	1	1	0
@@ -633,15 +603,8 @@
 wait/lock/table/sql/handler	48
 execute dump_waits_history;
 event_name	count(event_name)	object_type	object_schema	object_name
-<<<<<<< HEAD
-wait/io/table/sql/handler	21	TABLE	test	t1
-wait/lock/table/sql/handler	20	TABLE	test	t1
-wait/io/table/sql/handler	50	TABLE	test	t3
-wait/lock/table/sql/handler	28	TABLE	test	t3
-=======
-wait/lock/table/sql/handler	43	TABLE	test	t1
-wait/lock/table/sql/handler	82	TABLE	test	t3
->>>>>>> eaebe8b5
+wait/lock/table/sql/handler	41	TABLE	test	t1
+wait/lock/table/sql/handler	78	TABLE	test	t3
 execute dump_waits_index_io;
 object_type	object_schema	object_name	index_name	count_star	count_read	count_write	count_fetch	count_insert	count_update	count_delete
 TABLE	test	t1	NULL	17	11	6	11	2	4	0
@@ -714,15 +677,8 @@
 wait/lock/table/sql/handler	48
 execute dump_waits_history;
 event_name	count(event_name)	object_type	object_schema	object_name
-<<<<<<< HEAD
-wait/io/table/sql/handler	21	TABLE	test	t1
-wait/lock/table/sql/handler	20	TABLE	test	t1
-wait/io/table/sql/handler	50	TABLE	test	t3
-wait/lock/table/sql/handler	28	TABLE	test	t3
-=======
-wait/lock/table/sql/handler	43	TABLE	test	t1
-wait/lock/table/sql/handler	82	TABLE	test	t3
->>>>>>> eaebe8b5
+wait/lock/table/sql/handler	41	TABLE	test	t1
+wait/lock/table/sql/handler	78	TABLE	test	t3
 execute dump_waits_index_io;
 object_type	object_schema	object_name	index_name	count_star	count_read	count_write	count_fetch	count_insert	count_update	count_delete
 TABLE	test	t1	NULL	17	11	6	11	2	4	0
@@ -844,15 +800,8 @@
 wait/lock/table/sql/handler	48
 execute dump_waits_history;
 event_name	count(event_name)	object_type	object_schema	object_name
-<<<<<<< HEAD
-wait/io/table/sql/handler	21	TABLE	test	t1
-wait/lock/table/sql/handler	20	TABLE	test	t1
-wait/io/table/sql/handler	50	TABLE	test	t3
-wait/lock/table/sql/handler	28	TABLE	test	t3
-=======
-wait/lock/table/sql/handler	43	TABLE	test	t1
-wait/lock/table/sql/handler	82	TABLE	test	t3
->>>>>>> eaebe8b5
+wait/lock/table/sql/handler	41	TABLE	test	t1
+wait/lock/table/sql/handler	78	TABLE	test	t3
 execute dump_waits_index_io;
 object_type	object_schema	object_name	index_name	count_star	count_read	count_write	count_fetch	count_insert	count_update	count_delete
 TABLE	test	t1	NULL	17	11	6	11	2	4	0
@@ -926,15 +875,8 @@
 wait/lock/table/sql/handler	56
 execute dump_waits_history;
 event_name	count(event_name)	object_type	object_schema	object_name
-<<<<<<< HEAD
-wait/io/table/sql/handler	21	TABLE	test	t1
-wait/lock/table/sql/handler	24	TABLE	test	t1
-wait/io/table/sql/handler	50	TABLE	test	t3
-wait/lock/table/sql/handler	32	TABLE	test	t3
-=======
-wait/lock/table/sql/handler	47	TABLE	test	t1
-wait/lock/table/sql/handler	86	TABLE	test	t3
->>>>>>> eaebe8b5
+wait/lock/table/sql/handler	45	TABLE	test	t1
+wait/lock/table/sql/handler	82	TABLE	test	t3
 execute dump_waits_index_io;
 object_type	object_schema	object_name	index_name	count_star	count_read	count_write	count_fetch	count_insert	count_update	count_delete
 TABLE	test	t1	NULL	17	11	6	11	2	4	0
@@ -1005,15 +947,8 @@
 wait/lock/table/sql/handler	56
 execute dump_waits_history;
 event_name	count(event_name)	object_type	object_schema	object_name
-<<<<<<< HEAD
-wait/io/table/sql/handler	21	TABLE	test	t1
-wait/lock/table/sql/handler	24	TABLE	test	t1
-wait/io/table/sql/handler	50	TABLE	test	t3
-wait/lock/table/sql/handler	32	TABLE	test	t3
-=======
-wait/lock/table/sql/handler	47	TABLE	test	t1
-wait/lock/table/sql/handler	86	TABLE	test	t3
->>>>>>> eaebe8b5
+wait/lock/table/sql/handler	45	TABLE	test	t1
+wait/lock/table/sql/handler	82	TABLE	test	t3
 execute dump_waits_index_io;
 object_type	object_schema	object_name	index_name	count_star	count_read	count_write	count_fetch	count_insert	count_update	count_delete
 TABLE	test	t1	NULL	17	11	6	11	2	4	0
@@ -1084,15 +1019,8 @@
 wait/lock/table/sql/handler	56
 execute dump_waits_history;
 event_name	count(event_name)	object_type	object_schema	object_name
-<<<<<<< HEAD
-wait/io/table/sql/handler	21	TABLE	test	t1
-wait/lock/table/sql/handler	24	TABLE	test	t1
-wait/io/table/sql/handler	50	TABLE	test	t3
-wait/lock/table/sql/handler	32	TABLE	test	t3
-=======
-wait/lock/table/sql/handler	47	TABLE	test	t1
-wait/lock/table/sql/handler	86	TABLE	test	t3
->>>>>>> eaebe8b5
+wait/lock/table/sql/handler	45	TABLE	test	t1
+wait/lock/table/sql/handler	82	TABLE	test	t3
 execute dump_waits_index_io;
 object_type	object_schema	object_name	index_name	count_star	count_read	count_write	count_fetch	count_insert	count_update	count_delete
 TABLE	test	t1	NULL	17	11	6	11	2	4	0
@@ -1160,15 +1088,8 @@
 wait/lock/table/sql/handler	56
 execute dump_waits_history;
 event_name	count(event_name)	object_type	object_schema	object_name
-<<<<<<< HEAD
-wait/io/table/sql/handler	21	TABLE	test	t1
-wait/lock/table/sql/handler	24	TABLE	test	t1
-wait/io/table/sql/handler	50	TABLE	test	t3
-wait/lock/table/sql/handler	32	TABLE	test	t3
-=======
-wait/lock/table/sql/handler	47	TABLE	test	t1
-wait/lock/table/sql/handler	86	TABLE	test	t3
->>>>>>> eaebe8b5
+wait/lock/table/sql/handler	45	TABLE	test	t1
+wait/lock/table/sql/handler	82	TABLE	test	t3
 execute dump_waits_index_io;
 object_type	object_schema	object_name	index_name	count_star	count_read	count_write	count_fetch	count_insert	count_update	count_delete
 TABLE	test	t1	NULL	17	11	6	11	2	4	0
@@ -1235,15 +1156,8 @@
 wait/lock/table/sql/handler	56
 execute dump_waits_history;
 event_name	count(event_name)	object_type	object_schema	object_name
-<<<<<<< HEAD
-wait/io/table/sql/handler	21	TABLE	test	t1
-wait/lock/table/sql/handler	24	TABLE	test	t1
-wait/io/table/sql/handler	50	TABLE	test	t3
-wait/lock/table/sql/handler	32	TABLE	test	t3
-=======
-wait/lock/table/sql/handler	47	TABLE	test	t1
-wait/lock/table/sql/handler	86	TABLE	test	t3
->>>>>>> eaebe8b5
+wait/lock/table/sql/handler	45	TABLE	test	t1
+wait/lock/table/sql/handler	82	TABLE	test	t3
 execute dump_waits_index_io;
 object_type	object_schema	object_name	index_name	count_star	count_read	count_write	count_fetch	count_insert	count_update	count_delete
 TABLE	test	t1	NULL	17	11	6	11	2	4	0
@@ -1309,15 +1223,8 @@
 wait/lock/table/sql/handler	56
 execute dump_waits_history;
 event_name	count(event_name)	object_type	object_schema	object_name
-<<<<<<< HEAD
-wait/io/table/sql/handler	21	TABLE	test	t1
-wait/lock/table/sql/handler	24	TABLE	test	t1
-wait/io/table/sql/handler	50	TABLE	test	t3
-wait/lock/table/sql/handler	32	TABLE	test	t3
-=======
-wait/lock/table/sql/handler	47	TABLE	test	t1
-wait/lock/table/sql/handler	86	TABLE	test	t3
->>>>>>> eaebe8b5
+wait/lock/table/sql/handler	45	TABLE	test	t1
+wait/lock/table/sql/handler	82	TABLE	test	t3
 execute dump_waits_index_io;
 object_type	object_schema	object_name	index_name	count_star	count_read	count_write	count_fetch	count_insert	count_update	count_delete
 TABLE	test	t1	NULL	17	11	6	11	2	4	0
@@ -1382,15 +1289,8 @@
 wait/lock/table/sql/handler	56
 execute dump_waits_history;
 event_name	count(event_name)	object_type	object_schema	object_name
-<<<<<<< HEAD
-wait/io/table/sql/handler	21	TABLE	test	t1
-wait/lock/table/sql/handler	24	TABLE	test	t1
-wait/io/table/sql/handler	50	TABLE	test	t3
-wait/lock/table/sql/handler	32	TABLE	test	t3
-=======
-wait/lock/table/sql/handler	47	TABLE	test	t1
-wait/lock/table/sql/handler	86	TABLE	test	t3
->>>>>>> eaebe8b5
+wait/lock/table/sql/handler	45	TABLE	test	t1
+wait/lock/table/sql/handler	82	TABLE	test	t3
 execute dump_waits_index_io;
 object_type	object_schema	object_name	index_name	count_star	count_read	count_write	count_fetch	count_insert	count_update	count_delete
 TABLE	test	t1	NULL	17	11	6	11	2	4	0
@@ -1457,15 +1357,8 @@
 wait/lock/table/sql/handler	56
 execute dump_waits_history;
 event_name	count(event_name)	object_type	object_schema	object_name
-<<<<<<< HEAD
-wait/io/table/sql/handler	21	TABLE	test	t1
-wait/lock/table/sql/handler	24	TABLE	test	t1
-wait/io/table/sql/handler	50	TABLE	test	t3
-wait/lock/table/sql/handler	32	TABLE	test	t3
-=======
-wait/lock/table/sql/handler	47	TABLE	test	t1
-wait/lock/table/sql/handler	86	TABLE	test	t3
->>>>>>> eaebe8b5
+wait/lock/table/sql/handler	45	TABLE	test	t1
+wait/lock/table/sql/handler	82	TABLE	test	t3
 execute dump_waits_index_io;
 object_type	object_schema	object_name	index_name	count_star	count_read	count_write	count_fetch	count_insert	count_update	count_delete
 TABLE	test	t1	NULL	17	11	6	11	2	4	0
@@ -1531,15 +1424,8 @@
 wait/lock/table/sql/handler	56
 execute dump_waits_history;
 event_name	count(event_name)	object_type	object_schema	object_name
-<<<<<<< HEAD
-wait/io/table/sql/handler	21	TABLE	test	t1
-wait/lock/table/sql/handler	24	TABLE	test	t1
-wait/io/table/sql/handler	50	TABLE	test	t3
-wait/lock/table/sql/handler	32	TABLE	test	t3
-=======
-wait/lock/table/sql/handler	47	TABLE	test	t1
-wait/lock/table/sql/handler	86	TABLE	test	t3
->>>>>>> eaebe8b5
+wait/lock/table/sql/handler	45	TABLE	test	t1
+wait/lock/table/sql/handler	82	TABLE	test	t3
 execute dump_waits_index_io;
 object_type	object_schema	object_name	index_name	count_star	count_read	count_write	count_fetch	count_insert	count_update	count_delete
 TABLE	test	t1	NULL	17	11	6	11	2	4	0
@@ -1605,15 +1491,8 @@
 wait/lock/table/sql/handler	56
 execute dump_waits_history;
 event_name	count(event_name)	object_type	object_schema	object_name
-<<<<<<< HEAD
-wait/io/table/sql/handler	21	TABLE	test	t1
-wait/lock/table/sql/handler	24	TABLE	test	t1
-wait/io/table/sql/handler	50	TABLE	test	t3
-wait/lock/table/sql/handler	32	TABLE	test	t3
-=======
-wait/lock/table/sql/handler	47	TABLE	test	t1
-wait/lock/table/sql/handler	86	TABLE	test	t3
->>>>>>> eaebe8b5
+wait/lock/table/sql/handler	45	TABLE	test	t1
+wait/lock/table/sql/handler	82	TABLE	test	t3
 execute dump_waits_index_io;
 object_type	object_schema	object_name	index_name	count_star	count_read	count_write	count_fetch	count_insert	count_update	count_delete
 TABLE	test	t1	NULL	17	11	6	11	2	4	0
@@ -1679,15 +1558,8 @@
 wait/lock/table/sql/handler	56
 execute dump_waits_history;
 event_name	count(event_name)	object_type	object_schema	object_name
-<<<<<<< HEAD
-wait/io/table/sql/handler	21	TABLE	test	t1
-wait/lock/table/sql/handler	24	TABLE	test	t1
-wait/io/table/sql/handler	50	TABLE	test	t3
-wait/lock/table/sql/handler	32	TABLE	test	t3
-=======
-wait/lock/table/sql/handler	47	TABLE	test	t1
-wait/lock/table/sql/handler	86	TABLE	test	t3
->>>>>>> eaebe8b5
+wait/lock/table/sql/handler	45	TABLE	test	t1
+wait/lock/table/sql/handler	82	TABLE	test	t3
 execute dump_waits_index_io;
 object_type	object_schema	object_name	index_name	count_star	count_read	count_write	count_fetch	count_insert	count_update	count_delete
 TABLE	test	t1	NULL	17	11	6	11	2	4	0
@@ -1753,15 +1625,8 @@
 wait/lock/table/sql/handler	0
 execute dump_waits_history;
 event_name	count(event_name)	object_type	object_schema	object_name
-<<<<<<< HEAD
-wait/io/table/sql/handler	21	TABLE	test	t1
-wait/lock/table/sql/handler	24	TABLE	test	t1
-wait/io/table/sql/handler	50	TABLE	test	t3
-wait/lock/table/sql/handler	32	TABLE	test	t3
-=======
-wait/lock/table/sql/handler	47	TABLE	test	t1
-wait/lock/table/sql/handler	86	TABLE	test	t3
->>>>>>> eaebe8b5
+wait/lock/table/sql/handler	45	TABLE	test	t1
+wait/lock/table/sql/handler	82	TABLE	test	t3
 execute dump_waits_index_io;
 object_type	object_schema	object_name	index_name	count_star	count_read	count_write	count_fetch	count_insert	count_update	count_delete
 TABLE	test	t1	NULL	0	0	0	0	0	0	0
