DROP TABLE IF EXISTS t1;
DROP DATABASE IF EXISTS mysqltest;
CREATE DATABASE mysqltest;
**** Begin Duplicate Statement Testing ****
CREATE LOGFILE GROUP lg1
ADD UNDOFILE 'undofile.dat'
INITIAL_SIZE 1M
UNDO_BUFFER_SIZE = 1M
ENGINE=NDB;
CREATE LOGFILE GROUP lg2
ADD UNDOFILE 'undofile2.dat'
INITIAL_SIZE 1M
UNDO_BUFFER_SIZE 1M
ENGINE NDB;
ERROR HY000: Failed to create LOGFILE GROUP
SHOW WARNINGS;
Level	Code	Message
Warning	1296	Got error 1514 'Currently there is a limit of one logfile group' from NDB
Error	1528	Failed to create LOGFILE GROUP
CREATE LOGFILE GROUP lg1
ADD UNDOFILE 'undofile.dat'
INITIAL_SIZE 1M
UNDO_BUFFER_SIZE = 1M
ENGINE=NDB;
ERROR HY000: Failed to create LOGFILE GROUP
ALTER LOGFILE GROUP lg1
ADD UNDOFILE 'undofile02.dat'
INITIAL_SIZE 1M ENGINE NDB;
ALTER LOGFILE GROUP lg1
ADD UNDOFILE 'undofile02.dat'
INITIAL_SIZE 1M ENGINE=NDB;
ERROR HY000: Failed to alter: CREATE UNDOFILE
CREATE TABLESPACE ts1
ADD DATAFILE 'datafile.dat'
USE LOGFILE GROUP lg1
INITIAL_SIZE 1M
ENGINE NDB;
CREATE TABLESPACE ts1
ADD DATAFILE 'datafile.dat'
USE LOGFILE GROUP lg1
INITIAL_SIZE 1M
ENGINE NDB;
ERROR HY000: Failed to create TABLESPACE
ALTER TABLESPACE ts1
ADD DATAFILE 'datafile2.dat'
INITIAL_SIZE 1M
ENGINE=NDB;
ALTER TABLESPACE ts1
ADD DATAFILE 'datafile2.dat'
INITIAL_SIZE 1M
ENGINE=NDB;
ERROR HY000: Failed to alter:  CREATE DATAFILE
CREATE TABLE mysqltest.t1
(pk1 INT NOT NULL PRIMARY KEY, b INT NOT NULL, c INT NOT NULL)
TABLESPACE ts1 STORAGE DISK
ENGINE=NDB;
CREATE TABLE mysqltest.t1
(pk1 INT NOT NULL PRIMARY KEY, b INT NOT NULL, c INT NOT NULL)
TABLESPACE ts1 STORAGE DISK
ENGINE=NDB;
ERROR 42S01: Table 't1' already exists
CREATE TABLE mysqltest.t1
(pk1 INT NOT NULL PRIMARY KEY, b INT NOT NULL, c INT NOT NULL)
ENGINE=NDB;
ERROR 42S01: Table 't1' already exists
DROP TABLE mysqltest.t1;
ALTER TABLESPACE ts1
DROP DATAFILE 'datafile2.dat' 
ENGINE=NDB;
ALTER TABLESPACE ts1
DROP DATAFILE 'datafile2.dat' 
ENGINE=NDB;
ERROR HY000: Failed to alter:  NO SUCH FILE
ALTER TABLESPACE ts1
DROP DATAFILE 'datafile.dat' 
ENGINE=NDB;
ALTER TABLESPACE ts1
DROP DATAFILE 'datafile.dat' 
ENGINE=NDB;
ERROR HY000: Failed to alter:  NO SUCH FILE
DROP TABLESPACE ts1 
ENGINE=NDB;
DROP TABLESPACE ts1 
ENGINE=NDB;
ERROR HY000: Failed to drop TABLESPACE
DROP LOGFILE GROUP lg1 
ENGINE=NDB;
DROP LOGFILE GROUP lg1 
ENGINE=NDB;
ERROR HY000: Failed to drop LOGFILE GROUP
DROP DATABASE IF EXISTS mysqltest;
**** End Duplicate Statement Testing ****

**** Begin Statment CaSe Testing ****
creaTE LOgfilE GrOuP lg1
adD undoFILE 'undofile.dat'
initiAL_siZE 1M
UnDo_BuFfEr_SiZe = 1M
ENGInE=NDb;
altER LOgFiLE GrOUp lg1
AdD UnDOfILe 'uNdOfiLe02.daT'
INItIAl_SIzE 1M ENgINE nDB;
CrEAtE TABLEspaCE ts1
ADD DATAfilE 'datafile.dat'
UsE LoGFiLE GRoUP lg1
INITiaL_SizE 1M
ENGiNe NDb;
AlTeR tAbLeSpAcE ts1
AdD DaTaFiLe 'dAtAfiLe2.daT'
InItIaL_SiZe 1M
EnGiNe=NDB;
CREATE TABLE t1
(pk1 int not null primary key, b int not null, c int not null)
TABLEspace ts1 storAGE dISk
ENGine nDb;
DROP TABLE t1;
AlteR TAblespaCE ts1
droP DATAfile 'dAtAfiLe2.daT' 
ENGINE=NDB;
ALter tablesPACE ts1
dROp dAtAfIlE 'datafile.dat' 
ENGine=Ndb;
DrOp TaBleSpAcE ts1 
engINE=ndB;
DrOp lOgFiLe GrOuP lg1 
EnGiNe=nDb;
**** End Statment CaSe Testing ****

**** Begin = And No = Testing ****
CREATE LOGFILE GROUP lg1
ADD UNDOFILE 'undofile.dat'
INITIAL_SIZE=1M
UNDO_BUFFER_SIZE=1M
ENGINE=NDB;
ALTER LOGFILE GROUP lg1
ADD UNDOFILE 'undofile02.dat'
INITIAL_SIZE=1M 
ENGINE=NDB;
CREATE TABLESPACE ts1
ADD DATAFILE 'datafile.dat'
USE LOGFILE GROUP lg1
INITIAL_SIZE=1M
ENGINE=NDB;
ALTER TABLESPACE ts1
ADD DATAFILE 'datafile2.dat'
INITIAL_SIZE=1M
ENGINE=NDB;
CREATE TABLE t1
(pk1 INT NOT NULL PRIMARY KEY, b INT NOT NULL, c INT NOT NULL)
TABLESPACE ts1 STORAGE DISK
ENGINE=NDB;
DROP TABLE t1;
ALTER TABLESPACE ts1
DROP DATAFILE 'datafile2.dat'
ENGINE=NDB;
ALTER TABLESPACE ts1
DROP DATAFILE 'datafile.dat'
ENGINE=NDB;
DROP TABLESPACE ts1
ENGINE=NDB;
DROP LOGFILE GROUP lg1
ENGINE=NDB;

**** End of = ****

CREATE LOGFILE GROUP lg1
ADD UNDOFILE 'undofile.dat'
INITIAL_SIZE 1M
UNDO_BUFFER_SIZE 1M
ENGINE NDB;
ALTER LOGFILE GROUP lg1
ADD UNDOFILE 'undofile02.dat'
INITIAL_SIZE 1M
ENGINE NDB;
CREATE TABLESPACE ts1
ADD DATAFILE 'datafile.dat'
USE LOGFILE GROUP lg1
INITIAL_SIZE 1M
ENGINE NDB;
ALTER TABLESPACE ts1
ADD DATAFILE 'datafile2.dat'
INITIAL_SIZE 1M
ENGINE NDB;
CREATE TABLE t1
(pk1 INT NOT NULL PRIMARY KEY, b INT NOT NULL, c INT NOT NULL)
TABLESPACE ts1 STORAGE MEMORY
ENGINE NDB;
ERROR HY000: Can't create table 'test.t1' (errno: 138)
CREATE TABLE t1
(pk1 INT NOT NULL PRIMARY KEY, b INT NOT NULL, c INT NOT NULL)
TABLESPACE ts1 STORAGE DISK
ENGINE NDB;
CREATE INDEX b_i on t1(b);
CREATE INDEX bc_i on t1(b, c);
DROP TABLE t1;
CREATE TABLESPACE ts2
ADD DATAFILE 'datafile3.dat'
USE LOGFILE GROUP lg1
INITIAL_SIZE 1M
ENGINE NDB;
ALTER TABLESPACE ts1
DROP DATAFILE 'datafile3.dat'
ENGINE NDB;
ERROR HY000: Failed to alter:  NO SUCH FILE
ALTER TABLESPACE ts2
DROP DATAFILE 'datafile2.dat'
ENGINE NDB;
ERROR HY000: Failed to alter:  NO SUCH FILE
ALTER TABLESPACE ts1
DROP DATAFILE 'datafile2.dat'
ENGINE NDB;
ALTER TABLESPACE ts1
DROP DATAFILE 'datafile.dat'
ENGINE NDB;
DROP TABLESPACE ts1
ENGINE NDB;
ALTER TABLESPACE ts2
DROP DATAFILE 'datafile3.dat'
ENGINE NDB;
DROP TABLESPACE ts2
ENGINE NDB;
DROP LOGFILE GROUP lg1
ENGINE NDB;
**** End = And No =  ****
create logfile group lg1 add undofile 'MYSQLTEST_VARDIR/tmp/t1.frm' initial_size 1M undo_buffer_size = 1M engine=ndb;;
ERROR HY000: Failed to create UNDOFILE
create logfile group lg1
add undofile 'undofile.dat'
initial_size 1M
undo_buffer_size = 1M
engine=ndb;
create tablespace ts1 add datafile 'MYSQLTEST_VARDIR/tmp/t1.frm' use logfile group lg1 initial_size 1M engine ndb;;
ERROR HY000: Failed to create DATAFILE
drop tablespace ts1
engine ndb;
ERROR HY000: Failed to drop TABLESPACE
drop logfile group lg1
engine ndb;

# -----------------------------------------------------------------
# End 5.1 test
# -----------------------------------------------------------------

# --
# -- WL#4300: Define privileges for tablespaces.
# --
GRANT CREATE TABLESPACE ON *.* TO mysqltest_u1@localhost;

DROP DATABASE IF EXISTS mysqltest2;
CREATE DATABASE mysqltest2;
GRANT ALL PRIVILEGES ON mysqltest2.* TO mysqltest_u2@localhost;

# -- Connection: mysqltest_u1@localhost

# -- Grants for mysqltest_u1@localhost:
SHOW GRANTS;
Grants for mysqltest_u1@localhost
GRANT CREATE TABLESPACE ON *.* TO 'mysqltest_u1'@'localhost'

# -- Check CREATE LOGFILE GROUP...
CREATE LOGFILE GROUP lg1
ADD UNDOFILE 'undofile.dat'
INITIAL_SIZE 1M
UNDO_BUFFER_SIZE = 1M
ENGINE = NDB;

# -- Check ALTER LOGFILE GROUP...
ALTER LOGFILE GROUP lg1
ADD UNDOFILE 'undofile02.dat'
INITIAL_SIZE 1M
ENGINE = NDB;

# -- Check CREATE TABLESPACE...
CREATE TABLESPACE ts1
ADD DATAFILE 'datafile.dat'
USE LOGFILE GROUP lg1
INITIAL_SIZE 1M
ENGINE = NDB;

# -- Check ALTER TABLESPACE...
ALTER TABLESPACE ts1
DROP DATAFILE 'datafile.dat'
INITIAL_SIZE 1M
ENGINE = NDB;

# -- Connection: mysqltest_u2@localhost

# -- Grants for mysqltest_u2@localhost:
SHOW GRANTS;
Grants for mysqltest_u2@localhost
GRANT USAGE ON *.* TO 'mysqltest_u2'@'localhost'
GRANT ALL PRIVILEGES ON `mysqltest2`.* TO 'mysqltest_u2'@'localhost'
CREATE TABLE t1(c INT) TABLESPACE ts1;
DROP TABLE t1;

# -- Connection: mysqltest_u1@localhost


# -- Check DROP TABLESPACE...
DROP TABLESPACE ts1 
ENGINE = NDB;

# -- Check DROP LOGFILE GROUP...
DROP LOGFILE GROUP lg1 
ENGINE = NDB;

# -- Connection: root@localhost

DROP USER mysqltest_u1@localhost;
DROP USER mysqltest_u2@localhost;
<<<<<<< HEAD
DROP DATABASE IF EXISTS mysqltest2;
=======
DROP DATABASE mysqltest2;
>>>>>>> 0d9f6bcc

# -----------------------------------------------------------------
# End 6.0 test
# -----------------------------------------------------------------<|MERGE_RESOLUTION|>--- conflicted
+++ resolved
@@ -308,11 +308,7 @@
 
 DROP USER mysqltest_u1@localhost;
 DROP USER mysqltest_u2@localhost;
-<<<<<<< HEAD
-DROP DATABASE IF EXISTS mysqltest2;
-=======
 DROP DATABASE mysqltest2;
->>>>>>> 0d9f6bcc
 
 # -----------------------------------------------------------------
 # End 6.0 test
