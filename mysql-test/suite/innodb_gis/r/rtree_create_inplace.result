--- conflicted
+++ resolved
@@ -25,11 +25,7 @@
 COUNT(*)
 0
 ALTER TABLE t1 DROP INDEX idx, ADD SPATIAL INDEX idx3(c2);
-<<<<<<< HEAD
-SET SESSION debug="+d,row_merge_instrument_log_check_flush";
-=======
 SET debug_dbug='+d,row_merge_instrument_log_check_flush';
->>>>>>> 5f890452
 ALTER TABLE t1  DROP INDEX idx3, ADD SPATIAL INDEX idx4(c2), ADD SPATIAL INDEX idx5(c3);
 ALTER TABLE t1 FORCE;
 DROP TABLE t1;