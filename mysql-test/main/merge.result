--- conflicted
+++ resolved
@@ -3900,37 +3900,7 @@
 DROP TRIGGER trg1;
 DROP TABLE t1;
 DROP TABLE m1;
-<<<<<<< HEAD
 set global default_storage_engine=@save_default_storage_engine;
-#
-# End of 10.0 tests
-#
-#
-# MDEV-27407 Different ASC/DESC index attributes on MERGE and underlying table can cause wrong results
-#
-create table t (a int, key(a desc)) engine=myisam;
-create table tm (a int, key(a)) engine=merge union(t);
-select * from tm;
-ERROR HY000: Unable to open underlying table which is differently defined or of non-MyISAM type or doesn't exist
-drop table tm, t;
-#
-# MDEV-27586 Auto-increment does not work with DESC on MERGE table
-#
-create table t (a int not null, primary key(a desc)) engine=myisam;
-create table tm (a int not null auto_increment, primary key(a desc)) engine=merge union=(t) insert_method=first;
-insert into tm () values ();
-insert into tm () values ();
-insert into tm () values ();
-select * from tm;
-a
-3
-2
-1
-drop table tm, t;
-#
-# End of 10.8 tests
-#
-=======
 #
 # MDEV-31083 ASAN use-after-poison in myrg_attach_children
 #
@@ -3943,4 +3913,31 @@
 bar
 DROP TABLE mrg, t1;
 End of 10.5 tests
->>>>>>> 9edb1a5c
+#
+# End of 10.0 tests
+#
+#
+# MDEV-27407 Different ASC/DESC index attributes on MERGE and underlying table can cause wrong results
+#
+create table t (a int, key(a desc)) engine=myisam;
+create table tm (a int, key(a)) engine=merge union(t);
+select * from tm;
+ERROR HY000: Unable to open underlying table which is differently defined or of non-MyISAM type or doesn't exist
+drop table tm, t;
+#
+# MDEV-27586 Auto-increment does not work with DESC on MERGE table
+#
+create table t (a int not null, primary key(a desc)) engine=myisam;
+create table tm (a int not null auto_increment, primary key(a desc)) engine=merge union=(t) insert_method=first;
+insert into tm () values ();
+insert into tm () values ();
+insert into tm () values ();
+select * from tm;
+a
+3
+2
+1
+drop table tm, t;
+#
+# End of 10.8 tests
+#