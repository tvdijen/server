--- conflicted
+++ resolved
@@ -760,11 +760,6 @@
 
 --echo # End of 10.4 tests
 
-<<<<<<< HEAD
---echo # End of 10.6 tests
-
-set global innodb_stats_persistent= @stats.save;
-=======
 --echo #
 --echo # MDEV-33875: ORDER BY DESC causes ROWID Filter slowdown
 --echo #
@@ -807,4 +802,7 @@
   pk desc;
 
 drop table t1;
->>>>>>> d9dd673f
+
+--echo # End of 10.6 tests
+
+set global innodb_stats_persistent= @stats.save;