--- conflicted
+++ resolved
@@ -359,11 +359,8 @@
                   "r_loops": 0,
                   "rows": 10,
                   "r_rows": null,
-<<<<<<< HEAD
                   "cost": "REPLACED",
-=======
                   "r_engine_stats": REPLACED,
->>>>>>> bce3ee70
                   "filtered": 100,
                   "r_filtered": null,
                   "attached_condition": "b.a >= 9"
