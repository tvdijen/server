--- conflicted
+++ resolved
@@ -1615,67 +1615,6 @@
 SET STATEMENT max_statement_time=180 FOR BACKUP UNLOCK;
 set SQL_MODE=@save_sql_mode;
 
-<<<<<<< HEAD
---echo # End of 10.4 tests
-
-
---echo #
---echo # Start of 10.5 tests
---echo #
-
---echo #
---echo # MDEV-20734 Allow reserved keywords as user defined type names
---echo #
-
---error ER_UNKNOWN_DATA_TYPE
-CREATE TABLE t1 (a DUAL);
---error ER_UNKNOWN_DATA_TYPE
-SELECT CAST(1 AS DUAL);
-
---echo #
---echo # MDEV-20735 Allow non-reserved keywords as user defined type names
---echo #
-
---error ER_UNKNOWN_DATA_TYPE
-CREATE TABLE t1 (a ASCII);
---error ER_UNKNOWN_DATA_TYPE
-SELECT CAST(1 AS ASCII);
-
---error ER_UNKNOWN_DATA_TYPE
-CREATE TABLE t1 (a LANGUAGE);
---error ER_UNKNOWN_DATA_TYPE
-SELECT CAST(1 AS LANGUAGE);
-
---error ER_UNKNOWN_DATA_TYPE
-CREATE TABLE t1 (a CLOSE);
---error ER_UNKNOWN_DATA_TYPE
-SELECT CAST(1 AS CLOSE);
-
---error ER_UNKNOWN_DATA_TYPE
-CREATE TABLE t1 (a NAMES);
---error ER_UNKNOWN_DATA_TYPE
-SELECT CAST(1 AS NAMES);
-
---error ER_UNKNOWN_DATA_TYPE
-CREATE TABLE t1 (a END);
---error ER_UNKNOWN_DATA_TYPE
-SELECT CAST(1 AS END);
-
---error ER_UNKNOWN_DATA_TYPE
-CREATE TABLE t1 (a GLOBAL);
---error ER_UNKNOWN_DATA_TYPE
-SELECT CAST(1 AS GLOBAL);
-
---error ER_UNKNOWN_DATA_TYPE
-CREATE TABLE t1 (a ACTION);
---error ER_UNKNOWN_DATA_TYPE
-SELECT CAST(1 AS ACTION);
-
-
---echo #
---echo # End of 10.5 tests
---echo #
-=======
 
 --echo #
 --echo # MDEV-21997: Server crashes in LEX::create_item_ident_sp
@@ -1743,4 +1682,61 @@
 
 
 --echo # End of 10.4 tests
->>>>>>> 5f2628d1
+
+
+--echo #
+--echo # Start of 10.5 tests
+--echo #
+
+--echo #
+--echo # MDEV-20734 Allow reserved keywords as user defined type names
+--echo #
+
+--error ER_UNKNOWN_DATA_TYPE
+CREATE TABLE t1 (a DUAL);
+--error ER_UNKNOWN_DATA_TYPE
+SELECT CAST(1 AS DUAL);
+
+--echo #
+--echo # MDEV-20735 Allow non-reserved keywords as user defined type names
+--echo #
+
+--error ER_UNKNOWN_DATA_TYPE
+CREATE TABLE t1 (a ASCII);
+--error ER_UNKNOWN_DATA_TYPE
+SELECT CAST(1 AS ASCII);
+
+--error ER_UNKNOWN_DATA_TYPE
+CREATE TABLE t1 (a LANGUAGE);
+--error ER_UNKNOWN_DATA_TYPE
+SELECT CAST(1 AS LANGUAGE);
+
+--error ER_UNKNOWN_DATA_TYPE
+CREATE TABLE t1 (a CLOSE);
+--error ER_UNKNOWN_DATA_TYPE
+SELECT CAST(1 AS CLOSE);
+
+--error ER_UNKNOWN_DATA_TYPE
+CREATE TABLE t1 (a NAMES);
+--error ER_UNKNOWN_DATA_TYPE
+SELECT CAST(1 AS NAMES);
+
+--error ER_UNKNOWN_DATA_TYPE
+CREATE TABLE t1 (a END);
+--error ER_UNKNOWN_DATA_TYPE
+SELECT CAST(1 AS END);
+
+--error ER_UNKNOWN_DATA_TYPE
+CREATE TABLE t1 (a GLOBAL);
+--error ER_UNKNOWN_DATA_TYPE
+SELECT CAST(1 AS GLOBAL);
+
+--error ER_UNKNOWN_DATA_TYPE
+CREATE TABLE t1 (a ACTION);
+--error ER_UNKNOWN_DATA_TYPE
+SELECT CAST(1 AS ACTION);
+
+
+--echo #
+--echo # End of 10.5 tests
+--echo #