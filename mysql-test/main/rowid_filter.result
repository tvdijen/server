DROP DATABASE IF EXISTS dbt3_s001;
CREATE DATABASE dbt3_s001;
use dbt3_s001;
CREATE INDEX i_l_quantity ON lineitem(l_quantity);
CREATE INDEX i_o_totalprice ON orders(o_totalprice);
set @save_use_stat_tables= @@use_stat_tables;
set @@use_stat_tables=preferably;
ANALYZE TABLE lineitem, orders;
show create table lineitem;
Table	Create Table
lineitem	CREATE TABLE `lineitem` (
  `l_orderkey` int(11) NOT NULL DEFAULT 0,
  `l_partkey` int(11) DEFAULT NULL,
  `l_suppkey` int(11) DEFAULT NULL,
  `l_linenumber` int(11) NOT NULL DEFAULT 0,
  `l_quantity` double DEFAULT NULL,
  `l_extendedprice` double DEFAULT NULL,
  `l_discount` double DEFAULT NULL,
  `l_tax` double DEFAULT NULL,
  `l_returnflag` char(1) DEFAULT NULL,
  `l_linestatus` char(1) DEFAULT NULL,
  `l_shipDATE` date DEFAULT NULL,
  `l_commitDATE` date DEFAULT NULL,
  `l_receiptDATE` date DEFAULT NULL,
  `l_shipinstruct` char(25) DEFAULT NULL,
  `l_shipmode` char(10) DEFAULT NULL,
  `l_comment` varchar(44) DEFAULT NULL,
  PRIMARY KEY (`l_orderkey`,`l_linenumber`),
  KEY `i_l_shipdate` (`l_shipDATE`),
  KEY `i_l_suppkey_partkey` (`l_partkey`,`l_suppkey`),
  KEY `i_l_partkey` (`l_partkey`),
  KEY `i_l_suppkey` (`l_suppkey`),
  KEY `i_l_receiptdate` (`l_receiptDATE`),
  KEY `i_l_orderkey` (`l_orderkey`),
  KEY `i_l_orderkey_quantity` (`l_orderkey`,`l_quantity`),
  KEY `i_l_commitdate` (`l_commitDATE`),
  KEY `i_l_quantity` (`l_quantity`)
) ENGINE=MyISAM DEFAULT CHARSET=latin1 COLLATE=latin1_swedish_ci
show create table orders;
Table	Create Table
orders	CREATE TABLE `orders` (
  `o_orderkey` int(11) NOT NULL,
  `o_custkey` int(11) DEFAULT NULL,
  `o_orderstatus` char(1) DEFAULT NULL,
  `o_totalprice` double DEFAULT NULL,
  `o_orderDATE` date DEFAULT NULL,
  `o_orderpriority` char(15) DEFAULT NULL,
  `o_clerk` char(15) DEFAULT NULL,
  `o_shippriority` int(11) DEFAULT NULL,
  `o_comment` varchar(79) DEFAULT NULL,
  PRIMARY KEY (`o_orderkey`),
  KEY `i_o_orderdate` (`o_orderDATE`),
  KEY `i_o_custkey` (`o_custkey`),
  KEY `i_o_totalprice` (`o_totalprice`)
) ENGINE=MyISAM DEFAULT CHARSET=latin1 COLLATE=latin1_swedish_ci
set optimizer_use_condition_selectivity=2;
select
100 *
(select count(*) from lineitem
WHERE l_shipdate BETWEEN '1997-01-01' AND '1997-06-30' AND l_quantity > 47
)
/
(select count(*) from lineitem
where l_shipdate BETWEEN '1997-01-01' AND '1997-06-30')
as correct_r_filtered_when_using_l_shipdate;
correct_r_filtered_when_using_l_shipdate
6.6667
set statement optimizer_switch='rowid_filter=on' for EXPLAIN SELECT l_orderkey, l_linenumber, l_shipdate, l_quantity FROM lineitem
WHERE  l_shipdate BETWEEN '1997-01-01' AND '1997-06-30' AND
l_quantity > 47;
id	select_type	table	type	possible_keys	key	key_len	ref	rows	Extra
1	SIMPLE	lineitem	range|filter	i_l_shipdate,i_l_quantity	i_l_quantity|i_l_shipdate	9|4	NULL	426 (8%)	Using index condition; Using where; Using rowid filter
set statement optimizer_switch='rowid_filter=on' for EXPLAIN FORMAT=JSON SELECT l_orderkey, l_linenumber, l_shipdate, l_quantity FROM lineitem
WHERE  l_shipdate BETWEEN '1997-01-01' AND '1997-06-30' AND
l_quantity > 47;
EXPLAIN
{
  "query_block": {
    "select_id": 1,
    "cost": "COST_REPLACED",
    "nested_loop": [
      {
        "table": {
          "table_name": "lineitem",
          "access_type": "range",
          "possible_keys": ["i_l_shipdate", "i_l_quantity"],
          "key": "i_l_quantity",
          "key_length": "9",
          "used_key_parts": ["l_quantity"],
          "rowid_filter": {
            "range": {
              "key": "i_l_shipdate",
              "used_key_parts": ["l_shipDATE"]
            },
            "rows": 509,
            "selectivity_pct": 8.476269775
          },
          "loops": 1,
          "rows": 426,
          "cost": "COST_REPLACED",
          "filtered": 8.476269722,
          "index_condition": "lineitem.l_quantity > 47",
          "attached_condition": "lineitem.l_shipDATE between '1997-01-01' and '1997-06-30'"
        }
      }
    ]
  }
}
set statement optimizer_switch='rowid_filter=on' for ANALYZE SELECT l_orderkey, l_linenumber, l_shipdate, l_quantity FROM lineitem
WHERE  l_shipdate BETWEEN '1997-01-01' AND '1997-06-30' AND
l_quantity > 47;
id	select_type	table	type	possible_keys	key	key_len	ref	rows	r_rows	filtered	r_filtered	Extra
1	SIMPLE	lineitem	range|filter	i_l_shipdate,i_l_quantity	i_l_quantity|i_l_shipdate	9|4	NULL	426 (8%)	34.00 (9%)	8.48	100.00	Using index condition; Using where; Using rowid filter
set statement optimizer_switch='rowid_filter=on' for ANALYZE FORMAT=JSON SELECT l_orderkey, l_linenumber, l_shipdate, l_quantity FROM lineitem
WHERE  l_shipdate BETWEEN '1997-01-01' AND '1997-06-30' AND
l_quantity > 47;
ANALYZE
{
  "query_optimization": {
    "r_total_time_ms": "REPLACED"
  },
  "query_block": {
    "select_id": 1,
    "cost": "REPLACED",
    "r_loops": 1,
    "r_total_time_ms": "REPLACED",
    "nested_loop": [
      {
        "table": {
          "table_name": "lineitem",
          "access_type": "range",
          "possible_keys": ["i_l_shipdate", "i_l_quantity"],
          "key": "i_l_quantity",
          "key_length": "9",
          "used_key_parts": ["l_quantity"],
          "rowid_filter": {
            "range": {
              "key": "i_l_shipdate",
              "used_key_parts": ["l_shipDATE"]
            },
            "rows": 509,
            "selectivity_pct": 8.476269775,
            "r_rows": 510,
            "r_lookups": 349,
            "r_selectivity_pct": 9.742120344,
            "r_buffer_size": "REPLACED",
            "r_filling_time_ms": "REPLACED"
          },
          "loops": 1,
          "r_loops": 1,
          "rows": 426,
          "r_rows": 34,
          "cost": "REPLACED",
          "r_table_time_ms": "REPLACED",
          "r_other_time_ms": "REPLACED",
<<<<<<< HEAD
          "filtered": 8.476269722,
=======
          "r_engine_stats": REPLACED,
          "filtered": 11.69025803,
>>>>>>> bce3ee70
          "r_filtered": 100,
          "index_condition": "lineitem.l_quantity > 47",
          "attached_condition": "lineitem.l_shipDATE between '1997-01-01' and '1997-06-30'"
        }
      }
    ]
  }
}
set statement optimizer_switch='rowid_filter=on' for SELECT l_orderkey, l_linenumber, l_shipdate, l_quantity FROM lineitem
WHERE  l_shipdate BETWEEN '1997-01-01' AND '1997-06-30' AND
l_quantity > 47;
l_orderkey	l_linenumber	l_shipdate	l_quantity
1121	6	1997-04-21	50
1441	7	1997-06-07	50
1473	1	1997-05-05	50
1954	7	1997-06-04	49
2151	3	1997-01-20	49
2469	3	1997-01-11	48
2469	6	1997-03-03	49
2470	2	1997-06-02	50
260	1	1997-03-24	50
288	2	1997-04-19	49
289	4	1997-03-14	48
3009	1	1997-03-19	48
3105	3	1997-02-28	48
3106	2	1997-02-27	49
3429	1	1997-04-08	48
3490	2	1997-06-27	50
3619	1	1997-01-22	49
4005	4	1997-01-31	49
4066	4	1997-02-17	49
4453	3	1997-05-29	48
4484	7	1997-03-17	50
484	1	1997-03-06	49
484	3	1997-01-24	50
484	5	1997-03-05	48
485	1	1997-03-28	50
4868	3	1997-04-23	49
4934	1	1997-05-20	48
4967	1	1997-05-27	50
5152	2	1997-03-10	50
5158	4	1997-04-10	49
581	3	1997-02-27	49
5829	5	1997-01-31	49
5895	3	1997-03-15	49
5952	1	1997-06-30	49
set statement optimizer_switch='rowid_filter=off' for EXPLAIN SELECT l_orderkey, l_linenumber, l_shipdate, l_quantity FROM lineitem
WHERE  l_shipdate BETWEEN '1997-01-01' AND '1997-06-30' AND
l_quantity > 47;
id	select_type	table	type	possible_keys	key	key_len	ref	rows	Extra
1	SIMPLE	lineitem	range	i_l_shipdate,i_l_quantity	i_l_quantity	9	NULL	426	Using index condition; Using where
set statement optimizer_switch='rowid_filter=off' for EXPLAIN FORMAT=JSON SELECT l_orderkey, l_linenumber, l_shipdate, l_quantity FROM lineitem
WHERE  l_shipdate BETWEEN '1997-01-01' AND '1997-06-30' AND
l_quantity > 47;
EXPLAIN
{
  "query_block": {
    "select_id": 1,
    "cost": "COST_REPLACED",
    "nested_loop": [
      {
        "table": {
          "table_name": "lineitem",
          "access_type": "range",
          "possible_keys": ["i_l_shipdate", "i_l_quantity"],
          "key": "i_l_quantity",
          "key_length": "9",
          "used_key_parts": ["l_quantity"],
          "loops": 1,
          "rows": 426,
          "cost": "COST_REPLACED",
          "filtered": 8.476269722,
          "index_condition": "lineitem.l_quantity > 47",
          "attached_condition": "lineitem.l_shipDATE between '1997-01-01' and '1997-06-30'"
        }
      }
    ]
  }
}
set statement optimizer_switch='rowid_filter=off' for ANALYZE SELECT l_orderkey, l_linenumber, l_shipdate, l_quantity FROM lineitem
WHERE  l_shipdate BETWEEN '1997-01-01' AND '1997-06-30' AND
l_quantity > 47;
id	select_type	table	type	possible_keys	key	key_len	ref	rows	r_rows	filtered	r_filtered	Extra
1	SIMPLE	lineitem	range	i_l_shipdate,i_l_quantity	i_l_quantity	9	NULL	426	349.00	8.48	9.74	Using index condition; Using where
set statement optimizer_switch='rowid_filter=off' for ANALYZE FORMAT=JSON SELECT l_orderkey, l_linenumber, l_shipdate, l_quantity FROM lineitem
WHERE  l_shipdate BETWEEN '1997-01-01' AND '1997-06-30' AND
l_quantity > 47;
ANALYZE
{
  "query_optimization": {
    "r_total_time_ms": "REPLACED"
  },
  "query_block": {
    "select_id": 1,
    "cost": "REPLACED",
    "r_loops": 1,
    "r_total_time_ms": "REPLACED",
    "nested_loop": [
      {
        "table": {
          "table_name": "lineitem",
          "access_type": "range",
          "possible_keys": ["i_l_shipdate", "i_l_quantity"],
          "key": "i_l_quantity",
          "key_length": "9",
          "used_key_parts": ["l_quantity"],
          "loops": 1,
          "r_loops": 1,
          "rows": 426,
          "r_rows": 349,
          "cost": "REPLACED",
          "r_table_time_ms": "REPLACED",
          "r_other_time_ms": "REPLACED",
<<<<<<< HEAD
          "filtered": 8.476269722,
          "r_filtered": 9.742120344,
          "index_condition": "lineitem.l_quantity > 47",
          "attached_condition": "lineitem.l_shipDATE between '1997-01-01' and '1997-06-30'"
=======
          "r_engine_stats": REPLACED,
          "filtered": 11.69025803,
          "r_filtered": 11.76470588,
          "index_condition": "lineitem.l_shipDATE between '1997-01-01' and '1997-06-30'",
          "attached_condition": "lineitem.l_quantity > 45"
>>>>>>> bce3ee70
        }
      }
    ]
  }
}
set statement optimizer_switch='rowid_filter=off' for SELECT l_orderkey, l_linenumber, l_shipdate, l_quantity FROM lineitem
WHERE  l_shipdate BETWEEN '1997-01-01' AND '1997-06-30' AND
l_quantity > 47;
l_orderkey	l_linenumber	l_shipdate	l_quantity
1121	6	1997-04-21	50
1441	7	1997-06-07	50
1473	1	1997-05-05	50
1954	7	1997-06-04	49
2151	3	1997-01-20	49
2469	3	1997-01-11	48
2469	6	1997-03-03	49
2470	2	1997-06-02	50
260	1	1997-03-24	50
288	2	1997-04-19	49
289	4	1997-03-14	48
3009	1	1997-03-19	48
3105	3	1997-02-28	48
3106	2	1997-02-27	49
3429	1	1997-04-08	48
3490	2	1997-06-27	50
3619	1	1997-01-22	49
4005	4	1997-01-31	49
4066	4	1997-02-17	49
4453	3	1997-05-29	48
4484	7	1997-03-17	50
484	1	1997-03-06	49
484	3	1997-01-24	50
484	5	1997-03-05	48
485	1	1997-03-28	50
4868	3	1997-04-23	49
4934	1	1997-05-20	48
4967	1	1997-05-27	50
5152	2	1997-03-10	50
5158	4	1997-04-10	49
581	3	1997-02-27	49
5829	5	1997-01-31	49
5895	3	1997-03-15	49
5952	1	1997-06-30	49
set statement optimizer_switch='rowid_filter=on' for EXPLAIN SELECT o_orderkey, l_linenumber, l_shipdate, o_totalprice
FROM orders JOIN lineitem ON o_orderkey=l_orderkey
WHERE  l_shipdate BETWEEN '1997-01-01' AND '1997-01-31' AND
o_totalprice between 200000 and 230000;
id	select_type	table	type	possible_keys	key	key_len	ref	rows	Extra
1	SIMPLE	orders	range	PRIMARY,i_o_totalprice	i_o_totalprice	9	NULL	69	Using index condition
1	SIMPLE	lineitem	ref|filter	PRIMARY,i_l_shipdate,i_l_orderkey,i_l_orderkey_quantity	i_l_orderkey|i_l_shipdate	4|4	dbt3_s001.orders.o_orderkey	4 (2%)	Using where; Using rowid filter
set statement optimizer_switch='rowid_filter=on' for EXPLAIN FORMAT=JSON SELECT o_orderkey, l_linenumber, l_shipdate, o_totalprice
FROM orders JOIN lineitem ON o_orderkey=l_orderkey
WHERE  l_shipdate BETWEEN '1997-01-01' AND '1997-01-31' AND
o_totalprice between 200000 and 230000;
EXPLAIN
{
  "query_block": {
    "select_id": 1,
    "cost": "COST_REPLACED",
    "nested_loop": [
      {
        "table": {
          "table_name": "orders",
          "access_type": "range",
          "possible_keys": ["PRIMARY", "i_o_totalprice"],
          "key": "i_o_totalprice",
          "key_length": "9",
          "used_key_parts": ["o_totalprice"],
          "loops": 1,
          "rows": 69,
          "cost": "COST_REPLACED",
          "filtered": 100,
          "index_condition": "orders.o_totalprice between 200000 and 230000"
        }
      },
      {
        "table": {
          "table_name": "lineitem",
          "access_type": "ref",
          "possible_keys": [
            "PRIMARY",
            "i_l_shipdate",
            "i_l_orderkey",
            "i_l_orderkey_quantity"
          ],
          "key": "i_l_orderkey",
          "key_length": "4",
          "used_key_parts": ["l_orderkey"],
          "ref": ["dbt3_s001.orders.o_orderkey"],
          "rowid_filter": {
            "range": {
              "key": "i_l_shipdate",
              "used_key_parts": ["l_shipDATE"]
            },
            "rows": 98,
            "selectivity_pct": 1.631973356
          },
          "loops": 69,
          "rows": 4,
          "cost": "COST_REPLACED",
          "filtered": 1.631973386,
          "attached_condition": "lineitem.l_shipDATE between '1997-01-01' and '1997-01-31'"
        }
      }
    ]
  }
}
set statement optimizer_switch='rowid_filter=on' for ANALYZE SELECT o_orderkey, l_linenumber, l_shipdate, o_totalprice
FROM orders JOIN lineitem ON o_orderkey=l_orderkey
WHERE  l_shipdate BETWEEN '1997-01-01' AND '1997-01-31' AND
o_totalprice between 200000 and 230000;
id	select_type	table	type	possible_keys	key	key_len	ref	rows	r_rows	filtered	r_filtered	Extra
1	SIMPLE	orders	range	PRIMARY,i_o_totalprice	i_o_totalprice	9	NULL	69	71.00	100.00	100.00	Using index condition
1	SIMPLE	lineitem	ref|filter	PRIMARY,i_l_shipdate,i_l_orderkey,i_l_orderkey_quantity	i_l_orderkey|i_l_shipdate	4|4	dbt3_s001.orders.o_orderkey	4 (2%)	0.15 (2%)	1.63	100.00	Using where; Using rowid filter
set statement optimizer_switch='rowid_filter=on' for ANALYZE FORMAT=JSON SELECT o_orderkey, l_linenumber, l_shipdate, o_totalprice
FROM orders JOIN lineitem ON o_orderkey=l_orderkey
WHERE  l_shipdate BETWEEN '1997-01-01' AND '1997-01-31' AND
o_totalprice between 200000 and 230000;
ANALYZE
{
  "query_optimization": {
    "r_total_time_ms": "REPLACED"
  },
  "query_block": {
    "select_id": 1,
    "cost": "REPLACED",
    "r_loops": 1,
    "r_total_time_ms": "REPLACED",
    "nested_loop": [
      {
        "table": {
          "table_name": "orders",
          "access_type": "range",
          "possible_keys": ["PRIMARY", "i_o_totalprice"],
          "key": "i_o_totalprice",
          "key_length": "9",
          "used_key_parts": ["o_totalprice"],
          "loops": 1,
          "r_loops": 1,
          "rows": 69,
          "r_rows": 71,
          "cost": "REPLACED",
          "r_table_time_ms": "REPLACED",
          "r_other_time_ms": "REPLACED",
          "r_engine_stats": REPLACED,
          "filtered": 100,
          "r_filtered": 100,
          "index_condition": "orders.o_totalprice between 200000 and 230000"
        }
      },
      {
        "table": {
          "table_name": "lineitem",
          "access_type": "ref",
          "possible_keys": [
            "PRIMARY",
            "i_l_shipdate",
            "i_l_orderkey",
            "i_l_orderkey_quantity"
          ],
          "key": "i_l_orderkey",
          "key_length": "4",
          "used_key_parts": ["l_orderkey"],
          "ref": ["dbt3_s001.orders.o_orderkey"],
          "rowid_filter": {
            "range": {
              "key": "i_l_shipdate",
              "used_key_parts": ["l_shipDATE"]
            },
            "rows": 98,
            "selectivity_pct": 1.631973356,
            "r_rows": 98,
            "r_lookups": 476,
            "r_selectivity_pct": 2.31092437,
            "r_buffer_size": "REPLACED",
            "r_filling_time_ms": "REPLACED"
          },
          "loops": 69,
          "r_loops": 71,
          "rows": 4,
          "r_rows": 0.154929577,
          "cost": "REPLACED",
          "r_table_time_ms": "REPLACED",
          "r_other_time_ms": "REPLACED",
          "r_engine_stats": REPLACED,
          "filtered": 1.631973386,
          "r_filtered": 100,
          "attached_condition": "lineitem.l_shipDATE between '1997-01-01' and '1997-01-31'"
        }
      }
    ]
  }
}
set statement optimizer_switch='rowid_filter=on' for SELECT o_orderkey, l_linenumber, l_shipdate, o_totalprice
FROM orders JOIN lineitem ON o_orderkey=l_orderkey
WHERE  l_shipdate BETWEEN '1997-01-01' AND '1997-01-31' AND
o_totalprice between 200000 and 230000;
o_orderkey	l_linenumber	l_shipdate	o_totalprice
1156	3	1997-01-24	217682.81
1156	4	1997-01-18	217682.81
1156	6	1997-01-27	217682.81
1156	7	1997-01-01	217682.81
2180	2	1997-01-03	208481.57
2180	3	1997-01-03	208481.57
3619	1	1997-01-22	222274.54
3619	3	1997-01-31	222274.54
3619	6	1997-01-25	222274.54
484	3	1997-01-24	219920.62
5606	6	1997-01-11	219959.08
set statement optimizer_switch='rowid_filter=off' for EXPLAIN SELECT o_orderkey, l_linenumber, l_shipdate, o_totalprice
FROM orders JOIN lineitem ON o_orderkey=l_orderkey
WHERE  l_shipdate BETWEEN '1997-01-01' AND '1997-01-31' AND
o_totalprice between 200000 and 230000;
id	select_type	table	type	possible_keys	key	key_len	ref	rows	Extra
1	SIMPLE	lineitem	range	PRIMARY,i_l_shipdate,i_l_orderkey,i_l_orderkey_quantity	i_l_shipdate	4	NULL	98	Using index condition
1	SIMPLE	orders	eq_ref	PRIMARY,i_o_totalprice	PRIMARY	4	dbt3_s001.lineitem.l_orderkey	1	Using where
set statement optimizer_switch='rowid_filter=off' for EXPLAIN FORMAT=JSON SELECT o_orderkey, l_linenumber, l_shipdate, o_totalprice
FROM orders JOIN lineitem ON o_orderkey=l_orderkey
WHERE  l_shipdate BETWEEN '1997-01-01' AND '1997-01-31' AND
o_totalprice between 200000 and 230000;
EXPLAIN
{
  "query_block": {
    "select_id": 1,
    "cost": "COST_REPLACED",
    "nested_loop": [
      {
        "table": {
          "table_name": "lineitem",
          "access_type": "range",
          "possible_keys": [
            "PRIMARY",
            "i_l_shipdate",
            "i_l_orderkey",
            "i_l_orderkey_quantity"
          ],
          "key": "i_l_shipdate",
          "key_length": "4",
          "used_key_parts": ["l_shipDATE"],
          "loops": 1,
          "rows": 98,
          "cost": "COST_REPLACED",
          "filtered": 100,
          "index_condition": "lineitem.l_shipDATE between '1997-01-01' and '1997-01-31'"
        }
      },
      {
        "table": {
          "table_name": "orders",
          "access_type": "eq_ref",
          "possible_keys": ["PRIMARY", "i_o_totalprice"],
          "key": "PRIMARY",
          "key_length": "4",
          "used_key_parts": ["o_orderkey"],
          "ref": ["dbt3_s001.lineitem.l_orderkey"],
          "loops": 98,
          "rows": 1,
          "cost": "COST_REPLACED",
          "filtered": 4.599999905,
          "attached_condition": "orders.o_totalprice between 200000 and 230000"
        }
      }
    ]
  }
}
set statement optimizer_switch='rowid_filter=off' for ANALYZE SELECT o_orderkey, l_linenumber, l_shipdate, o_totalprice
FROM orders JOIN lineitem ON o_orderkey=l_orderkey
WHERE  l_shipdate BETWEEN '1997-01-01' AND '1997-01-31' AND
o_totalprice between 200000 and 230000;
id	select_type	table	type	possible_keys	key	key_len	ref	rows	r_rows	filtered	r_filtered	Extra
1	SIMPLE	lineitem	range	PRIMARY,i_l_shipdate,i_l_orderkey,i_l_orderkey_quantity	i_l_shipdate	4	NULL	98	98.00	100.00	100.00	Using index condition
1	SIMPLE	orders	eq_ref	PRIMARY,i_o_totalprice	PRIMARY	4	dbt3_s001.lineitem.l_orderkey	1	1.00	4.60	11.22	Using where
set statement optimizer_switch='rowid_filter=off' for ANALYZE FORMAT=JSON SELECT o_orderkey, l_linenumber, l_shipdate, o_totalprice
FROM orders JOIN lineitem ON o_orderkey=l_orderkey
WHERE  l_shipdate BETWEEN '1997-01-01' AND '1997-01-31' AND
o_totalprice between 200000 and 230000;
ANALYZE
{
  "query_optimization": {
    "r_total_time_ms": "REPLACED"
  },
  "query_block": {
    "select_id": 1,
    "cost": "REPLACED",
    "r_loops": 1,
    "r_total_time_ms": "REPLACED",
    "nested_loop": [
      {
        "table": {
          "table_name": "lineitem",
          "access_type": "range",
          "possible_keys": [
            "PRIMARY",
            "i_l_shipdate",
            "i_l_orderkey",
            "i_l_orderkey_quantity"
          ],
          "key": "i_l_shipdate",
          "key_length": "4",
          "used_key_parts": ["l_shipDATE"],
          "loops": 1,
          "r_loops": 1,
          "rows": 98,
          "r_rows": 98,
          "cost": "REPLACED",
          "r_table_time_ms": "REPLACED",
          "r_other_time_ms": "REPLACED",
          "r_engine_stats": REPLACED,
          "filtered": 100,
          "r_filtered": 100,
          "index_condition": "lineitem.l_shipDATE between '1997-01-01' and '1997-01-31'"
        }
      },
      {
        "table": {
          "table_name": "orders",
          "access_type": "eq_ref",
          "possible_keys": ["PRIMARY", "i_o_totalprice"],
          "key": "PRIMARY",
          "key_length": "4",
          "used_key_parts": ["o_orderkey"],
          "ref": ["dbt3_s001.lineitem.l_orderkey"],
          "loops": 98,
          "r_loops": 98,
          "r_table_loops": 96,
          "rows": 1,
          "r_rows": 1,
          "cost": "REPLACED",
          "r_table_time_ms": "REPLACED",
          "r_other_time_ms": "REPLACED",
          "r_engine_stats": REPLACED,
          "filtered": 4.599999905,
          "r_filtered": 11.2244898,
          "attached_condition": "orders.o_totalprice between 200000 and 230000"
        }
      }
    ]
  }
}
set statement optimizer_switch='rowid_filter=off' for SELECT o_orderkey, l_linenumber, l_shipdate, o_totalprice
FROM orders JOIN lineitem ON o_orderkey=l_orderkey
WHERE  l_shipdate BETWEEN '1997-01-01' AND '1997-01-31' AND
o_totalprice between 200000 and 230000;
o_orderkey	l_linenumber	l_shipdate	o_totalprice
1156	3	1997-01-24	217682.81
1156	4	1997-01-18	217682.81
1156	6	1997-01-27	217682.81
1156	7	1997-01-01	217682.81
2180	2	1997-01-03	208481.57
2180	3	1997-01-03	208481.57
3619	1	1997-01-22	222274.54
3619	3	1997-01-31	222274.54
3619	6	1997-01-25	222274.54
484	3	1997-01-24	219920.62
5606	6	1997-01-11	219959.08
set statement optimizer_switch='rowid_filter=on' for EXPLAIN SELECT o_orderkey, l_linenumber, l_shipdate, l_quantity, o_totalprice
FROM orders JOIN lineitem ON o_orderkey=l_orderkey
WHERE  l_shipdate BETWEEN '1997-01-01' AND '1997-06-30' AND
l_quantity > 47 AND
o_totalprice between 180000 and 230000;
id	select_type	table	type	possible_keys	key	key_len	ref	rows	Extra
1	SIMPLE	lineitem	range|filter	PRIMARY,i_l_shipdate,i_l_orderkey,i_l_orderkey_quantity,i_l_quantity	i_l_quantity|i_l_shipdate	9|4	NULL	426 (8%)	Using index condition; Using where; Using rowid filter
1	SIMPLE	orders	eq_ref|filter	PRIMARY,i_o_totalprice	PRIMARY|i_o_totalprice	4|9	dbt3_s001.lineitem.l_orderkey	1 (9%)	Using where; Using rowid filter
set statement optimizer_switch='rowid_filter=on' for EXPLAIN FORMAT=JSON SELECT o_orderkey, l_linenumber, l_shipdate, l_quantity, o_totalprice
FROM orders JOIN lineitem ON o_orderkey=l_orderkey
WHERE  l_shipdate BETWEEN '1997-01-01' AND '1997-06-30' AND
l_quantity > 47 AND
o_totalprice between 180000 and 230000;
EXPLAIN
{
  "query_block": {
    "select_id": 1,
    "cost": "COST_REPLACED",
    "nested_loop": [
      {
        "table": {
          "table_name": "lineitem",
          "access_type": "range",
          "possible_keys": [
            "PRIMARY",
            "i_l_shipdate",
            "i_l_orderkey",
            "i_l_orderkey_quantity",
            "i_l_quantity"
          ],
          "key": "i_l_quantity",
          "key_length": "9",
          "used_key_parts": ["l_quantity"],
          "rowid_filter": {
            "range": {
              "key": "i_l_shipdate",
              "used_key_parts": ["l_shipDATE"]
            },
            "rows": 509,
            "selectivity_pct": 8.476269775
          },
          "loops": 1,
          "rows": 426,
          "cost": "COST_REPLACED",
          "filtered": 8.476269722,
          "index_condition": "lineitem.l_quantity > 47",
          "attached_condition": "lineitem.l_shipDATE between '1997-01-01' and '1997-06-30'"
        }
      },
      {
        "table": {
          "table_name": "orders",
          "access_type": "eq_ref",
          "possible_keys": ["PRIMARY", "i_o_totalprice"],
          "key": "PRIMARY",
          "key_length": "4",
          "used_key_parts": ["o_orderkey"],
          "ref": ["dbt3_s001.lineitem.l_orderkey"],
          "rowid_filter": {
            "range": {
              "key": "i_o_totalprice",
              "used_key_parts": ["o_totalprice"]
            },
            "rows": 139,
            "selectivity_pct": 9.266666667
          },
          "loops": 36.10890924,
          "rows": 1,
          "cost": "COST_REPLACED",
          "filtered": 9.266666412,
          "attached_condition": "orders.o_totalprice between 180000 and 230000"
        }
      }
    ]
  }
}
set statement optimizer_switch='rowid_filter=on' for ANALYZE SELECT o_orderkey, l_linenumber, l_shipdate, l_quantity, o_totalprice
FROM orders JOIN lineitem ON o_orderkey=l_orderkey
WHERE  l_shipdate BETWEEN '1997-01-01' AND '1997-06-30' AND
l_quantity > 47 AND
o_totalprice between 180000 and 230000;
id	select_type	table	type	possible_keys	key	key_len	ref	rows	r_rows	filtered	r_filtered	Extra
1	SIMPLE	lineitem	range|filter	PRIMARY,i_l_shipdate,i_l_orderkey,i_l_orderkey_quantity,i_l_quantity	i_l_quantity|i_l_shipdate	9|4	NULL	426 (8%)	34.00 (9%)	8.48	100.00	Using index condition; Using where; Using rowid filter
1	SIMPLE	orders	eq_ref|filter	PRIMARY,i_o_totalprice	PRIMARY|i_o_totalprice	4|9	dbt3_s001.lineitem.l_orderkey	1 (9%)	0.26 (26%)	9.27	100.00	Using where; Using rowid filter
set statement optimizer_switch='rowid_filter=on' for ANALYZE FORMAT=JSON SELECT o_orderkey, l_linenumber, l_shipdate, l_quantity, o_totalprice
FROM orders JOIN lineitem ON o_orderkey=l_orderkey
WHERE  l_shipdate BETWEEN '1997-01-01' AND '1997-06-30' AND
l_quantity > 47 AND
o_totalprice between 180000 and 230000;
ANALYZE
{
  "query_optimization": {
    "r_total_time_ms": "REPLACED"
  },
  "query_block": {
    "select_id": 1,
    "cost": "REPLACED",
    "r_loops": 1,
    "r_total_time_ms": "REPLACED",
    "nested_loop": [
      {
        "table": {
          "table_name": "lineitem",
          "access_type": "range",
          "possible_keys": [
            "PRIMARY",
            "i_l_shipdate",
            "i_l_orderkey",
            "i_l_orderkey_quantity",
            "i_l_quantity"
          ],
          "key": "i_l_quantity",
          "key_length": "9",
          "used_key_parts": ["l_quantity"],
          "rowid_filter": {
            "range": {
              "key": "i_l_shipdate",
              "used_key_parts": ["l_shipDATE"]
            },
            "rows": 509,
            "selectivity_pct": 8.476269775,
            "r_rows": 510,
            "r_lookups": 349,
            "r_selectivity_pct": 9.742120344,
            "r_buffer_size": "REPLACED",
            "r_filling_time_ms": "REPLACED"
          },
          "loops": 1,
          "r_loops": 1,
          "rows": 426,
          "r_rows": 34,
          "cost": "REPLACED",
          "r_table_time_ms": "REPLACED",
          "r_other_time_ms": "REPLACED",
<<<<<<< HEAD
          "filtered": 8.476269722,
=======
          "r_engine_stats": REPLACED,
          "filtered": 11.69025803,
>>>>>>> bce3ee70
          "r_filtered": 100,
          "index_condition": "lineitem.l_quantity > 47",
          "attached_condition": "lineitem.l_shipDATE between '1997-01-01' and '1997-06-30'"
        }
      },
      {
        "table": {
          "table_name": "orders",
          "access_type": "eq_ref",
          "possible_keys": ["PRIMARY", "i_o_totalprice"],
          "key": "PRIMARY",
          "key_length": "4",
          "used_key_parts": ["o_orderkey"],
          "ref": ["dbt3_s001.lineitem.l_orderkey"],
          "rowid_filter": {
            "range": {
              "key": "i_o_totalprice",
              "used_key_parts": ["o_totalprice"]
            },
            "rows": 139,
            "selectivity_pct": 9.266666667,
            "r_rows": 144,
            "r_lookups": 34,
            "r_selectivity_pct": 26.47058824,
            "r_buffer_size": "REPLACED",
            "r_filling_time_ms": "REPLACED"
          },
          "loops": 36.10890924,
          "r_loops": 34,
          "rows": 1,
          "r_rows": 0.264705882,
          "cost": "REPLACED",
          "r_table_time_ms": "REPLACED",
          "r_other_time_ms": "REPLACED",
          "r_engine_stats": REPLACED,
          "filtered": 9.266666412,
          "r_filtered": 100,
          "attached_condition": "orders.o_totalprice between 180000 and 230000"
        }
      }
    ]
  }
}
set statement optimizer_switch='rowid_filter=on' for SELECT o_orderkey, l_linenumber, l_shipdate, l_quantity, o_totalprice
FROM orders JOIN lineitem ON o_orderkey=l_orderkey
WHERE  l_shipdate BETWEEN '1997-01-01' AND '1997-06-30' AND
l_quantity > 47 AND
o_totalprice between 180000 and 230000;
o_orderkey	l_linenumber	l_shipdate	l_quantity	o_totalprice
2469	3	1997-01-11	48	192074.23
2469	6	1997-03-03	49	192074.23
3619	1	1997-01-22	49	222274.54
484	1	1997-03-06	49	219920.62
484	3	1997-01-24	50	219920.62
484	5	1997-03-05	48	219920.62
4934	1	1997-05-20	48	180478.16
5829	5	1997-01-31	49	183734.56
5895	3	1997-03-15	49	201419.83
set statement optimizer_switch='rowid_filter=off' for EXPLAIN SELECT o_orderkey, l_linenumber, l_shipdate, l_quantity, o_totalprice
FROM orders JOIN lineitem ON o_orderkey=l_orderkey
WHERE  l_shipdate BETWEEN '1997-01-01' AND '1997-06-30' AND
l_quantity > 47 AND
o_totalprice between 180000 and 230000;
id	select_type	table	type	possible_keys	key	key_len	ref	rows	Extra
1	SIMPLE	lineitem	range	PRIMARY,i_l_shipdate,i_l_orderkey,i_l_orderkey_quantity,i_l_quantity	i_l_quantity	9	NULL	426	Using index condition; Using where
1	SIMPLE	orders	eq_ref	PRIMARY,i_o_totalprice	PRIMARY	4	dbt3_s001.lineitem.l_orderkey	1	Using where
set statement optimizer_switch='rowid_filter=off' for EXPLAIN FORMAT=JSON SELECT o_orderkey, l_linenumber, l_shipdate, l_quantity, o_totalprice
FROM orders JOIN lineitem ON o_orderkey=l_orderkey
WHERE  l_shipdate BETWEEN '1997-01-01' AND '1997-06-30' AND
l_quantity > 47 AND
o_totalprice between 180000 and 230000;
EXPLAIN
{
  "query_block": {
    "select_id": 1,
    "cost": "COST_REPLACED",
    "nested_loop": [
      {
        "table": {
          "table_name": "lineitem",
          "access_type": "range",
          "possible_keys": [
            "PRIMARY",
            "i_l_shipdate",
            "i_l_orderkey",
            "i_l_orderkey_quantity",
            "i_l_quantity"
          ],
          "key": "i_l_quantity",
          "key_length": "9",
          "used_key_parts": ["l_quantity"],
          "loops": 1,
          "rows": 426,
          "cost": "COST_REPLACED",
          "filtered": 8.476269722,
          "index_condition": "lineitem.l_quantity > 47",
          "attached_condition": "lineitem.l_shipDATE between '1997-01-01' and '1997-06-30'"
        }
      },
      {
        "table": {
          "table_name": "orders",
          "access_type": "eq_ref",
          "possible_keys": ["PRIMARY", "i_o_totalprice"],
          "key": "PRIMARY",
          "key_length": "4",
          "used_key_parts": ["o_orderkey"],
          "ref": ["dbt3_s001.lineitem.l_orderkey"],
          "loops": 36.10890924,
          "rows": 1,
          "cost": "COST_REPLACED",
          "filtered": 9.266666412,
          "attached_condition": "orders.o_totalprice between 180000 and 230000"
        }
      }
    ]
  }
}
set statement optimizer_switch='rowid_filter=off' for ANALYZE SELECT o_orderkey, l_linenumber, l_shipdate, l_quantity, o_totalprice
FROM orders JOIN lineitem ON o_orderkey=l_orderkey
WHERE  l_shipdate BETWEEN '1997-01-01' AND '1997-06-30' AND
l_quantity > 47 AND
o_totalprice between 180000 and 230000;
id	select_type	table	type	possible_keys	key	key_len	ref	rows	r_rows	filtered	r_filtered	Extra
1	SIMPLE	lineitem	range	PRIMARY,i_l_shipdate,i_l_orderkey,i_l_orderkey_quantity,i_l_quantity	i_l_quantity	9	NULL	426	349.00	8.48	9.74	Using index condition; Using where
1	SIMPLE	orders	eq_ref	PRIMARY,i_o_totalprice	PRIMARY	4	dbt3_s001.lineitem.l_orderkey	1	1.00	9.27	26.47	Using where
set statement optimizer_switch='rowid_filter=off' for ANALYZE FORMAT=JSON SELECT o_orderkey, l_linenumber, l_shipdate, l_quantity, o_totalprice
FROM orders JOIN lineitem ON o_orderkey=l_orderkey
WHERE  l_shipdate BETWEEN '1997-01-01' AND '1997-06-30' AND
l_quantity > 47 AND
o_totalprice between 180000 and 230000;
ANALYZE
{
  "query_optimization": {
    "r_total_time_ms": "REPLACED"
  },
  "query_block": {
    "select_id": 1,
    "cost": "REPLACED",
    "r_loops": 1,
    "r_total_time_ms": "REPLACED",
    "nested_loop": [
      {
        "table": {
          "table_name": "lineitem",
          "access_type": "range",
          "possible_keys": [
            "PRIMARY",
            "i_l_shipdate",
            "i_l_orderkey",
            "i_l_orderkey_quantity",
            "i_l_quantity"
          ],
          "key": "i_l_quantity",
          "key_length": "9",
          "used_key_parts": ["l_quantity"],
          "loops": 1,
          "r_loops": 1,
          "rows": 426,
          "r_rows": 349,
          "cost": "REPLACED",
          "r_table_time_ms": "REPLACED",
          "r_other_time_ms": "REPLACED",
<<<<<<< HEAD
          "filtered": 8.476269722,
          "r_filtered": 9.742120344,
          "index_condition": "lineitem.l_quantity > 47",
          "attached_condition": "lineitem.l_shipDATE between '1997-01-01' and '1997-06-30'"
=======
          "r_engine_stats": REPLACED,
          "filtered": 11.69025803,
          "r_filtered": 11.76470588,
          "index_condition": "lineitem.l_shipDATE between '1997-01-01' and '1997-06-30'",
          "attached_condition": "lineitem.l_quantity > 45"
>>>>>>> bce3ee70
        }
      },
      {
        "table": {
          "table_name": "orders",
          "access_type": "eq_ref",
          "possible_keys": ["PRIMARY", "i_o_totalprice"],
          "key": "PRIMARY",
          "key_length": "4",
          "used_key_parts": ["o_orderkey"],
          "ref": ["dbt3_s001.lineitem.l_orderkey"],
          "loops": 36.10890924,
          "r_loops": 34,
          "rows": 1,
          "r_rows": 1,
          "cost": "REPLACED",
          "r_table_time_ms": "REPLACED",
          "r_other_time_ms": "REPLACED",
          "r_engine_stats": REPLACED,
          "filtered": 9.266666412,
          "r_filtered": 26.47058824,
          "attached_condition": "orders.o_totalprice between 180000 and 230000"
        }
      }
    ]
  }
}
set statement optimizer_switch='rowid_filter=off' for SELECT o_orderkey, l_linenumber, l_shipdate, l_quantity, o_totalprice
FROM orders JOIN lineitem ON o_orderkey=l_orderkey
WHERE  l_shipdate BETWEEN '1997-01-01' AND '1997-06-30' AND
l_quantity > 47 AND
o_totalprice between 180000 and 230000;
o_orderkey	l_linenumber	l_shipdate	l_quantity	o_totalprice
2469	3	1997-01-11	48	192074.23
2469	6	1997-03-03	49	192074.23
3619	1	1997-01-22	49	222274.54
484	1	1997-03-06	49	219920.62
484	3	1997-01-24	50	219920.62
484	5	1997-03-05	48	219920.62
4934	1	1997-05-20	48	180478.16
5829	5	1997-01-31	49	183734.56
5895	3	1997-03-15	49	201419.83
set statement optimizer_switch='rowid_filter=on' for EXPLAIN SELECT STRAIGHT_JOIN o_orderkey, l_linenumber, l_shipdate, l_quantity, o_totalprice
FROM lineitem JOIN orders ON o_orderkey=l_orderkey
WHERE  l_shipdate BETWEEN '1997-01-01' AND '1997-06-30' AND
l_quantity > 47 AND
o_totalprice between 180000 and 230000;
id	select_type	table	type	possible_keys	key	key_len	ref	rows	Extra
1	SIMPLE	lineitem	range|filter	PRIMARY,i_l_shipdate,i_l_orderkey,i_l_orderkey_quantity,i_l_quantity	i_l_quantity|i_l_shipdate	9|4	NULL	426 (8%)	Using index condition; Using where; Using rowid filter
1	SIMPLE	orders	eq_ref|filter	PRIMARY,i_o_totalprice	PRIMARY|i_o_totalprice	4|9	dbt3_s001.lineitem.l_orderkey	1 (9%)	Using where; Using rowid filter
set statement optimizer_switch='rowid_filter=on' for EXPLAIN SELECT o_orderkey, l_linenumber, l_shipdate, o_totalprice
FROM orders JOIN lineitem ON o_orderkey=l_orderkey
WHERE l_shipdate BETWEEN '1997-01-01' AND '1997-06-30' AND
o_totalprice between 200000 and 230000;
id	select_type	table	type	possible_keys	key	key_len	ref	rows	Extra
1	SIMPLE	orders	range	PRIMARY,i_o_totalprice	i_o_totalprice	9	NULL	69	Using index condition
1	SIMPLE	lineitem	ref|filter	PRIMARY,i_l_shipdate,i_l_orderkey,i_l_orderkey_quantity	i_l_orderkey|i_l_shipdate	4|4	dbt3_s001.orders.o_orderkey	4 (8%)	Using where; Using rowid filter
set statement optimizer_switch='rowid_filter=on' for EXPLAIN FORMAT=JSON SELECT o_orderkey, l_linenumber, l_shipdate, o_totalprice
FROM orders JOIN lineitem ON o_orderkey=l_orderkey
WHERE l_shipdate BETWEEN '1997-01-01' AND '1997-06-30' AND
o_totalprice between 200000 and 230000;
EXPLAIN
{
  "query_block": {
    "select_id": 1,
    "cost": "COST_REPLACED",
    "nested_loop": [
      {
        "table": {
          "table_name": "orders",
          "access_type": "range",
          "possible_keys": ["PRIMARY", "i_o_totalprice"],
          "key": "i_o_totalprice",
          "key_length": "9",
          "used_key_parts": ["o_totalprice"],
          "loops": 1,
          "rows": 69,
          "cost": "COST_REPLACED",
          "filtered": 100,
          "index_condition": "orders.o_totalprice between 200000 and 230000"
        }
      },
      {
        "table": {
          "table_name": "lineitem",
          "access_type": "ref",
          "possible_keys": [
            "PRIMARY",
            "i_l_shipdate",
            "i_l_orderkey",
            "i_l_orderkey_quantity"
          ],
          "key": "i_l_orderkey",
          "key_length": "4",
          "used_key_parts": ["l_orderkey"],
          "ref": ["dbt3_s001.orders.o_orderkey"],
          "rowid_filter": {
            "range": {
              "key": "i_l_shipdate",
              "used_key_parts": ["l_shipDATE"]
            },
            "rows": 509,
            "selectivity_pct": 8.476269775
          },
          "loops": 69,
          "rows": 4,
          "cost": "COST_REPLACED",
          "filtered": 8.476269722,
          "attached_condition": "lineitem.l_shipDATE between '1997-01-01' and '1997-06-30'"
        }
      }
    ]
  }
}
set statement optimizer_switch='rowid_filter=on' for ANALYZE SELECT o_orderkey, l_linenumber, l_shipdate, o_totalprice
FROM orders JOIN lineitem ON o_orderkey=l_orderkey
WHERE l_shipdate BETWEEN '1997-01-01' AND '1997-06-30' AND
o_totalprice between 200000 and 230000;
id	select_type	table	type	possible_keys	key	key_len	ref	rows	r_rows	filtered	r_filtered	Extra
1	SIMPLE	orders	range	PRIMARY,i_o_totalprice	i_o_totalprice	9	NULL	69	71.00	100.00	100.00	Using index condition
1	SIMPLE	lineitem	ref|filter	PRIMARY,i_l_shipdate,i_l_orderkey,i_l_orderkey_quantity	i_l_orderkey|i_l_shipdate	4|4	dbt3_s001.orders.o_orderkey	4 (8%)	0.52 (7%)	8.48	100.00	Using where; Using rowid filter
set statement optimizer_switch='rowid_filter=on' for ANALYZE FORMAT=JSON SELECT o_orderkey, l_linenumber, l_shipdate, o_totalprice
FROM orders JOIN lineitem ON o_orderkey=l_orderkey
WHERE l_shipdate BETWEEN '1997-01-01' AND '1997-06-30' AND
o_totalprice between 200000 and 230000;
ANALYZE
{
  "query_optimization": {
    "r_total_time_ms": "REPLACED"
  },
  "query_block": {
    "select_id": 1,
    "cost": "REPLACED",
    "r_loops": 1,
    "r_total_time_ms": "REPLACED",
    "nested_loop": [
      {
        "table": {
          "table_name": "orders",
          "access_type": "range",
          "possible_keys": ["PRIMARY", "i_o_totalprice"],
          "key": "i_o_totalprice",
          "key_length": "9",
          "used_key_parts": ["o_totalprice"],
          "loops": 1,
          "r_loops": 1,
          "rows": 69,
          "r_rows": 71,
          "cost": "REPLACED",
          "r_table_time_ms": "REPLACED",
          "r_other_time_ms": "REPLACED",
          "r_engine_stats": REPLACED,
          "filtered": 100,
          "r_filtered": 100,
          "index_condition": "orders.o_totalprice between 200000 and 230000"
        }
      },
      {
        "table": {
          "table_name": "lineitem",
          "access_type": "ref",
          "possible_keys": [
            "PRIMARY",
            "i_l_shipdate",
            "i_l_orderkey",
            "i_l_orderkey_quantity"
          ],
          "key": "i_l_orderkey",
          "key_length": "4",
          "used_key_parts": ["l_orderkey"],
          "ref": ["dbt3_s001.orders.o_orderkey"],
          "rowid_filter": {
            "range": {
              "key": "i_l_shipdate",
              "used_key_parts": ["l_shipDATE"]
            },
            "rows": 509,
            "selectivity_pct": 8.476269775,
            "r_rows": 510,
            "r_lookups": 476,
            "r_selectivity_pct": 7.773109244,
            "r_buffer_size": "REPLACED",
            "r_filling_time_ms": "REPLACED"
          },
          "loops": 69,
          "r_loops": 71,
          "rows": 4,
          "r_rows": 0.521126761,
          "cost": "REPLACED",
          "r_table_time_ms": "REPLACED",
          "r_other_time_ms": "REPLACED",
          "r_engine_stats": REPLACED,
          "filtered": 8.476269722,
          "r_filtered": 100,
          "attached_condition": "lineitem.l_shipDATE between '1997-01-01' and '1997-06-30'"
        }
      }
    ]
  }
}
set statement optimizer_switch='rowid_filter=on' for SELECT o_orderkey, l_linenumber, l_shipdate, o_totalprice
FROM orders JOIN lineitem ON o_orderkey=l_orderkey
WHERE l_shipdate BETWEEN '1997-01-01' AND '1997-06-30' AND
o_totalprice between 200000 and 230000;
o_orderkey	l_linenumber	l_shipdate	o_totalprice
1156	3	1997-01-24	217682.81
1156	4	1997-01-18	217682.81
1156	6	1997-01-27	217682.81
1156	7	1997-01-01	217682.81
1890	1	1997-04-02	202364.58
1890	3	1997-02-09	202364.58
1890	4	1997-04-08	202364.58
1890	5	1997-04-15	202364.58
1890	6	1997-02-13	202364.58
2180	2	1997-01-03	208481.57
2180	3	1997-01-03	208481.57
3619	1	1997-01-22	222274.54
3619	3	1997-01-31	222274.54
3619	4	1997-03-18	222274.54
3619	6	1997-01-25	222274.54
453	1	1997-06-30	216826.73
453	2	1997-06-30	216826.73
484	1	1997-03-06	219920.62
484	2	1997-04-09	219920.62
484	3	1997-01-24	219920.62
484	4	1997-04-29	219920.62
484	5	1997-03-05	219920.62
484	6	1997-04-06	219920.62
5606	2	1997-02-23	219959.08
5606	3	1997-03-11	219959.08
5606	4	1997-02-06	219959.08
5606	6	1997-01-11	219959.08
5606	7	1997-02-01	219959.08
5859	2	1997-05-15	210643.96
5859	5	1997-05-28	210643.96
5859	6	1997-06-15	210643.96
5895	1	1997-04-05	201419.83
5895	2	1997-04-27	201419.83
5895	3	1997-03-15	201419.83
5895	4	1997-03-03	201419.83
5895	5	1997-04-30	201419.83
5895	6	1997-04-19	201419.83
set statement optimizer_switch='rowid_filter=off' for EXPLAIN SELECT o_orderkey, l_linenumber, l_shipdate, o_totalprice
FROM orders JOIN lineitem ON o_orderkey=l_orderkey
WHERE l_shipdate BETWEEN '1997-01-01' AND '1997-06-30' AND
o_totalprice between 200000 and 230000;
id	select_type	table	type	possible_keys	key	key_len	ref	rows	Extra
1	SIMPLE	orders	range	PRIMARY,i_o_totalprice	i_o_totalprice	9	NULL	69	Using index condition
1	SIMPLE	lineitem	ref	PRIMARY,i_l_shipdate,i_l_orderkey,i_l_orderkey_quantity	i_l_orderkey	4	dbt3_s001.orders.o_orderkey	4	Using where
set statement optimizer_switch='rowid_filter=off' for EXPLAIN FORMAT=JSON SELECT o_orderkey, l_linenumber, l_shipdate, o_totalprice
FROM orders JOIN lineitem ON o_orderkey=l_orderkey
WHERE l_shipdate BETWEEN '1997-01-01' AND '1997-06-30' AND
o_totalprice between 200000 and 230000;
EXPLAIN
{
  "query_block": {
    "select_id": 1,
    "cost": "COST_REPLACED",
    "nested_loop": [
      {
        "table": {
          "table_name": "orders",
          "access_type": "range",
          "possible_keys": ["PRIMARY", "i_o_totalprice"],
          "key": "i_o_totalprice",
          "key_length": "9",
          "used_key_parts": ["o_totalprice"],
          "loops": 1,
          "rows": 69,
          "cost": "COST_REPLACED",
          "filtered": 100,
          "index_condition": "orders.o_totalprice between 200000 and 230000"
        }
      },
      {
        "table": {
          "table_name": "lineitem",
          "access_type": "ref",
          "possible_keys": [
            "PRIMARY",
            "i_l_shipdate",
            "i_l_orderkey",
            "i_l_orderkey_quantity"
          ],
          "key": "i_l_orderkey",
          "key_length": "4",
          "used_key_parts": ["l_orderkey"],
          "ref": ["dbt3_s001.orders.o_orderkey"],
          "loops": 69,
          "rows": 4,
          "cost": "COST_REPLACED",
          "filtered": 8.476269722,
          "attached_condition": "lineitem.l_shipDATE between '1997-01-01' and '1997-06-30'"
        }
      }
    ]
  }
}
set statement optimizer_switch='rowid_filter=off' for ANALYZE SELECT o_orderkey, l_linenumber, l_shipdate, o_totalprice
FROM orders JOIN lineitem ON o_orderkey=l_orderkey
WHERE l_shipdate BETWEEN '1997-01-01' AND '1997-06-30' AND
o_totalprice between 200000 and 230000;
id	select_type	table	type	possible_keys	key	key_len	ref	rows	r_rows	filtered	r_filtered	Extra
1	SIMPLE	orders	range	PRIMARY,i_o_totalprice	i_o_totalprice	9	NULL	69	71.00	100.00	100.00	Using index condition
1	SIMPLE	lineitem	ref	PRIMARY,i_l_shipdate,i_l_orderkey,i_l_orderkey_quantity	i_l_orderkey	4	dbt3_s001.orders.o_orderkey	4	6.70	8.48	7.77	Using where
set statement optimizer_switch='rowid_filter=off' for ANALYZE FORMAT=JSON SELECT o_orderkey, l_linenumber, l_shipdate, o_totalprice
FROM orders JOIN lineitem ON o_orderkey=l_orderkey
WHERE l_shipdate BETWEEN '1997-01-01' AND '1997-06-30' AND
o_totalprice between 200000 and 230000;
ANALYZE
{
  "query_optimization": {
    "r_total_time_ms": "REPLACED"
  },
  "query_block": {
    "select_id": 1,
    "cost": "REPLACED",
    "r_loops": 1,
    "r_total_time_ms": "REPLACED",
    "nested_loop": [
      {
        "table": {
          "table_name": "orders",
          "access_type": "range",
          "possible_keys": ["PRIMARY", "i_o_totalprice"],
          "key": "i_o_totalprice",
          "key_length": "9",
          "used_key_parts": ["o_totalprice"],
          "loops": 1,
          "r_loops": 1,
          "rows": 69,
          "r_rows": 71,
          "cost": "REPLACED",
          "r_table_time_ms": "REPLACED",
          "r_other_time_ms": "REPLACED",
          "r_engine_stats": REPLACED,
          "filtered": 100,
          "r_filtered": 100,
          "index_condition": "orders.o_totalprice between 200000 and 230000"
        }
      },
      {
        "table": {
          "table_name": "lineitem",
          "access_type": "ref",
          "possible_keys": [
            "PRIMARY",
            "i_l_shipdate",
            "i_l_orderkey",
            "i_l_orderkey_quantity"
          ],
          "key": "i_l_orderkey",
          "key_length": "4",
          "used_key_parts": ["l_orderkey"],
          "ref": ["dbt3_s001.orders.o_orderkey"],
          "loops": 69,
          "r_loops": 71,
          "rows": 4,
          "r_rows": 6.704225352,
          "cost": "REPLACED",
          "r_table_time_ms": "REPLACED",
          "r_other_time_ms": "REPLACED",
          "r_engine_stats": REPLACED,
          "filtered": 8.476269722,
          "r_filtered": 7.773109244,
          "attached_condition": "lineitem.l_shipDATE between '1997-01-01' and '1997-06-30'"
        }
      }
    ]
  }
}
set statement optimizer_switch='rowid_filter=off' for SELECT o_orderkey, l_linenumber, l_shipdate, o_totalprice
FROM orders JOIN lineitem ON o_orderkey=l_orderkey
WHERE l_shipdate BETWEEN '1997-01-01' AND '1997-06-30' AND
o_totalprice between 200000 and 230000;
o_orderkey	l_linenumber	l_shipdate	o_totalprice
1156	3	1997-01-24	217682.81
1156	4	1997-01-18	217682.81
1156	6	1997-01-27	217682.81
1156	7	1997-01-01	217682.81
1890	1	1997-04-02	202364.58
1890	3	1997-02-09	202364.58
1890	4	1997-04-08	202364.58
1890	5	1997-04-15	202364.58
1890	6	1997-02-13	202364.58
2180	2	1997-01-03	208481.57
2180	3	1997-01-03	208481.57
3619	1	1997-01-22	222274.54
3619	3	1997-01-31	222274.54
3619	4	1997-03-18	222274.54
3619	6	1997-01-25	222274.54
453	1	1997-06-30	216826.73
453	2	1997-06-30	216826.73
484	1	1997-03-06	219920.62
484	2	1997-04-09	219920.62
484	3	1997-01-24	219920.62
484	4	1997-04-29	219920.62
484	5	1997-03-05	219920.62
484	6	1997-04-06	219920.62
5606	2	1997-02-23	219959.08
5606	3	1997-03-11	219959.08
5606	4	1997-02-06	219959.08
5606	6	1997-01-11	219959.08
5606	7	1997-02-01	219959.08
5859	2	1997-05-15	210643.96
5859	5	1997-05-28	210643.96
5859	6	1997-06-15	210643.96
5895	1	1997-04-05	201419.83
5895	2	1997-04-27	201419.83
5895	3	1997-03-15	201419.83
5895	4	1997-03-03	201419.83
5895	5	1997-04-30	201419.83
5895	6	1997-04-19	201419.83
#
# MDEV-18413: find constraint correlated indexes
#
ALTER TABLE lineitem ADD CONSTRAINT l_date CHECK(l_shipdate < l_receiptdate);
# Filter on l_shipdate is not used because it participates in
# the same constraint as l_receiptdate.
# Access is made on l_receiptdate.
set statement optimizer_switch='rowid_filter=on' for EXPLAIN SELECT l_shipdate, l_receiptdate, o_totalprice
FROM orders, lineitem
WHERE o_orderkey=l_orderkey AND
l_shipdate BETWEEN '1996-10-01' AND '1996-10-10' AND
l_receiptdate BETWEEN '1996-10-05' AND '1996-10-10' AND
o_totalprice BETWEEN 200000 AND 250000;
id	select_type	table	type	possible_keys	key	key_len	ref	rows	Extra
1	SIMPLE	lineitem	range	PRIMARY,i_l_shipdate,i_l_receiptdate,i_l_orderkey,i_l_orderkey_quantity	i_l_receiptdate	4	NULL	18	Using index condition; Using where
1	SIMPLE	orders	eq_ref	PRIMARY,i_o_totalprice	PRIMARY	4	dbt3_s001.lineitem.l_orderkey	1	Using where
set statement optimizer_switch='rowid_filter=on' for EXPLAIN FORMAT=JSON SELECT l_shipdate, l_receiptdate, o_totalprice
FROM orders, lineitem
WHERE o_orderkey=l_orderkey AND
l_shipdate BETWEEN '1996-10-01' AND '1996-10-10' AND
l_receiptdate BETWEEN '1996-10-05' AND '1996-10-10' AND
o_totalprice BETWEEN 200000 AND 250000;
EXPLAIN
{
  "query_block": {
    "select_id": 1,
    "cost": "COST_REPLACED",
    "nested_loop": [
      {
        "table": {
          "table_name": "lineitem",
          "access_type": "range",
          "possible_keys": [
            "PRIMARY",
            "i_l_shipdate",
            "i_l_receiptdate",
            "i_l_orderkey",
            "i_l_orderkey_quantity"
          ],
          "key": "i_l_receiptdate",
          "key_length": "4",
          "used_key_parts": ["l_receiptDATE"],
          "loops": 1,
          "rows": 18,
          "cost": "COST_REPLACED",
          "filtered": 0.566194832,
          "index_condition": "lineitem.l_receiptDATE between '1996-10-05' and '1996-10-10'",
          "attached_condition": "lineitem.l_shipDATE between '1996-10-01' and '1996-10-10'"
        }
      },
      {
        "table": {
          "table_name": "orders",
          "access_type": "eq_ref",
          "possible_keys": ["PRIMARY", "i_o_totalprice"],
          "key": "PRIMARY",
          "key_length": "4",
          "used_key_parts": ["o_orderkey"],
          "ref": ["dbt3_s001.lineitem.l_orderkey"],
          "loops": 1,
          "rows": 1,
          "cost": "COST_REPLACED",
          "filtered": 7.466666698,
          "attached_condition": "orders.o_totalprice between 200000 and 250000"
        }
      }
    ]
  }
}
set statement optimizer_switch='rowid_filter=on' for ANALYZE SELECT l_shipdate, l_receiptdate, o_totalprice
FROM orders, lineitem
WHERE o_orderkey=l_orderkey AND
l_shipdate BETWEEN '1996-10-01' AND '1996-10-10' AND
l_receiptdate BETWEEN '1996-10-05' AND '1996-10-10' AND
o_totalprice BETWEEN 200000 AND 250000;
id	select_type	table	type	possible_keys	key	key_len	ref	rows	r_rows	filtered	r_filtered	Extra
1	SIMPLE	lineitem	range	PRIMARY,i_l_shipdate,i_l_receiptdate,i_l_orderkey,i_l_orderkey_quantity	i_l_receiptdate	4	NULL	18	18.00	0.57	38.89	Using index condition; Using where
1	SIMPLE	orders	eq_ref	PRIMARY,i_o_totalprice	PRIMARY	4	dbt3_s001.lineitem.l_orderkey	1	1.00	7.47	14.29	Using where
set statement optimizer_switch='rowid_filter=on' for ANALYZE FORMAT=JSON SELECT l_shipdate, l_receiptdate, o_totalprice
FROM orders, lineitem
WHERE o_orderkey=l_orderkey AND
l_shipdate BETWEEN '1996-10-01' AND '1996-10-10' AND
l_receiptdate BETWEEN '1996-10-05' AND '1996-10-10' AND
o_totalprice BETWEEN 200000 AND 250000;
ANALYZE
{
  "query_optimization": {
    "r_total_time_ms": "REPLACED"
  },
  "query_block": {
    "select_id": 1,
    "cost": "REPLACED",
    "r_loops": 1,
    "r_total_time_ms": "REPLACED",
    "nested_loop": [
      {
        "table": {
          "table_name": "lineitem",
          "access_type": "range",
          "possible_keys": [
            "PRIMARY",
            "i_l_shipdate",
            "i_l_receiptdate",
            "i_l_orderkey",
            "i_l_orderkey_quantity"
          ],
          "key": "i_l_receiptdate",
          "key_length": "4",
          "used_key_parts": ["l_receiptDATE"],
          "loops": 1,
          "r_loops": 1,
          "rows": 18,
          "r_rows": 18,
          "cost": "REPLACED",
          "r_table_time_ms": "REPLACED",
          "r_other_time_ms": "REPLACED",
          "r_engine_stats": REPLACED,
          "filtered": 0.566194832,
          "r_filtered": 38.88888889,
          "index_condition": "lineitem.l_receiptDATE between '1996-10-05' and '1996-10-10'",
          "attached_condition": "lineitem.l_shipDATE between '1996-10-01' and '1996-10-10'"
        }
      },
      {
        "table": {
          "table_name": "orders",
          "access_type": "eq_ref",
          "possible_keys": ["PRIMARY", "i_o_totalprice"],
          "key": "PRIMARY",
          "key_length": "4",
          "used_key_parts": ["o_orderkey"],
          "ref": ["dbt3_s001.lineitem.l_orderkey"],
          "loops": 1,
          "r_loops": 7,
          "rows": 1,
          "r_rows": 1,
          "cost": "REPLACED",
          "r_table_time_ms": "REPLACED",
          "r_other_time_ms": "REPLACED",
          "r_engine_stats": REPLACED,
          "filtered": 7.466666698,
          "r_filtered": 14.28571429,
          "attached_condition": "orders.o_totalprice between 200000 and 250000"
        }
      }
    ]
  }
}
set statement optimizer_switch='rowid_filter=on' for SELECT l_shipdate, l_receiptdate, o_totalprice
FROM orders, lineitem
WHERE o_orderkey=l_orderkey AND
l_shipdate BETWEEN '1996-10-01' AND '1996-10-10' AND
l_receiptdate BETWEEN '1996-10-05' AND '1996-10-10' AND
o_totalprice BETWEEN 200000 AND 250000;
l_shipdate	l_receiptdate	o_totalprice
1996-10-07	1996-10-08	202623.92
set statement optimizer_switch='rowid_filter=off' for EXPLAIN SELECT l_shipdate, l_receiptdate, o_totalprice
FROM orders, lineitem
WHERE o_orderkey=l_orderkey AND
l_shipdate BETWEEN '1996-10-01' AND '1996-10-10' AND
l_receiptdate BETWEEN '1996-10-05' AND '1996-10-10' AND
o_totalprice BETWEEN 200000 AND 250000;
id	select_type	table	type	possible_keys	key	key_len	ref	rows	Extra
1	SIMPLE	lineitem	range	PRIMARY,i_l_shipdate,i_l_receiptdate,i_l_orderkey,i_l_orderkey_quantity	i_l_receiptdate	4	NULL	18	Using index condition; Using where
1	SIMPLE	orders	eq_ref	PRIMARY,i_o_totalprice	PRIMARY	4	dbt3_s001.lineitem.l_orderkey	1	Using where
set statement optimizer_switch='rowid_filter=off' for EXPLAIN FORMAT=JSON SELECT l_shipdate, l_receiptdate, o_totalprice
FROM orders, lineitem
WHERE o_orderkey=l_orderkey AND
l_shipdate BETWEEN '1996-10-01' AND '1996-10-10' AND
l_receiptdate BETWEEN '1996-10-05' AND '1996-10-10' AND
o_totalprice BETWEEN 200000 AND 250000;
EXPLAIN
{
  "query_block": {
    "select_id": 1,
    "cost": "COST_REPLACED",
    "nested_loop": [
      {
        "table": {
          "table_name": "lineitem",
          "access_type": "range",
          "possible_keys": [
            "PRIMARY",
            "i_l_shipdate",
            "i_l_receiptdate",
            "i_l_orderkey",
            "i_l_orderkey_quantity"
          ],
          "key": "i_l_receiptdate",
          "key_length": "4",
          "used_key_parts": ["l_receiptDATE"],
          "loops": 1,
          "rows": 18,
          "cost": "COST_REPLACED",
          "filtered": 0.566194832,
          "index_condition": "lineitem.l_receiptDATE between '1996-10-05' and '1996-10-10'",
          "attached_condition": "lineitem.l_shipDATE between '1996-10-01' and '1996-10-10'"
        }
      },
      {
        "table": {
          "table_name": "orders",
          "access_type": "eq_ref",
          "possible_keys": ["PRIMARY", "i_o_totalprice"],
          "key": "PRIMARY",
          "key_length": "4",
          "used_key_parts": ["o_orderkey"],
          "ref": ["dbt3_s001.lineitem.l_orderkey"],
          "loops": 1,
          "rows": 1,
          "cost": "COST_REPLACED",
          "filtered": 7.466666698,
          "attached_condition": "orders.o_totalprice between 200000 and 250000"
        }
      }
    ]
  }
}
set statement optimizer_switch='rowid_filter=off' for ANALYZE SELECT l_shipdate, l_receiptdate, o_totalprice
FROM orders, lineitem
WHERE o_orderkey=l_orderkey AND
l_shipdate BETWEEN '1996-10-01' AND '1996-10-10' AND
l_receiptdate BETWEEN '1996-10-05' AND '1996-10-10' AND
o_totalprice BETWEEN 200000 AND 250000;
id	select_type	table	type	possible_keys	key	key_len	ref	rows	r_rows	filtered	r_filtered	Extra
1	SIMPLE	lineitem	range	PRIMARY,i_l_shipdate,i_l_receiptdate,i_l_orderkey,i_l_orderkey_quantity	i_l_receiptdate	4	NULL	18	18.00	0.57	38.89	Using index condition; Using where
1	SIMPLE	orders	eq_ref	PRIMARY,i_o_totalprice	PRIMARY	4	dbt3_s001.lineitem.l_orderkey	1	1.00	7.47	14.29	Using where
set statement optimizer_switch='rowid_filter=off' for ANALYZE FORMAT=JSON SELECT l_shipdate, l_receiptdate, o_totalprice
FROM orders, lineitem
WHERE o_orderkey=l_orderkey AND
l_shipdate BETWEEN '1996-10-01' AND '1996-10-10' AND
l_receiptdate BETWEEN '1996-10-05' AND '1996-10-10' AND
o_totalprice BETWEEN 200000 AND 250000;
ANALYZE
{
  "query_optimization": {
    "r_total_time_ms": "REPLACED"
  },
  "query_block": {
    "select_id": 1,
    "cost": "REPLACED",
    "r_loops": 1,
    "r_total_time_ms": "REPLACED",
    "nested_loop": [
      {
        "table": {
          "table_name": "lineitem",
          "access_type": "range",
          "possible_keys": [
            "PRIMARY",
            "i_l_shipdate",
            "i_l_receiptdate",
            "i_l_orderkey",
            "i_l_orderkey_quantity"
          ],
          "key": "i_l_receiptdate",
          "key_length": "4",
          "used_key_parts": ["l_receiptDATE"],
          "loops": 1,
          "r_loops": 1,
          "rows": 18,
          "r_rows": 18,
          "cost": "REPLACED",
          "r_table_time_ms": "REPLACED",
          "r_other_time_ms": "REPLACED",
          "r_engine_stats": REPLACED,
          "filtered": 0.566194832,
          "r_filtered": 38.88888889,
          "index_condition": "lineitem.l_receiptDATE between '1996-10-05' and '1996-10-10'",
          "attached_condition": "lineitem.l_shipDATE between '1996-10-01' and '1996-10-10'"
        }
      },
      {
        "table": {
          "table_name": "orders",
          "access_type": "eq_ref",
          "possible_keys": ["PRIMARY", "i_o_totalprice"],
          "key": "PRIMARY",
          "key_length": "4",
          "used_key_parts": ["o_orderkey"],
          "ref": ["dbt3_s001.lineitem.l_orderkey"],
          "loops": 1,
          "r_loops": 7,
          "rows": 1,
          "r_rows": 1,
          "cost": "REPLACED",
          "r_table_time_ms": "REPLACED",
          "r_other_time_ms": "REPLACED",
          "r_engine_stats": REPLACED,
          "filtered": 7.466666698,
          "r_filtered": 14.28571429,
          "attached_condition": "orders.o_totalprice between 200000 and 250000"
        }
      }
    ]
  }
}
set statement optimizer_switch='rowid_filter=off' for SELECT l_shipdate, l_receiptdate, o_totalprice
FROM orders, lineitem
WHERE o_orderkey=l_orderkey AND
l_shipdate BETWEEN '1996-10-01' AND '1996-10-10' AND
l_receiptdate BETWEEN '1996-10-05' AND '1996-10-10' AND
o_totalprice BETWEEN 200000 AND 250000;
l_shipdate	l_receiptdate	o_totalprice
1996-10-07	1996-10-08	202623.92
ALTER TABLE orders ADD COLUMN o_totaldiscount double;
UPDATE orders SET o_totaldiscount = o_totalprice*(o_custkey/1000);
CREATE INDEX i_o_totaldiscount on orders(o_totaldiscount);
ALTER TABLE orders ADD CONSTRAINT o_price CHECK(o_totalprice > o_totaldiscount);
# Filter on o_totalprice is not used because it participates in
# the same constraint as o_discount.
# Access is made on o_discount.
set statement optimizer_switch='rowid_filter=on' for EXPLAIN SELECT o_totaldiscount, o_totalprice, l_shipdate
FROM orders, lineitem
WHERE o_orderkey=l_orderkey AND
o_totaldiscount BETWEEN 18000 AND 20000 AND
o_totalprice BETWEEN 200000 AND 220000 AND
l_shipdate BETWEEN '1996-10-01' AND '1996-12-01';
id	select_type	table	type	possible_keys	key	key_len	ref	rows	Extra
1	SIMPLE	orders	range	PRIMARY,i_o_totalprice,i_o_totaldiscount	i_o_totaldiscount	9	NULL	39	Using index condition; Using where
1	SIMPLE	lineitem	ref	PRIMARY,i_l_shipdate,i_l_orderkey,i_l_orderkey_quantity	PRIMARY	4	dbt3_s001.orders.o_orderkey	4	Using where
set statement optimizer_switch='rowid_filter=on' for EXPLAIN FORMAT=JSON SELECT o_totaldiscount, o_totalprice, l_shipdate
FROM orders, lineitem
WHERE o_orderkey=l_orderkey AND
o_totaldiscount BETWEEN 18000 AND 20000 AND
o_totalprice BETWEEN 200000 AND 220000 AND
l_shipdate BETWEEN '1996-10-01' AND '1996-12-01';
EXPLAIN
{
  "query_block": {
    "select_id": 1,
    "cost": "COST_REPLACED",
    "nested_loop": [
      {
        "table": {
          "table_name": "orders",
          "access_type": "range",
          "possible_keys": ["PRIMARY", "i_o_totalprice", "i_o_totaldiscount"],
          "key": "i_o_totaldiscount",
          "key_length": "9",
          "used_key_parts": ["o_totaldiscount"],
          "loops": 1,
          "rows": 39,
          "cost": "COST_REPLACED",
          "filtered": 3.200000048,
          "index_condition": "orders.o_totaldiscount between 18000 and 20000",
          "attached_condition": "orders.o_totalprice between 200000 and 220000"
        }
      },
      {
        "table": {
          "table_name": "lineitem",
          "access_type": "ref",
          "possible_keys": [
            "PRIMARY",
            "i_l_shipdate",
            "i_l_orderkey",
            "i_l_orderkey_quantity"
          ],
          "key": "PRIMARY",
          "key_length": "4",
          "used_key_parts": ["l_orderkey"],
          "ref": ["dbt3_s001.orders.o_orderkey"],
          "loops": 1.248,
          "rows": 4,
          "cost": "COST_REPLACED",
          "filtered": 3.047460556,
          "attached_condition": "lineitem.l_shipDATE between '1996-10-01' and '1996-12-01'"
        }
      }
    ]
  }
}
set statement optimizer_switch='rowid_filter=on' for ANALYZE SELECT o_totaldiscount, o_totalprice, l_shipdate
FROM orders, lineitem
WHERE o_orderkey=l_orderkey AND
o_totaldiscount BETWEEN 18000 AND 20000 AND
o_totalprice BETWEEN 200000 AND 220000 AND
l_shipdate BETWEEN '1996-10-01' AND '1996-12-01';
id	select_type	table	type	possible_keys	key	key_len	ref	rows	r_rows	filtered	r_filtered	Extra
1	SIMPLE	orders	range	PRIMARY,i_o_totalprice,i_o_totaldiscount	i_o_totaldiscount	9	NULL	39	41.00	3.20	2.44	Using index condition; Using where
1	SIMPLE	lineitem	ref	PRIMARY,i_l_shipdate,i_l_orderkey,i_l_orderkey_quantity	PRIMARY	4	dbt3_s001.orders.o_orderkey	4	6.00	3.05	66.67	Using where
set statement optimizer_switch='rowid_filter=on' for ANALYZE FORMAT=JSON SELECT o_totaldiscount, o_totalprice, l_shipdate
FROM orders, lineitem
WHERE o_orderkey=l_orderkey AND
o_totaldiscount BETWEEN 18000 AND 20000 AND
o_totalprice BETWEEN 200000 AND 220000 AND
l_shipdate BETWEEN '1996-10-01' AND '1996-12-01';
ANALYZE
{
  "query_optimization": {
    "r_total_time_ms": "REPLACED"
  },
  "query_block": {
    "select_id": 1,
    "cost": "REPLACED",
    "r_loops": 1,
    "r_total_time_ms": "REPLACED",
    "nested_loop": [
      {
        "table": {
          "table_name": "orders",
          "access_type": "range",
          "possible_keys": ["PRIMARY", "i_o_totalprice", "i_o_totaldiscount"],
          "key": "i_o_totaldiscount",
          "key_length": "9",
          "used_key_parts": ["o_totaldiscount"],
          "loops": 1,
          "r_loops": 1,
          "rows": 39,
          "r_rows": 41,
          "cost": "REPLACED",
          "r_table_time_ms": "REPLACED",
          "r_other_time_ms": "REPLACED",
          "r_engine_stats": REPLACED,
          "filtered": 3.200000048,
          "r_filtered": 2.43902439,
          "index_condition": "orders.o_totaldiscount between 18000 and 20000",
          "attached_condition": "orders.o_totalprice between 200000 and 220000"
        }
      },
      {
        "table": {
          "table_name": "lineitem",
          "access_type": "ref",
          "possible_keys": [
            "PRIMARY",
            "i_l_shipdate",
            "i_l_orderkey",
            "i_l_orderkey_quantity"
          ],
          "key": "PRIMARY",
          "key_length": "4",
          "used_key_parts": ["l_orderkey"],
          "ref": ["dbt3_s001.orders.o_orderkey"],
          "loops": 1.248,
          "r_loops": 1,
          "rows": 4,
          "r_rows": 6,
          "cost": "REPLACED",
          "r_table_time_ms": "REPLACED",
          "r_other_time_ms": "REPLACED",
          "r_engine_stats": REPLACED,
          "filtered": 3.047460556,
          "r_filtered": 66.66666667,
          "attached_condition": "lineitem.l_shipDATE between '1996-10-01' and '1996-12-01'"
        }
      }
    ]
  }
}
set statement optimizer_switch='rowid_filter=on' for SELECT o_totaldiscount, o_totalprice, l_shipdate
FROM orders, lineitem
WHERE o_orderkey=l_orderkey AND
o_totaldiscount BETWEEN 18000 AND 20000 AND
o_totalprice BETWEEN 200000 AND 220000 AND
l_shipdate BETWEEN '1996-10-01' AND '1996-12-01';
o_totaldiscount	o_totalprice	l_shipdate
18016.04288	219707.84	1996-10-02
18016.04288	219707.84	1996-10-17
18016.04288	219707.84	1996-11-04
18016.04288	219707.84	1996-11-14
set statement optimizer_switch='rowid_filter=off' for EXPLAIN SELECT o_totaldiscount, o_totalprice, l_shipdate
FROM orders, lineitem
WHERE o_orderkey=l_orderkey AND
o_totaldiscount BETWEEN 18000 AND 20000 AND
o_totalprice BETWEEN 200000 AND 220000 AND
l_shipdate BETWEEN '1996-10-01' AND '1996-12-01';
id	select_type	table	type	possible_keys	key	key_len	ref	rows	Extra
1	SIMPLE	orders	range	PRIMARY,i_o_totalprice,i_o_totaldiscount	i_o_totaldiscount	9	NULL	39	Using index condition; Using where
1	SIMPLE	lineitem	ref	PRIMARY,i_l_shipdate,i_l_orderkey,i_l_orderkey_quantity	PRIMARY	4	dbt3_s001.orders.o_orderkey	4	Using where
set statement optimizer_switch='rowid_filter=off' for EXPLAIN FORMAT=JSON SELECT o_totaldiscount, o_totalprice, l_shipdate
FROM orders, lineitem
WHERE o_orderkey=l_orderkey AND
o_totaldiscount BETWEEN 18000 AND 20000 AND
o_totalprice BETWEEN 200000 AND 220000 AND
l_shipdate BETWEEN '1996-10-01' AND '1996-12-01';
EXPLAIN
{
  "query_block": {
    "select_id": 1,
    "cost": "COST_REPLACED",
    "nested_loop": [
      {
        "table": {
          "table_name": "orders",
          "access_type": "range",
          "possible_keys": ["PRIMARY", "i_o_totalprice", "i_o_totaldiscount"],
          "key": "i_o_totaldiscount",
          "key_length": "9",
          "used_key_parts": ["o_totaldiscount"],
          "loops": 1,
          "rows": 39,
          "cost": "COST_REPLACED",
          "filtered": 3.200000048,
          "index_condition": "orders.o_totaldiscount between 18000 and 20000",
          "attached_condition": "orders.o_totalprice between 200000 and 220000"
        }
      },
      {
        "table": {
          "table_name": "lineitem",
          "access_type": "ref",
          "possible_keys": [
            "PRIMARY",
            "i_l_shipdate",
            "i_l_orderkey",
            "i_l_orderkey_quantity"
          ],
          "key": "PRIMARY",
          "key_length": "4",
          "used_key_parts": ["l_orderkey"],
          "ref": ["dbt3_s001.orders.o_orderkey"],
          "loops": 1.248,
          "rows": 4,
          "cost": "COST_REPLACED",
          "filtered": 3.047460556,
          "attached_condition": "lineitem.l_shipDATE between '1996-10-01' and '1996-12-01'"
        }
      }
    ]
  }
}
set statement optimizer_switch='rowid_filter=off' for ANALYZE SELECT o_totaldiscount, o_totalprice, l_shipdate
FROM orders, lineitem
WHERE o_orderkey=l_orderkey AND
o_totaldiscount BETWEEN 18000 AND 20000 AND
o_totalprice BETWEEN 200000 AND 220000 AND
l_shipdate BETWEEN '1996-10-01' AND '1996-12-01';
id	select_type	table	type	possible_keys	key	key_len	ref	rows	r_rows	filtered	r_filtered	Extra
1	SIMPLE	orders	range	PRIMARY,i_o_totalprice,i_o_totaldiscount	i_o_totaldiscount	9	NULL	39	41.00	3.20	2.44	Using index condition; Using where
1	SIMPLE	lineitem	ref	PRIMARY,i_l_shipdate,i_l_orderkey,i_l_orderkey_quantity	PRIMARY	4	dbt3_s001.orders.o_orderkey	4	6.00	3.05	66.67	Using where
set statement optimizer_switch='rowid_filter=off' for ANALYZE FORMAT=JSON SELECT o_totaldiscount, o_totalprice, l_shipdate
FROM orders, lineitem
WHERE o_orderkey=l_orderkey AND
o_totaldiscount BETWEEN 18000 AND 20000 AND
o_totalprice BETWEEN 200000 AND 220000 AND
l_shipdate BETWEEN '1996-10-01' AND '1996-12-01';
ANALYZE
{
  "query_optimization": {
    "r_total_time_ms": "REPLACED"
  },
  "query_block": {
    "select_id": 1,
    "cost": "REPLACED",
    "r_loops": 1,
    "r_total_time_ms": "REPLACED",
    "nested_loop": [
      {
        "table": {
          "table_name": "orders",
          "access_type": "range",
          "possible_keys": ["PRIMARY", "i_o_totalprice", "i_o_totaldiscount"],
          "key": "i_o_totaldiscount",
          "key_length": "9",
          "used_key_parts": ["o_totaldiscount"],
          "loops": 1,
          "r_loops": 1,
          "rows": 39,
          "r_rows": 41,
          "cost": "REPLACED",
          "r_table_time_ms": "REPLACED",
          "r_other_time_ms": "REPLACED",
          "r_engine_stats": REPLACED,
          "filtered": 3.200000048,
          "r_filtered": 2.43902439,
          "index_condition": "orders.o_totaldiscount between 18000 and 20000",
          "attached_condition": "orders.o_totalprice between 200000 and 220000"
        }
      },
      {
        "table": {
          "table_name": "lineitem",
          "access_type": "ref",
          "possible_keys": [
            "PRIMARY",
            "i_l_shipdate",
            "i_l_orderkey",
            "i_l_orderkey_quantity"
          ],
          "key": "PRIMARY",
          "key_length": "4",
          "used_key_parts": ["l_orderkey"],
          "ref": ["dbt3_s001.orders.o_orderkey"],
          "loops": 1.248,
          "r_loops": 1,
          "rows": 4,
          "r_rows": 6,
          "cost": "REPLACED",
          "r_table_time_ms": "REPLACED",
          "r_other_time_ms": "REPLACED",
          "r_engine_stats": REPLACED,
          "filtered": 3.047460556,
          "r_filtered": 66.66666667,
          "attached_condition": "lineitem.l_shipDATE between '1996-10-01' and '1996-12-01'"
        }
      }
    ]
  }
}
set statement optimizer_switch='rowid_filter=off' for SELECT o_totaldiscount, o_totalprice, l_shipdate
FROM orders, lineitem
WHERE o_orderkey=l_orderkey AND
o_totaldiscount BETWEEN 18000 AND 20000 AND
o_totalprice BETWEEN 200000 AND 220000 AND
l_shipdate BETWEEN '1996-10-01' AND '1996-12-01';
o_totaldiscount	o_totalprice	l_shipdate
18016.04288	219707.84	1996-10-02
18016.04288	219707.84	1996-10-17
18016.04288	219707.84	1996-11-04
18016.04288	219707.84	1996-11-14
CREATE VIEW v1 AS
SELECT * FROM orders
WHERE o_orderdate BETWEEN '1992-12-01' AND '1997-01-01';
set statement optimizer_switch='rowid_filter=on' for EXPLAIN SELECT o_totaldiscount, o_totalprice, l_shipdate
FROM v1, lineitem
WHERE o_orderkey=l_orderkey AND
o_totaldiscount BETWEEN 18000 AND 20000 AND
o_totalprice BETWEEN 200000 AND 220000 AND
l_shipdate BETWEEN '1996-10-01' AND '1996-12-01';
id	select_type	table	type	possible_keys	key	key_len	ref	rows	Extra
1	SIMPLE	orders	range	PRIMARY,i_o_orderdate,i_o_totalprice,i_o_totaldiscount	i_o_totaldiscount	9	NULL	39	Using index condition; Using where
1	SIMPLE	lineitem	ref	PRIMARY,i_l_shipdate,i_l_orderkey,i_l_orderkey_quantity	PRIMARY	4	dbt3_s001.orders.o_orderkey	4	Using where
set statement optimizer_switch='rowid_filter=on' for EXPLAIN FORMAT=JSON SELECT o_totaldiscount, o_totalprice, l_shipdate
FROM v1, lineitem
WHERE o_orderkey=l_orderkey AND
o_totaldiscount BETWEEN 18000 AND 20000 AND
o_totalprice BETWEEN 200000 AND 220000 AND
l_shipdate BETWEEN '1996-10-01' AND '1996-12-01';
EXPLAIN
{
  "query_block": {
    "select_id": 1,
    "cost": "REPLACED",
    "nested_loop": [
      {
        "table": {
          "table_name": "orders",
          "access_type": "range",
          "possible_keys": [
            "PRIMARY",
            "i_o_orderdate",
            "i_o_totalprice",
            "i_o_totaldiscount"
          ],
          "key": "i_o_totaldiscount",
          "key_length": "9",
          "used_key_parts": ["o_totaldiscount"],
          "loops": 1,
          "rows": 39,
          "cost": "REPLACED",
          "filtered": "REPLACED",
          "index_condition": "orders.o_totaldiscount between 18000 and 20000",
          "attached_condition": "orders.o_totalprice between 200000 and 220000 and orders.o_orderDATE between '1992-12-01' and '1997-01-01'"
        }
      },
      {
        "table": {
          "table_name": "lineitem",
          "access_type": "ref",
          "possible_keys": [
            "PRIMARY",
            "i_l_shipdate",
            "i_l_orderkey",
            "i_l_orderkey_quantity"
          ],
          "key": "PRIMARY",
          "key_length": "4",
          "used_key_parts": ["l_orderkey"],
          "ref": ["dbt3_s001.orders.o_orderkey"],
          "loops": 1,
          "rows": 4,
          "cost": "REPLACED",
          "filtered": "REPLACED",
          "attached_condition": "lineitem.l_shipDATE between '1996-10-01' and '1996-12-01'"
        }
      }
    ]
  }
}
set statement optimizer_switch='rowid_filter=on' for ANALYZE SELECT o_totaldiscount, o_totalprice, l_shipdate
FROM v1, lineitem
WHERE o_orderkey=l_orderkey AND
o_totaldiscount BETWEEN 18000 AND 20000 AND
o_totalprice BETWEEN 200000 AND 220000 AND
l_shipdate BETWEEN '1996-10-01' AND '1996-12-01';
id	select_type	table	type	possible_keys	key	key_len	ref	rows	r_rows	filtered	r_filtered	Extra
1	SIMPLE	orders	range	PRIMARY,i_o_orderdate,i_o_totalprice,i_o_totaldiscount	i_o_totaldiscount	9	NULL	39	41.00	#	2.44	Using index condition; Using where
1	SIMPLE	lineitem	ref	PRIMARY,i_l_shipdate,i_l_orderkey,i_l_orderkey_quantity	PRIMARY	4	dbt3_s001.orders.o_orderkey	4	6.00	#	66.67	Using where
set statement optimizer_switch='rowid_filter=on' for ANALYZE FORMAT=JSON SELECT o_totaldiscount, o_totalprice, l_shipdate
FROM v1, lineitem
WHERE o_orderkey=l_orderkey AND
o_totaldiscount BETWEEN 18000 AND 20000 AND
o_totalprice BETWEEN 200000 AND 220000 AND
l_shipdate BETWEEN '1996-10-01' AND '1996-12-01';
ANALYZE
{
  "query_optimization": {
    "r_total_time_ms": "REPLACED"
  },
  "query_block": {
    "select_id": 1,
    "cost": "REPLACED",
    "r_loops": 1,
    "r_total_time_ms": "REPLACED",
    "nested_loop": [
      {
        "table": {
          "table_name": "orders",
          "access_type": "range",
          "possible_keys": [
            "PRIMARY",
            "i_o_orderdate",
            "i_o_totalprice",
            "i_o_totaldiscount"
          ],
          "key": "i_o_totaldiscount",
          "key_length": "9",
          "used_key_parts": ["o_totaldiscount"],
          "loops": 1,
          "r_loops": 1,
          "rows": 39,
          "r_rows": 41,
          "cost": "REPLACED",
          "r_table_time_ms": "REPLACED",
          "r_other_time_ms": "REPLACED",
          "r_engine_stats": {},
          "filtered": "REPLACED",
          "r_filtered": 2.43902439,
          "index_condition": "orders.o_totaldiscount between 18000 and 20000",
          "attached_condition": "orders.o_totalprice between 200000 and 220000 and orders.o_orderDATE between '1992-12-01' and '1997-01-01'"
        }
      },
      {
        "table": {
          "table_name": "lineitem",
          "access_type": "ref",
          "possible_keys": [
            "PRIMARY",
            "i_l_shipdate",
            "i_l_orderkey",
            "i_l_orderkey_quantity"
          ],
          "key": "PRIMARY",
          "key_length": "4",
          "used_key_parts": ["l_orderkey"],
          "ref": ["dbt3_s001.orders.o_orderkey"],
          "loops": 1,
          "r_loops": 1,
          "rows": 4,
          "r_rows": 6,
          "cost": "REPLACED",
          "r_table_time_ms": "REPLACED",
          "r_other_time_ms": "REPLACED",
          "r_engine_stats": {},
          "filtered": "REPLACED",
          "r_filtered": 66.66666667,
          "attached_condition": "lineitem.l_shipDATE between '1996-10-01' and '1996-12-01'"
        }
      }
    ]
  }
}
set statement optimizer_switch='rowid_filter=on' for SELECT o_totaldiscount, o_totalprice, l_shipdate
FROM v1, lineitem
WHERE o_orderkey=l_orderkey AND
o_totaldiscount BETWEEN 18000 AND 20000 AND
o_totalprice BETWEEN 200000 AND 220000 AND
l_shipdate BETWEEN '1996-10-01' AND '1996-12-01';
o_totaldiscount	o_totalprice	l_shipdate
18016.04288	219707.84	1996-10-02
18016.04288	219707.84	1996-10-17
18016.04288	219707.84	1996-11-04
18016.04288	219707.84	1996-11-14
set statement optimizer_switch='rowid_filter=off' for EXPLAIN SELECT o_totaldiscount, o_totalprice, l_shipdate
FROM v1, lineitem
WHERE o_orderkey=l_orderkey AND
o_totaldiscount BETWEEN 18000 AND 20000 AND
o_totalprice BETWEEN 200000 AND 220000 AND
l_shipdate BETWEEN '1996-10-01' AND '1996-12-01';
id	select_type	table	type	possible_keys	key	key_len	ref	rows	Extra
1	SIMPLE	orders	range	PRIMARY,i_o_orderdate,i_o_totalprice,i_o_totaldiscount	i_o_totaldiscount	9	NULL	39	Using index condition; Using where
1	SIMPLE	lineitem	ref	PRIMARY,i_l_shipdate,i_l_orderkey,i_l_orderkey_quantity	PRIMARY	4	dbt3_s001.orders.o_orderkey	4	Using where
set statement optimizer_switch='rowid_filter=off' for EXPLAIN FORMAT=JSON SELECT o_totaldiscount, o_totalprice, l_shipdate
FROM v1, lineitem
WHERE o_orderkey=l_orderkey AND
o_totaldiscount BETWEEN 18000 AND 20000 AND
o_totalprice BETWEEN 200000 AND 220000 AND
l_shipdate BETWEEN '1996-10-01' AND '1996-12-01';
EXPLAIN
{
  "query_block": {
    "select_id": 1,
    "cost": "REPLACED",
    "nested_loop": [
      {
        "table": {
          "table_name": "orders",
          "access_type": "range",
          "possible_keys": [
            "PRIMARY",
            "i_o_orderdate",
            "i_o_totalprice",
            "i_o_totaldiscount"
          ],
          "key": "i_o_totaldiscount",
          "key_length": "9",
          "used_key_parts": ["o_totaldiscount"],
          "loops": 1,
          "rows": 39,
          "cost": "REPLACED",
          "filtered": "REPLACED",
          "index_condition": "orders.o_totaldiscount between 18000 and 20000",
          "attached_condition": "orders.o_totalprice between 200000 and 220000 and orders.o_orderDATE between '1992-12-01' and '1997-01-01'"
        }
      },
      {
        "table": {
          "table_name": "lineitem",
          "access_type": "ref",
          "possible_keys": [
            "PRIMARY",
            "i_l_shipdate",
            "i_l_orderkey",
            "i_l_orderkey_quantity"
          ],
          "key": "PRIMARY",
          "key_length": "4",
          "used_key_parts": ["l_orderkey"],
          "ref": ["dbt3_s001.orders.o_orderkey"],
          "loops": 1,
          "rows": 4,
          "cost": "REPLACED",
          "filtered": "REPLACED",
          "attached_condition": "lineitem.l_shipDATE between '1996-10-01' and '1996-12-01'"
        }
      }
    ]
  }
}
set statement optimizer_switch='rowid_filter=off' for ANALYZE SELECT o_totaldiscount, o_totalprice, l_shipdate
FROM v1, lineitem
WHERE o_orderkey=l_orderkey AND
o_totaldiscount BETWEEN 18000 AND 20000 AND
o_totalprice BETWEEN 200000 AND 220000 AND
l_shipdate BETWEEN '1996-10-01' AND '1996-12-01';
id	select_type	table	type	possible_keys	key	key_len	ref	rows	r_rows	filtered	r_filtered	Extra
1	SIMPLE	orders	range	PRIMARY,i_o_orderdate,i_o_totalprice,i_o_totaldiscount	i_o_totaldiscount	9	NULL	39	41.00	#	2.44	Using index condition; Using where
1	SIMPLE	lineitem	ref	PRIMARY,i_l_shipdate,i_l_orderkey,i_l_orderkey_quantity	PRIMARY	4	dbt3_s001.orders.o_orderkey	4	6.00	#	66.67	Using where
set statement optimizer_switch='rowid_filter=off' for ANALYZE FORMAT=JSON SELECT o_totaldiscount, o_totalprice, l_shipdate
FROM v1, lineitem
WHERE o_orderkey=l_orderkey AND
o_totaldiscount BETWEEN 18000 AND 20000 AND
o_totalprice BETWEEN 200000 AND 220000 AND
l_shipdate BETWEEN '1996-10-01' AND '1996-12-01';
ANALYZE
{
  "query_optimization": {
    "r_total_time_ms": "REPLACED"
  },
  "query_block": {
    "select_id": 1,
    "cost": "REPLACED",
    "r_loops": 1,
    "r_total_time_ms": "REPLACED",
    "nested_loop": [
      {
        "table": {
          "table_name": "orders",
          "access_type": "range",
          "possible_keys": [
            "PRIMARY",
            "i_o_orderdate",
            "i_o_totalprice",
            "i_o_totaldiscount"
          ],
          "key": "i_o_totaldiscount",
          "key_length": "9",
          "used_key_parts": ["o_totaldiscount"],
          "loops": 1,
          "r_loops": 1,
          "rows": 39,
          "r_rows": 41,
          "cost": "REPLACED",
          "r_table_time_ms": "REPLACED",
          "r_other_time_ms": "REPLACED",
          "r_engine_stats": {},
          "filtered": "REPLACED",
          "r_filtered": 2.43902439,
          "index_condition": "orders.o_totaldiscount between 18000 and 20000",
          "attached_condition": "orders.o_totalprice between 200000 and 220000 and orders.o_orderDATE between '1992-12-01' and '1997-01-01'"
        }
      },
      {
        "table": {
          "table_name": "lineitem",
          "access_type": "ref",
          "possible_keys": [
            "PRIMARY",
            "i_l_shipdate",
            "i_l_orderkey",
            "i_l_orderkey_quantity"
          ],
          "key": "PRIMARY",
          "key_length": "4",
          "used_key_parts": ["l_orderkey"],
          "ref": ["dbt3_s001.orders.o_orderkey"],
          "loops": 1,
          "r_loops": 1,
          "rows": 4,
          "r_rows": 6,
          "cost": "REPLACED",
          "r_table_time_ms": "REPLACED",
          "r_other_time_ms": "REPLACED",
          "r_engine_stats": {},
          "filtered": "REPLACED",
          "r_filtered": 66.66666667,
          "attached_condition": "lineitem.l_shipDATE between '1996-10-01' and '1996-12-01'"
        }
      }
    ]
  }
}
set statement optimizer_switch='rowid_filter=off' for SELECT o_totaldiscount, o_totalprice, l_shipdate
FROM v1, lineitem
WHERE o_orderkey=l_orderkey AND
o_totaldiscount BETWEEN 18000 AND 20000 AND
o_totalprice BETWEEN 200000 AND 220000 AND
l_shipdate BETWEEN '1996-10-01' AND '1996-12-01';
o_totaldiscount	o_totalprice	l_shipdate
18016.04288	219707.84	1996-10-02
18016.04288	219707.84	1996-10-17
18016.04288	219707.84	1996-11-04
18016.04288	219707.84	1996-11-14
ALTER TABLE lineitem DROP CONSTRAINT l_date;
ALTER TABLE orders DROP CONSTRAINT o_price;
ALTER TABLE orders DROP COLUMN o_totaldiscount;
DROP VIEW v1;
DROP DATABASE dbt3_s001;
<<<<<<< HEAD
use test;
=======
use test;
#
# MDEV-18816: potential range filter for one join table with
#             impossible WHERE for another
#
create table t1 (
pk int not null primary key, c2 varchar(10) , i1 int,key (c2)
) engine=myisam;
insert into t1 values  (1,'a',-5),(2,'a',null);
create table t2 (
pk int, i1 int, c1 varchar(30) , key c1 (c1(30)), key i1 (i1)
) engine=myisam;
insert into t2 values
(1,-5,'a'),(2,null,'a'),(3,null,'a'),(4,null,'a'),(5,5,'a'),(6,null,'a'),
(7,4,'a'),(8,55,'a'),(9,null,'a'),(10,null,'a'),(11,null,'a'),(12,-5,'a'),
(13,-5,'a'),(14,null,'a'),(15,null,'a'),(16,-5,'a'),(17,-5,'a');
select 1
from t1
left join
t2 join t1 as t1_a on t2.i1 = t1_a.pk
on t1.c2 = t2.c1
where t1_a.pk is null and t1_a.i1 != 3;
1
explain extended select 1
from t1
left join
t2 join t1 as t1_a on t2.i1 = t1_a.pk
on t1.c2 = t2.c1
where t1_a.pk is null and t1_a.i1 != 3;
id	select_type	table	type	possible_keys	key	key_len	ref	rows	filtered	Extra
1	SIMPLE	NULL	NULL	NULL	NULL	NULL	NULL	NULL	NULL	Impossible WHERE noticed after reading const tables
Warnings:
Note	1003	select 1 AS `1` from `test`.`t1` join `test`.`t2` join `test`.`t1` `t1_a` where 0
drop table t1,t2;
#
# MDEV-18640: TABLE::prune_range_rowid_filters: Conditional jump or
#             move depends on uninitialized value
#
CREATE TABLE t1 (
pk INT, i INT, PRIMARY KEY (pk), KEY (pk,i)
) ENGINE=MyISAM;
INSERT INTO t1 VALUES (1,10), (7,70), (2,20);
SELECT * FROM t1 WHERE pk < 5;
pk	i
1	10
2	20
DROP TABLE t1;
#
# MDEV-18956: Possible rowid filter for subquery for which
#             in_to_exists strategy has been chosen
#
CREATE TABLE t1 (pk int) engine=myisam ;
INSERT INTO t1 VALUES (1),(2);
CREATE TABLE t2 (
pk int auto_increment PRIMARY KEY,
i1 int, i2 int, c2 varchar(1),
KEY (i1), KEY (i2)
) engine=myisam;
INSERT INTO t2 VALUES
(1,8,6,'t'),(2,5,7,'i'),(3,4,4,'h'),(4,207,38,'d'),(5,183,206,'b'),
(6,7,null,'o'),(7,1,2,'j'),(8,17,36,'s'),(9,4,5,'q'),(10,0,6,'l'),
(11,1,9,'j'),(12,5,6,'y'),(13,null,0,'i'),(14,7,7,'x'),(15,5,2,'u');
SELECT * FROM t1 HAVING (7, 9) IN (SELECT t2.i1, t2.i2 FROM t2 WHERE t2.i1 = 3);
pk
EXPLAIN EXTENDED
SELECT * FROM t1 HAVING (7, 9) IN (SELECT t2.i1, t2.i2 FROM t2 WHERE t2.i1 = 3);
id	select_type	table	type	possible_keys	key	key_len	ref	rows	filtered	Extra
1	PRIMARY	NULL	NULL	NULL	NULL	NULL	NULL	NULL	NULL	Impossible HAVING
2	SUBQUERY	t2	ref	i1,i2	i1	5	const	1	100.00	Using index condition; Using where
Warnings:
Note	1003	/* select#1 */ select `test`.`t1`.`pk` AS `pk` from `test`.`t1` having 0
DROP TABLE t1,t2;
#
# MDEV-19255: rowid range filter built for range condition
#             that uses in expensive subquery
#
CREATE TABLE t1 (
pk1 INT PRIMARY KEY, a1 INT, b1 VARCHAR(1), KEY(a1), KEY(b1)
) ENGINE=MyISAM;
INSERT INTO t1 VALUES
(10,0,'z'),(11,3,'j'),(12,8,'f'),(13,8,'p'),(14,6,'w'),(15,0,'c'),(16,1,'j'),
(17,1,'f'),(18,5,'v'),(19,3,'f'),(20,2,'q'),(21,8,'y'),(22,0,'a'),(23,9,'w'),
(24,3,'e'),(25,1,'b'),(26,9,'r'),(27,2,'k'),(28,5,'c'),(29,3,'k'),(30,9,'b'),
(31,8,'j'),(32,1,'t'),(33,8,'n'),(34,3,'z'),(35,0,'u'),(36,3,'a'),(37,3,'g'),
(38,1,'f'),(39,6,'p'),(40,6,'m'),(41,6,'t'),(42,7,'i'),(43,4,'h'),(44,3,'d'),
(45,2,'b'),(46,1,'o'),(47,2,'j'),(48,6,'s'),(49,5,'q'),(50,6,'l'),(51,9,'j'),
(52,6,'y'),(53,0,'i'),(54,7,'x'),(55,2,'u'),(56,6,'t'),(57,4,'b'),(58,5,'m'),
(59,4,'x'),(60,8,'x'),(61,6,'v'),(62,8,'m'),(63,4,'j'),(64,8,'z'),(65,2,'a'),
(66,9,'i'),(67,4,'g'),(68,8,'h'),(69,1,'p'),(70,8,'a'),(71,0,'x'),(72,2,'s'),
(73,6,'k'),(74,0,'m'),(75,6,'e'),(76,9,'y'),(77,7,'d'),(78,7,'w'),(79,6,'y'),
(80,9,'s'),(81,9,'x'),(82,6,'l'),(83,9,'f'),(84,8,'x'),(85,1,'p'),(86,7,'y'),
(87,6,'p'),(88,1,'g'),(89,3,'c'),(90,5,'h'),(91,3,'p'),(92,2,'b'),(93,1,NULL),
(94,3,NULL),(95,2,'y'),(96,7,'s'),(97,7,'x'),(98,6,'i'),(99,9,'t'),(100,5,'j'),
(101,0,'u'),(102,7,'r'),(103,2,'x'),(104,8,'e'),(105,8,'i'),(106,5,'q'),
(107,8,'z'),(108,3,'k'),(109,65,NULL);
CREATE TABLE t2 (pk2 INT PRIMARY KEY, a2 INT, b2 VARCHAR(1)) ENGINE=MyISAM;
INSERT INTO t2 VALUES (1,1,'i');
INSERT INTO t2 SELECT * FROM t1;
INSERT INTO t1 SELECT pk1+200, a1, b1 FROM t1;
INSERT INTO t1 SELECT pk1+400, a1, b1 FROM t1;
ANALYZE TABLE t1,t2 PERSISTENT FOR ALL;
Table	Op	Msg_type	Msg_text
test.t1	analyze	status	Engine-independent statistics collected
test.t1	analyze	status	OK
test.t2	analyze	status	Engine-independent statistics collected
test.t2	analyze	status	OK
SELECT * FROM t1 INNER JOIN t2 ON ( pk1+1 = pk2+2 AND a1 = a2 )
WHERE b1 <= ( SELECT MAX(b2) FROM t2 WHERE pk2 <= 1 );
pk1	a1	b1	pk2	a2	b2
17	1	f	16	1	j
37	3	g	36	3	a
105	8	i	104	8	e
EXPLAIN EXTENDED SELECT * FROM t1 INNER JOIN t2 ON ( pk1+1 = pk2+2 AND a1 = a2 )
WHERE b1 <= ( SELECT MAX(b2) FROM t2 WHERE pk2 <= 1 );
id	select_type	table	type	possible_keys	key	key_len	ref	rows	filtered	Extra
1	PRIMARY	t2	ALL	NULL	NULL	NULL	NULL	101	100.00	Using where
1	PRIMARY	t1	ref	a1,b1	a1	5	test.t2.a2	36	28.75	Using where
2	SUBQUERY	t2	range	PRIMARY	PRIMARY	4	NULL	1	100.00	Using index condition
Warnings:
Note	1003	/* select#1 */ select `test`.`t1`.`pk1` AS `pk1`,`test`.`t1`.`a1` AS `a1`,`test`.`t1`.`b1` AS `b1`,`test`.`t2`.`pk2` AS `pk2`,`test`.`t2`.`a2` AS `a2`,`test`.`t2`.`b2` AS `b2` from `test`.`t1` join `test`.`t2` where `test`.`t1`.`a1` = `test`.`t2`.`a2` and `test`.`t1`.`b1` <= (/* select#2 */ select max(`test`.`t2`.`b2`) from `test`.`t2` where `test`.`t2`.`pk2` <= 1) and `test`.`t1`.`pk1` + 1 = `test`.`t2`.`pk2` + 2
EXPLAIN FORMAT=JSON SELECT * FROM t1 INNER JOIN t2 ON ( pk1+1 = pk2+2 AND a1 = a2 )
WHERE b1 <= ( SELECT MAX(b2) FROM t2 WHERE pk2 <= 1 );
EXPLAIN
{
  "query_block": {
    "select_id": 1,
    "nested_loop": [
      {
        "table": {
          "table_name": "t2",
          "access_type": "ALL",
          "rows": 101,
          "filtered": 100,
          "attached_condition": "t2.a2 is not null"
        }
      },
      {
        "table": {
          "table_name": "t1",
          "access_type": "ref",
          "possible_keys": ["a1", "b1"],
          "key": "a1",
          "key_length": "5",
          "used_key_parts": ["a1"],
          "ref": ["test.t2.a2"],
          "rows": 36,
          "filtered": 28.75,
          "attached_condition": "t1.b1 <= (subquery#2) and t1.pk1 + 1 = t2.pk2 + 2"
        }
      }
    ],
    "subqueries": [
      {
        "query_block": {
          "select_id": 2,
          "nested_loop": [
            {
              "table": {
                "table_name": "t2",
                "access_type": "range",
                "possible_keys": ["PRIMARY"],
                "key": "PRIMARY",
                "key_length": "4",
                "used_key_parts": ["pk2"],
                "rows": 1,
                "filtered": 100,
                "index_condition": "t2.pk2 <= 1"
              }
            }
          ]
        }
      }
    ]
  }
}
DROP TABLE t1,t2;
#
# MDEV-21794: Optimizer flag rowid_filter leads to long query
#
create table t10(a int);
insert into t10 values (0),(1),(2),(3),(4),(5),(6),(7),(8),(9);
create table t11(a int);
insert into t11 select A.a + B.a* 10 + C.a * 100 from t10 A, t10 B, t10 C;
CREATE TABLE t1 (
el_id int(10) unsigned NOT NULL ,
el_index blob NOT NULL,
el_index_60 varbinary(60) NOT NULL,
filler blob,
PRIMARY KEY (el_id),
KEY el_index (el_index(60)),
KEY el_index_60 (el_index_60,el_id)
);
insert into t1
select
A.a+1000*B.a,
A.a+1000*B.a + 10000,
A.a+1000*B.a + 10000,
'filler-data-filler-data'
from
t11 A, t10 B;
analyze table t1 persistent for all;
Table	Op	Msg_type	Msg_text
test.t1	analyze	status	Engine-independent statistics collected
test.t1	analyze	Warning	Engine-independent statistics are not collected for column 'el_index'
test.t1	analyze	Warning	Engine-independent statistics are not collected for column 'filler'
test.t1	analyze	status	Table is already up to date
# This must not use rowid_filter with key=el_index|el_index_60:
explain
select * from t1
where el_index like '10%' and (el_index_60 like '10%' or el_index_60 like '20%');
id	select_type	table	type	possible_keys	key	key_len	ref	rows	Extra
1	SIMPLE	t1	range	el_index,el_index_60	el_index	62	NULL	645	Using where
drop table t10, t11, t1;
#
# MDEV-22160: SIGSEGV in st_join_table::save_explain_data on SELECT
#
set @save_optimizer_switch= @@optimizer_switch;
SET @@optimizer_switch="index_merge_sort_union=OFF";
CREATE TABLE t1 (a INT, b INT, INDEX(a), INDEX(b));
INSERT INTO t1 VALUES (0,0),(1,0),(-1,1), (-2,1), (-2,3), (-3,4), (-2,4);
INSERT INTO t1 SELECT * FROM t1;
INSERT INTO t1 SELECT * FROM t1;
INSERT INTO t1 SELECT * FROM t1;
INSERT INTO t1 SELECT * FROM t1;
INSERT INTO t1 SELECT * FROM t1;
INSERT INTO t1 SELECT * FROM t1;
ANALYZE table t1 PERSISTENT FOR ALL;
Table	Op	Msg_type	Msg_text
test.t1	analyze	status	Engine-independent statistics collected
test.t1	analyze	status	OK
explain
SELECT * FROM t1 WHERE a > 0 AND b=0;
id	select_type	table	type	possible_keys	key	key_len	ref	rows	Extra
1	SIMPLE	t1	range|filter	a,b	a|b	5|5	NULL	77 (34%)	Using index condition; Using where; Using rowid filter
SELECT * FROM t1 WHERE a > 0 AND b=0;
a	b
1	0
1	0
1	0
1	0
1	0
1	0
1	0
1	0
1	0
1	0
1	0
1	0
1	0
1	0
1	0
1	0
1	0
1	0
1	0
1	0
1	0
1	0
1	0
1	0
1	0
1	0
1	0
1	0
1	0
1	0
1	0
1	0
1	0
1	0
1	0
1	0
1	0
1	0
1	0
1	0
1	0
1	0
1	0
1	0
1	0
1	0
1	0
1	0
1	0
1	0
1	0
1	0
1	0
1	0
1	0
1	0
1	0
1	0
1	0
1	0
1	0
1	0
1	0
1	0
drop table t1;
SET @@optimizer_switch=@save_optimizer_switch;
#
# MDEV-28846: Poor performance when rowid filter contains no elements
#
create table t1 (
pk int primary key auto_increment,
nm varchar(32),
fl1 tinyint default 0,
fl2 tinyint default 0,
index idx1(nm, fl1),
index idx2(fl2)
) engine=myisam;
create table name (
pk int primary key auto_increment,
nm bigint
) engine=myisam;
create table flag2 (
pk int primary key auto_increment,
fl2 tinyint
) engine=myisam;
insert into name(nm) select seq from seq_1_to_1000 order by rand(17);
insert into flag2(fl2) select seq mod 2 from seq_1_to_1000 order by rand(19);
insert into t1(nm,fl2)
select nm, fl2 from name, flag2 where name.pk = flag2.pk;
analyze table t1 persistent for all;
Table	Op	Msg_type	Msg_text
test.t1	analyze	status	Engine-independent statistics collected
test.t1	analyze	status	Table is already up to date
select '500%' as a;
a
500%
set optimizer_switch='rowid_filter=on';
explain
select * from t1  where nm like '500%' AND fl2 = 0;
id	select_type	table	type	possible_keys	key	key_len	ref	rows	Extra
1	SIMPLE	t1	range	idx1,idx2	idx1	35	NULL	1	Using index condition; Using where
analyze format=json
select * from t1  where nm like '500%' AND fl2 = 0;
ANALYZE
{
  "query_optimization": {
    "r_total_time_ms": "REPLACED"
  },
  "query_block": {
    "select_id": 1,
    "r_loops": 1,
    "r_total_time_ms": "REPLACED",
    "nested_loop": [
      {
        "table": {
          "table_name": "t1",
          "access_type": "range",
          "possible_keys": ["idx1", "idx2"],
          "key": "idx1",
          "key_length": "35",
          "used_key_parts": ["nm"],
          "r_loops": 1,
          "rows": 1,
          "r_rows": 1,
          "r_table_time_ms": "REPLACED",
          "r_other_time_ms": "REPLACED",
          "r_engine_stats": REPLACED,
          "filtered": 49.20000076,
          "r_filtered": 100,
          "index_condition": "t1.nm like '500%'",
          "attached_condition": "t1.fl2 = 0"
        }
      }
    ]
  }
}
select * from t1  where nm like '500%' AND fl2 = 0;
pk	nm	fl1	fl2
517	500	0	0
truncate table name;
truncate table flag2;
truncate table t1;
insert into name(nm) select seq from seq_1_to_1000 order by rand(17);
insert into flag2(fl2) select seq mod 2 from seq_1_to_1000 order by rand(19);
insert into t1(nm,fl2)
select nm, fl2 from name, flag2 where name.pk = flag2.pk;
analyze table t1 persistent for all;
Table	Op	Msg_type	Msg_text
test.t1	analyze	status	Engine-independent statistics collected
test.t1	analyze	status	Table is already up to date
set optimizer_switch='rowid_filter=off';
explain
select * from t1  where nm like '500%' AND fl2 = 0;
id	select_type	table	type	possible_keys	key	key_len	ref	rows	Extra
1	SIMPLE	t1	range	idx1,idx2	idx1	35	NULL	1	Using index condition; Using where
analyze format=json
select * from t1  where nm like '500%' AND fl2 = 0;
ANALYZE
{
  "query_optimization": {
    "r_total_time_ms": "REPLACED"
  },
  "query_block": {
    "select_id": 1,
    "r_loops": 1,
    "r_total_time_ms": "REPLACED",
    "nested_loop": [
      {
        "table": {
          "table_name": "t1",
          "access_type": "range",
          "possible_keys": ["idx1", "idx2"],
          "key": "idx1",
          "key_length": "35",
          "used_key_parts": ["nm"],
          "r_loops": 1,
          "rows": 1,
          "r_rows": 1,
          "r_table_time_ms": "REPLACED",
          "r_other_time_ms": "REPLACED",
          "r_engine_stats": REPLACED,
          "filtered": 49.20000076,
          "r_filtered": 100,
          "index_condition": "t1.nm like '500%'",
          "attached_condition": "t1.fl2 = 0"
        }
      }
    ]
  }
}
select * from t1  where nm like '500%' AND fl2 = 0;
pk	nm	fl1	fl2
517	500	0	0
truncate table name;
truncate table flag2;
truncate table t1;
insert into name(nm) select seq from seq_1_to_1000 order by rand(17);
insert into flag2(fl2) select seq mod 10 from seq_1_to_1000 order by rand(19);
insert into t1(nm,fl2)
select nm, fl2 from name, flag2 where name.pk = flag2.pk;
analyze table t1 persistent for all;
Table	Op	Msg_type	Msg_text
test.t1	analyze	status	Engine-independent statistics collected
test.t1	analyze	status	Table is already up to date
select '607%' as a;
a
607%
set optimizer_switch='rowid_filter=on';
explain
select * from t1  where nm like '607%' AND fl2 = 0;
id	select_type	table	type	possible_keys	key	key_len	ref	rows	Extra
1	SIMPLE	t1	range	idx1,idx2	idx1	35	NULL	1	Using index condition; Using where
select * from t1  where nm like '607%' AND fl2 = 0;
pk	nm	fl1	fl2
721	607	0	0
truncate table name;
truncate table flag2;
truncate table t1;
insert into name(nm) select seq from seq_1_to_10000 order by rand(17);
insert into flag2(fl2) select seq mod 100 from seq_1_to_10000 order by rand(19);
insert into t1(nm,fl2)
select nm, fl2 from name, flag2 where name.pk = flag2.pk;
analyze table t1 persistent for all;
Table	Op	Msg_type	Msg_text
test.t1	analyze	status	Engine-independent statistics collected
test.t1	analyze	status	Table is already up to date
select '75%' as a;
a
75%
set optimizer_switch='rowid_filter=on';
explain
select * from t1  where nm like '75%' AND fl2 = 0;
id	select_type	table	type	possible_keys	key	key_len	ref	rows	Extra
1	SIMPLE	t1	ref|filter	idx1,idx2	idx2|idx1	2|35	const	55 (1%)	Using where; Using rowid filter
analyze format=json
select * from t1  where nm like '75%' AND fl2 = 0;
ANALYZE
{
  "query_optimization": {
    "r_total_time_ms": "REPLACED"
  },
  "query_block": {
    "select_id": 1,
    "r_loops": 1,
    "r_total_time_ms": "REPLACED",
    "nested_loop": [
      {
        "table": {
          "table_name": "t1",
          "access_type": "ref",
          "possible_keys": ["idx1", "idx2"],
          "key": "idx2",
          "key_length": "2",
          "used_key_parts": ["fl2"],
          "ref": ["const"],
          "rowid_filter": {
            "range": {
              "key": "idx1",
              "used_key_parts": ["nm"]
            },
            "rows": 115,
            "selectivity_pct": 1.15,
            "r_rows": 111,
            "r_lookups": 100,
            "r_selectivity_pct": 2,
            "r_buffer_size": "REPLACED",
            "r_filling_time_ms": "REPLACED"
          },
          "r_loops": 1,
          "rows": 55,
          "r_rows": 2,
          "r_table_time_ms": "REPLACED",
          "r_other_time_ms": "REPLACED",
          "r_engine_stats": REPLACED,
          "filtered": 1.149999976,
          "r_filtered": 100,
          "attached_condition": "t1.nm like '75%'"
        }
      }
    ]
  }
}
select * from t1  where nm like '75%' AND fl2 = 0;
pk	nm	fl1	fl2
4543	7503	0	0
7373	7518	0	0
drop table name, flag2;
drop table t1;
create table t1 (
pk int primary key auto_increment,
nm char(255),
fl1 tinyint default 0,
fl2 int default 0,
index idx1(nm, fl1),
index idx2(fl2)
) engine=myisam;
create table name (
pk int primary key auto_increment,
nm bigint
) engine=myisam;
create table flag2 (
pk int primary key auto_increment,
fl2 int
) engine=myisam;
insert into name(nm) select seq from seq_1_to_10000 order by rand(17);
insert into flag2(fl2) select seq mod 10 from seq_1_to_10000 order by rand(19);
insert into t1(nm,fl2)
select nm, fl2 from name, flag2 where name.pk = flag2.pk;
analyze table t1 persistent for all;
Table	Op	Msg_type	Msg_text
test.t1	analyze	status	Engine-independent statistics collected
test.t1	analyze	status	Table is already up to date
select * from t1
where
(
nm like '3400%' or nm like '3402%' or nm like '3403%' or
nm like '3404%' or nm like '3405%' or nm like '3406%' or nm like '3407%' or
nm like '3409%' or
nm like '3411%' or nm like '3412%' or nm like '3413%' or
nm like '3414%' or nm like '3415%' or nm like '3416%' or nm like '3417%' or
nm like '3418%' or nm like '3419%' or
nm like '3421%' or nm like '3422%' or nm like '3423%' or
nm like '3424%' or nm like '3425%' or nm like '3426%' or nm like '3427%' or
nm like '3428%' or nm like '3429%' or
nm like '3430%' or nm like '3431%' or nm like '3432%' or nm like '3433%' or
nm like '3434%' or nm like '3435%' or nm like '3436%' or nm like '3437%' or
nm like '3439%' or
nm like '3440%' or nm like '3441%' or nm like '3442%' or nm like '3443%' or
nm like '3444%' or nm like '3445%' or nm like '3446%' or nm like '3447%' or
nm like '3448%'
) and fl2 = 0;
pk	nm	fl1	fl2
analyze format=json select * from t1
where
(
nm like '3400%' or nm like '3402%' or nm like '3403%' or
nm like '3404%' or nm like '3405%' or nm like '3406%' or nm like '3407%' or
nm like '3409%' or
nm like '3411%' or nm like '3412%' or nm like '3413%' or
nm like '3414%' or nm like '3415%' or nm like '3416%' or nm like '3417%' or
nm like '3418%' or nm like '3419%' or
nm like '3421%' or nm like '3422%' or nm like '3423%' or
nm like '3424%' or nm like '3425%' or nm like '3426%' or nm like '3427%' or
nm like '3428%' or nm like '3429%' or
nm like '3430%' or nm like '3431%' or nm like '3432%' or nm like '3433%' or
nm like '3434%' or nm like '3435%' or nm like '3436%' or nm like '3437%' or
nm like '3439%' or
nm like '3440%' or nm like '3441%' or nm like '3442%' or nm like '3443%' or
nm like '3444%' or nm like '3445%' or nm like '3446%' or nm like '3447%' or
nm like '3448%'
) and fl2 = 0;
ANALYZE
{
  "query_optimization": {
    "r_total_time_ms": "REPLACED"
  },
  "query_block": {
    "select_id": 1,
    "r_loops": 1,
    "r_total_time_ms": "REPLACED",
    "nested_loop": [
      {
        "table": {
          "table_name": "t1",
          "access_type": "ref",
          "possible_keys": ["idx1", "idx2"],
          "key": "idx2",
          "key_length": "5",
          "used_key_parts": ["fl2"],
          "ref": ["const"],
          "rowid_filter": {
            "range": {
              "key": "idx1",
              "used_key_parts": ["nm"]
            },
            "rows": 44,
            "selectivity_pct": 0.44,
            "r_rows": 44,
            "r_lookups": 1000,
            "r_selectivity_pct": 0,
            "r_buffer_size": "REPLACED",
            "r_filling_time_ms": "REPLACED"
          },
          "r_loops": 1,
          "rows": 863,
          "r_rows": 0,
          "r_table_time_ms": "REPLACED",
          "r_other_time_ms": "REPLACED",
          "r_engine_stats": REPLACED,
          "filtered": 0.439999998,
          "r_filtered": 100,
          "attached_condition": "t1.nm like '3400%' or t1.nm like '3402%' or t1.nm like '3403%' or t1.nm like '3404%' or t1.nm like '3405%' or t1.nm like '3406%' or t1.nm like '3407%' or t1.nm like '3409%' or t1.nm like '3411%' or t1.nm like '3412%' or t1.nm like '3413%' or t1.nm like '3414%' or t1.nm like '3415%' or t1.nm like '3416%' or t1.nm like '3417%' or t1.nm like '3418%' or t1.nm like '3419%' or t1.nm like '3421%' or t1.nm like '3422%' or t1.nm like '3423%' or t1.nm like '3424%' or t1.nm like '3425%' or t1.nm like '3426%' or t1.nm like '3427%' or t1.nm like '3428%' or t1.nm like '3429%' or t1.nm like '3430%' or t1.nm like '3431%' or t1.nm like '3432%' or t1.nm like '3433%' or t1.nm like '3434%' or t1.nm like '3435%' or t1.nm like '3436%' or t1.nm like '3437%' or t1.nm like '3439%' or t1.nm like '3440%' or t1.nm like '3441%' or t1.nm like '3442%' or t1.nm like '3443%' or t1.nm like '3444%' or t1.nm like '3445%' or t1.nm like '3446%' or t1.nm like '3447%' or t1.nm like '3448%'"
        }
      }
    ]
  }
}
create table t0 select * from t1  where nm like '34%';
delete from t1 using t1,t0 where t1.nm=t0.nm;
analyze format=json select * from t1
where
(
nm like '3400%' or nm like '3402%' or nm like '3403%' or
nm like '3404%' or nm like '3405%' or nm like '3406%' or nm like '3407%' or
nm like '3409%' or
nm like '3411%' or nm like '3412%' or nm like '3413%' or
nm like '3414%' or nm like '3415%' or nm like '3416%' or nm like '3417%' or
nm like '3418%' or nm like '3419%' or
nm like '3421%' or nm like '3422%' or nm like '3423%' or
nm like '3424%' or nm like '3425%' or nm like '3426%' or nm like '3427%' or
nm like '3428%' or nm like '3429%' or
nm like '3430%' or nm like '3431%' or nm like '3432%' or nm like '3433%' or
nm like '3434%' or nm like '3435%' or nm like '3436%' or nm like '3437%' or
nm like '3439%' or
nm like '3440%' or nm like '3441%' or nm like '3442%' or nm like '3443%' or
nm like '3444%' or nm like '3445%' or nm like '3446%' or nm like '3447%' or
nm like '3448%'
) and fl2 = 0;
ANALYZE
{
  "query_optimization": {
    "r_total_time_ms": "REPLACED"
  },
  "query_block": {
    "select_id": 1,
    "r_loops": 1,
    "r_total_time_ms": "REPLACED",
    "nested_loop": [
      {
        "table": {
          "table_name": "t1",
          "access_type": "ref",
          "possible_keys": ["idx1", "idx2"],
          "key": "idx2",
          "key_length": "5",
          "used_key_parts": ["fl2"],
          "ref": ["const"],
          "rowid_filter": {
            "range": {
              "key": "idx1",
              "used_key_parts": ["nm"]
            },
            "rows": 44,
            "selectivity_pct": 0.44,
            "r_rows": 0,
            "r_lookups": 0,
            "r_selectivity_pct": 0,
            "r_buffer_size": "REPLACED",
            "r_filling_time_ms": "REPLACED"
          },
          "r_loops": 1,
          "rows": 853,
          "r_rows": 0,
          "r_engine_stats": REPLACED,
          "filtered": 0.439999998,
          "r_filtered": 100,
          "attached_condition": "t1.nm like '3400%' or t1.nm like '3402%' or t1.nm like '3403%' or t1.nm like '3404%' or t1.nm like '3405%' or t1.nm like '3406%' or t1.nm like '3407%' or t1.nm like '3409%' or t1.nm like '3411%' or t1.nm like '3412%' or t1.nm like '3413%' or t1.nm like '3414%' or t1.nm like '3415%' or t1.nm like '3416%' or t1.nm like '3417%' or t1.nm like '3418%' or t1.nm like '3419%' or t1.nm like '3421%' or t1.nm like '3422%' or t1.nm like '3423%' or t1.nm like '3424%' or t1.nm like '3425%' or t1.nm like '3426%' or t1.nm like '3427%' or t1.nm like '3428%' or t1.nm like '3429%' or t1.nm like '3430%' or t1.nm like '3431%' or t1.nm like '3432%' or t1.nm like '3433%' or t1.nm like '3434%' or t1.nm like '3435%' or t1.nm like '3436%' or t1.nm like '3437%' or t1.nm like '3439%' or t1.nm like '3440%' or t1.nm like '3441%' or t1.nm like '3442%' or t1.nm like '3443%' or t1.nm like '3444%' or t1.nm like '3445%' or t1.nm like '3446%' or t1.nm like '3447%' or t1.nm like '3448%'"
        }
      }
    ]
  }
}
drop table t0;
set optimizer_switch='rowid_filter=default';
drop table name, flag2;
drop table t1;
set @@use_stat_tables=@save_use_stat_tables;
>>>>>>> bce3ee70
<|MERGE_RESOLUTION|>--- conflicted
+++ resolved
@@ -153,12 +153,8 @@
           "cost": "REPLACED",
           "r_table_time_ms": "REPLACED",
           "r_other_time_ms": "REPLACED",
-<<<<<<< HEAD
+          "r_engine_stats": REPLACED,
           "filtered": 8.476269722,
-=======
-          "r_engine_stats": REPLACED,
-          "filtered": 11.69025803,
->>>>>>> bce3ee70
           "r_filtered": 100,
           "index_condition": "lineitem.l_quantity > 47",
           "attached_condition": "lineitem.l_shipDATE between '1997-01-01' and '1997-06-30'"
@@ -272,18 +268,11 @@
           "cost": "REPLACED",
           "r_table_time_ms": "REPLACED",
           "r_other_time_ms": "REPLACED",
-<<<<<<< HEAD
+          "r_engine_stats": REPLACED,
           "filtered": 8.476269722,
           "r_filtered": 9.742120344,
           "index_condition": "lineitem.l_quantity > 47",
           "attached_condition": "lineitem.l_shipDATE between '1997-01-01' and '1997-06-30'"
-=======
-          "r_engine_stats": REPLACED,
-          "filtered": 11.69025803,
-          "r_filtered": 11.76470588,
-          "index_condition": "lineitem.l_shipDATE between '1997-01-01' and '1997-06-30'",
-          "attached_condition": "lineitem.l_quantity > 45"
->>>>>>> bce3ee70
         }
       }
     ]
@@ -773,12 +762,8 @@
           "cost": "REPLACED",
           "r_table_time_ms": "REPLACED",
           "r_other_time_ms": "REPLACED",
-<<<<<<< HEAD
+          "r_engine_stats": REPLACED,
           "filtered": 8.476269722,
-=======
-          "r_engine_stats": REPLACED,
-          "filtered": 11.69025803,
->>>>>>> bce3ee70
           "r_filtered": 100,
           "index_condition": "lineitem.l_quantity > 47",
           "attached_condition": "lineitem.l_shipDATE between '1997-01-01' and '1997-06-30'"
@@ -942,18 +927,11 @@
           "cost": "REPLACED",
           "r_table_time_ms": "REPLACED",
           "r_other_time_ms": "REPLACED",
-<<<<<<< HEAD
+          "r_engine_stats": REPLACED,
           "filtered": 8.476269722,
           "r_filtered": 9.742120344,
           "index_condition": "lineitem.l_quantity > 47",
           "attached_condition": "lineitem.l_shipDATE between '1997-01-01' and '1997-06-30'"
-=======
-          "r_engine_stats": REPLACED,
-          "filtered": 11.69025803,
-          "r_filtered": 11.76470588,
-          "index_condition": "lineitem.l_shipDATE between '1997-01-01' and '1997-06-30'",
-          "attached_condition": "lineitem.l_quantity > 45"
->>>>>>> bce3ee70
         }
       },
       {
@@ -2307,710 +2285,4 @@
 ALTER TABLE orders DROP COLUMN o_totaldiscount;
 DROP VIEW v1;
 DROP DATABASE dbt3_s001;
-<<<<<<< HEAD
-use test;
-=======
-use test;
-#
-# MDEV-18816: potential range filter for one join table with
-#             impossible WHERE for another
-#
-create table t1 (
-pk int not null primary key, c2 varchar(10) , i1 int,key (c2)
-) engine=myisam;
-insert into t1 values  (1,'a',-5),(2,'a',null);
-create table t2 (
-pk int, i1 int, c1 varchar(30) , key c1 (c1(30)), key i1 (i1)
-) engine=myisam;
-insert into t2 values
-(1,-5,'a'),(2,null,'a'),(3,null,'a'),(4,null,'a'),(5,5,'a'),(6,null,'a'),
-(7,4,'a'),(8,55,'a'),(9,null,'a'),(10,null,'a'),(11,null,'a'),(12,-5,'a'),
-(13,-5,'a'),(14,null,'a'),(15,null,'a'),(16,-5,'a'),(17,-5,'a');
-select 1
-from t1
-left join
-t2 join t1 as t1_a on t2.i1 = t1_a.pk
-on t1.c2 = t2.c1
-where t1_a.pk is null and t1_a.i1 != 3;
-1
-explain extended select 1
-from t1
-left join
-t2 join t1 as t1_a on t2.i1 = t1_a.pk
-on t1.c2 = t2.c1
-where t1_a.pk is null and t1_a.i1 != 3;
-id	select_type	table	type	possible_keys	key	key_len	ref	rows	filtered	Extra
-1	SIMPLE	NULL	NULL	NULL	NULL	NULL	NULL	NULL	NULL	Impossible WHERE noticed after reading const tables
-Warnings:
-Note	1003	select 1 AS `1` from `test`.`t1` join `test`.`t2` join `test`.`t1` `t1_a` where 0
-drop table t1,t2;
-#
-# MDEV-18640: TABLE::prune_range_rowid_filters: Conditional jump or
-#             move depends on uninitialized value
-#
-CREATE TABLE t1 (
-pk INT, i INT, PRIMARY KEY (pk), KEY (pk,i)
-) ENGINE=MyISAM;
-INSERT INTO t1 VALUES (1,10), (7,70), (2,20);
-SELECT * FROM t1 WHERE pk < 5;
-pk	i
-1	10
-2	20
-DROP TABLE t1;
-#
-# MDEV-18956: Possible rowid filter for subquery for which
-#             in_to_exists strategy has been chosen
-#
-CREATE TABLE t1 (pk int) engine=myisam ;
-INSERT INTO t1 VALUES (1),(2);
-CREATE TABLE t2 (
-pk int auto_increment PRIMARY KEY,
-i1 int, i2 int, c2 varchar(1),
-KEY (i1), KEY (i2)
-) engine=myisam;
-INSERT INTO t2 VALUES
-(1,8,6,'t'),(2,5,7,'i'),(3,4,4,'h'),(4,207,38,'d'),(5,183,206,'b'),
-(6,7,null,'o'),(7,1,2,'j'),(8,17,36,'s'),(9,4,5,'q'),(10,0,6,'l'),
-(11,1,9,'j'),(12,5,6,'y'),(13,null,0,'i'),(14,7,7,'x'),(15,5,2,'u');
-SELECT * FROM t1 HAVING (7, 9) IN (SELECT t2.i1, t2.i2 FROM t2 WHERE t2.i1 = 3);
-pk
-EXPLAIN EXTENDED
-SELECT * FROM t1 HAVING (7, 9) IN (SELECT t2.i1, t2.i2 FROM t2 WHERE t2.i1 = 3);
-id	select_type	table	type	possible_keys	key	key_len	ref	rows	filtered	Extra
-1	PRIMARY	NULL	NULL	NULL	NULL	NULL	NULL	NULL	NULL	Impossible HAVING
-2	SUBQUERY	t2	ref	i1,i2	i1	5	const	1	100.00	Using index condition; Using where
-Warnings:
-Note	1003	/* select#1 */ select `test`.`t1`.`pk` AS `pk` from `test`.`t1` having 0
-DROP TABLE t1,t2;
-#
-# MDEV-19255: rowid range filter built for range condition
-#             that uses in expensive subquery
-#
-CREATE TABLE t1 (
-pk1 INT PRIMARY KEY, a1 INT, b1 VARCHAR(1), KEY(a1), KEY(b1)
-) ENGINE=MyISAM;
-INSERT INTO t1 VALUES
-(10,0,'z'),(11,3,'j'),(12,8,'f'),(13,8,'p'),(14,6,'w'),(15,0,'c'),(16,1,'j'),
-(17,1,'f'),(18,5,'v'),(19,3,'f'),(20,2,'q'),(21,8,'y'),(22,0,'a'),(23,9,'w'),
-(24,3,'e'),(25,1,'b'),(26,9,'r'),(27,2,'k'),(28,5,'c'),(29,3,'k'),(30,9,'b'),
-(31,8,'j'),(32,1,'t'),(33,8,'n'),(34,3,'z'),(35,0,'u'),(36,3,'a'),(37,3,'g'),
-(38,1,'f'),(39,6,'p'),(40,6,'m'),(41,6,'t'),(42,7,'i'),(43,4,'h'),(44,3,'d'),
-(45,2,'b'),(46,1,'o'),(47,2,'j'),(48,6,'s'),(49,5,'q'),(50,6,'l'),(51,9,'j'),
-(52,6,'y'),(53,0,'i'),(54,7,'x'),(55,2,'u'),(56,6,'t'),(57,4,'b'),(58,5,'m'),
-(59,4,'x'),(60,8,'x'),(61,6,'v'),(62,8,'m'),(63,4,'j'),(64,8,'z'),(65,2,'a'),
-(66,9,'i'),(67,4,'g'),(68,8,'h'),(69,1,'p'),(70,8,'a'),(71,0,'x'),(72,2,'s'),
-(73,6,'k'),(74,0,'m'),(75,6,'e'),(76,9,'y'),(77,7,'d'),(78,7,'w'),(79,6,'y'),
-(80,9,'s'),(81,9,'x'),(82,6,'l'),(83,9,'f'),(84,8,'x'),(85,1,'p'),(86,7,'y'),
-(87,6,'p'),(88,1,'g'),(89,3,'c'),(90,5,'h'),(91,3,'p'),(92,2,'b'),(93,1,NULL),
-(94,3,NULL),(95,2,'y'),(96,7,'s'),(97,7,'x'),(98,6,'i'),(99,9,'t'),(100,5,'j'),
-(101,0,'u'),(102,7,'r'),(103,2,'x'),(104,8,'e'),(105,8,'i'),(106,5,'q'),
-(107,8,'z'),(108,3,'k'),(109,65,NULL);
-CREATE TABLE t2 (pk2 INT PRIMARY KEY, a2 INT, b2 VARCHAR(1)) ENGINE=MyISAM;
-INSERT INTO t2 VALUES (1,1,'i');
-INSERT INTO t2 SELECT * FROM t1;
-INSERT INTO t1 SELECT pk1+200, a1, b1 FROM t1;
-INSERT INTO t1 SELECT pk1+400, a1, b1 FROM t1;
-ANALYZE TABLE t1,t2 PERSISTENT FOR ALL;
-Table	Op	Msg_type	Msg_text
-test.t1	analyze	status	Engine-independent statistics collected
-test.t1	analyze	status	OK
-test.t2	analyze	status	Engine-independent statistics collected
-test.t2	analyze	status	OK
-SELECT * FROM t1 INNER JOIN t2 ON ( pk1+1 = pk2+2 AND a1 = a2 )
-WHERE b1 <= ( SELECT MAX(b2) FROM t2 WHERE pk2 <= 1 );
-pk1	a1	b1	pk2	a2	b2
-17	1	f	16	1	j
-37	3	g	36	3	a
-105	8	i	104	8	e
-EXPLAIN EXTENDED SELECT * FROM t1 INNER JOIN t2 ON ( pk1+1 = pk2+2 AND a1 = a2 )
-WHERE b1 <= ( SELECT MAX(b2) FROM t2 WHERE pk2 <= 1 );
-id	select_type	table	type	possible_keys	key	key_len	ref	rows	filtered	Extra
-1	PRIMARY	t2	ALL	NULL	NULL	NULL	NULL	101	100.00	Using where
-1	PRIMARY	t1	ref	a1,b1	a1	5	test.t2.a2	36	28.75	Using where
-2	SUBQUERY	t2	range	PRIMARY	PRIMARY	4	NULL	1	100.00	Using index condition
-Warnings:
-Note	1003	/* select#1 */ select `test`.`t1`.`pk1` AS `pk1`,`test`.`t1`.`a1` AS `a1`,`test`.`t1`.`b1` AS `b1`,`test`.`t2`.`pk2` AS `pk2`,`test`.`t2`.`a2` AS `a2`,`test`.`t2`.`b2` AS `b2` from `test`.`t1` join `test`.`t2` where `test`.`t1`.`a1` = `test`.`t2`.`a2` and `test`.`t1`.`b1` <= (/* select#2 */ select max(`test`.`t2`.`b2`) from `test`.`t2` where `test`.`t2`.`pk2` <= 1) and `test`.`t1`.`pk1` + 1 = `test`.`t2`.`pk2` + 2
-EXPLAIN FORMAT=JSON SELECT * FROM t1 INNER JOIN t2 ON ( pk1+1 = pk2+2 AND a1 = a2 )
-WHERE b1 <= ( SELECT MAX(b2) FROM t2 WHERE pk2 <= 1 );
-EXPLAIN
-{
-  "query_block": {
-    "select_id": 1,
-    "nested_loop": [
-      {
-        "table": {
-          "table_name": "t2",
-          "access_type": "ALL",
-          "rows": 101,
-          "filtered": 100,
-          "attached_condition": "t2.a2 is not null"
-        }
-      },
-      {
-        "table": {
-          "table_name": "t1",
-          "access_type": "ref",
-          "possible_keys": ["a1", "b1"],
-          "key": "a1",
-          "key_length": "5",
-          "used_key_parts": ["a1"],
-          "ref": ["test.t2.a2"],
-          "rows": 36,
-          "filtered": 28.75,
-          "attached_condition": "t1.b1 <= (subquery#2) and t1.pk1 + 1 = t2.pk2 + 2"
-        }
-      }
-    ],
-    "subqueries": [
-      {
-        "query_block": {
-          "select_id": 2,
-          "nested_loop": [
-            {
-              "table": {
-                "table_name": "t2",
-                "access_type": "range",
-                "possible_keys": ["PRIMARY"],
-                "key": "PRIMARY",
-                "key_length": "4",
-                "used_key_parts": ["pk2"],
-                "rows": 1,
-                "filtered": 100,
-                "index_condition": "t2.pk2 <= 1"
-              }
-            }
-          ]
-        }
-      }
-    ]
-  }
-}
-DROP TABLE t1,t2;
-#
-# MDEV-21794: Optimizer flag rowid_filter leads to long query
-#
-create table t10(a int);
-insert into t10 values (0),(1),(2),(3),(4),(5),(6),(7),(8),(9);
-create table t11(a int);
-insert into t11 select A.a + B.a* 10 + C.a * 100 from t10 A, t10 B, t10 C;
-CREATE TABLE t1 (
-el_id int(10) unsigned NOT NULL ,
-el_index blob NOT NULL,
-el_index_60 varbinary(60) NOT NULL,
-filler blob,
-PRIMARY KEY (el_id),
-KEY el_index (el_index(60)),
-KEY el_index_60 (el_index_60,el_id)
-);
-insert into t1
-select
-A.a+1000*B.a,
-A.a+1000*B.a + 10000,
-A.a+1000*B.a + 10000,
-'filler-data-filler-data'
-from
-t11 A, t10 B;
-analyze table t1 persistent for all;
-Table	Op	Msg_type	Msg_text
-test.t1	analyze	status	Engine-independent statistics collected
-test.t1	analyze	Warning	Engine-independent statistics are not collected for column 'el_index'
-test.t1	analyze	Warning	Engine-independent statistics are not collected for column 'filler'
-test.t1	analyze	status	Table is already up to date
-# This must not use rowid_filter with key=el_index|el_index_60:
-explain
-select * from t1
-where el_index like '10%' and (el_index_60 like '10%' or el_index_60 like '20%');
-id	select_type	table	type	possible_keys	key	key_len	ref	rows	Extra
-1	SIMPLE	t1	range	el_index,el_index_60	el_index	62	NULL	645	Using where
-drop table t10, t11, t1;
-#
-# MDEV-22160: SIGSEGV in st_join_table::save_explain_data on SELECT
-#
-set @save_optimizer_switch= @@optimizer_switch;
-SET @@optimizer_switch="index_merge_sort_union=OFF";
-CREATE TABLE t1 (a INT, b INT, INDEX(a), INDEX(b));
-INSERT INTO t1 VALUES (0,0),(1,0),(-1,1), (-2,1), (-2,3), (-3,4), (-2,4);
-INSERT INTO t1 SELECT * FROM t1;
-INSERT INTO t1 SELECT * FROM t1;
-INSERT INTO t1 SELECT * FROM t1;
-INSERT INTO t1 SELECT * FROM t1;
-INSERT INTO t1 SELECT * FROM t1;
-INSERT INTO t1 SELECT * FROM t1;
-ANALYZE table t1 PERSISTENT FOR ALL;
-Table	Op	Msg_type	Msg_text
-test.t1	analyze	status	Engine-independent statistics collected
-test.t1	analyze	status	OK
-explain
-SELECT * FROM t1 WHERE a > 0 AND b=0;
-id	select_type	table	type	possible_keys	key	key_len	ref	rows	Extra
-1	SIMPLE	t1	range|filter	a,b	a|b	5|5	NULL	77 (34%)	Using index condition; Using where; Using rowid filter
-SELECT * FROM t1 WHERE a > 0 AND b=0;
-a	b
-1	0
-1	0
-1	0
-1	0
-1	0
-1	0
-1	0
-1	0
-1	0
-1	0
-1	0
-1	0
-1	0
-1	0
-1	0
-1	0
-1	0
-1	0
-1	0
-1	0
-1	0
-1	0
-1	0
-1	0
-1	0
-1	0
-1	0
-1	0
-1	0
-1	0
-1	0
-1	0
-1	0
-1	0
-1	0
-1	0
-1	0
-1	0
-1	0
-1	0
-1	0
-1	0
-1	0
-1	0
-1	0
-1	0
-1	0
-1	0
-1	0
-1	0
-1	0
-1	0
-1	0
-1	0
-1	0
-1	0
-1	0
-1	0
-1	0
-1	0
-1	0
-1	0
-1	0
-1	0
-drop table t1;
-SET @@optimizer_switch=@save_optimizer_switch;
-#
-# MDEV-28846: Poor performance when rowid filter contains no elements
-#
-create table t1 (
-pk int primary key auto_increment,
-nm varchar(32),
-fl1 tinyint default 0,
-fl2 tinyint default 0,
-index idx1(nm, fl1),
-index idx2(fl2)
-) engine=myisam;
-create table name (
-pk int primary key auto_increment,
-nm bigint
-) engine=myisam;
-create table flag2 (
-pk int primary key auto_increment,
-fl2 tinyint
-) engine=myisam;
-insert into name(nm) select seq from seq_1_to_1000 order by rand(17);
-insert into flag2(fl2) select seq mod 2 from seq_1_to_1000 order by rand(19);
-insert into t1(nm,fl2)
-select nm, fl2 from name, flag2 where name.pk = flag2.pk;
-analyze table t1 persistent for all;
-Table	Op	Msg_type	Msg_text
-test.t1	analyze	status	Engine-independent statistics collected
-test.t1	analyze	status	Table is already up to date
-select '500%' as a;
-a
-500%
-set optimizer_switch='rowid_filter=on';
-explain
-select * from t1  where nm like '500%' AND fl2 = 0;
-id	select_type	table	type	possible_keys	key	key_len	ref	rows	Extra
-1	SIMPLE	t1	range	idx1,idx2	idx1	35	NULL	1	Using index condition; Using where
-analyze format=json
-select * from t1  where nm like '500%' AND fl2 = 0;
-ANALYZE
-{
-  "query_optimization": {
-    "r_total_time_ms": "REPLACED"
-  },
-  "query_block": {
-    "select_id": 1,
-    "r_loops": 1,
-    "r_total_time_ms": "REPLACED",
-    "nested_loop": [
-      {
-        "table": {
-          "table_name": "t1",
-          "access_type": "range",
-          "possible_keys": ["idx1", "idx2"],
-          "key": "idx1",
-          "key_length": "35",
-          "used_key_parts": ["nm"],
-          "r_loops": 1,
-          "rows": 1,
-          "r_rows": 1,
-          "r_table_time_ms": "REPLACED",
-          "r_other_time_ms": "REPLACED",
-          "r_engine_stats": REPLACED,
-          "filtered": 49.20000076,
-          "r_filtered": 100,
-          "index_condition": "t1.nm like '500%'",
-          "attached_condition": "t1.fl2 = 0"
-        }
-      }
-    ]
-  }
-}
-select * from t1  where nm like '500%' AND fl2 = 0;
-pk	nm	fl1	fl2
-517	500	0	0
-truncate table name;
-truncate table flag2;
-truncate table t1;
-insert into name(nm) select seq from seq_1_to_1000 order by rand(17);
-insert into flag2(fl2) select seq mod 2 from seq_1_to_1000 order by rand(19);
-insert into t1(nm,fl2)
-select nm, fl2 from name, flag2 where name.pk = flag2.pk;
-analyze table t1 persistent for all;
-Table	Op	Msg_type	Msg_text
-test.t1	analyze	status	Engine-independent statistics collected
-test.t1	analyze	status	Table is already up to date
-set optimizer_switch='rowid_filter=off';
-explain
-select * from t1  where nm like '500%' AND fl2 = 0;
-id	select_type	table	type	possible_keys	key	key_len	ref	rows	Extra
-1	SIMPLE	t1	range	idx1,idx2	idx1	35	NULL	1	Using index condition; Using where
-analyze format=json
-select * from t1  where nm like '500%' AND fl2 = 0;
-ANALYZE
-{
-  "query_optimization": {
-    "r_total_time_ms": "REPLACED"
-  },
-  "query_block": {
-    "select_id": 1,
-    "r_loops": 1,
-    "r_total_time_ms": "REPLACED",
-    "nested_loop": [
-      {
-        "table": {
-          "table_name": "t1",
-          "access_type": "range",
-          "possible_keys": ["idx1", "idx2"],
-          "key": "idx1",
-          "key_length": "35",
-          "used_key_parts": ["nm"],
-          "r_loops": 1,
-          "rows": 1,
-          "r_rows": 1,
-          "r_table_time_ms": "REPLACED",
-          "r_other_time_ms": "REPLACED",
-          "r_engine_stats": REPLACED,
-          "filtered": 49.20000076,
-          "r_filtered": 100,
-          "index_condition": "t1.nm like '500%'",
-          "attached_condition": "t1.fl2 = 0"
-        }
-      }
-    ]
-  }
-}
-select * from t1  where nm like '500%' AND fl2 = 0;
-pk	nm	fl1	fl2
-517	500	0	0
-truncate table name;
-truncate table flag2;
-truncate table t1;
-insert into name(nm) select seq from seq_1_to_1000 order by rand(17);
-insert into flag2(fl2) select seq mod 10 from seq_1_to_1000 order by rand(19);
-insert into t1(nm,fl2)
-select nm, fl2 from name, flag2 where name.pk = flag2.pk;
-analyze table t1 persistent for all;
-Table	Op	Msg_type	Msg_text
-test.t1	analyze	status	Engine-independent statistics collected
-test.t1	analyze	status	Table is already up to date
-select '607%' as a;
-a
-607%
-set optimizer_switch='rowid_filter=on';
-explain
-select * from t1  where nm like '607%' AND fl2 = 0;
-id	select_type	table	type	possible_keys	key	key_len	ref	rows	Extra
-1	SIMPLE	t1	range	idx1,idx2	idx1	35	NULL	1	Using index condition; Using where
-select * from t1  where nm like '607%' AND fl2 = 0;
-pk	nm	fl1	fl2
-721	607	0	0
-truncate table name;
-truncate table flag2;
-truncate table t1;
-insert into name(nm) select seq from seq_1_to_10000 order by rand(17);
-insert into flag2(fl2) select seq mod 100 from seq_1_to_10000 order by rand(19);
-insert into t1(nm,fl2)
-select nm, fl2 from name, flag2 where name.pk = flag2.pk;
-analyze table t1 persistent for all;
-Table	Op	Msg_type	Msg_text
-test.t1	analyze	status	Engine-independent statistics collected
-test.t1	analyze	status	Table is already up to date
-select '75%' as a;
-a
-75%
-set optimizer_switch='rowid_filter=on';
-explain
-select * from t1  where nm like '75%' AND fl2 = 0;
-id	select_type	table	type	possible_keys	key	key_len	ref	rows	Extra
-1	SIMPLE	t1	ref|filter	idx1,idx2	idx2|idx1	2|35	const	55 (1%)	Using where; Using rowid filter
-analyze format=json
-select * from t1  where nm like '75%' AND fl2 = 0;
-ANALYZE
-{
-  "query_optimization": {
-    "r_total_time_ms": "REPLACED"
-  },
-  "query_block": {
-    "select_id": 1,
-    "r_loops": 1,
-    "r_total_time_ms": "REPLACED",
-    "nested_loop": [
-      {
-        "table": {
-          "table_name": "t1",
-          "access_type": "ref",
-          "possible_keys": ["idx1", "idx2"],
-          "key": "idx2",
-          "key_length": "2",
-          "used_key_parts": ["fl2"],
-          "ref": ["const"],
-          "rowid_filter": {
-            "range": {
-              "key": "idx1",
-              "used_key_parts": ["nm"]
-            },
-            "rows": 115,
-            "selectivity_pct": 1.15,
-            "r_rows": 111,
-            "r_lookups": 100,
-            "r_selectivity_pct": 2,
-            "r_buffer_size": "REPLACED",
-            "r_filling_time_ms": "REPLACED"
-          },
-          "r_loops": 1,
-          "rows": 55,
-          "r_rows": 2,
-          "r_table_time_ms": "REPLACED",
-          "r_other_time_ms": "REPLACED",
-          "r_engine_stats": REPLACED,
-          "filtered": 1.149999976,
-          "r_filtered": 100,
-          "attached_condition": "t1.nm like '75%'"
-        }
-      }
-    ]
-  }
-}
-select * from t1  where nm like '75%' AND fl2 = 0;
-pk	nm	fl1	fl2
-4543	7503	0	0
-7373	7518	0	0
-drop table name, flag2;
-drop table t1;
-create table t1 (
-pk int primary key auto_increment,
-nm char(255),
-fl1 tinyint default 0,
-fl2 int default 0,
-index idx1(nm, fl1),
-index idx2(fl2)
-) engine=myisam;
-create table name (
-pk int primary key auto_increment,
-nm bigint
-) engine=myisam;
-create table flag2 (
-pk int primary key auto_increment,
-fl2 int
-) engine=myisam;
-insert into name(nm) select seq from seq_1_to_10000 order by rand(17);
-insert into flag2(fl2) select seq mod 10 from seq_1_to_10000 order by rand(19);
-insert into t1(nm,fl2)
-select nm, fl2 from name, flag2 where name.pk = flag2.pk;
-analyze table t1 persistent for all;
-Table	Op	Msg_type	Msg_text
-test.t1	analyze	status	Engine-independent statistics collected
-test.t1	analyze	status	Table is already up to date
-select * from t1
-where
-(
-nm like '3400%' or nm like '3402%' or nm like '3403%' or
-nm like '3404%' or nm like '3405%' or nm like '3406%' or nm like '3407%' or
-nm like '3409%' or
-nm like '3411%' or nm like '3412%' or nm like '3413%' or
-nm like '3414%' or nm like '3415%' or nm like '3416%' or nm like '3417%' or
-nm like '3418%' or nm like '3419%' or
-nm like '3421%' or nm like '3422%' or nm like '3423%' or
-nm like '3424%' or nm like '3425%' or nm like '3426%' or nm like '3427%' or
-nm like '3428%' or nm like '3429%' or
-nm like '3430%' or nm like '3431%' or nm like '3432%' or nm like '3433%' or
-nm like '3434%' or nm like '3435%' or nm like '3436%' or nm like '3437%' or
-nm like '3439%' or
-nm like '3440%' or nm like '3441%' or nm like '3442%' or nm like '3443%' or
-nm like '3444%' or nm like '3445%' or nm like '3446%' or nm like '3447%' or
-nm like '3448%'
-) and fl2 = 0;
-pk	nm	fl1	fl2
-analyze format=json select * from t1
-where
-(
-nm like '3400%' or nm like '3402%' or nm like '3403%' or
-nm like '3404%' or nm like '3405%' or nm like '3406%' or nm like '3407%' or
-nm like '3409%' or
-nm like '3411%' or nm like '3412%' or nm like '3413%' or
-nm like '3414%' or nm like '3415%' or nm like '3416%' or nm like '3417%' or
-nm like '3418%' or nm like '3419%' or
-nm like '3421%' or nm like '3422%' or nm like '3423%' or
-nm like '3424%' or nm like '3425%' or nm like '3426%' or nm like '3427%' or
-nm like '3428%' or nm like '3429%' or
-nm like '3430%' or nm like '3431%' or nm like '3432%' or nm like '3433%' or
-nm like '3434%' or nm like '3435%' or nm like '3436%' or nm like '3437%' or
-nm like '3439%' or
-nm like '3440%' or nm like '3441%' or nm like '3442%' or nm like '3443%' or
-nm like '3444%' or nm like '3445%' or nm like '3446%' or nm like '3447%' or
-nm like '3448%'
-) and fl2 = 0;
-ANALYZE
-{
-  "query_optimization": {
-    "r_total_time_ms": "REPLACED"
-  },
-  "query_block": {
-    "select_id": 1,
-    "r_loops": 1,
-    "r_total_time_ms": "REPLACED",
-    "nested_loop": [
-      {
-        "table": {
-          "table_name": "t1",
-          "access_type": "ref",
-          "possible_keys": ["idx1", "idx2"],
-          "key": "idx2",
-          "key_length": "5",
-          "used_key_parts": ["fl2"],
-          "ref": ["const"],
-          "rowid_filter": {
-            "range": {
-              "key": "idx1",
-              "used_key_parts": ["nm"]
-            },
-            "rows": 44,
-            "selectivity_pct": 0.44,
-            "r_rows": 44,
-            "r_lookups": 1000,
-            "r_selectivity_pct": 0,
-            "r_buffer_size": "REPLACED",
-            "r_filling_time_ms": "REPLACED"
-          },
-          "r_loops": 1,
-          "rows": 863,
-          "r_rows": 0,
-          "r_table_time_ms": "REPLACED",
-          "r_other_time_ms": "REPLACED",
-          "r_engine_stats": REPLACED,
-          "filtered": 0.439999998,
-          "r_filtered": 100,
-          "attached_condition": "t1.nm like '3400%' or t1.nm like '3402%' or t1.nm like '3403%' or t1.nm like '3404%' or t1.nm like '3405%' or t1.nm like '3406%' or t1.nm like '3407%' or t1.nm like '3409%' or t1.nm like '3411%' or t1.nm like '3412%' or t1.nm like '3413%' or t1.nm like '3414%' or t1.nm like '3415%' or t1.nm like '3416%' or t1.nm like '3417%' or t1.nm like '3418%' or t1.nm like '3419%' or t1.nm like '3421%' or t1.nm like '3422%' or t1.nm like '3423%' or t1.nm like '3424%' or t1.nm like '3425%' or t1.nm like '3426%' or t1.nm like '3427%' or t1.nm like '3428%' or t1.nm like '3429%' or t1.nm like '3430%' or t1.nm like '3431%' or t1.nm like '3432%' or t1.nm like '3433%' or t1.nm like '3434%' or t1.nm like '3435%' or t1.nm like '3436%' or t1.nm like '3437%' or t1.nm like '3439%' or t1.nm like '3440%' or t1.nm like '3441%' or t1.nm like '3442%' or t1.nm like '3443%' or t1.nm like '3444%' or t1.nm like '3445%' or t1.nm like '3446%' or t1.nm like '3447%' or t1.nm like '3448%'"
-        }
-      }
-    ]
-  }
-}
-create table t0 select * from t1  where nm like '34%';
-delete from t1 using t1,t0 where t1.nm=t0.nm;
-analyze format=json select * from t1
-where
-(
-nm like '3400%' or nm like '3402%' or nm like '3403%' or
-nm like '3404%' or nm like '3405%' or nm like '3406%' or nm like '3407%' or
-nm like '3409%' or
-nm like '3411%' or nm like '3412%' or nm like '3413%' or
-nm like '3414%' or nm like '3415%' or nm like '3416%' or nm like '3417%' or
-nm like '3418%' or nm like '3419%' or
-nm like '3421%' or nm like '3422%' or nm like '3423%' or
-nm like '3424%' or nm like '3425%' or nm like '3426%' or nm like '3427%' or
-nm like '3428%' or nm like '3429%' or
-nm like '3430%' or nm like '3431%' or nm like '3432%' or nm like '3433%' or
-nm like '3434%' or nm like '3435%' or nm like '3436%' or nm like '3437%' or
-nm like '3439%' or
-nm like '3440%' or nm like '3441%' or nm like '3442%' or nm like '3443%' or
-nm like '3444%' or nm like '3445%' or nm like '3446%' or nm like '3447%' or
-nm like '3448%'
-) and fl2 = 0;
-ANALYZE
-{
-  "query_optimization": {
-    "r_total_time_ms": "REPLACED"
-  },
-  "query_block": {
-    "select_id": 1,
-    "r_loops": 1,
-    "r_total_time_ms": "REPLACED",
-    "nested_loop": [
-      {
-        "table": {
-          "table_name": "t1",
-          "access_type": "ref",
-          "possible_keys": ["idx1", "idx2"],
-          "key": "idx2",
-          "key_length": "5",
-          "used_key_parts": ["fl2"],
-          "ref": ["const"],
-          "rowid_filter": {
-            "range": {
-              "key": "idx1",
-              "used_key_parts": ["nm"]
-            },
-            "rows": 44,
-            "selectivity_pct": 0.44,
-            "r_rows": 0,
-            "r_lookups": 0,
-            "r_selectivity_pct": 0,
-            "r_buffer_size": "REPLACED",
-            "r_filling_time_ms": "REPLACED"
-          },
-          "r_loops": 1,
-          "rows": 853,
-          "r_rows": 0,
-          "r_engine_stats": REPLACED,
-          "filtered": 0.439999998,
-          "r_filtered": 100,
-          "attached_condition": "t1.nm like '3400%' or t1.nm like '3402%' or t1.nm like '3403%' or t1.nm like '3404%' or t1.nm like '3405%' or t1.nm like '3406%' or t1.nm like '3407%' or t1.nm like '3409%' or t1.nm like '3411%' or t1.nm like '3412%' or t1.nm like '3413%' or t1.nm like '3414%' or t1.nm like '3415%' or t1.nm like '3416%' or t1.nm like '3417%' or t1.nm like '3418%' or t1.nm like '3419%' or t1.nm like '3421%' or t1.nm like '3422%' or t1.nm like '3423%' or t1.nm like '3424%' or t1.nm like '3425%' or t1.nm like '3426%' or t1.nm like '3427%' or t1.nm like '3428%' or t1.nm like '3429%' or t1.nm like '3430%' or t1.nm like '3431%' or t1.nm like '3432%' or t1.nm like '3433%' or t1.nm like '3434%' or t1.nm like '3435%' or t1.nm like '3436%' or t1.nm like '3437%' or t1.nm like '3439%' or t1.nm like '3440%' or t1.nm like '3441%' or t1.nm like '3442%' or t1.nm like '3443%' or t1.nm like '3444%' or t1.nm like '3445%' or t1.nm like '3446%' or t1.nm like '3447%' or t1.nm like '3448%'"
-        }
-      }
-    ]
-  }
-}
-drop table t0;
-set optimizer_switch='rowid_filter=default';
-drop table name, flag2;
-drop table t1;
-set @@use_stat_tables=@save_use_stat_tables;
->>>>>>> bce3ee70
+use test;