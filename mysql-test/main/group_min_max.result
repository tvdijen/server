drop table if exists t1;
create table t1 (
a1 char(64), a2 char(64), b char(16), c char(16) not null, d char(16), dummy char(248) default ' '
);
insert into t1 (a1, a2, b, c, d) values
('a','a','a','a111','xy1'),('a','a','a','b111','xy2'),('a','a','a','c111','xy3'),('a','a','a','d111','xy4'),
('a','a','b','e112','xy1'),('a','a','b','f112','xy2'),('a','a','b','g112','xy3'),('a','a','b','h112','xy4'),
('a','b','a','i121','xy1'),('a','b','a','j121','xy2'),('a','b','a','k121','xy3'),('a','b','a','l121','xy4'),
('a','b','b','m122','xy1'),('a','b','b','n122','xy2'),('a','b','b','o122','xy3'),('a','b','b','p122','xy4'),
('b','a','a','a211','xy1'),('b','a','a','b211','xy2'),('b','a','a','c211','xy3'),('b','a','a','d211','xy4'),
('b','a','b','e212','xy1'),('b','a','b','f212','xy2'),('b','a','b','g212','xy3'),('b','a','b','h212','xy4'),
('b','b','a','i221','xy1'),('b','b','a','j221','xy2'),('b','b','a','k221','xy3'),('b','b','a','l221','xy4'),
('b','b','b','m222','xy1'),('b','b','b','n222','xy2'),('b','b','b','o222','xy3'),('b','b','b','p222','xy4'),
('c','a','a','a311','xy1'),('c','a','a','b311','xy2'),('c','a','a','c311','xy3'),('c','a','a','d311','xy4'),
('c','a','b','e312','xy1'),('c','a','b','f312','xy2'),('c','a','b','g312','xy3'),('c','a','b','h312','xy4'),
('c','b','a','i321','xy1'),('c','b','a','j321','xy2'),('c','b','a','k321','xy3'),('c','b','a','l321','xy4'),
('c','b','b','m322','xy1'),('c','b','b','n322','xy2'),('c','b','b','o322','xy3'),('c','b','b','p322','xy4'),
('d','a','a','a411','xy1'),('d','a','a','b411','xy2'),('d','a','a','c411','xy3'),('d','a','a','d411','xy4'),
('d','a','b','e412','xy1'),('d','a','b','f412','xy2'),('d','a','b','g412','xy3'),('d','a','b','h412','xy4'),
('d','b','a','i421','xy1'),('d','b','a','j421','xy2'),('d','b','a','k421','xy3'),('d','b','a','l421','xy4'),
('d','b','b','m422','xy1'),('d','b','b','n422','xy2'),('d','b','b','o422','xy3'),('d','b','b','p422','xy4'),
('a','a','a','a111','xy1'),('a','a','a','b111','xy2'),('a','a','a','c111','xy3'),('a','a','a','d111','xy4'),
('a','a','b','e112','xy1'),('a','a','b','f112','xy2'),('a','a','b','g112','xy3'),('a','a','b','h112','xy4'),
('a','b','a','i121','xy1'),('a','b','a','j121','xy2'),('a','b','a','k121','xy3'),('a','b','a','l121','xy4'),
('a','b','b','m122','xy1'),('a','b','b','n122','xy2'),('a','b','b','o122','xy3'),('a','b','b','p122','xy4'),
('b','a','a','a211','xy1'),('b','a','a','b211','xy2'),('b','a','a','c211','xy3'),('b','a','a','d211','xy4'),
('b','a','b','e212','xy1'),('b','a','b','f212','xy2'),('b','a','b','g212','xy3'),('b','a','b','h212','xy4'),
('b','b','a','i221','xy1'),('b','b','a','j221','xy2'),('b','b','a','k221','xy3'),('b','b','a','l221','xy4'),
('b','b','b','m222','xy1'),('b','b','b','n222','xy2'),('b','b','b','o222','xy3'),('b','b','b','p222','xy4'),
('c','a','a','a311','xy1'),('c','a','a','b311','xy2'),('c','a','a','c311','xy3'),('c','a','a','d311','xy4'),
('c','a','b','e312','xy1'),('c','a','b','f312','xy2'),('c','a','b','g312','xy3'),('c','a','b','h312','xy4'),
('c','b','a','i321','xy1'),('c','b','a','j321','xy2'),('c','b','a','k321','xy3'),('c','b','a','l321','xy4'),
('c','b','b','m322','xy1'),('c','b','b','n322','xy2'),('c','b','b','o322','xy3'),('c','b','b','p322','xy4'),
('d','a','a','a411','xy1'),('d','a','a','b411','xy2'),('d','a','a','c411','xy3'),('d','a','a','d411','xy4'),
('d','a','b','e412','xy1'),('d','a','b','f412','xy2'),('d','a','b','g412','xy3'),('d','a','b','h412','xy4'),
('d','b','a','i421','xy1'),('d','b','a','j421','xy2'),('d','b','a','k421','xy3'),('d','b','a','l421','xy4'),
('d','b','b','m422','xy1'),('d','b','b','n422','xy2'),('d','b','b','o422','xy3'),('d','b','b','p422','xy4');
insert into t1 select * from t1;
insert into t1 select * from t1;
create index idx_t1_0 on t1 (a1);
create index idx_t1_1 on t1 (a1,a2,b,c);
create index idx_t1_2 on t1 (a1,a2,b);
analyze table t1;
Table	Op	Msg_type	Msg_text
test.t1	analyze	status	Engine-independent statistics collected
test.t1	analyze	status	Table is already up to date
drop table if exists t2;
create table t2 (
a1 char(64), a2 char(64) not null, b char(16), c char(16), d char(16), dummy char(248) default ' '
);
insert into t2 select * from t1;
insert into t2 (a1, a2, b, c, d) values
('a','a',NULL,'a777','xyz'),('a','a',NULL,'a888','xyz'),('a','a',NULL,'a999','xyz'),
('a','a','a',NULL,'xyz'),
('a','a','b',NULL,'xyz'),
('a','b','a',NULL,'xyz'),
('c','a',NULL,'c777','xyz'),('c','a',NULL,'c888','xyz'),('c','a',NULL,'c999','xyz'),
('d','b','b',NULL,'xyz'),
('e','a','a',NULL,'xyz'),('e','a','a',NULL,'xyz'),('e','a','a',NULL,'xyz'),('e','a','a',NULL,'xyz'),
('e','a','b',NULL,'xyz'),('e','a','b',NULL,'xyz'),('e','a','b',NULL,'xyz'),('e','a','b',NULL,'xyz'),
('a','a',NULL,'a777','xyz'),('a','a',NULL,'a888','xyz'),('a','a',NULL,'a999','xyz'),
('a','a','a',NULL,'xyz'),
('a','a','b',NULL,'xyz'),
('a','b','a',NULL,'xyz'),
('c','a',NULL,'c777','xyz'),('c','a',NULL,'c888','xyz'),('c','a',NULL,'c999','xyz'),
('d','b','b',NULL,'xyz'),
('e','a','a',NULL,'xyz'),('e','a','a',NULL,'xyz'),('e','a','a',NULL,'xyz'),('e','a','a',NULL,'xyz'),
('e','a','b',NULL,'xyz'),('e','a','b',NULL,'xyz'),('e','a','b',NULL,'xyz'),('e','a','b',NULL,'xyz');
create index idx_t2_0 on t2 (a1);
create index idx_t2_1 on t2 (a1,a2,b,c);
create index idx_t2_2 on t2 (a1,a2,b);
analyze table t2;
Table	Op	Msg_type	Msg_text
test.t2	analyze	status	Engine-independent statistics collected
test.t2	analyze	status	Table is already up to date
drop table if exists t3;
create table t3 (
a1 char(1), a2 char(1), b char(1), c char(4) not null, d char(3), dummy char(1) default ' '
);
insert into t3 (a1, a2, b, c, d) values
('a','a','a','a111','xy1'),('a','a','a','b111','xy2'),('a','a','a','c111','xy3'),('a','a','a','d111','xy4'),
('a','a','b','e112','xy1'),('a','a','b','f112','xy2'),('a','a','b','g112','xy3'),('a','a','b','h112','xy4'),
('a','b','a','i121','xy1'),('a','b','a','j121','xy2'),('a','b','a','k121','xy3'),('a','b','a','l121','xy4'),
('a','b','b','m122','xy1'),('a','b','b','n122','xy2'),('a','b','b','o122','xy3'),('a','b','b','p122','xy4'),
('b','a','a','a211','xy1'),('b','a','a','b211','xy2'),('b','a','a','c211','xy3'),('b','a','a','d211','xy4'),
('b','a','b','e212','xy1'),('b','a','b','f212','xy2'),('b','a','b','g212','xy3'),('b','a','b','h212','xy4'),
('b','b','a','i221','xy1'),('b','b','a','j221','xy2'),('b','b','a','k221','xy3'),('b','b','a','l221','xy4'),
('b','b','b','m222','xy1'),('b','b','b','n222','xy2'),('b','b','b','o222','xy3'),('b','b','b','p222','xy4'),
('c','a','a','a311','xy1'),('c','a','a','b311','xy2'),('c','a','a','c311','xy3'),('c','a','a','d311','xy4'),
('c','a','b','e312','xy1'),('c','a','b','f312','xy2'),('c','a','b','g312','xy3'),('c','a','b','h312','xy4'),
('c','b','a','i321','xy1'),('c','b','a','j321','xy2'),('c','b','a','k321','xy3'),('c','b','a','l321','xy4'),
('c','b','b','m322','xy1'),('c','b','b','n322','xy2'),('c','b','b','o322','xy3'),('c','b','b','p322','xy4');
insert into t3 (a1, a2, b, c, d) values
('a','a','a','a111','xy1'),('a','a','a','b111','xy2'),('a','a','a','c111','xy3'),('a','a','a','d111','xy4'),
('a','a','b','e112','xy1'),('a','a','b','f112','xy2'),('a','a','b','g112','xy3'),('a','a','b','h112','xy4'),
('a','b','a','i121','xy1'),('a','b','a','j121','xy2'),('a','b','a','k121','xy3'),('a','b','a','l121','xy4'),
('a','b','b','m122','xy1'),('a','b','b','n122','xy2'),('a','b','b','o122','xy3'),('a','b','b','p122','xy4'),
('b','a','a','a211','xy1'),('b','a','a','b211','xy2'),('b','a','a','c211','xy3'),('b','a','a','d211','xy4'),
('b','a','b','e212','xy1'),('b','a','b','f212','xy2'),('b','a','b','g212','xy3'),('b','a','b','h212','xy4'),
('b','b','a','i221','xy1'),('b','b','a','j221','xy2'),('b','b','a','k221','xy3'),('b','b','a','l221','xy4'),
('b','b','b','m222','xy1'),('b','b','b','n222','xy2'),('b','b','b','o222','xy3'),('b','b','b','p222','xy4'),
('c','a','a','a311','xy1'),('c','a','a','b311','xy2'),('c','a','a','c311','xy3'),('c','a','a','d311','xy4'),
('c','a','b','e312','xy1'),('c','a','b','f312','xy2'),('c','a','b','g312','xy3'),('c','a','b','h312','xy4'),
('c','b','a','i321','xy1'),('c','b','a','j321','xy2'),('c','b','a','k321','xy3'),('c','b','a','l321','xy4'),
('c','b','b','m322','xy1'),('c','b','b','n322','xy2'),('c','b','b','o322','xy3'),('c','b','b','p322','xy4');
insert into t3 (a1, a2, b, c, d) values
('a','a','a','a111','xy1'),('a','a','a','b111','xy2'),('a','a','a','c111','xy3'),('a','a','a','d111','xy4'),
('a','a','b','e112','xy1'),('a','a','b','f112','xy2'),('a','a','b','g112','xy3'),('a','a','b','h112','xy4'),
('a','b','a','i121','xy1'),('a','b','a','j121','xy2'),('a','b','a','k121','xy3'),('a','b','a','l121','xy4'),
('a','b','b','m122','xy1'),('a','b','b','n122','xy2'),('a','b','b','o122','xy3'),('a','b','b','p122','xy4'),
('b','a','a','a211','xy1'),('b','a','a','b211','xy2'),('b','a','a','c211','xy3'),('b','a','a','d211','xy4'),
('b','a','b','e212','xy1'),('b','a','b','f212','xy2'),('b','a','b','g212','xy3'),('b','a','b','h212','xy4'),
('b','b','a','i221','xy1'),('b','b','a','j221','xy2'),('b','b','a','k221','xy3'),('b','b','a','l221','xy4'),
('b','b','b','m222','xy1'),('b','b','b','n222','xy2'),('b','b','b','o222','xy3'),('b','b','b','p222','xy4'),
('c','a','a','a311','xy1'),('c','a','a','b311','xy2'),('c','a','a','c311','xy3'),('c','a','a','d311','xy4'),
('c','a','b','e312','xy1'),('c','a','b','f312','xy2'),('c','a','b','g312','xy3'),('c','a','b','h312','xy4'),
('c','b','a','i321','xy1'),('c','b','a','j321','xy2'),('c','b','a','k321','xy3'),('c','b','a','l321','xy4'),
('c','b','b','m322','xy1'),('c','b','b','n322','xy2'),('c','b','b','o322','xy3'),('c','b','b','p322','xy4');
insert into t3 (a1, a2, b, c, d) values
('a','a','a','a111','xy1'),('a','a','a','b111','xy2'),('a','a','a','c111','xy3'),('a','a','a','d111','xy4'),
('a','a','b','e112','xy1'),('a','a','b','f112','xy2'),('a','a','b','g112','xy3'),('a','a','b','h112','xy4'),
('a','b','a','i121','xy1'),('a','b','a','j121','xy2'),('a','b','a','k121','xy3'),('a','b','a','l121','xy4'),
('a','b','b','m122','xy1'),('a','b','b','n122','xy2'),('a','b','b','o122','xy3'),('a','b','b','p122','xy4'),
('b','a','a','a211','xy1'),('b','a','a','b211','xy2'),('b','a','a','c211','xy3'),('b','a','a','d211','xy4'),
('b','a','b','e212','xy1'),('b','a','b','f212','xy2'),('b','a','b','g212','xy3'),('b','a','b','h212','xy4'),
('b','b','a','i221','xy1'),('b','b','a','j221','xy2'),('b','b','a','k221','xy3'),('b','b','a','l221','xy4'),
('b','b','b','m222','xy1'),('b','b','b','n222','xy2'),('b','b','b','o222','xy3'),('b','b','b','p222','xy4'),
('c','a','a','a311','xy1'),('c','a','a','b311','xy2'),('c','a','a','c311','xy3'),('c','a','a','d311','xy4'),
('c','a','b','e312','xy1'),('c','a','b','f312','xy2'),('c','a','b','g312','xy3'),('c','a','b','h312','xy4'),
('c','b','a','i321','xy1'),('c','b','a','j321','xy2'),('c','b','a','k321','xy3'),('c','b','a','l321','xy4'),
('c','b','b','m322','xy1'),('c','b','b','n322','xy2'),('c','b','b','o322','xy3'),('c','b','b','p322','xy4');
create index idx_t3_0 on t3 (a1);
create index idx_t3_1 on t3 (a1,a2,b,c);
create index idx_t3_2 on t3 (a1,a2,b);
analyze table t3;
Table	Op	Msg_type	Msg_text
test.t3	analyze	status	Engine-independent statistics collected
test.t3	analyze	status	Table is already up to date
explain select a1, min(a2) from t1 group by a1;
id	select_type	table	type	possible_keys	key	key_len	ref	rows	Extra
1	SIMPLE	t1	range	NULL	idx_t1_1	130	NULL	5	Using index for group-by
explain select a1, max(a2) from t1 group by a1;
id	select_type	table	type	possible_keys	key	key_len	ref	rows	Extra
1	SIMPLE	t1	range	NULL	idx_t1_1	65	NULL	5	Using index for group-by
explain select a1, min(a2), max(a2) from t1 group by a1;
id	select_type	table	type	possible_keys	key	key_len	ref	rows	Extra
1	SIMPLE	t1	range	NULL	idx_t1_1	130	NULL	5	Using index for group-by
explain select a1, a2, b, min(c), max(c) from t1 group by a1,a2,b;
id	select_type	table	type	possible_keys	key	key_len	ref	rows	Extra
1	SIMPLE	t1	range	NULL	idx_t1_1	147	NULL	17	Using index for group-by
explain select a1,a2,b,max(c),min(c) from t1 group by a1,a2,b;
id	select_type	table	type	possible_keys	key	key_len	ref	rows	Extra
1	SIMPLE	t1	range	NULL	idx_t1_1	147	NULL	17	Using index for group-by
explain select a1,a2,b,max(c),min(c) from t2 group by a1,a2,b;
id	select_type	table	type	possible_keys	key	key_len	ref	rows	Extra
1	SIMPLE	t2	range	NULL	idx_t2_1	#	NULL	#	Using index for group-by
explain select min(a2), a1, max(a2), min(a2), a1 from t1 group by a1;
id	select_type	table	type	possible_keys	key	key_len	ref	rows	Extra
1	SIMPLE	t1	range	NULL	idx_t1_1	130	NULL	5	Using index for group-by
explain select a1, b, min(c), a1, max(c), b, a2, max(c), max(c) from t1 group by a1, a2, b;
id	select_type	table	type	possible_keys	key	key_len	ref	rows	Extra
1	SIMPLE	t1	range	NULL	idx_t1_1	147	NULL	17	Using index for group-by
explain select min(a2) from t1 group by a1;
id	select_type	table	type	possible_keys	key	key_len	ref	rows	Extra
1	SIMPLE	t1	range	NULL	idx_t1_1	130	NULL	5	Using index for group-by
explain select a2, min(c), max(c) from t1 group by a1,a2,b;
id	select_type	table	type	possible_keys	key	key_len	ref	rows	Extra
1	SIMPLE	t1	range	NULL	idx_t1_1	147	NULL	17	Using index for group-by
select a1, min(a2) from t1 group by a1;
a1	min(a2)
a	a
b	a
c	a
d	a
select a1, max(a2) from t1 group by a1;
a1	max(a2)
a	b
b	b
c	b
d	b
select a1, min(a2), max(a2) from t1 group by a1;
a1	min(a2)	max(a2)
a	a	b
b	a	b
c	a	b
d	a	b
select a1, a2, b, min(c), max(c) from t1 group by a1,a2,b;
a1	a2	b	min(c)	max(c)
a	a	a	a111	d111
a	a	b	e112	h112
a	b	a	i121	l121
a	b	b	m122	p122
b	a	a	a211	d211
b	a	b	e212	h212
b	b	a	i221	l221
b	b	b	m222	p222
c	a	a	a311	d311
c	a	b	e312	h312
c	b	a	i321	l321
c	b	b	m322	p322
d	a	a	a411	d411
d	a	b	e412	h412
d	b	a	i421	l421
d	b	b	m422	p422
select a1,a2,b,max(c),min(c) from t1 group by a1,a2,b;
a1	a2	b	max(c)	min(c)
a	a	a	d111	a111
a	a	b	h112	e112
a	b	a	l121	i121
a	b	b	p122	m122
b	a	a	d211	a211
b	a	b	h212	e212
b	b	a	l221	i221
b	b	b	p222	m222
c	a	a	d311	a311
c	a	b	h312	e312
c	b	a	l321	i321
c	b	b	p322	m322
d	a	a	d411	a411
d	a	b	h412	e412
d	b	a	l421	i421
d	b	b	p422	m422
select a1,a2,b,max(c),min(c) from t2 group by a1,a2,b;
a1	a2	b	max(c)	min(c)
a	a	NULL	a999	a777
a	a	a	d111	a111
a	a	b	h112	e112
a	b	a	l121	i121
a	b	b	p122	m122
b	a	a	d211	a211
b	a	b	h212	e212
b	b	a	l221	i221
b	b	b	p222	m222
c	a	NULL	c999	c777
c	a	a	d311	a311
c	a	b	h312	e312
c	b	a	l321	i321
c	b	b	p322	m322
d	a	a	d411	a411
d	a	b	h412	e412
d	b	a	l421	i421
d	b	b	p422	m422
e	a	a	NULL	NULL
e	a	b	NULL	NULL
select min(a2), a1, max(a2), min(a2), a1 from t1 group by a1;
min(a2)	a1	max(a2)	min(a2)	a1
a	a	b	a	a
a	b	b	a	b
a	c	b	a	c
a	d	b	a	d
select a1, b, min(c), a1, max(c), b, a2, max(c), max(c) from t1 group by a1, a2, b;
a1	b	min(c)	a1	max(c)	b	a2	max(c)	max(c)
a	a	a111	a	d111	a	a	d111	d111
a	b	e112	a	h112	b	a	h112	h112
a	a	i121	a	l121	a	b	l121	l121
a	b	m122	a	p122	b	b	p122	p122
b	a	a211	b	d211	a	a	d211	d211
b	b	e212	b	h212	b	a	h212	h212
b	a	i221	b	l221	a	b	l221	l221
b	b	m222	b	p222	b	b	p222	p222
c	a	a311	c	d311	a	a	d311	d311
c	b	e312	c	h312	b	a	h312	h312
c	a	i321	c	l321	a	b	l321	l321
c	b	m322	c	p322	b	b	p322	p322
d	a	a411	d	d411	a	a	d411	d411
d	b	e412	d	h412	b	a	h412	h412
d	a	i421	d	l421	a	b	l421	l421
d	b	m422	d	p422	b	b	p422	p422
select min(a2) from t1 group by a1;
min(a2)
a
a
a
a
select a2, min(c), max(c) from t1 group by a1,a2,b;
a2	min(c)	max(c)
a	a111	d111
a	e112	h112
b	i121	l121
b	m122	p122
a	a211	d211
a	e212	h212
b	i221	l221
b	m222	p222
a	a311	d311
a	e312	h312
b	i321	l321
b	m322	p322
a	a411	d411
a	e412	h412
b	i421	l421
b	m422	p422
explain select a1,a2,b,min(c),max(c) from t1 where a1 < 'd' group by a1,a2,b;
id	select_type	table	type	possible_keys	key	key_len	ref	rows	Extra
1	SIMPLE	t1	range	idx_t1_0,idx_t1_1,idx_t1_2	idx_t1_1	147	NULL	12	Using where; Using index for group-by
explain select a1,a2,b,min(c),max(c) from t1 where a1 >= 'b' group by a1,a2,b;
id	select_type	table	type	possible_keys	key	key_len	ref	rows	Extra
1	SIMPLE	t1	range	idx_t1_0,idx_t1_1,idx_t1_2	idx_t1_1	147	NULL	13	Using where; Using index for group-by
explain select a1,a2,b,       max(c) from t1 where a1 >= 'c' or a1 < 'b' group by a1,a2,b;
id	select_type	table	type	possible_keys	key	key_len	ref	rows	Extra
1	SIMPLE	t1	range	idx_t1_0,idx_t1_1,idx_t1_2	idx_t1_1	147	NULL	13	Using where; Using index for group-by
explain select a1, max(c)            from t1 where a1 >= 'c' or a1 < 'b' group by a1,a2,b;
id	select_type	table	type	possible_keys	key	key_len	ref	rows	Extra
1	SIMPLE	t1	range	idx_t1_0,idx_t1_1,idx_t1_2	idx_t1_1	147	NULL	13	Using where; Using index for group-by
explain select a1,a2,b,min(c),max(c) from t1 where a1 >= 'c' or a2 < 'b' group by a1,a2,b;
id	select_type	table	type	possible_keys	key	key_len	ref	rows	Extra
1	SIMPLE	t1	range	idx_t1_0,idx_t1_1,idx_t1_2	idx_t1_1	147	NULL	17	Using where; Using index for group-by
explain select a1,a2,b,       max(c) from t1 where a1 = 'z' or a1 = 'b' or a1 = 'd' group by a1,a2,b;
id	select_type	table	type	possible_keys	key	key_len	ref	rows	Extra
1	SIMPLE	t1	range	idx_t1_0,idx_t1_1,idx_t1_2	idx_t1_1	147	NULL	9	Using where; Using index for group-by
explain select a1,a2,b,min(c),max(c) from t1 where a1 = 'z' or a1 = 'b' or a1 = 'd' group by a1,a2,b;
id	select_type	table	type	possible_keys	key	key_len	ref	rows	Extra
1	SIMPLE	t1	range	idx_t1_0,idx_t1_1,idx_t1_2	idx_t1_1	147	NULL	9	Using where; Using index for group-by
explain select a1,a2,b,       max(c) from t1 where (a1 = 'b' or a1 = 'd' or a1 = 'a' or a1 = 'c') and (a2 > 'a') group by a1,a2,b;
id	select_type	table	type	possible_keys	key	key_len	ref	rows	Extra
1	SIMPLE	t1	range	idx_t1_0,idx_t1_1,idx_t1_2	idx_t1_1	147	NULL	9	Using where; Using index for group-by
explain select a1,a2,b,min(c),max(c) from t1 where (a1 = 'b' or a1 = 'd' or a1 = 'a' or a1 = 'c') and (a2 > 'a') group by a1,a2,b;
id	select_type	table	type	possible_keys	key	key_len	ref	rows	Extra
1	SIMPLE	t1	range	idx_t1_0,idx_t1_1,idx_t1_2	idx_t1_1	147	NULL	9	Using where; Using index for group-by
explain select a1,min(c),max(c)      from t1 where a1 >= 'b' group by a1,a2,b;
id	select_type	table	type	possible_keys	key	key_len	ref	rows	Extra
1	SIMPLE	t1	range	idx_t1_0,idx_t1_1,idx_t1_2	idx_t1_1	147	NULL	13	Using where; Using index for group-by
explain select a1,  max(c)           from t1 where a1 in ('a','b','d') group by a1,a2,b;
id	select_type	table	type	possible_keys	key	key_len	ref	rows	Extra
1	SIMPLE	t1	range	idx_t1_0,idx_t1_1,idx_t1_2	idx_t1_1	147	NULL	13	Using where; Using index for group-by
explain select a1,a2,b,       max(c) from t2 where a1 < 'd' group by a1,a2,b;
id	select_type	table	type	possible_keys	key	key_len	ref	rows	Extra
1	SIMPLE	t2	range	idx_t2_0,idx_t2_1,idx_t2_2	idx_t2_1	146	NULL	#	Using where; Using index for group-by
explain select a1,a2,b,min(c),max(c) from t2 where a1 < 'd' group by a1,a2,b;
id	select_type	table	type	possible_keys	key	key_len	ref	rows	Extra
1	SIMPLE	t2	range	idx_t2_0,idx_t2_1,idx_t2_2	idx_t2_1	163	NULL	#	Using where; Using index for group-by
explain select a1,a2,b,min(c),max(c) from t2 where a1 >= 'b' group by a1,a2,b;
id	select_type	table	type	possible_keys	key	key_len	ref	rows	Extra
1	SIMPLE	t2	range	idx_t2_0,idx_t2_1,idx_t2_2	idx_t2_1	163	NULL	#	Using where; Using index for group-by
explain select a1,a2,b,       max(c) from t2 where a1 >= 'c' or a1 < 'b' group by a1,a2,b;
id	select_type	table	type	possible_keys	key	key_len	ref	rows	Extra
1	SIMPLE	t2	range	idx_t2_0,idx_t2_1,idx_t2_2	idx_t2_1	146	NULL	#	Using where; Using index for group-by
explain select a1, max(c)            from t2 where a1 >= 'c' or a1 < 'b' group by a1,a2,b;
id	select_type	table	type	possible_keys	key	key_len	ref	rows	Extra
1	SIMPLE	t2	range	idx_t2_0,idx_t2_1,idx_t2_2	idx_t2_1	146	NULL	#	Using where; Using index for group-by
explain select a1,a2,b,min(c),max(c) from t2 where a1 >= 'c' or a2 < 'b' group by a1,a2,b;
id	select_type	table	type	possible_keys	key	key_len	ref	rows	Extra
1	SIMPLE	t2	range	idx_t2_0,idx_t2_1,idx_t2_2	idx_t2_1	163	NULL	#	Using where; Using index for group-by
explain select a1,a2,b,       max(c) from t2 where a1 = 'z' or a1 = 'b' or a1 = 'd' group by a1,a2,b;
id	select_type	table	type	possible_keys	key	key_len	ref	rows	Extra
1	SIMPLE	t2	range	idx_t2_0,idx_t2_1,idx_t2_2	idx_t2_1	146	NULL	#	Using where; Using index for group-by
explain select a1,a2,b,min(c),max(c) from t2 where a1 = 'z' or a1 = 'b' or a1 = 'd' group by a1,a2,b;
id	select_type	table	type	possible_keys	key	key_len	ref	rows	Extra
1	SIMPLE	t2	range	idx_t2_0,idx_t2_1,idx_t2_2	idx_t2_1	163	NULL	#	Using where; Using index for group-by
explain select a1,a2,b,       max(c) from t2 where (a1 = 'b' or a1 = 'd' or a1 = 'a' or a1 = 'c') and (a2 > 'a') group by a1,a2,b;
id	select_type	table	type	possible_keys	key	key_len	ref	rows	Extra
1	SIMPLE	t2	range	idx_t2_0,idx_t2_1,idx_t2_2	idx_t2_1	146	NULL	#	Using where; Using index for group-by
explain select a1,a2,b,min(c),max(c) from t2 where (a1 = 'b' or a1 = 'd' or a1 = 'a' or a1 = 'c') and (a2 > 'a') group by a1,a2,b;
id	select_type	table	type	possible_keys	key	key_len	ref	rows	Extra
1	SIMPLE	t2	range	idx_t2_0,idx_t2_1,idx_t2_2	idx_t2_1	163	NULL	#	Using where; Using index for group-by
explain select a1,min(c),max(c)      from t2 where a1 >= 'b' group by a1,a2,b;
id	select_type	table	type	possible_keys	key	key_len	ref	rows	Extra
1	SIMPLE	t2	range	idx_t2_0,idx_t2_1,idx_t2_2	idx_t2_1	163	NULL	#	Using where; Using index for group-by
explain select a1,  max(c)           from t2 where a1 in ('a','b','d') group by a1,a2,b;
id	select_type	table	type	possible_keys	key	key_len	ref	rows	Extra
1	SIMPLE	t2	range	idx_t2_0,idx_t2_1,idx_t2_2	idx_t2_1	146	NULL	#	Using where; Using index for group-by
select a1,a2,b,min(c),max(c) from t1 where a1 < 'd' group by a1,a2,b;
a1	a2	b	min(c)	max(c)
a	a	a	a111	d111
a	a	b	e112	h112
a	b	a	i121	l121
a	b	b	m122	p122
b	a	a	a211	d211
b	a	b	e212	h212
b	b	a	i221	l221
b	b	b	m222	p222
c	a	a	a311	d311
c	a	b	e312	h312
c	b	a	i321	l321
c	b	b	m322	p322
select a1,a2,b,min(c),max(c) from t1 where a1 >= 'b' group by a1,a2,b;
a1	a2	b	min(c)	max(c)
b	a	a	a211	d211
b	a	b	e212	h212
b	b	a	i221	l221
b	b	b	m222	p222
c	a	a	a311	d311
c	a	b	e312	h312
c	b	a	i321	l321
c	b	b	m322	p322
d	a	a	a411	d411
d	a	b	e412	h412
d	b	a	i421	l421
d	b	b	m422	p422
select a1,a2,b,       max(c) from t1 where a1 >= 'c' or a1 < 'b' group by a1,a2,b;
a1	a2	b	max(c)
a	a	a	d111
a	a	b	h112
a	b	a	l121
a	b	b	p122
c	a	a	d311
c	a	b	h312
c	b	a	l321
c	b	b	p322
d	a	a	d411
d	a	b	h412
d	b	a	l421
d	b	b	p422
select a1, max(c)            from t1 where a1 >= 'c' or a1 < 'b' group by a1,a2,b;
a1	max(c)
a	d111
a	h112
a	l121
a	p122
c	d311
c	h312
c	l321
c	p322
d	d411
d	h412
d	l421
d	p422
select a1,a2,b,min(c),max(c) from t1 where a1 >= 'c' or a2 < 'b' group by a1,a2,b;
a1	a2	b	min(c)	max(c)
a	a	a	a111	d111
a	a	b	e112	h112
b	a	a	a211	d211
b	a	b	e212	h212
c	a	a	a311	d311
c	a	b	e312	h312
c	b	a	i321	l321
c	b	b	m322	p322
d	a	a	a411	d411
d	a	b	e412	h412
d	b	a	i421	l421
d	b	b	m422	p422
select a1,a2,b,       max(c) from t1 where a1 = 'z' or a1 = 'b' or a1 = 'd' group by a1,a2,b;
a1	a2	b	max(c)
b	a	a	d211
b	a	b	h212
b	b	a	l221
b	b	b	p222
d	a	a	d411
d	a	b	h412
d	b	a	l421
d	b	b	p422
select a1,a2,b,min(c),max(c) from t1 where a1 = 'z' or a1 = 'b' or a1 = 'd' group by a1,a2,b;
a1	a2	b	min(c)	max(c)
b	a	a	a211	d211
b	a	b	e212	h212
b	b	a	i221	l221
b	b	b	m222	p222
d	a	a	a411	d411
d	a	b	e412	h412
d	b	a	i421	l421
d	b	b	m422	p422
select a1,a2,b,       max(c) from t1 where (a1 = 'b' or a1 = 'd' or a1 = 'a' or a1 = 'c') and (a2 > 'a') group by a1,a2,b;
a1	a2	b	max(c)
a	b	a	l121
a	b	b	p122
b	b	a	l221
b	b	b	p222
c	b	a	l321
c	b	b	p322
d	b	a	l421
d	b	b	p422
select a1,a2,b,min(c),max(c) from t1 where (a1 = 'b' or a1 = 'd' or a1 = 'a' or a1 = 'c') and (a2 > 'a') group by a1,a2,b;
a1	a2	b	min(c)	max(c)
a	b	a	i121	l121
a	b	b	m122	p122
b	b	a	i221	l221
b	b	b	m222	p222
c	b	a	i321	l321
c	b	b	m322	p322
d	b	a	i421	l421
d	b	b	m422	p422
select a1,min(c),max(c)      from t1 where a1 >= 'b' group by a1,a2,b;
a1	min(c)	max(c)
b	a211	d211
b	e212	h212
b	i221	l221
b	m222	p222
c	a311	d311
c	e312	h312
c	i321	l321
c	m322	p322
d	a411	d411
d	e412	h412
d	i421	l421
d	m422	p422
select a1,  max(c)           from t1 where a1 in ('a','b','d') group by a1,a2,b;
a1	max(c)
a	d111
a	h112
a	l121
a	p122
b	d211
b	h212
b	l221
b	p222
d	d411
d	h412
d	l421
d	p422
select a1,a2,b,       max(c) from t2 where a1 < 'd' group by a1,a2,b;
a1	a2	b	max(c)
a	a	NULL	a999
a	a	a	d111
a	a	b	h112
a	b	a	l121
a	b	b	p122
b	a	a	d211
b	a	b	h212
b	b	a	l221
b	b	b	p222
c	a	NULL	c999
c	a	a	d311
c	a	b	h312
c	b	a	l321
c	b	b	p322
select a1,a2,b,min(c),max(c) from t2 where a1 < 'd' group by a1,a2,b;
a1	a2	b	min(c)	max(c)
a	a	NULL	a777	a999
a	a	a	a111	d111
a	a	b	e112	h112
a	b	a	i121	l121
a	b	b	m122	p122
b	a	a	a211	d211
b	a	b	e212	h212
b	b	a	i221	l221
b	b	b	m222	p222
c	a	NULL	c777	c999
c	a	a	a311	d311
c	a	b	e312	h312
c	b	a	i321	l321
c	b	b	m322	p322
select a1,a2,b,min(c),max(c) from t2 where a1 >= 'b' group by a1,a2,b;
a1	a2	b	min(c)	max(c)
b	a	a	a211	d211
b	a	b	e212	h212
b	b	a	i221	l221
b	b	b	m222	p222
c	a	NULL	c777	c999
c	a	a	a311	d311
c	a	b	e312	h312
c	b	a	i321	l321
c	b	b	m322	p322
d	a	a	a411	d411
d	a	b	e412	h412
d	b	a	i421	l421
d	b	b	m422	p422
e	a	a	NULL	NULL
e	a	b	NULL	NULL
select a1,a2,b,       max(c) from t2 where a1 >= 'c' or a1 < 'b' group by a1,a2,b;
a1	a2	b	max(c)
a	a	NULL	a999
a	a	a	d111
a	a	b	h112
a	b	a	l121
a	b	b	p122
c	a	NULL	c999
c	a	a	d311
c	a	b	h312
c	b	a	l321
c	b	b	p322
d	a	a	d411
d	a	b	h412
d	b	a	l421
d	b	b	p422
e	a	a	NULL
e	a	b	NULL
select a1, max(c)            from t2 where a1 >= 'c' or a1 < 'b' group by a1,a2,b;
a1	max(c)
a	a999
a	d111
a	h112
a	l121
a	p122
c	c999
c	d311
c	h312
c	l321
c	p322
d	d411
d	h412
d	l421
d	p422
e	NULL
e	NULL
select a1,a2,b,min(c),max(c) from t2 where a1 >= 'c' or a2 < 'b' group by a1,a2,b;
a1	a2	b	min(c)	max(c)
a	a	NULL	a777	a999
a	a	a	a111	d111
a	a	b	e112	h112
b	a	a	a211	d211
b	a	b	e212	h212
c	a	NULL	c777	c999
c	a	a	a311	d311
c	a	b	e312	h312
c	b	a	i321	l321
c	b	b	m322	p322
d	a	a	a411	d411
d	a	b	e412	h412
d	b	a	i421	l421
d	b	b	m422	p422
e	a	a	NULL	NULL
e	a	b	NULL	NULL
select a1,a2,b,       max(c) from t2 where a1 = 'z' or a1 = 'b' or a1 = 'd' group by a1,a2,b;
a1	a2	b	max(c)
b	a	a	d211
b	a	b	h212
b	b	a	l221
b	b	b	p222
d	a	a	d411
d	a	b	h412
d	b	a	l421
d	b	b	p422
select a1,a2,b,min(c),max(c) from t2 where a1 = 'z' or a1 = 'b' or a1 = 'd' group by a1,a2,b;
a1	a2	b	min(c)	max(c)
b	a	a	a211	d211
b	a	b	e212	h212
b	b	a	i221	l221
b	b	b	m222	p222
d	a	a	a411	d411
d	a	b	e412	h412
d	b	a	i421	l421
d	b	b	m422	p422
select a1,a2,b,       max(c) from t2 where (a1 = 'b' or a1 = 'd' or a1 = 'a' or a1 = 'c') and (a2 > 'a') group by a1,a2,b;
a1	a2	b	max(c)
a	b	a	l121
a	b	b	p122
b	b	a	l221
b	b	b	p222
c	b	a	l321
c	b	b	p322
d	b	a	l421
d	b	b	p422
select a1,a2,b,min(c),max(c) from t2 where (a1 = 'b' or a1 = 'd' or a1 = 'a' or a1 = 'c') and (a2 > 'a') group by a1,a2,b;
a1	a2	b	min(c)	max(c)
a	b	a	i121	l121
a	b	b	m122	p122
b	b	a	i221	l221
b	b	b	m222	p222
c	b	a	i321	l321
c	b	b	m322	p322
d	b	a	i421	l421
d	b	b	m422	p422
select a1,min(c),max(c)      from t2 where a1 >= 'b' group by a1,a2,b;
a1	min(c)	max(c)
b	a211	d211
b	e212	h212
b	i221	l221
b	m222	p222
c	c777	c999
c	a311	d311
c	e312	h312
c	i321	l321
c	m322	p322
d	a411	d411
d	e412	h412
d	i421	l421
d	m422	p422
e	NULL	NULL
e	NULL	NULL
select a1,  max(c)           from t2 where a1 in ('a','b','d') group by a1,a2,b;
a1	max(c)
a	a999
a	d111
a	h112
a	l121
a	p122
b	d211
b	h212
b	l221
b	p222
d	d411
d	h412
d	l421
d	p422
explain select a1,a2,b,max(c),min(c) from t1 where (a2 = 'a') and (b = 'b') group by a1;
id	select_type	table	type	possible_keys	key	key_len	ref	rows	Extra
1	SIMPLE	t1	range	NULL	idx_t1_1	147	NULL	5	Using where; Using index for group-by
explain select a1,max(c),min(c)      from t1 where (a2 = 'a') and (b = 'b') group by a1;
id	select_type	table	type	possible_keys	key	key_len	ref	rows	Extra
1	SIMPLE	t1	range	NULL	idx_t1_1	147	NULL	5	Using where; Using index for group-by
explain select a1,a2,b,       max(c) from t1 where (b = 'b') group by a1,a2;
id	select_type	table	type	possible_keys	key	key_len	ref	rows	Extra
1	SIMPLE	t1	range	NULL	idx_t1_1	147	NULL	9	Using where; Using index for group-by
explain select a1,a2,b,min(c),max(c) from t1 where (b = 'b') group by a1,a2;
id	select_type	table	type	possible_keys	key	key_len	ref	rows	Extra
1	SIMPLE	t1	range	NULL	idx_t1_1	147	NULL	9	Using where; Using index for group-by
explain select a1,a2, max(c)         from t1 where (b = 'b') group by a1,a2;
id	select_type	table	type	possible_keys	key	key_len	ref	rows	Extra
1	SIMPLE	t1	range	NULL	idx_t1_1	147	NULL	9	Using where; Using index for group-by
explain select a1,a2,b,max(c),min(c) from t2 where (a2 = 'a') and (b = 'b') group by a1;
id	select_type	table	type	possible_keys	key	key_len	ref	rows	Extra
1	SIMPLE	t2	range	NULL	idx_t2_1	163	NULL	6	Using where; Using index for group-by
explain select a1,max(c),min(c)      from t2 where (a2 = 'a') and (b = 'b') group by a1;
id	select_type	table	type	possible_keys	key	key_len	ref	rows	Extra
1	SIMPLE	t2	range	NULL	idx_t2_1	163	NULL	6	Using where; Using index for group-by
explain select a1,a2,b,       max(c) from t2 where (b = 'b') group by a1,a2;
id	select_type	table	type	possible_keys	key	key_len	ref	rows	Extra
1	SIMPLE	t2	range	NULL	idx_t2_1	146	NULL	10	Using where; Using index for group-by
explain select a1,a2,b,min(c),max(c) from t2 where (b = 'b') group by a1,a2;
id	select_type	table	type	possible_keys	key	key_len	ref	rows	Extra
1	SIMPLE	t2	range	NULL	idx_t2_1	163	NULL	10	Using where; Using index for group-by
explain select a1,a2, max(c)         from t2 where (b = 'b') group by a1,a2;
id	select_type	table	type	possible_keys	key	key_len	ref	rows	Extra
1	SIMPLE	t2	range	NULL	idx_t2_1	146	NULL	10	Using where; Using index for group-by
explain select a1,a2,b,max(c),min(c) from t3 where (a2 = 'a') and (b = 'b') group by a1;
id	select_type	table	type	possible_keys	key	key_len	ref	rows	Extra
1	SIMPLE	t3	range	NULL	idx_t3_1	6	NULL	4	Using where; Using index for group-by
explain select a1,max(c),min(c)      from t3 where (a2 = 'a') and (b = 'b') group by a1;
id	select_type	table	type	possible_keys	key	key_len	ref	rows	Extra
1	SIMPLE	t3	range	NULL	idx_t3_1	6	NULL	4	Using where; Using index for group-by
select a1,a2,b,max(c),min(c) from t1 where (a2 = 'a') and (b = 'b') group by a1;
a1	a2	b	max(c)	min(c)
a	a	b	h112	e112
b	a	b	h212	e212
c	a	b	h312	e312
d	a	b	h412	e412
select a1,max(c),min(c)      from t1 where (a2 = 'a') and (b = 'b') group by a1;
a1	max(c)	min(c)
a	h112	e112
b	h212	e212
c	h312	e312
d	h412	e412
select a1,a2,b,       max(c) from t1 where (b = 'b') group by a1,a2;
a1	a2	b	max(c)
a	a	b	h112
a	b	b	p122
b	a	b	h212
b	b	b	p222
c	a	b	h312
c	b	b	p322
d	a	b	h412
d	b	b	p422
select a1,a2,b,min(c),max(c) from t1 where (b = 'b') group by a1,a2;
a1	a2	b	min(c)	max(c)
a	a	b	e112	h112
a	b	b	m122	p122
b	a	b	e212	h212
b	b	b	m222	p222
c	a	b	e312	h312
c	b	b	m322	p322
d	a	b	e412	h412
d	b	b	m422	p422
select a1,a2, max(c)         from t1 where (b = 'b') group by a1,a2;
a1	a2	max(c)
a	a	h112
a	b	p122
b	a	h212
b	b	p222
c	a	h312
c	b	p322
d	a	h412
d	b	p422
select a1,a2,b,max(c),min(c) from t2 where (a2 = 'a') and (b = 'b') group by a1;
a1	a2	b	max(c)	min(c)
a	a	b	h112	e112
b	a	b	h212	e212
c	a	b	h312	e312
d	a	b	h412	e412
e	a	b	NULL	NULL
select a1,max(c),min(c)      from t2 where (a2 = 'a') and (b = 'b') group by a1;
a1	max(c)	min(c)
a	h112	e112
b	h212	e212
c	h312	e312
d	h412	e412
e	NULL	NULL
select a1,a2,b,       max(c) from t2 where (b = 'b') group by a1,a2;
a1	a2	b	max(c)
a	a	b	h112
a	b	b	p122
b	a	b	h212
b	b	b	p222
c	a	b	h312
c	b	b	p322
d	a	b	h412
d	b	b	p422
e	a	b	NULL
select a1,a2,b,min(c),max(c) from t2 where (b = 'b') group by a1,a2;
a1	a2	b	min(c)	max(c)
a	a	b	e112	h112
a	b	b	m122	p122
b	a	b	e212	h212
b	b	b	m222	p222
c	a	b	e312	h312
c	b	b	m322	p322
d	a	b	e412	h412
d	b	b	m422	p422
e	a	b	NULL	NULL
select a1,a2, max(c)         from t2 where (b = 'b') group by a1,a2;
a1	a2	max(c)
a	a	h112
a	b	p122
b	a	h212
b	b	p222
c	a	h312
c	b	p322
d	a	h412
d	b	p422
e	a	NULL
select a1,a2,b,max(c),min(c) from t3 where (a2 = 'a') and (b = 'b') group by a1;
a1	a2	b	max(c)	min(c)
a	a	b	h112	e112
b	a	b	h212	e212
c	a	b	h312	e312
select a1,max(c),min(c)      from t3 where (a2 = 'a') and (b = 'b') group by a1;
a1	max(c)	min(c)
a	h112	e112
b	h212	e212
c	h312	e312
explain select a1,a2,b,min(c) from t2 where (a2 = 'a') and b is NULL group by a1;
id	select_type	table	type	possible_keys	key	key_len	ref	rows	Extra
1	SIMPLE	t2	range	NULL	idx_t2_1	163	NULL	6	Using where; Using index for group-by
explain select a1,a2,b,max(c) from t2 where (a2 = 'a') and b is NULL group by a1;
id	select_type	table	type	possible_keys	key	key_len	ref	rows	Extra
1	SIMPLE	t2	range	NULL	idx_t2_1	146	NULL	6	Using where; Using index for group-by
explain select a1,a2,b,min(c) from t2 where b is NULL group by a1,a2;
id	select_type	table	type	possible_keys	key	key_len	ref	rows	Extra
1	SIMPLE	t2	range	NULL	idx_t2_1	163	NULL	10	Using where; Using index for group-by
explain select a1,a2,b,max(c) from t2 where b is NULL group by a1,a2;
id	select_type	table	type	possible_keys	key	key_len	ref	rows	Extra
1	SIMPLE	t2	range	NULL	idx_t2_1	146	NULL	10	Using where; Using index for group-by
explain select a1,a2,b,min(c),max(c) from t2 where b is NULL group by a1,a2;
id	select_type	table	type	possible_keys	key	key_len	ref	rows	Extra
1	SIMPLE	t2	range	NULL	idx_t2_1	163	NULL	10	Using where; Using index for group-by
explain select a1,a2,b,min(c),max(c) from t2 where b is NULL group by a1,a2;
id	select_type	table	type	possible_keys	key	key_len	ref	rows	Extra
1	SIMPLE	t2	range	NULL	idx_t2_1	163	NULL	10	Using where; Using index for group-by
select a1,a2,b,min(c) from t2 where (a2 = 'a') and b is NULL group by a1;
a1	a2	b	min(c)
a	a	NULL	a777
c	a	NULL	c777
select a1,a2,b,max(c) from t2 where (a2 = 'a') and b is NULL group by a1;
a1	a2	b	max(c)
a	a	NULL	a999
c	a	NULL	c999
select a1,a2,b,min(c) from t2 where b is NULL group by a1,a2;
a1	a2	b	min(c)
a	a	NULL	a777
c	a	NULL	c777
select a1,a2,b,max(c) from t2 where b is NULL group by a1,a2;
a1	a2	b	max(c)
a	a	NULL	a999
c	a	NULL	c999
select a1,a2,b,min(c),max(c) from t2 where b is NULL group by a1,a2;
a1	a2	b	min(c)	max(c)
a	a	NULL	a777	a999
c	a	NULL	c777	c999
select a1,a2,b,min(c),max(c) from t2 where b is NULL group by a1,a2;
a1	a2	b	min(c)	max(c)
a	a	NULL	a777	a999
c	a	NULL	c777	c999
explain select a1,a2,b,       max(c) from t1 where (c > 'b1') group by a1,a2,b;
id	select_type	table	type	possible_keys	key	key_len	ref	rows	Extra
1	SIMPLE	t1	range	NULL	idx_t1_1	147	NULL	#	Using where; Using index for group-by
explain select a1,a2,b,min(c),max(c) from t1 where (c > 'b1') group by a1,a2,b;
id	select_type	table	type	possible_keys	key	key_len	ref	rows	Extra
1	SIMPLE	t1	range	NULL	idx_t1_1	163	NULL	17	Using where; Using index for group-by
explain select a1,a2,b,       max(c) from t1 where (c > 'f123') group by a1,a2,b;
id	select_type	table	type	possible_keys	key	key_len	ref	rows	Extra
1	SIMPLE	t1	range	NULL	idx_t1_1	147	NULL	17	Using where; Using index for group-by
explain select a1,a2,b,min(c),max(c) from t1 where (c > 'f123') group by a1,a2,b;
id	select_type	table	type	possible_keys	key	key_len	ref	rows	Extra
1	SIMPLE	t1	range	NULL	idx_t1_1	163	NULL	17	Using where; Using index for group-by
explain select a1,a2,b,       max(c) from t1 where (c < 'a0') group by a1,a2,b;
id	select_type	table	type	possible_keys	key	key_len	ref	rows	Extra
1	SIMPLE	t1	range	NULL	idx_t1_1	163	NULL	17	Using where; Using index for group-by
explain select a1,a2,b,min(c),max(c) from t1 where (c < 'a0') group by a1,a2,b;
id	select_type	table	type	possible_keys	key	key_len	ref	rows	Extra
1	SIMPLE	t1	range	NULL	idx_t1_1	163	NULL	17	Using where; Using index for group-by
explain select a1,a2,b,       max(c) from t1 where (c < 'k321') group by a1,a2,b;
id	select_type	table	type	possible_keys	key	key_len	ref	rows	Extra
1	SIMPLE	t1	range	NULL	idx_t1_1	163	NULL	17	Using where; Using index for group-by
explain select a1,a2,b,min(c),max(c) from t1 where (c < 'k321') group by a1,a2,b;
id	select_type	table	type	possible_keys	key	key_len	ref	rows	Extra
1	SIMPLE	t1	range	NULL	idx_t1_1	163	NULL	17	Using where; Using index for group-by
explain select a1,a2,b,       max(c) from t1 where (c < 'a0') or (c > 'b1') group by a1,a2,b;
id	select_type	table	type	possible_keys	key	key_len	ref	rows	Extra
1	SIMPLE	t1	range	NULL	idx_t1_1	163	NULL	17	Using where; Using index for group-by
explain select a1,a2,b,min(c),max(c) from t1 where (c < 'a0') or (c > 'b1') group by a1,a2,b;
id	select_type	table	type	possible_keys	key	key_len	ref	rows	Extra
1	SIMPLE	t1	range	NULL	idx_t1_1	163	NULL	17	Using where; Using index for group-by
explain select a1,a2,b,       max(c) from t1 where (c > 'b1') or (c <= 'g1') group by a1,a2,b;
id	select_type	table	type	possible_keys	key	key_len	ref	rows	Extra
1	SIMPLE	t1	range	NULL	idx_t1_1	147	NULL	17	Using where; Using index for group-by
explain select a1,a2,b,min(c),max(c) from t1 where (c > 'b1') or (c <= 'g1') group by a1,a2,b;
id	select_type	table	type	possible_keys	key	key_len	ref	rows	Extra
1	SIMPLE	t1	range	NULL	idx_t1_1	147	NULL	17	Using where; Using index for group-by
explain select a1,a2,b,min(c),max(c) from t1 where (c > 'b111') and (c <= 'g112') group by a1,a2,b;
id	select_type	table	type	possible_keys	key	key_len	ref	rows	Extra
1	SIMPLE	t1	range	NULL	idx_t1_1	163	NULL	17	Using where; Using index for group-by
explain select a1,a2,b,min(c),max(c) from t1 where (c < 'c5') or (c = 'g412') or (c = 'k421') group by a1,a2,b;
id	select_type	table	type	possible_keys	key	key_len	ref	rows	Extra
1	SIMPLE	t1	range	NULL	idx_t1_1	163	NULL	17	Using where; Using index for group-by
explain select a1,a2,b,min(c),max(c) from t1 where ((c > 'b111') and (c <= 'g112')) or ((c > 'd000') and (c <= 'i110')) group by a1,a2,b;
id	select_type	table	type	possible_keys	key	key_len	ref	rows	Extra
1	SIMPLE	t1	range	NULL	idx_t1_1	163	NULL	17	Using where; Using index for group-by
explain select a1,a2,b,min(c),max(c) from t1 where (c between 'b111' and 'g112') or (c between 'd000' and 'i110') group by a1,a2,b;
id	select_type	table	type	possible_keys	key	key_len	ref	rows	Extra
1	SIMPLE	t1	range	NULL	idx_t1_1	163	NULL	17	Using where; Using index for group-by
explain select a1,a2,b,       max(c) from t2 where (c > 'b1') group by a1,a2,b;
id	select_type	table	type	possible_keys	key	key_len	ref	rows	Extra
1	SIMPLE	t2	range	NULL	idx_t2_1	146	NULL	#	Using where; Using index for group-by
explain select a1,a2,b,min(c),max(c) from t2 where (c > 'b1') group by a1,a2,b;
id	select_type	table	type	possible_keys	key	key_len	ref	rows	Extra
1	SIMPLE	t2	range	NULL	idx_t2_1	163	NULL	#	Using where; Using index for group-by
explain select a1,a2,b,       max(c) from t2 where (c > 'f123') group by a1,a2,b;
id	select_type	table	type	possible_keys	key	key_len	ref	rows	Extra
1	SIMPLE	t2	range	NULL	idx_t2_1	146	NULL	#	Using where; Using index for group-by
explain select a1,a2,b,min(c),max(c) from t2 where (c > 'f123') group by a1,a2,b;
id	select_type	table	type	possible_keys	key	key_len	ref	rows	Extra
1	SIMPLE	t2	range	NULL	idx_t2_1	163	NULL	#	Using where; Using index for group-by
explain select a1,a2,b,       max(c) from t2 where (c < 'a0') group by a1,a2,b;
id	select_type	table	type	possible_keys	key	key_len	ref	rows	Extra
1	SIMPLE	t2	range	NULL	idx_t2_1	163	NULL	#	Using where; Using index for group-by
explain select a1,a2,b,min(c),max(c) from t2 where (c < 'a0') group by a1,a2,b;
id	select_type	table	type	possible_keys	key	key_len	ref	rows	Extra
1	SIMPLE	t2	range	NULL	idx_t2_1	163	NULL	#	Using where; Using index for group-by
explain select a1,a2,b,       max(c) from t2 where (c < 'k321') group by a1,a2,b;
id	select_type	table	type	possible_keys	key	key_len	ref	rows	Extra
1	SIMPLE	t2	range	NULL	idx_t2_1	163	NULL	#	Using where; Using index for group-by
explain select a1,a2,b,min(c),max(c) from t2 where (c < 'k321') group by a1,a2,b;
id	select_type	table	type	possible_keys	key	key_len	ref	rows	Extra
1	SIMPLE	t2	range	NULL	idx_t2_1	163	NULL	#	Using where; Using index for group-by
explain select a1,a2,b,       max(c) from t2 where (c < 'a0') or (c > 'b1') group by a1,a2,b;
id	select_type	table	type	possible_keys	key	key_len	ref	rows	Extra
1	SIMPLE	t2	range	NULL	idx_t2_1	163	NULL	#	Using where; Using index for group-by
explain select a1,a2,b,min(c),max(c) from t2 where (c < 'a0') or (c > 'b1') group by a1,a2,b;
id	select_type	table	type	possible_keys	key	key_len	ref	rows	Extra
1	SIMPLE	t2	range	NULL	idx_t2_1	163	NULL	#	Using where; Using index for group-by
explain select a1,a2,b,       max(c) from t2 where (c > 'b1') or (c <= 'g1') group by a1,a2,b;
id	select_type	table	type	possible_keys	key	key_len	ref	rows	Extra
1	SIMPLE	t2	range	NULL	idx_t2_1	146	NULL	#	Using where; Using index for group-by
explain select a1,a2,b,min(c),max(c) from t2 where (c > 'b1') or (c <= 'g1') group by a1,a2,b;
id	select_type	table	type	possible_keys	key	key_len	ref	rows	Extra
1	SIMPLE	t2	range	NULL	idx_t2_1	163	NULL	#	Using where; Using index for group-by
explain select a1,a2,b,min(c),max(c) from t2 where (c > 'b111') and (c <= 'g112') group by a1,a2,b;
id	select_type	table	type	possible_keys	key	key_len	ref	rows	Extra
1	SIMPLE	t2	range	NULL	idx_t2_1	163	NULL	#	Using where; Using index for group-by
explain select a1,a2,b,min(c),max(c) from t2 where (c < 'c5') or (c = 'g412') or (c = 'k421') group by a1,a2,b;
id	select_type	table	type	possible_keys	key	key_len	ref	rows	Extra
1	SIMPLE	t2	range	NULL	idx_t2_1	163	NULL	#	Using where; Using index for group-by
explain select a1,a2,b,min(c),max(c) from t2 where ((c > 'b111') and (c <= 'g112')) or ((c > 'd000') and (c <= 'i110')) group by a1,a2,b;
id	select_type	table	type	possible_keys	key	key_len	ref	rows	Extra
1	SIMPLE	t2	range	NULL	idx_t2_1	163	NULL	#	Using where; Using index for group-by
select a1,a2,b,       max(c) from t1 where (c > 'b1') group by a1,a2,b;
a1	a2	b	max(c)
a	a	a	d111
a	a	b	h112
a	b	a	l121
a	b	b	p122
b	a	a	d211
b	a	b	h212
b	b	a	l221
b	b	b	p222
c	a	a	d311
c	a	b	h312
c	b	a	l321
c	b	b	p322
d	a	a	d411
d	a	b	h412
d	b	a	l421
d	b	b	p422
select a1,a2,b,min(c),max(c) from t1 where (c > 'b1') group by a1,a2,b;
a1	a2	b	min(c)	max(c)
a	a	a	b111	d111
a	a	b	e112	h112
a	b	a	i121	l121
a	b	b	m122	p122
b	a	a	b211	d211
b	a	b	e212	h212
b	b	a	i221	l221
b	b	b	m222	p222
c	a	a	b311	d311
c	a	b	e312	h312
c	b	a	i321	l321
c	b	b	m322	p322
d	a	a	b411	d411
d	a	b	e412	h412
d	b	a	i421	l421
d	b	b	m422	p422
select a1,a2,b,       max(c) from t1 where (c > 'f123') group by a1,a2,b;
a1	a2	b	max(c)
a	a	b	h112
a	b	a	l121
a	b	b	p122
b	a	b	h212
b	b	a	l221
b	b	b	p222
c	a	b	h312
c	b	a	l321
c	b	b	p322
d	a	b	h412
d	b	a	l421
d	b	b	p422
select a1,a2,b,min(c),max(c) from t1 where (c > 'f123') group by a1,a2,b;
a1	a2	b	min(c)	max(c)
a	a	b	g112	h112
a	b	a	i121	l121
a	b	b	m122	p122
b	a	b	f212	h212
b	b	a	i221	l221
b	b	b	m222	p222
c	a	b	f312	h312
c	b	a	i321	l321
c	b	b	m322	p322
d	a	b	f412	h412
d	b	a	i421	l421
d	b	b	m422	p422
select a1,a2,b,       max(c) from t1 where (c < 'a0') group by a1,a2,b;
a1	a2	b	max(c)
select a1,a2,b,min(c),max(c) from t1 where (c < 'a0') group by a1,a2,b;
a1	a2	b	min(c)	max(c)
select a1,a2,b,       max(c) from t1 where (c < 'k321') group by a1,a2,b;
a1	a2	b	max(c)
a	a	a	d111
a	a	b	h112
a	b	a	k121
b	a	a	d211
b	a	b	h212
b	b	a	k221
c	a	a	d311
c	a	b	h312
c	b	a	j321
d	a	a	d411
d	a	b	h412
d	b	a	j421
select a1,a2,b,min(c),max(c) from t1 where (c < 'k321') group by a1,a2,b;
a1	a2	b	min(c)	max(c)
a	a	a	a111	d111
a	a	b	e112	h112
a	b	a	i121	k121
b	a	a	a211	d211
b	a	b	e212	h212
b	b	a	i221	k221
c	a	a	a311	d311
c	a	b	e312	h312
c	b	a	i321	j321
d	a	a	a411	d411
d	a	b	e412	h412
d	b	a	i421	j421
select a1,a2,b,       max(c) from t1 where (c < 'a0') or (c > 'b1') group by a1,a2,b;
a1	a2	b	max(c)
a	a	a	d111
a	a	b	h112
a	b	a	l121
a	b	b	p122
b	a	a	d211
b	a	b	h212
b	b	a	l221
b	b	b	p222
c	a	a	d311
c	a	b	h312
c	b	a	l321
c	b	b	p322
d	a	a	d411
d	a	b	h412
d	b	a	l421
d	b	b	p422
select a1,a2,b,min(c),max(c) from t1 where (c < 'a0') or (c > 'b1') group by a1,a2,b;
a1	a2	b	min(c)	max(c)
a	a	a	b111	d111
a	a	b	e112	h112
a	b	a	i121	l121
a	b	b	m122	p122
b	a	a	b211	d211
b	a	b	e212	h212
b	b	a	i221	l221
b	b	b	m222	p222
c	a	a	b311	d311
c	a	b	e312	h312
c	b	a	i321	l321
c	b	b	m322	p322
d	a	a	b411	d411
d	a	b	e412	h412
d	b	a	i421	l421
d	b	b	m422	p422
select a1,a2,b,       max(c) from t1 where (c > 'b1') or (c <= 'g1') group by a1,a2,b;
a1	a2	b	max(c)
a	a	a	d111
a	a	b	h112
a	b	a	l121
a	b	b	p122
b	a	a	d211
b	a	b	h212
b	b	a	l221
b	b	b	p222
c	a	a	d311
c	a	b	h312
c	b	a	l321
c	b	b	p322
d	a	a	d411
d	a	b	h412
d	b	a	l421
d	b	b	p422
select a1,a2,b,min(c),max(c) from t1 where (c > 'b1') or (c <= 'g1') group by a1,a2,b;
a1	a2	b	min(c)	max(c)
a	a	a	a111	d111
a	a	b	e112	h112
a	b	a	i121	l121
a	b	b	m122	p122
b	a	a	a211	d211
b	a	b	e212	h212
b	b	a	i221	l221
b	b	b	m222	p222
c	a	a	a311	d311
c	a	b	e312	h312
c	b	a	i321	l321
c	b	b	m322	p322
d	a	a	a411	d411
d	a	b	e412	h412
d	b	a	i421	l421
d	b	b	m422	p422
select a1,a2,b,min(c),max(c) from t1 where (c > 'b111') and (c <= 'g112') group by a1,a2,b;
a1	a2	b	min(c)	max(c)
a	a	a	c111	d111
a	a	b	e112	g112
b	a	a	b211	d211
b	a	b	e212	f212
c	a	a	b311	d311
c	a	b	e312	f312
d	a	a	b411	d411
d	a	b	e412	f412
select a1,a2,b,min(c),max(c) from t1 where (c < 'c5') or (c = 'g412') or (c = 'k421') group by a1,a2,b;
a1	a2	b	min(c)	max(c)
a	a	a	a111	c111
b	a	a	a211	c211
c	a	a	a311	c311
d	a	a	a411	c411
d	a	b	g412	g412
d	b	a	k421	k421
select a1,a2,b,min(c),max(c) from t1 where ((c > 'b111') and (c <= 'g112')) or ((c > 'd000') and (c <= 'i110')) group by a1,a2,b;
a1	a2	b	min(c)	max(c)
a	a	a	c111	d111
a	a	b	e112	h112
b	a	a	b211	d211
b	a	b	e212	h212
c	a	a	b311	d311
c	a	b	e312	h312
d	a	a	b411	d411
d	a	b	e412	h412
select a1,a2,b,min(c),max(c) from t1 where (c between 'b111' and 'g112') or (c between 'd000' and 'i110') group by a1,a2,b;
a1	a2	b	min(c)	max(c)
a	a	a	b111	d111
a	a	b	e112	h112
b	a	a	b211	d211
b	a	b	e212	h212
c	a	a	b311	d311
c	a	b	e312	h312
d	a	a	b411	d411
d	a	b	e412	h412
select a1,a2,b,       max(c) from t2 where (c > 'b1') group by a1,a2,b;
a1	a2	b	max(c)
a	a	a	d111
a	a	b	h112
a	b	a	l121
a	b	b	p122
b	a	a	d211
b	a	b	h212
b	b	a	l221
b	b	b	p222
c	a	NULL	c999
c	a	a	d311
c	a	b	h312
c	b	a	l321
c	b	b	p322
d	a	a	d411
d	a	b	h412
d	b	a	l421
d	b	b	p422
select a1,a2,b,min(c),max(c) from t2 where (c > 'b1') group by a1,a2,b;
a1	a2	b	min(c)	max(c)
a	a	a	b111	d111
a	a	b	e112	h112
a	b	a	i121	l121
a	b	b	m122	p122
b	a	a	b211	d211
b	a	b	e212	h212
b	b	a	i221	l221
b	b	b	m222	p222
c	a	NULL	c777	c999
c	a	a	b311	d311
c	a	b	e312	h312
c	b	a	i321	l321
c	b	b	m322	p322
d	a	a	b411	d411
d	a	b	e412	h412
d	b	a	i421	l421
d	b	b	m422	p422
select a1,a2,b,       max(c) from t2 where (c > 'f123') group by a1,a2,b;
a1	a2	b	max(c)
a	a	b	h112
a	b	a	l121
a	b	b	p122
b	a	b	h212
b	b	a	l221
b	b	b	p222
c	a	b	h312
c	b	a	l321
c	b	b	p322
d	a	b	h412
d	b	a	l421
d	b	b	p422
select a1,a2,b,min(c),max(c) from t2 where (c > 'f123') group by a1,a2,b;
a1	a2	b	min(c)	max(c)
a	a	b	g112	h112
a	b	a	i121	l121
a	b	b	m122	p122
b	a	b	f212	h212
b	b	a	i221	l221
b	b	b	m222	p222
c	a	b	f312	h312
c	b	a	i321	l321
c	b	b	m322	p322
d	a	b	f412	h412
d	b	a	i421	l421
d	b	b	m422	p422
select a1,a2,b,       max(c) from t2 where (c < 'a0') group by a1,a2,b;
a1	a2	b	max(c)
select a1,a2,b,min(c),max(c) from t2 where (c < 'a0') group by a1,a2,b;
a1	a2	b	min(c)	max(c)
select a1,a2,b,       max(c) from t2 where (c < 'k321') group by a1,a2,b;
a1	a2	b	max(c)
a	a	NULL	a999
a	a	a	d111
a	a	b	h112
a	b	a	k121
b	a	a	d211
b	a	b	h212
b	b	a	k221
c	a	NULL	c999
c	a	a	d311
c	a	b	h312
c	b	a	j321
d	a	a	d411
d	a	b	h412
d	b	a	j421
select a1,a2,b,min(c),max(c) from t2 where (c < 'k321') group by a1,a2,b;
a1	a2	b	min(c)	max(c)
a	a	NULL	a777	a999
a	a	a	a111	d111
a	a	b	e112	h112
a	b	a	i121	k121
b	a	a	a211	d211
b	a	b	e212	h212
b	b	a	i221	k221
c	a	NULL	c777	c999
c	a	a	a311	d311
c	a	b	e312	h312
c	b	a	i321	j321
d	a	a	a411	d411
d	a	b	e412	h412
d	b	a	i421	j421
select a1,a2,b,       max(c) from t2 where (c < 'a0') or (c > 'b1') group by a1,a2,b;
a1	a2	b	max(c)
a	a	a	d111
a	a	b	h112
a	b	a	l121
a	b	b	p122
b	a	a	d211
b	a	b	h212
b	b	a	l221
b	b	b	p222
c	a	NULL	c999
c	a	a	d311
c	a	b	h312
c	b	a	l321
c	b	b	p322
d	a	a	d411
d	a	b	h412
d	b	a	l421
d	b	b	p422
select a1,a2,b,min(c),max(c) from t2 where (c < 'a0') or (c > 'b1') group by a1,a2,b;
a1	a2	b	min(c)	max(c)
a	a	a	b111	d111
a	a	b	e112	h112
a	b	a	i121	l121
a	b	b	m122	p122
b	a	a	b211	d211
b	a	b	e212	h212
b	b	a	i221	l221
b	b	b	m222	p222
c	a	NULL	c777	c999
c	a	a	b311	d311
c	a	b	e312	h312
c	b	a	i321	l321
c	b	b	m322	p322
d	a	a	b411	d411
d	a	b	e412	h412
d	b	a	i421	l421
d	b	b	m422	p422
select a1,a2,b,       max(c) from t2 where (c > 'b1') or (c <= 'g1') group by a1,a2,b;
a1	a2	b	max(c)
a	a	NULL	a999
a	a	a	d111
a	a	b	h112
a	b	a	l121
a	b	b	p122
b	a	a	d211
b	a	b	h212
b	b	a	l221
b	b	b	p222
c	a	NULL	c999
c	a	a	d311
c	a	b	h312
c	b	a	l321
c	b	b	p322
d	a	a	d411
d	a	b	h412
d	b	a	l421
d	b	b	p422
select a1,a2,b,min(c),max(c) from t2 where (c > 'b1') or (c <= 'g1') group by a1,a2,b;
a1	a2	b	min(c)	max(c)
a	a	NULL	a777	a999
a	a	a	a111	d111
a	a	b	e112	h112
a	b	a	i121	l121
a	b	b	m122	p122
b	a	a	a211	d211
b	a	b	e212	h212
b	b	a	i221	l221
b	b	b	m222	p222
c	a	NULL	c777	c999
c	a	a	a311	d311
c	a	b	e312	h312
c	b	a	i321	l321
c	b	b	m322	p322
d	a	a	a411	d411
d	a	b	e412	h412
d	b	a	i421	l421
d	b	b	m422	p422
select a1,a2,b,min(c),max(c) from t2 where (c > 'b111') and (c <= 'g112') group by a1,a2,b;
a1	a2	b	min(c)	max(c)
a	a	a	c111	d111
a	a	b	e112	g112
b	a	a	b211	d211
b	a	b	e212	f212
c	a	NULL	c777	c999
c	a	a	b311	d311
c	a	b	e312	f312
d	a	a	b411	d411
d	a	b	e412	f412
select a1,a2,b,min(c),max(c) from t2 where (c < 'c5') or (c = 'g412') or (c = 'k421') group by a1,a2,b;
a1	a2	b	min(c)	max(c)
a	a	NULL	a777	a999
a	a	a	a111	c111
b	a	a	a211	c211
c	a	a	a311	c311
d	a	a	a411	c411
d	a	b	g412	g412
d	b	a	k421	k421
select a1,a2,b,min(c),max(c) from t2 where ((c > 'b111') and (c <= 'g112')) or ((c > 'd000') and (c <= 'i110')) group by a1,a2,b;
a1	a2	b	min(c)	max(c)
a	a	a	c111	d111
a	a	b	e112	h112
b	a	a	b211	d211
b	a	b	e212	h212
c	a	NULL	c777	c999
c	a	a	b311	d311
c	a	b	e312	h312
d	a	a	b411	d411
d	a	b	e412	h412
explain select a1,a2,b,min(c),max(c) from t1
where exists ( select * from t2 where t2.c = t1.c )
group by a1,a2,b;
id	select_type	table	type	possible_keys	key	key_len	ref	rows	Extra
1	PRIMARY	t1	index	NULL	idx_t1_1	163	NULL	512	Using index
1	PRIMARY	<subquery2>	eq_ref	distinct_key	distinct_key	16	func	1	
2	MATERIALIZED	t2	index	NULL	idx_t2_1	163	NULL	548	Using index
select a1,a2,b,min(c),max(c) from t1
where exists ( select * from t2 where t2.c = t1.c )
group by a1,a2,b;
a1	a2	b	min(c)	max(c)
a	a	a	a111	d111
a	a	b	e112	h112
a	b	a	i121	l121
a	b	b	m122	p122
b	a	a	a211	d211
b	a	b	e212	h212
b	b	a	i221	l221
b	b	b	m222	p222
c	a	a	a311	d311
c	a	b	e312	h312
c	b	a	i321	l321
c	b	b	m322	p322
d	a	a	a411	d411
d	a	b	e412	h412
d	b	a	i421	l421
d	b	b	m422	p422
explain select a1,a2,b,min(c),max(c) from t1
where exists ( select * from t2 where t2.c > 'b1' )
group by a1,a2,b;
id	select_type	table	type	possible_keys	key	key_len	ref	rows	Extra
1	PRIMARY	t1	index	NULL	idx_t1_1	163	NULL	512	Using index
2	SUBQUERY	t2	index	NULL	idx_t2_1	163	NULL	548	Using where; Using index
select a1,a2,b,min(c),max(c) from t1
where exists ( select * from t2 where t2.c > 'b1' )
group by a1,a2,b;
a1	a2	b	min(c)	max(c)
a	a	a	a111	d111
a	a	b	e112	h112
a	b	a	i121	l121
a	b	b	m122	p122
b	a	a	a211	d211
b	a	b	e212	h212
b	b	a	i221	l221
b	b	b	m222	p222
c	a	a	a311	d311
c	a	b	e312	h312
c	b	a	i321	l321
c	b	b	m322	p322
d	a	a	a411	d411
d	a	b	e412	h412
d	b	a	i421	l421
d	b	b	m422	p422
explain select a1,a2,b,c,min(c), max(c) from t1
where exists ( select * from t2 where t1.b > 'a' and t2.c > 'b1' )
group by a1,a2,b;
id	select_type	table	type	possible_keys	key	key_len	ref	rows	Extra
1	PRIMARY	t1	index	NULL	idx_t1_1	163	NULL	512	Using where; Using index
2	DEPENDENT SUBQUERY	t2	index	NULL	idx_t2_1	163	NULL	548	Using where; Using index
select a1,a2,b,c,min(c), max(c) from t1
where exists ( select * from t2 where t1.b > 'a' and t2.c > 'b1' )
group by a1,a2,b;
a1	a2	b	c	min(c)	max(c)
a	a	b	e112	e112	h112
a	b	b	m122	m122	p122
b	a	b	e212	e212	h212
b	b	b	m222	m222	p222
c	a	b	e312	e312	h312
c	b	b	m322	m322	p322
d	a	b	e412	e412	h412
d	b	b	m422	m422	p422
SET @save_optimizer_switch=@@optimizer_switch;
SET optimizer_switch='semijoin_with_cache=off';
explain select a1,a2,b,c,min(c), max(c) from t1
where exists ( select * from t2
where t2.c in (select c from t3 where t3.c > t1.b) and
t2.c > 'b1' )
group by a1,a2,b;
id	select_type	table	type	possible_keys	key	key_len	ref	rows	Extra
1	PRIMARY	t1	index	NULL	idx_t1_1	163	NULL	512	Using where; Using index
2	DEPENDENT SUBQUERY	t2	index	NULL	idx_t2_1	163	NULL	548	Using where; Using index
2	DEPENDENT SUBQUERY	t3	index	NULL	idx_t3_1	10	NULL	192	Using where; Using index; FirstMatch(t2)
select a1,a2,b,c,min(c), max(c) from t1
where exists ( select * from t2
where t2.c in (select c from t3 where t3.c > t1.b) and
t2.c > 'b1' )
group by a1,a2,b;
a1	a2	b	c	min(c)	max(c)
a	a	a	a111	a111	d111
a	a	b	e112	e112	h112
a	b	a	i121	i121	l121
a	b	b	m122	m122	p122
b	a	a	a211	a211	d211
b	a	b	e212	e212	h212
b	b	a	i221	i221	l221
b	b	b	m222	m222	p222
c	a	a	a311	a311	d311
c	a	b	e312	e312	h312
c	b	a	i321	i321	l321
c	b	b	m322	m322	p322
d	a	a	a411	a411	d411
d	a	b	e412	e412	h412
d	b	a	i421	i421	l421
d	b	b	m422	m422	p422
SET optimizer_switch=@save_optimizer_switch;
explain select a1,a2,b,c,min(c), max(c) from t1
where exists ( select * from t2 where t1.c > 'a' and t2.c > 'b1' )
group by a1,a2,b;
id	select_type	table	type	possible_keys	key	key_len	ref	rows	Extra
1	PRIMARY	t1	index	NULL	idx_t1_1	163	NULL	512	Using where; Using index
2	DEPENDENT SUBQUERY	t2	index	NULL	idx_t2_1	163	NULL	548	Using where; Using index
select a1,a2,b,c,min(c), max(c) from t1
where exists ( select * from t2 where t1.c > 'a' and t2.c > 'b1' )
group by a1,a2,b;
a1	a2	b	c	min(c)	max(c)
a	a	a	a111	a111	d111
a	a	b	e112	e112	h112
a	b	a	i121	i121	l121
a	b	b	m122	m122	p122
b	a	a	a211	a211	d211
b	a	b	e212	e212	h212
b	b	a	i221	i221	l221
b	b	b	m222	m222	p222
c	a	a	a311	a311	d311
c	a	b	e312	e312	h312
c	b	a	i321	i321	l321
c	b	b	m322	m322	p322
d	a	a	a411	a411	d411
d	a	b	e412	e412	h412
d	b	a	i421	i421	l421
d	b	b	m422	m422	p422
SET @save_optimizer_switch=@@optimizer_switch;
SET optimizer_switch='semijoin_with_cache=off';
explain select a1,a2,b,c,min(c), max(c) from t1
where exists ( select * from t2
where t2.c in (select c from t3 where t3.c > t1.c) and
t2.c > 'b1' )
group by a1,a2,b;
id	select_type	table	type	possible_keys	key	key_len	ref	rows	Extra
1	PRIMARY	t1	index	NULL	idx_t1_1	163	NULL	512	Using where; Using index
2	DEPENDENT SUBQUERY	t2	index	NULL	idx_t2_1	163	NULL	548	Using where; Using index
2	DEPENDENT SUBQUERY	t3	index	NULL	idx_t3_1	10	NULL	192	Using where; Using index; FirstMatch(t2)
select a1,a2,b,c,min(c), max(c) from t1
where exists ( select * from t2
where t2.c in (select c from t3 where t3.c > t1.c) and
t2.c > 'b1' )
group by a1,a2,b;
a1	a2	b	c	min(c)	max(c)
a	a	a	a111	a111	d111
a	a	b	e112	e112	h112
a	b	a	i121	i121	l121
a	b	b	m122	m122	p122
b	a	a	a211	a211	d211
b	a	b	e212	e212	h212
b	b	a	i221	i221	l221
b	b	b	m222	m222	p222
c	a	a	a311	a311	d311
c	a	b	e312	e312	h312
c	b	a	i321	i321	l321
c	b	b	m322	m322	o322
d	a	a	a411	a411	d411
d	a	b	e412	e412	h412
d	b	a	i421	i421	l421
d	b	b	m422	m422	o422
SET optimizer_switch=@save_optimizer_switch;
explain select a1,a2,b,min(c),max(c) from t1 where (a1 >= 'c' or a2 < 'b') and (b > 'a') group by a1,a2,b;
id	select_type	table	type	possible_keys	key	key_len	ref	rows	Extra
1	SIMPLE	t1	range	idx_t1_0,idx_t1_1,idx_t1_2	idx_t1_1	147	NULL	17	Using where; Using index for group-by
explain select a1,a2,b,min(c),max(c) from t1 where (a1 >= 'c' or a2 < 'b') and (c > 'b111') group by a1,a2,b;
id	select_type	table	type	possible_keys	key	key_len	ref	rows	Extra
1	SIMPLE	t1	range	idx_t1_0,idx_t1_1,idx_t1_2	idx_t1_1	163	NULL	17	Using where; Using index for group-by
explain select a1,a2,b,min(c),max(c) from t1 where (a2 >= 'b') and (b = 'a') and (c > 'b111') group by a1,a2,b;
id	select_type	table	type	possible_keys	key	key_len	ref	rows	Extra
1	SIMPLE	t1	range	NULL	idx_t1_1	163	NULL	17	Using where; Using index for group-by
explain select a1,a2,b,min(c) from t1 where ((a1 > 'a') or (a1 < '9'))  and ((a2 >= 'b') and (a2 < 'z')) and (b = 'a') and ((c < 'h112') or (c = 'j121') or (c > 'k121' and c < 'm122') or (c > 'o122')) group by a1,a2,b;
id	select_type	table	type	possible_keys	key	key_len	ref	rows	Extra
1	SIMPLE	t1	range	idx_t1_0,idx_t1_1,idx_t1_2	idx_t1_1	163	NULL	13	Using where; Using index for group-by
explain select a1,a2,b,min(c) from t1 where ((a1 > 'a') or (a1 < '9'))  and ((a2 >= 'b') and (a2 < 'z')) and (b = 'a') and ((c = 'j121') or (c > 'k121' and c < 'm122') or (c > 'o122') or (c < 'h112') or (c = 'c111')) group by a1,a2,b;
id	select_type	table	type	possible_keys	key	key_len	ref	rows	Extra
1	SIMPLE	t1	range	idx_t1_0,idx_t1_1,idx_t1_2	idx_t1_1	163	NULL	13	Using where; Using index for group-by
explain select a1,a2,b,min(c) from t1 where (a1 > 'a') and (a2 > 'a') and (b = 'c') group by a1,a2,b;
id	select_type	table	type	possible_keys	key	key_len	ref	rows	Extra
1	SIMPLE	t1	range	idx_t1_0,idx_t1_1,idx_t1_2	idx_t1_1	147	NULL	13	Using where; Using index for group-by
explain select a1,a2,b,min(c) from t1 where (ord(a1) > 97) and (ord(a2) + ord(a1) > 194) and (b = 'c') group by a1,a2,b;
id	select_type	table	type	possible_keys	key	key_len	ref	rows	Extra
1	SIMPLE	t1	range	NULL	idx_t1_1	147	NULL	17	Using where; Using index for group-by
explain select a1,a2,b,min(c),max(c) from t2 where (a1 >= 'c' or a2 < 'b') and (b > 'a') group by a1,a2,b;
id	select_type	table	type	possible_keys	key	key_len	ref	rows	Extra
1	SIMPLE	t2	range	idx_t2_0,idx_t2_1,idx_t2_2	idx_t2_1	163	NULL	#	Using where; Using index for group-by
explain select a1,a2,b,min(c),max(c) from t2 where (a1 >= 'c' or a2 < 'b') and (c > 'b111') group by a1,a2,b;
id	select_type	table	type	possible_keys	key	key_len	ref	rows	Extra
1	SIMPLE	t2	range	idx_t2_0,idx_t2_1,idx_t2_2	idx_t2_1	163	NULL	#	Using where; Using index for group-by
explain select a1,a2,b,min(c),max(c) from t2 where (a2 >= 'b') and (b = 'a') and (c > 'b111') group by a1,a2,b;
id	select_type	table	type	possible_keys	key	key_len	ref	rows	Extra
1	SIMPLE	t2	range	NULL	idx_t2_1	163	NULL	#	Using where; Using index for group-by
explain select a1,a2,b,min(c) from t2 where ((a1 > 'a') or (a1 < '9'))  and ((a2 >= 'b') and (a2 < 'z')) and (b = 'a') and ((c < 'h112') or (c = 'j121') or (c > 'k121' and c < 'm122') or (c > 'o122')) group by a1,a2,b;
id	select_type	table	type	possible_keys	key	key_len	ref	rows	Extra
1	SIMPLE	t2	range	idx_t2_0,idx_t2_1,idx_t2_2	idx_t2_1	163	NULL	#	Using where; Using index for group-by
explain select a1,a2,b,min(c) from t2 where ((a1 > 'a') or (a1 < '9'))  and ((a2 >= 'b') and (a2 < 'z')) and (b = 'a') and ((c = 'j121') or (c > 'k121' and c < 'm122') or (c > 'o122') or (c < 'h112') or (c = 'c111')) group by a1,a2,b;
id	select_type	table	type	possible_keys	key	key_len	ref	rows	Extra
1	SIMPLE	t2	range	idx_t2_0,idx_t2_1,idx_t2_2	idx_t2_1	163	NULL	#	Using where; Using index for group-by
explain select a1,a2,b,min(c) from t2 where (a1 > 'a') and (a2 > 'a') and (b = 'c') group by a1,a2,b;
id	select_type	table	type	possible_keys	key	key_len	ref	rows	Extra
1	SIMPLE	t2	range	idx_t2_0,idx_t2_1,idx_t2_2	idx_t2_1	163	NULL	#	Using where; Using index for group-by
select a1,a2,b,min(c),max(c) from t1 where (a1 >= 'c' or a2 < 'b') and (b > 'a') group by a1,a2,b;
a1	a2	b	min(c)	max(c)
a	a	b	e112	h112
b	a	b	e212	h212
c	a	b	e312	h312
c	b	b	m322	p322
d	a	b	e412	h412
d	b	b	m422	p422
select a1,a2,b,min(c),max(c) from t1 where (a1 >= 'c' or a2 < 'b') and (c > 'b111') group by a1,a2,b;
a1	a2	b	min(c)	max(c)
a	a	a	c111	d111
a	a	b	e112	h112
b	a	a	b211	d211
b	a	b	e212	h212
c	a	a	b311	d311
c	a	b	e312	h312
c	b	a	i321	l321
c	b	b	m322	p322
d	a	a	b411	d411
d	a	b	e412	h412
d	b	a	i421	l421
d	b	b	m422	p422
select a1,a2,b,min(c),max(c) from t1 where (a2 >= 'b') and (b = 'a') and (c > 'b111') group by a1,a2,b;
a1	a2	b	min(c)	max(c)
a	b	a	i121	l121
b	b	a	i221	l221
c	b	a	i321	l321
d	b	a	i421	l421
select a1,a2,b,min(c) from t1 where ((a1 > 'a') or (a1 < '9'))  and ((a2 >= 'b') and (a2 < 'z')) and (b = 'a') and ((c < 'h112') or (c = 'j121') or (c > 'k121' and c < 'm122') or (c > 'o122')) group by a1,a2,b;
a1	a2	b	min(c)
b	b	a	k221
c	b	a	k321
d	b	a	k421
select a1,a2,b,min(c) from t1 where ((a1 > 'a') or (a1 < '9'))  and ((a2 >= 'b') and (a2 < 'z')) and (b = 'a') and ((c = 'j121') or (c > 'k121' and c < 'm122') or (c > 'o122') or (c < 'h112') or (c = 'c111')) group by a1,a2,b;
a1	a2	b	min(c)
b	b	a	k221
c	b	a	k321
d	b	a	k421
select a1,a2,b,min(c) from t1 where (a1 > 'a') and (a2 > 'a') and (b = 'c') group by a1,a2,b;
a1	a2	b	min(c)
select a1,a2,b,min(c) from t1 where (ord(a1) > 97) and (ord(a2) + ord(a1) > 194) and (b = 'c') group by a1,a2,b;
a1	a2	b	min(c)
select a1,a2,b,min(c),max(c) from t2 where (a1 >= 'c' or a2 < 'b') and (b > 'a') group by a1,a2,b;
a1	a2	b	min(c)	max(c)
a	a	b	e112	h112
b	a	b	e212	h212
c	a	b	e312	h312
c	b	b	m322	p322
d	a	b	e412	h412
d	b	b	m422	p422
e	a	b	NULL	NULL
select a1,a2,b,min(c),max(c) from t2 where (a1 >= 'c' or a2 < 'b') and (c > 'b111') group by a1,a2,b;
a1	a2	b	min(c)	max(c)
a	a	a	c111	d111
a	a	b	e112	h112
b	a	a	b211	d211
b	a	b	e212	h212
c	a	NULL	c777	c999
c	a	a	b311	d311
c	a	b	e312	h312
c	b	a	i321	l321
c	b	b	m322	p322
d	a	a	b411	d411
d	a	b	e412	h412
d	b	a	i421	l421
d	b	b	m422	p422
select a1,a2,b,min(c),max(c) from t2 where (a2 >= 'b') and (b = 'a') and (c > 'b111') group by a1,a2,b;
a1	a2	b	min(c)	max(c)
a	b	a	i121	l121
b	b	a	i221	l221
c	b	a	i321	l321
d	b	a	i421	l421
select a1,a2,b,min(c) from t2 where ((a1 > 'a') or (a1 < '9'))  and ((a2 >= 'b') and (a2 < 'z')) and (b = 'a') and ((c < 'h112') or (c = 'j121') or (c > 'k121' and c < 'm122') or (c > 'o122')) group by a1,a2,b;
a1	a2	b	min(c)
b	b	a	k221
c	b	a	k321
d	b	a	k421
select a1,a2,b,min(c) from t2 where ((a1 > 'a') or (a1 < '9'))  and ((a2 >= 'b') and (a2 < 'z')) and (b = 'a') and ((c = 'j121') or (c > 'k121' and c < 'm122') or (c > 'o122') or (c < 'h112') or (c = 'c111')) group by a1,a2,b;
a1	a2	b	min(c)
b	b	a	k221
c	b	a	k321
d	b	a	k421
select a1,a2,b,min(c) from t2 where (a1 > 'a') and (a2 > 'a') and (b = 'c') group by a1,a2,b;
a1	a2	b	min(c)
explain select a1,a2,b from t1 where (a1 >= 'c' or a2 < 'b') and (b > 'a') group by a1,a2,b;
id	select_type	table	type	possible_keys	key	key_len	ref	rows	Extra
1	SIMPLE	t1	range	idx_t1_0,idx_t1_1,idx_t1_2	idx_t1_1	147	NULL	17	Using where; Using index for group-by
explain select a1,a2,b from t1 where (a2 >= 'b') and (b = 'a') group by a1,a2,b;
id	select_type	table	type	possible_keys	key	key_len	ref	rows	Extra
1	SIMPLE	t1	range	NULL	idx_t1_1	147	NULL	17	Using where; Using index for group-by
explain select a1,a2,b,c from t1 where (a2 >= 'b') and (b = 'a') and (c = 'i121') group by a1,a2,b;
id	select_type	table	type	possible_keys	key	key_len	ref	rows	Extra
1	SIMPLE	t1	range	NULL	idx_t1_1	163	NULL	17	Using where; Using index for group-by
explain select a1,a2,b from t1 where (a1 > 'a') and (a2 > 'a') and (b = 'c') group by a1,a2,b;
id	select_type	table	type	possible_keys	key	key_len	ref	rows	Extra
1	SIMPLE	t1	range	idx_t1_0,idx_t1_1,idx_t1_2	idx_t1_1	147	NULL	13	Using where; Using index for group-by
explain select a1,a2,b from t2 where (a1 >= 'c' or a2 < 'b') and (b > 'a') group by a1,a2,b;
id	select_type	table	type	possible_keys	key	key_len	ref	rows	Extra
1	SIMPLE	t2	range	idx_t2_0,idx_t2_1,idx_t2_2	idx_t2_1	146	NULL	#	Using where; Using index for group-by
explain select a1,a2,b from t2 where (a2 >= 'b') and (b = 'a') group by a1,a2,b;
id	select_type	table	type	possible_keys	key	key_len	ref	rows	Extra
1	SIMPLE	t2	range	NULL	idx_t2_1	146	NULL	#	Using where; Using index for group-by
explain select a1,a2,b,c from t2 where (a2 >= 'b') and (b = 'a') and (c = 'i121') group by a1,a2,b;
id	select_type	table	type	possible_keys	key	key_len	ref	rows	Extra
1	SIMPLE	t2	range	NULL	idx_t2_1	163	NULL	#	Using where; Using index for group-by
explain select a1,a2,b from t2 where (a1 > 'a') and (a2 > 'a') and (b = 'c') group by a1,a2,b;
id	select_type	table	type	possible_keys	key	key_len	ref	rows	Extra
1	SIMPLE	t2	range	idx_t2_0,idx_t2_1,idx_t2_2	idx_t2_1	146	NULL	#	Using where; Using index for group-by
select a1,a2,b from t1 where (a1 >= 'c' or a2 < 'b') and (b > 'a') group by a1,a2,b;
a1	a2	b
a	a	b
b	a	b
c	a	b
c	b	b
d	a	b
d	b	b
select a1,a2,b from t1 where (a2 >= 'b') and (b = 'a') group by a1,a2,b;
a1	a2	b
a	b	a
b	b	a
c	b	a
d	b	a
select a1,a2,b,c from t1 where (a2 >= 'b') and (b = 'a') and (c = 'i121') group by a1,a2,b;
a1	a2	b	c
a	b	a	i121
select a1,a2,b from t1 where (a1 > 'a') and (a2 > 'a') and (b = 'c') group by a1,a2,b;
a1	a2	b
select a1,a2,b from t2 where (a1 >= 'c' or a2 < 'b') and (b > 'a') group by a1,a2,b;
a1	a2	b
a	a	b
b	a	b
c	a	b
c	b	b
d	a	b
d	b	b
e	a	b
select a1,a2,b from t2 where (a2 >= 'b') and (b = 'a') group by a1,a2,b;
a1	a2	b
a	b	a
b	b	a
c	b	a
d	b	a
select a1,a2,b,c from t2 where (a2 >= 'b') and (b = 'a') and (c = 'i121') group by a1,a2,b;
a1	a2	b	c
a	b	a	i121
select a1,a2,b from t2 where (a1 > 'a') and (a2 > 'a') and (b = 'c') group by a1,a2,b;
a1	a2	b
explain select distinct a1,a2,b from t1;
id	select_type	table	type	possible_keys	key	key_len	ref	rows	Extra
1	SIMPLE	t1	range	NULL	idx_t1_1	147	NULL	17	Using index for group-by
explain select distinct a1,a2,b from t1 where (a2 >= 'b') and (b = 'a');
id	select_type	table	type	possible_keys	key	key_len	ref	rows	Extra
1	SIMPLE	t1	range	NULL	idx_t1_1	147	NULL	17	Using where; Using index for group-by
explain extended select distinct a1,a2,b,c from t1 where (a2 >= 'b') and (b = 'a') and (c = 'i121');
id	select_type	table	type	possible_keys	key	key_len	ref	rows	filtered	Extra
1	SIMPLE	t1	range	NULL	idx_t1_1	163	NULL	65	100.00	Using where; Using index for group-by
Warnings:
Note	1003	select distinct `test`.`t1`.`a1` AS `a1`,`test`.`t1`.`a2` AS `a2`,`test`.`t1`.`b` AS `b`,`test`.`t1`.`c` AS `c` from `test`.`t1` where `test`.`t1`.`b` = 'a' and `test`.`t1`.`c` = 'i121' and `test`.`t1`.`a2` >= 'b'
explain select distinct a1,a2,b from t1 where (a1 > 'a') and (a2 > 'a') and (b = 'c');
id	select_type	table	type	possible_keys	key	key_len	ref	rows	Extra
1	SIMPLE	t1	range	idx_t1_0,idx_t1_1,idx_t1_2	idx_t1_1	147	NULL	13	Using where; Using index for group-by
explain select distinct b from t1 where (a2 >= 'b') and (b = 'a');
id	select_type	table	type	possible_keys	key	key_len	ref	rows	Extra
1	SIMPLE	t1	index	NULL	idx_t1_2	147	NULL	512	Using where; Using index
explain select distinct a1,a2,b from t2;
id	select_type	table	type	possible_keys	key	key_len	ref	rows	Extra
1	SIMPLE	t2	range	NULL	idx_t2_1	146	NULL	#	Using index for group-by
explain select distinct a1,a2,b from t2 where (a2 >= 'b') and (b = 'a');
id	select_type	table	type	possible_keys	key	key_len	ref	rows	Extra
1	SIMPLE	t2	range	NULL	idx_t2_1	146	NULL	#	Using where; Using index for group-by
explain extended select distinct a1,a2,b,c from t2 where (a2 >= 'b') and (b = 'a') and (c = 'i121');
id	select_type	table	type	possible_keys	key	key_len	ref	rows	filtered	Extra
1	SIMPLE	t2	range	NULL	idx_t2_1	163	NULL	69	100.00	Using where; Using index for group-by
Warnings:
Note	1003	select distinct `test`.`t2`.`a1` AS `a1`,`test`.`t2`.`a2` AS `a2`,`test`.`t2`.`b` AS `b`,`test`.`t2`.`c` AS `c` from `test`.`t2` where `test`.`t2`.`b` = 'a' and `test`.`t2`.`c` = 'i121' and `test`.`t2`.`a2` >= 'b'
explain select distinct a1,a2,b from t2 where (a1 > 'a') and (a2 > 'a') and (b = 'c');
id	select_type	table	type	possible_keys	key	key_len	ref	rows	Extra
1	SIMPLE	t2	range	idx_t2_0,idx_t2_1,idx_t2_2	idx_t2_1	146	NULL	#	Using where; Using index for group-by
explain select distinct b from t2 where (a2 >= 'b') and (b = 'a');
id	select_type	table	type	possible_keys	key	key_len	ref	rows	Extra
1	SIMPLE	t2	index	NULL	idx_t2_2	146	NULL	548	Using where; Using index
select distinct a1,a2,b from t1;
a1	a2	b
a	a	a
a	a	b
a	b	a
a	b	b
b	a	a
b	a	b
b	b	a
b	b	b
c	a	a
c	a	b
c	b	a
c	b	b
d	a	a
d	a	b
d	b	a
d	b	b
select distinct a1,a2,b from t1 where (a2 >= 'b') and (b = 'a');
a1	a2	b
a	b	a
b	b	a
c	b	a
d	b	a
select distinct a1,a2,b,c from t1 where (a2 >= 'b') and (b = 'a') and (c = 'i121');
a1	a2	b	c
a	b	a	i121
select distinct a1,a2,b from t1 where (a1 > 'a') and (a2 > 'a') and (b = 'c');
a1	a2	b
select distinct b from t1 where (a2 >= 'b') and (b = 'a');
b
a
select distinct a1,a2,b from t2;
a1	a2	b
a	a	NULL
a	a	a
a	a	b
a	b	a
a	b	b
b	a	a
b	a	b
b	b	a
b	b	b
c	a	NULL
c	a	a
c	a	b
c	b	a
c	b	b
d	a	a
d	a	b
d	b	a
d	b	b
e	a	a
e	a	b
select distinct a1,a2,b from t2 where (a2 >= 'b') and (b = 'a');
a1	a2	b
a	b	a
b	b	a
c	b	a
d	b	a
select distinct a1,a2,b,c from t2 where (a2 >= 'b') and (b = 'a') and (c = 'i121');
a1	a2	b	c
a	b	a	i121
select distinct a1,a2,b from t2 where (a1 > 'a') and (a2 > 'a') and (b = 'c');
a1	a2	b
select distinct b from t2 where (a2 >= 'b') and (b = 'a');
b
a
select distinct t_00.a1
from t1 t_00
where exists ( select * from t2 where a1 = t_00.a1 );
a1
a
b
c
d
select distinct a1,a1 from t1;
a1	a1
a	a
b	b
c	c
d	d
select distinct a2,a1,a2,a1 from t1;
a2	a1	a2	a1
a	a	a	a
b	a	b	a
a	b	a	b
b	b	b	b
a	c	a	c
b	c	b	c
a	d	a	d
b	d	b	d
select distinct t1.a1,t2.a1 from t1,t2;
a1	a1
a	a
b	a
c	a
d	a
a	b
b	b
c	b
d	b
a	c
b	c
c	c
d	c
a	d
b	d
c	d
d	d
a	e
b	e
c	e
d	e
explain select distinct a1,a2,b from t1;
id	select_type	table	type	possible_keys	key	key_len	ref	rows	Extra
1	SIMPLE	t1	range	NULL	idx_t1_1	147	NULL	17	Using index for group-by
explain select distinct a1,a2,b from t1 where (a2 >= 'b') and (b = 'a') group by a1,a2,b;
id	select_type	table	type	possible_keys	key	key_len	ref	rows	Extra
1	SIMPLE	t1	range	NULL	idx_t1_1	147	NULL	17	Using where; Using index for group-by
explain select distinct a1,a2,b,c from t1 where (a2 >= 'b') and (b = 'a') and (c = 'i121') group by a1,a2,b;
id	select_type	table	type	possible_keys	key	key_len	ref	rows	Extra
1	SIMPLE	t1	range	NULL	idx_t1_1	163	NULL	17	Using where; Using index for group-by
explain select distinct a1,a2,b from t1 where (a1 > 'a') and (a2 > 'a') and (b = 'c') group by a1,a2,b;
id	select_type	table	type	possible_keys	key	key_len	ref	rows	Extra
1	SIMPLE	t1	range	idx_t1_0,idx_t1_1,idx_t1_2	idx_t1_1	147	NULL	13	Using where; Using index for group-by
explain select distinct b from t1 where (a2 >= 'b') and (b = 'a') group by a1,a2,b;
id	select_type	table	type	possible_keys	key	key_len	ref	rows	Extra
1	SIMPLE	t1	range	NULL	idx_t1_1	147	NULL	17	Using where; Using index for group-by; Using temporary; Using filesort
explain select distinct a1,a2,b from t2;
id	select_type	table	type	possible_keys	key	key_len	ref	rows	Extra
1	SIMPLE	t2	range	NULL	idx_t2_1	146	NULL	#	Using index for group-by
explain select distinct a1,a2,b from t2 where (a2 >= 'b') and (b = 'a') group by a1,a2,b;
id	select_type	table	type	possible_keys	key	key_len	ref	rows	Extra
1	SIMPLE	t2	range	NULL	idx_t2_1	146	NULL	#	Using where; Using index for group-by
explain select distinct a1,a2,b,c from t2 where (a2 >= 'b') and (b = 'a') and (c = 'i121') group by a1,a2,b;
id	select_type	table	type	possible_keys	key	key_len	ref	rows	Extra
1	SIMPLE	t2	range	NULL	idx_t2_1	163	NULL	#	Using where; Using index for group-by
explain select distinct a1,a2,b from t2 where (a1 > 'a') and (a2 > 'a') and (b = 'c') group by a1,a2,b;
id	select_type	table	type	possible_keys	key	key_len	ref	rows	Extra
1	SIMPLE	t2	range	idx_t2_0,idx_t2_1,idx_t2_2	idx_t2_1	146	NULL	#	Using where; Using index for group-by
explain select distinct b from t2 where (a2 >= 'b') and (b = 'a') group by a1,a2,b;
id	select_type	table	type	possible_keys	key	key_len	ref	rows	Extra
1	SIMPLE	t2	range	NULL	idx_t2_1	146	NULL	#	Using where; Using index for group-by; Using temporary; Using filesort
select distinct a1,a2,b from t1;
a1	a2	b
a	a	a
a	a	b
a	b	a
a	b	b
b	a	a
b	a	b
b	b	a
b	b	b
c	a	a
c	a	b
c	b	a
c	b	b
d	a	a
d	a	b
d	b	a
d	b	b
select distinct a1,a2,b from t1 where (a2 >= 'b') and (b = 'a') group by a1,a2,b;
a1	a2	b
a	b	a
b	b	a
c	b	a
d	b	a
select distinct a1,a2,b,c from t1 where (a2 >= 'b') and (b = 'a') and (c = 'i121') group by a1,a2,b;
a1	a2	b	c
a	b	a	i121
select distinct a1,a2,b from t1 where (a1 > 'a') and (a2 > 'a') and (b = 'c') group by a1,a2,b;
a1	a2	b
select distinct b from t1 where (a2 >= 'b') and (b = 'a') group by a1,a2,b;
b
a
select distinct a1,a2,b from t2;
a1	a2	b
a	a	NULL
a	a	a
a	a	b
a	b	a
a	b	b
b	a	a
b	a	b
b	b	a
b	b	b
c	a	NULL
c	a	a
c	a	b
c	b	a
c	b	b
d	a	a
d	a	b
d	b	a
d	b	b
e	a	a
e	a	b
select distinct a1,a2,b from t2 where (a2 >= 'b') and (b = 'a') group by a1,a2,b;
a1	a2	b
a	b	a
b	b	a
c	b	a
d	b	a
select distinct a1,a2,b,c from t2 where (a2 >= 'b') and (b = 'a') and (c = 'i121') group by a1,a2,b;
a1	a2	b	c
a	b	a	i121
select distinct a1,a2,b from t2 where (a1 > 'a') and (a2 > 'a') and (b = 'c') group by a1,a2,b;
a1	a2	b
select distinct b from t2 where (a2 >= 'b') and (b = 'a') group by a1,a2,b;
b
a
explain select count(distinct a1,a2,b) from t1 where (a2 >= 'b') and (b = 'a');
id	select_type	table	type	possible_keys	key	key_len	ref	rows	Extra
1	SIMPLE	t1	range	NULL	idx_t1_1	147	NULL	17	Using where; Using index for group-by
explain select count(distinct a1,a2,b,c) from t1 where (a2 >= 'b') and (b = 'a') and (c = 'i121');
id	select_type	table	type	possible_keys	key	key_len	ref	rows	Extra
1	SIMPLE	t1	range	NULL	idx_t1_1	163	NULL	65	Using where; Using index for group-by
explain extended select count(distinct a1,a2,b) from t1 where (a1 > 'a') and (a2 > 'a') and (b = 'c');
id	select_type	table	type	possible_keys	key	key_len	ref	rows	filtered	Extra
1	SIMPLE	t1	range	idx_t1_0,idx_t1_1,idx_t1_2	idx_t1_1	147	NULL	13	100.00	Using where; Using index for group-by
Warnings:
Note	1003	select count(distinct `test`.`t1`.`a1`,`test`.`t1`.`a2`,`test`.`t1`.`b`) AS `count(distinct a1,a2,b)` from `test`.`t1` where `test`.`t1`.`b` = 'c' and `test`.`t1`.`a1` > 'a' and `test`.`t1`.`a2` > 'a'
explain select count(distinct b) from t1 where (a2 >= 'b') and (b = 'a');
id	select_type	table	type	possible_keys	key	key_len	ref	rows	Extra
1	SIMPLE	t1	index	NULL	idx_t1_2	147	NULL	512	Using where; Using index
explain extended select 98 + count(distinct a1,a2,b) from t1 where (a1 > 'a') and (a2 > 'a');
id	select_type	table	type	possible_keys	key	key_len	ref	rows	filtered	Extra
1	SIMPLE	t1	range	idx_t1_0,idx_t1_1,idx_t1_2	idx_t1_1	147	NULL	13	100.00	Using where; Using index for group-by
Warnings:
Note	1003	select 98 + count(distinct `test`.`t1`.`a1`,`test`.`t1`.`a2`,`test`.`t1`.`b`) AS `98 + count(distinct a1,a2,b)` from `test`.`t1` where `test`.`t1`.`a1` > 'a' and `test`.`t1`.`a2` > 'a'
select count(distinct a1,a2,b) from t1 where (a2 >= 'b') and (b = 'a');
count(distinct a1,a2,b)
4
select count(distinct a1,a2,b,c) from t1 where (a2 >= 'b') and (b = 'a') and (c = 'i121');
count(distinct a1,a2,b,c)
1
select count(distinct a1,a2,b) from t1 where (a1 > 'a') and (a2 > 'a') and (b = 'c');
count(distinct a1,a2,b)
0
select count(distinct b) from t1 where (a2 >= 'b') and (b = 'a');
count(distinct b)
1
select 98 + count(distinct a1,a2,b) from t1 where (a1 > 'a') and (a2 > 'a');
98 + count(distinct a1,a2,b)
104
explain select a1,a2,b, concat(min(c), max(c)) from t1 where a1 < 'd' group by a1,a2,b;
id	select_type	table	type	possible_keys	key	key_len	ref	rows	Extra
1	SIMPLE	t1	range	idx_t1_0,idx_t1_1,idx_t1_2	idx_t1_1	147	NULL	12	Using where; Using index for group-by
explain select concat(a1,min(c)),b from t1 where a1 < 'd' group by a1,a2,b;
id	select_type	table	type	possible_keys	key	key_len	ref	rows	Extra
1	SIMPLE	t1	range	idx_t1_0,idx_t1_1,idx_t1_2	idx_t1_1	147	NULL	12	Using where; Using index for group-by
explain select concat(a1,min(c)),b,max(c) from t1 where a1 < 'd' group by a1,a2,b;
id	select_type	table	type	possible_keys	key	key_len	ref	rows	Extra
1	SIMPLE	t1	range	idx_t1_0,idx_t1_1,idx_t1_2	idx_t1_1	147	NULL	12	Using where; Using index for group-by
explain select concat(a1,a2),b,min(c),max(c) from t1 where a1 < 'd' group by a1,a2,b;
id	select_type	table	type	possible_keys	key	key_len	ref	rows	Extra
1	SIMPLE	t1	range	idx_t1_0,idx_t1_1,idx_t1_2	idx_t1_1	147	NULL	12	Using where; Using index for group-by
explain select concat(ord(min(b)),ord(max(b))),min(b),max(b) from t1 group by a1,a2;
id	select_type	table	type	possible_keys	key	key_len	ref	rows	Extra
1	SIMPLE	t1	range	NULL	idx_t1_1	147	NULL	9	Using index for group-by
select a1,a2,b, concat(min(c), max(c)) from t1 where a1 < 'd' group by a1,a2,b;
a1	a2	b	concat(min(c), max(c))
a	a	a	a111d111
a	a	b	e112h112
a	b	a	i121l121
a	b	b	m122p122
b	a	a	a211d211
b	a	b	e212h212
b	b	a	i221l221
b	b	b	m222p222
c	a	a	a311d311
c	a	b	e312h312
c	b	a	i321l321
c	b	b	m322p322
select concat(a1,min(c)),b from t1 where a1 < 'd' group by a1,a2,b;
concat(a1,min(c))	b
aa111	a
ae112	b
ai121	a
am122	b
ba211	a
be212	b
bi221	a
bm222	b
ca311	a
ce312	b
ci321	a
cm322	b
select concat(a1,min(c)),b,max(c) from t1 where a1 < 'd' group by a1,a2,b;
concat(a1,min(c))	b	max(c)
aa111	a	d111
ae112	b	h112
ai121	a	l121
am122	b	p122
ba211	a	d211
be212	b	h212
bi221	a	l221
bm222	b	p222
ca311	a	d311
ce312	b	h312
ci321	a	l321
cm322	b	p322
select concat(a1,a2),b,min(c),max(c) from t1 where a1 < 'd' group by a1,a2,b;
concat(a1,a2)	b	min(c)	max(c)
aa	a	a111	d111
aa	b	e112	h112
ab	a	i121	l121
ab	b	m122	p122
ba	a	a211	d211
ba	b	e212	h212
bb	a	i221	l221
bb	b	m222	p222
ca	a	a311	d311
ca	b	e312	h312
cb	a	i321	l321
cb	b	m322	p322
select concat(ord(min(b)),ord(max(b))),min(b),max(b) from t1 group by a1,a2;
concat(ord(min(b)),ord(max(b)))	min(b)	max(b)
9798	a	b
9798	a	b
9798	a	b
9798	a	b
9798	a	b
9798	a	b
9798	a	b
9798	a	b
explain select a1,a2,b,d,min(c),max(c) from t1 group by a1,a2,b;
id	select_type	table	type	possible_keys	key	key_len	ref	rows	Extra
1	SIMPLE	t1	ALL	NULL	NULL	NULL	NULL	512	Using temporary; Using filesort
explain select a1,a2,b,d from t1 group by a1,a2,b;
id	select_type	table	type	possible_keys	key	key_len	ref	rows	Extra
1	SIMPLE	t1	ALL	NULL	NULL	NULL	NULL	512	Using temporary; Using filesort
explain extended select a1,a2,min(b),max(b) from t1
where (a1 = 'b' or a1 = 'd' or a1 = 'a' or a1 = 'c') and (a2 > 'a') and (c > 'a111') group by a1,a2;
id	select_type	table	type	possible_keys	key	key_len	ref	rows	filtered	Extra
1	SIMPLE	t1	range	idx_t1_0,idx_t1_1,idx_t1_2	idx_t1_1	130	NULL	276	97.06	Using where; Using index
Warnings:
Note	1003	select `test`.`t1`.`a1` AS `a1`,`test`.`t1`.`a2` AS `a2`,min(`test`.`t1`.`b`) AS `min(b)`,max(`test`.`t1`.`b`) AS `max(b)` from `test`.`t1` where (`test`.`t1`.`a1` = 'b' or `test`.`t1`.`a1` = 'd' or `test`.`t1`.`a1` = 'a' or `test`.`t1`.`a1` = 'c') and `test`.`t1`.`a2` > 'a' and `test`.`t1`.`c` > 'a111' group by `test`.`t1`.`a1`,`test`.`t1`.`a2`
explain extended select a1,a2,b,min(c),max(c) from t1
where (a1 = 'b' or a1 = 'd' or a1 = 'a' or a1 = 'c') and (a2 > 'a') and (d > 'xy2') group by a1,a2,b;
id	select_type	table	type	possible_keys	key	key_len	ref	rows	filtered	Extra
1	SIMPLE	t1	ALL	idx_t1_0,idx_t1_1,idx_t1_2	NULL	NULL	NULL	512	39.55	Using where; Using temporary; Using filesort
Warnings:
Note	1003	select `test`.`t1`.`a1` AS `a1`,`test`.`t1`.`a2` AS `a2`,`test`.`t1`.`b` AS `b`,min(`test`.`t1`.`c`) AS `min(c)`,max(`test`.`t1`.`c`) AS `max(c)` from `test`.`t1` where (`test`.`t1`.`a1` = 'b' or `test`.`t1`.`a1` = 'd' or `test`.`t1`.`a1` = 'a' or `test`.`t1`.`a1` = 'c') and `test`.`t1`.`a2` > 'a' and `test`.`t1`.`d` > 'xy2' group by `test`.`t1`.`a1`,`test`.`t1`.`a2`,`test`.`t1`.`b`
explain extended select a1,a2,b,c from t1
where (a1 = 'b' or a1 = 'd' or a1 = 'a' or a1 = 'c') and (a2 > 'a') and (d > 'xy2') group by a1,a2,b,c;
id	select_type	table	type	possible_keys	key	key_len	ref	rows	filtered	Extra
1	SIMPLE	t1	ALL	idx_t1_0,idx_t1_1,idx_t1_2	NULL	NULL	NULL	512	39.55	Using where; Using temporary; Using filesort
Warnings:
Note	1003	select `test`.`t1`.`a1` AS `a1`,`test`.`t1`.`a2` AS `a2`,`test`.`t1`.`b` AS `b`,`test`.`t1`.`c` AS `c` from `test`.`t1` where (`test`.`t1`.`a1` = 'b' or `test`.`t1`.`a1` = 'd' or `test`.`t1`.`a1` = 'a' or `test`.`t1`.`a1` = 'c') and `test`.`t1`.`a2` > 'a' and `test`.`t1`.`d` > 'xy2' group by `test`.`t1`.`a1`,`test`.`t1`.`a2`,`test`.`t1`.`b`,`test`.`t1`.`c`
explain select a1,a2,b,max(c),min(c) from t2 where (a2 = 'a') and (b = 'b') or (b < 'b') group by a1;
id	select_type	table	type	possible_keys	key	key_len	ref	rows	Extra
1	SIMPLE	t2	index	NULL	idx_t2_1	163	NULL	548	Using where; Using index
explain extended select a1,a2,b from t1 where (a1 = 'b' or a1 = 'd' or a1 = 'a' or a1 = 'c') and (a2 > 'a') and (c > 'a111') group by a1,a2,b;
id	select_type	table	type	possible_keys	key	key_len	ref	rows	filtered	Extra
1	SIMPLE	t1	range	idx_t1_0,idx_t1_1,idx_t1_2	idx_t1_1	130	NULL	276	97.06	Using where; Using index
Warnings:
Note	1003	select `test`.`t1`.`a1` AS `a1`,`test`.`t1`.`a2` AS `a2`,`test`.`t1`.`b` AS `b` from `test`.`t1` where (`test`.`t1`.`a1` = 'b' or `test`.`t1`.`a1` = 'd' or `test`.`t1`.`a1` = 'a' or `test`.`t1`.`a1` = 'c') and `test`.`t1`.`a2` > 'a' and `test`.`t1`.`c` > 'a111' group by `test`.`t1`.`a1`,`test`.`t1`.`a2`,`test`.`t1`.`b`
explain select a1,a2,min(b),c from t2 where (a2 = 'a') and (c = 'a111') group by a1;
id	select_type	table	type	possible_keys	key	key_len	ref	rows	Extra
1	SIMPLE	t2	index	NULL	idx_t2_1	163	NULL	548	Using where; Using index
select a1,a2,min(b),c from t2 where (a2 = 'a') and (c = 'a111') group by a1;
a1	a2	min(b)	c
a	a	a	a111
explain select a1,a2,b,max(c),min(c) from t2 where (a2 = 'a') and (b = 'b') or (b = 'a') group by a1;
id	select_type	table	type	possible_keys	key	key_len	ref	rows	Extra
1	SIMPLE	t2	index	NULL	idx_t2_1	163	NULL	548	Using where; Using index
explain select a1,a2,b,min(c),max(c) from t2
where (c > 'a000') and (c <= 'd999') and (c like '_8__') group by a1,a2,b;
id	select_type	table	type	possible_keys	key	key_len	ref	rows	Extra
1	SIMPLE	t2	index	NULL	idx_t2_1	163	NULL	548	Using where; Using index
explain select a1, a2, b, c, min(d), max(d) from t1 group by a1,a2,b,c;
id	select_type	table	type	possible_keys	key	key_len	ref	rows	Extra
1	SIMPLE	t1	ALL	NULL	NULL	NULL	NULL	512	Using temporary; Using filesort
explain select a1,a2,count(a2) from t1 group by a1,a2,b;
id	select_type	table	type	possible_keys	key	key_len	ref	rows	Extra
1	SIMPLE	t1	index	NULL	idx_t1_2	147	NULL	512	Using index
explain extended select a1,a2,count(a2) from t1 where (a1 > 'a') group by a1,a2,b;
id	select_type	table	type	possible_keys	key	key_len	ref	rows	filtered	Extra
1	SIMPLE	t1	range	idx_t1_0,idx_t1_1,idx_t1_2	idx_t1_2	65	NULL	392	100.00	Using where; Using index
Warnings:
Note	1003	select `test`.`t1`.`a1` AS `a1`,`test`.`t1`.`a2` AS `a2`,count(`test`.`t1`.`a2`) AS `count(a2)` from `test`.`t1` where `test`.`t1`.`a1` > 'a' group by `test`.`t1`.`a1`,`test`.`t1`.`a2`,`test`.`t1`.`b`
explain extended select sum(ord(a1)) from t1 where (a1 > 'a') group by a1,a2,b;
id	select_type	table	type	possible_keys	key	key_len	ref	rows	filtered	Extra
1	SIMPLE	t1	range	idx_t1_0,idx_t1_1,idx_t1_2	idx_t1_2	65	NULL	392	100.00	Using where; Using index
Warnings:
Note	1003	select sum(ord(`test`.`t1`.`a1`)) AS `sum(ord(a1))` from `test`.`t1` where `test`.`t1`.`a1` > 'a' group by `test`.`t1`.`a1`,`test`.`t1`.`a2`,`test`.`t1`.`b`
create table t4 as select distinct a1, a2, b, c from t1;
alter table t4 add unique index idxt4 (a1, a2, b, c);
# This is "superceded" by MDEV-7118, and Loose Index Scan is again an option:
explain
select a1, a2, b, min(c) from t4 group by a1, a2, b;
id	select_type	table	type	possible_keys	key	key_len	ref	rows	Extra
1	SIMPLE	t4	range	NULL	idxt4	147	NULL	10	Using index for group-by
select a1, a2, b, min(c) from t4 group by a1, a2, b;
a1	a2	b	min(c)
a	a	a	a111
a	a	b	e112
a	b	a	i121
a	b	b	m122
b	a	a	a211
b	a	b	e212
b	b	a	i221
b	b	b	m222
c	a	a	a311
c	a	b	e312
c	b	a	i321
c	b	b	m322
d	a	a	a411
d	a	b	e412
d	b	a	i421
d	b	b	m422
drop table t4;
explain select distinct(a1) from t1 where ord(a2) = 98;
id	select_type	table	type	possible_keys	key	key_len	ref	rows	Extra
1	SIMPLE	t1	index	NULL	idx_t1_2	147	NULL	512	Using where; Using index
select distinct(a1) from t1 where ord(a2) = 98;
a1
a
b
c
d
explain select a1 from t1 where a2 = 'b' group by a1;
id	select_type	table	type	possible_keys	key	key_len	ref	rows	Extra
1	SIMPLE	t1	range	NULL	idx_t1_1	130	NULL	5	Using where; Using index for group-by
select a1 from t1 where a2 = 'b' group by a1;
a1
a
b
c
d
explain select distinct a1 from t1 where a2 = 'b';
id	select_type	table	type	possible_keys	key	key_len	ref	rows	Extra
1	SIMPLE	t1	range	NULL	idx_t1_1	130	NULL	5	Using where; Using index for group-by
select distinct a1 from t1 where a2 = 'b';
a1
a
b
c
d
drop table t1,t2,t3;
create table t1 (c1 int not null,c2 int not null, primary key(c1,c2));
insert into t1 (c1,c2) values
(10,1),(10,2),(10,3),(20,4),(20,5),(20,6),(30,7),(30,8),(30,9);
select distinct c1, c2 from t1 order by c2;
c1	c2
10	1
10	2
10	3
20	4
20	5
20	6
30	7
30	8
30	9
select c1,min(c2) as c2 from t1 group by c1 order by c2;
c1	c2
10	1
20	4
30	7
select c1,c2 from t1 group by c1,c2 order by c2;
c1	c2
10	1
10	2
10	3
20	4
20	5
20	6
30	7
30	8
30	9
drop table t1;
CREATE TABLE t1 (a varchar(5), b int(11), PRIMARY KEY (a,b));
INSERT INTO t1 VALUES ('AA',1), ('AA',2), ('AA',3), ('BB',1), ('AA',4);
OPTIMIZE TABLE t1;
Table	Op	Msg_type	Msg_text
test.t1	optimize	status	OK
SELECT a FROM t1 WHERE a='AA' GROUP BY a;
a
AA
SELECT a FROM t1 WHERE a='BB' GROUP BY a;
a
BB
EXPLAIN SELECT a FROM t1 WHERE a='AA' GROUP BY a;
id	select_type	table	type	possible_keys	key	key_len	ref	rows	Extra
1	SIMPLE	t1	ref	PRIMARY	PRIMARY	7	const	4	Using where; Using index
EXPLAIN SELECT a FROM t1 WHERE a='BB' GROUP BY a;
id	select_type	table	type	possible_keys	key	key_len	ref	rows	Extra
1	SIMPLE	t1	ref	PRIMARY	PRIMARY	7	const	1	Using where; Using index
SELECT DISTINCT a FROM t1 WHERE a='BB';
a
BB
SELECT DISTINCT a FROM t1 WHERE a LIKE 'B%';
a
BB
SELECT a FROM t1 WHERE a LIKE 'B%' GROUP BY a;
a
BB
DROP TABLE t1;
CREATE TABLE t1 (
a int(11) NOT NULL DEFAULT '0',
b varchar(16) COLLATE latin1_general_ci NOT NULL DEFAULT '',
PRIMARY KEY  (a,b)
) ENGINE=MyISAM DEFAULT CHARSET=latin1 COLLATE=latin1_general_ci;
CREATE PROCEDURE a(x INT)
BEGIN
DECLARE rnd INT;
DECLARE cnt INT;
WHILE x > 0 DO
SET rnd= x % 100;
SET cnt = (SELECT COUNT(*) FROM t1 WHERE a = rnd);
INSERT INTO t1(a,b) VALUES (rnd, CAST(cnt AS CHAR));
SET x= x - 1;
END WHILE;
END|
CALL a(1000);
SELECT a FROM t1 WHERE a=0;
a
0
0
0
0
0
0
0
0
0
0
SELECT DISTINCT a FROM t1 WHERE a=0;
a
0
SELECT COUNT(DISTINCT a) FROM t1 WHERE a=0;
COUNT(DISTINCT a)
1
DROP TABLE t1;
DROP PROCEDURE a;
CREATE TABLE t1 (a varchar(64) NOT NULL default '', KEY(a));
INSERT INTO t1 (a) VALUES 
(''), ('CENTRAL'), ('EASTERN'), ('GREATER LONDON'),
('NORTH CENTRAL'), ('NORTH EAST'), ('NORTH WEST'), ('SCOTLAND'),
('SOUTH EAST'), ('SOUTH WEST'), ('WESTERN');
INSERT INTO t1 SELECT * FROM t1;
INSERT INTO t1 SELECT * FROM t1;
INSERT INTO t1 SELECT * FROM t1;
ANALYZE TABLE t1;
Table	Op	Msg_type	Msg_text
test.t1	analyze	status	Engine-independent statistics collected
test.t1	analyze	status	OK
EXPLAIN SELECT DISTINCT a,a FROM t1 ORDER BY a;
id	select_type	table	type	possible_keys	key	key_len	ref	rows	Extra
1	SIMPLE	t1	range	NULL	a	66	NULL	12	Using index for group-by
SELECT DISTINCT a,a FROM t1 ORDER BY a;
a	a
	
CENTRAL	CENTRAL
EASTERN	EASTERN
GREATER LONDON	GREATER LONDON
NORTH CENTRAL	NORTH CENTRAL
NORTH EAST	NORTH EAST
NORTH WEST	NORTH WEST
SCOTLAND	SCOTLAND
SOUTH EAST	SOUTH EAST
SOUTH WEST	SOUTH WEST
WESTERN	WESTERN
DROP TABLE t1;
CREATE TABLE t1 (id1 INT, id2 INT);
CREATE TABLE t2 (id2 INT, id3 INT, id5 INT);
CREATE TABLE t3 (id3 INT, id4 INT);
CREATE TABLE t4 (id4 INT);
CREATE TABLE t5 (id5 INT, id6 INT);
CREATE TABLE t6 (id6 INT);
INSERT INTO t1 VALUES(1,1);
INSERT INTO t2 VALUES(1,1,1);
INSERT INTO t3 VALUES(1,1);
INSERT INTO t4 VALUES(1);
INSERT INTO t5 VALUES(1,1);
INSERT INTO t6 VALUES(1);
SELECT * FROM
t1
NATURAL JOIN
(t2 JOIN (t3 NATURAL JOIN t4, t5 NATURAL JOIN t6)
ON (t3.id3 = t2.id3 AND t5.id5 = t2.id5));
id2	id1	id3	id5	id4	id3	id6	id5
1	1	1	1	1	1	1	1
SELECT * FROM
t1
NATURAL JOIN
(((t3 NATURAL JOIN t4) join (t5 NATURAL JOIN t6) on t3.id4 = t5.id5) JOIN t2
ON (t3.id3 = t2.id3 AND t5.id5 = t2.id5));
id2	id1	id4	id3	id6	id5	id3	id5
1	1	1	1	1	1	1	1
SELECT * FROM t1 NATURAL JOIN ((t3 join (t5 NATURAL JOIN t6)) JOIN t2);
id2	id1	id3	id4	id6	id5	id3	id5
1	1	1	1	1	1	1	1
SELECT * FROM
(t2 JOIN (t3 NATURAL JOIN t4, t5 NATURAL JOIN t6)
ON (t3.id3 = t2.id3 AND t5.id5 = t2.id5))
NATURAL JOIN
t1;
id2	id3	id5	id4	id3	id6	id5	id1
1	1	1	1	1	1	1	1
SELECT * FROM
(t2 JOIN ((t3 NATURAL JOIN t4) join (t5 NATURAL JOIN t6)))
NATURAL JOIN
t1;
id2	id3	id5	id4	id3	id6	id5	id1
1	1	1	1	1	1	1	1
DROP TABLE t1,t2,t3,t4,t5,t6;
CREATE TABLE t1 (a int, b int, KEY (a,b), KEY b (b));
INSERT INTO t1 VALUES
(1,1),(1,2),(1,0),(1,3),
(1,-1),(1,-2),(1,-3),(1,-4);
ANALYZE TABLE t1;
Table	Op	Msg_type	Msg_text
test.t1	analyze	status	Engine-independent statistics collected
test.t1	analyze	status	OK
explain SELECT MAX(b), a FROM t1 WHERE b < 2 AND a = 1 GROUP BY a;
id	select_type	table	type	possible_keys	key	key_len	ref	rows	Extra
1	SIMPLE	t1	range	a,b	a	10	NULL	2	Using where; Using index for group-by
SELECT MAX(b), a FROM t1 WHERE b < 2 AND a = 1 GROUP BY a;
MAX(b)	a
1	1
SELECT MIN(b), a FROM t1 WHERE b > 1 AND a = 1 GROUP BY a;
MIN(b)	a
2	1
CREATE TABLE t2 (a int, b int, c int, PRIMARY KEY (a,b,c));
INSERT INTO t2 SELECT a,b,b FROM t1;
explain SELECT MIN(c) FROM t2 WHERE b = 2 and a = 1 and c > 1 GROUP BY a;
id	select_type	table	type	possible_keys	key	key_len	ref	rows	Extra
1	SIMPLE	t2	range	PRIMARY	PRIMARY	12	NULL	1	Using where; Using index
SELECT MIN(c) FROM t2 WHERE b = 2 and a = 1 and c > 1 GROUP BY a;
MIN(c)
2
DROP TABLE t1,t2;
CREATE TABLE t1 (a INT, b INT, INDEX (a,b));
INSERT INTO t1 (a, b) VALUES (1,1), (1,2), (1,3), (1,4), (1,5),
(2,2), (2,3), (2,1), (3,1), (4,1), (4,2), (4,3), (4,4), (4,5), (4,6);
ANALYZE TABLE t1;
Table	Op	Msg_type	Msg_text
test.t1	analyze	status	Engine-independent statistics collected
test.t1	analyze	status	OK
EXPLAIN SELECT max(b), a FROM t1 GROUP BY a;
id	select_type	table	type	possible_keys	key	key_len	ref	rows	Extra
1	SIMPLE	t1	range	NULL	a	5	NULL	6	Using index for group-by
FLUSH STATUS;
SELECT max(b), a FROM t1 GROUP BY a;
max(b)	a
5	1
3	2
1	3
6	4
SHOW STATUS LIKE 'handler_read__e%';
Variable_name	Value
Handler_read_key	8
Handler_read_next	0
Handler_read_retry	0
EXPLAIN SELECT max(b), a FROM t1 GROUP BY a;
id	select_type	table	type	possible_keys	key	key_len	ref	rows	Extra
1	SIMPLE	t1	range	NULL	a	5	NULL	6	Using index for group-by
FLUSH STATUS;
CREATE TABLE t2 SELECT max(b), a FROM t1 GROUP BY a;
SHOW STATUS LIKE 'handler_read__e%';
Variable_name	Value
Handler_read_key	8
Handler_read_next	0
Handler_read_retry	0
FLUSH STATUS;
SELECT * FROM (SELECT max(b), a FROM t1 GROUP BY a) b;
max(b)	a
5	1
3	2
1	3
6	4
SHOW STATUS LIKE 'handler_read__e%';
Variable_name	Value
Handler_read_key	8
Handler_read_next	0
Handler_read_retry	0
FLUSH STATUS;
(SELECT max(b), a FROM t1 GROUP BY a) UNION 
(SELECT max(b), a FROM t1 GROUP BY a);
max(b)	a
5	1
3	2
1	3
6	4
SHOW STATUS LIKE 'handler_read__e%';
Variable_name	Value
Handler_read_key	16
Handler_read_next	0
Handler_read_retry	0
EXPLAIN (SELECT max(b), a FROM t1 GROUP BY a) UNION 
(SELECT max(b), a FROM t1 GROUP BY a);
id	select_type	table	type	possible_keys	key	key_len	ref	rows	Extra
1	PRIMARY	t1	range	NULL	a	5	NULL	6	Using index for group-by
2	UNION	t1	range	NULL	a	5	NULL	6	Using index for group-by
NULL	UNION RESULT	<union1,2>	ALL	NULL	NULL	NULL	NULL	NULL	
EXPLAIN SELECT (SELECT max(b) FROM t1 GROUP BY a HAVING a < 2) x
FROM t1 AS t1_outer;
id	select_type	table	type	possible_keys	key	key_len	ref	rows	Extra
1	PRIMARY	t1_outer	index	NULL	a	10	NULL	15	Using index
2	SUBQUERY	t1	range	a	a	5	NULL	5	Using where; Using index
EXPLAIN SELECT 1 FROM t1 AS t1_outer WHERE EXISTS 
(SELECT max(b) FROM t1 GROUP BY a HAVING a < 2);
id	select_type	table	type	possible_keys	key	key_len	ref	rows	Extra
1	PRIMARY	t1_outer	index	NULL	a	10	NULL	15	Using index
2	SUBQUERY	t1	index	NULL	a	10	NULL	15	Using index
EXPLAIN SELECT 1 FROM t1 AS t1_outer WHERE 
(SELECT max(b) FROM t1 GROUP BY a HAVING a < 2) > 12;
id	select_type	table	type	possible_keys	key	key_len	ref	rows	Extra
1	PRIMARY	NULL	NULL	NULL	NULL	NULL	NULL	NULL	Impossible WHERE
2	SUBQUERY	t1	range	a	a	5	NULL	5	Using where; Using index
EXPLAIN SELECT 1 FROM t1 AS t1_outer WHERE 
a IN (SELECT max(b) FROM t1 GROUP BY a HAVING a < 2);
id	select_type	table	type	possible_keys	key	key_len	ref	rows	Extra
1	PRIMARY	t1_outer	index	a	a	10	NULL	15	Using where; Using index
1	PRIMARY	<subquery2>	eq_ref	distinct_key	distinct_key	4	test.t1_outer.a	1	
2	MATERIALIZED	t1	range	a	a	5	NULL	5	Using where; Using index
EXPLAIN SELECT 1 FROM t1 AS t1_outer GROUP BY a HAVING 
a > (SELECT max(b) FROM t1 GROUP BY a HAVING a < 2);
id	select_type	table	type	possible_keys	key	key_len	ref	rows	Extra
1	PRIMARY	t1_outer	range	NULL	a	5	NULL	6	Using index for group-by
2	SUBQUERY	t1	range	a	a	5	NULL	5	Using where; Using index
EXPLAIN SELECT 1 FROM t1 AS t1_outer1 JOIN t1 AS t1_outer2 
ON t1_outer1.a = (SELECT max(b) FROM t1 GROUP BY a HAVING a < 2) 
AND t1_outer1.b = t1_outer2.b;
id	select_type	table	type	possible_keys	key	key_len	ref	rows	Extra
1	PRIMARY	t1_outer1	ref	a	a	5	const	1	Using where; Using index
1	PRIMARY	t1_outer2	index	NULL	a	10	NULL	15	Using where; Using index; Using join buffer (flat, BNL join)
2	SUBQUERY	t1	range	a	a	5	NULL	5	Using where; Using index
EXPLAIN SELECT (SELECT (SELECT max(b) FROM t1 GROUP BY a HAVING a < 2) x
FROM t1 AS t1_outer) x2 FROM t1 AS t1_outer2;
id	select_type	table	type	possible_keys	key	key_len	ref	rows	Extra
1	PRIMARY	t1_outer2	index	NULL	a	10	NULL	15	Using index
2	SUBQUERY	t1_outer	index	NULL	a	10	NULL	15	Using index
3	SUBQUERY	t1	range	a	a	5	NULL	5	Using where; Using index
CREATE TABLE t3 LIKE t1;
FLUSH STATUS;
INSERT INTO t3 SELECT a,MAX(b) FROM t1 GROUP BY a;
SHOW STATUS LIKE 'handler_read__e%';
Variable_name	Value
Handler_read_key	13
Handler_read_next	0
Handler_read_retry	0
DELETE FROM t3;
FLUSH STATUS;
INSERT INTO t3 SELECT 1, (SELECT MAX(b) FROM t1 GROUP BY a HAVING a < 2) 
FROM t1 LIMIT 1;
SHOW STATUS LIKE 'handler_read__e%';
Variable_name	Value
Handler_read_key	8
Handler_read_next	0
Handler_read_retry	0
FLUSH STATUS;
DELETE FROM t3 WHERE (SELECT MAX(b) FROM t1 GROUP BY a HAVING a < 2) > 10000;
SHOW STATUS LIKE 'handler_read__e%';
Variable_name	Value
Handler_read_key	8
Handler_read_next	0
Handler_read_retry	0
FLUSH STATUS;
DELETE FROM t3 WHERE (SELECT (SELECT MAX(b) FROM t1 GROUP BY a HAVING a < 2) x 
FROM t1) > 10000;
ERROR 21000: Subquery returns more than 1 row
SHOW STATUS LIKE 'handler_read__e%';
Variable_name	Value
Handler_read_key	8
Handler_read_next	1
Handler_read_retry	0
DROP TABLE t1,t2,t3;
CREATE TABLE t1 (a int, INDEX idx(a));
INSERT INTO t1 VALUES
(4), (2), (1), (2), (4), (2), (1), (4),
(4), (2), (1), (2), (2), (4), (1), (4);
ANALYZE TABLE t1;
Table	Op	Msg_type	Msg_text
test.t1	analyze	status	Engine-independent statistics collected
test.t1	analyze	status	OK
EXPLAIN SELECT DISTINCT(a) FROM t1;
id	select_type	table	type	possible_keys	key	key_len	ref	rows	Extra
1	SIMPLE	t1	range	NULL	idx	5	NULL	4	Using index for group-by
SELECT DISTINCT(a) FROM t1;
a
1
2
4
EXPLAIN SELECT SQL_BIG_RESULT DISTINCT(a) FROM t1;
id	select_type	table	type	possible_keys	key	key_len	ref	rows	Extra
1	SIMPLE	t1	range	NULL	idx	5	NULL	4	Using index for group-by
SELECT SQL_BIG_RESULT DISTINCT(a) FROM t1;
a
1
2
4
DROP TABLE t1;
CREATE TABLE t1 (a INT, b INT);
INSERT INTO t1 (a, b) VALUES (1,1), (1,2), (1,3), (1,4), (1,5);
INSERT INTO t1 SELECT a + 1, b FROM t1;
INSERT INTO t1 SELECT a + 2, b FROM t1;
ANALYZE TABLE t1;
Table	Op	Msg_type	Msg_text
test.t1	analyze	status	Engine-independent statistics collected
test.t1	analyze	status	OK
EXPLAIN
SELECT a, MIN(b), MAX(b) FROM t1 GROUP BY a ORDER BY a DESC;
id	select_type	table	type	possible_keys	key	key_len	ref	rows	Extra
1	SIMPLE	t1	ALL	NULL	NULL	NULL	NULL	20	Using temporary; Using filesort
SELECT a, MIN(b), MAX(b) FROM t1 GROUP BY a ORDER BY a DESC;
a	MIN(b)	MAX(b)
4	1	5
3	1	5
2	1	5
1	1	5
CREATE INDEX break_it ON t1 (a, b);
EXPLAIN
SELECT a, MIN(b), MAX(b) FROM t1 GROUP BY a ORDER BY a;
id	select_type	table	type	possible_keys	key	key_len	ref	rows	Extra
1	SIMPLE	t1	range	NULL	break_it	10	NULL	7	Using index for group-by
SELECT a, MIN(b), MAX(b) FROM t1 GROUP BY a ORDER BY a;
a	MIN(b)	MAX(b)
1	1	5
2	1	5
3	1	5
4	1	5
EXPLAIN
SELECT a, MIN(b), MAX(b) FROM t1 GROUP BY a ORDER BY a DESC;
id	select_type	table	type	possible_keys	key	key_len	ref	rows	Extra
1	SIMPLE	t1	range	NULL	break_it	10	NULL	7	Using index for group-by; Using temporary; Using filesort
SELECT a, MIN(b), MAX(b) FROM t1 GROUP BY a ORDER BY a DESC;
a	MIN(b)	MAX(b)
4	1	5
3	1	5
2	1	5
1	1	5
EXPLAIN
SELECT a, MIN(b), MAX(b), AVG(b) FROM t1 GROUP BY a ORDER BY a DESC;
id	select_type	table	type	possible_keys	key	key_len	ref	rows	Extra
1	SIMPLE	t1	index	NULL	break_it	10	NULL	20	Using index
SELECT a, MIN(b), MAX(b), AVG(b) FROM t1 GROUP BY a ORDER BY a DESC;
a	MIN(b)	MAX(b)	AVG(b)
4	1	5	3.0000
3	1	5	3.0000
2	1	5	3.0000
1	1	5	3.0000
DROP TABLE t1;
create table t1 (a int, b int, key (a,b), key `index` (a,b)) engine=MyISAM;
Warnings:
Note	1831	Duplicate index `index`. This is deprecated and will be disallowed in a future release
insert into  t1 (a,b) values 
(0,0),(0,1),(0,2),(0,3),(0,4),(0,5),(0,6),
(0,7),(0,8),(0,9),(0,10),(0,11),(0,12),(0,13),
(1,0),(1,1),(1,2),(1,3),(1,4),(1,5),(1,6),
(1,7),(1,8),(1,9),(1,10),(1,11),(1,12),(1,13),
(2,0),(2,1),(2,2),(2,3),(2,4),(2,5),(2,6),
(2,7),(2,8),(2,9),(2,10),(2,11),(2,12),(2,13),
(3,0),(3,1),(3,2),(3,3),(3,4),(3,5),(3,6),
(3,7),(3,8),(3,9),(3,10),(3,11),(3,12),(3,13);
insert into t1 (a,b) select a, max(b)+1 from t1 where a = 0 group by a;
select * from t1;
a	b
0	0
0	1
0	2
0	3
0	4
0	5
0	6
0	7
0	8
0	9
0	10
0	11
0	12
0	13
0	14
1	0
1	1
1	2
1	3
1	4
1	5
1	6
1	7
1	8
1	9
1	10
1	11
1	12
1	13
2	0
2	1
2	2
2	3
2	4
2	5
2	6
2	7
2	8
2	9
2	10
2	11
2	12
2	13
3	0
3	1
3	2
3	3
3	4
3	5
3	6
3	7
3	8
3	9
3	10
3	11
3	12
3	13
explain extended select sql_buffer_result a, max(b)+1 from t1 where a = 0 group by a;
id	select_type	table	type	possible_keys	key	key_len	ref	rows	filtered	Extra
1	SIMPLE	t1	range	a,index	a	5	NULL	3	100.00	Using where; Using index for group-by; Using temporary
Warnings:
Note	1003	select sql_buffer_result `test`.`t1`.`a` AS `a`,max(`test`.`t1`.`b`) + 1 AS `max(b)+1` from `test`.`t1` where `test`.`t1`.`a` = 0 group by `test`.`t1`.`a`
drop table t1;
CREATE TABLE t1 (a int, b int, c int, d int,
KEY foo (c,d,a,b), KEY bar (c,a,b,d));
INSERT INTO t1 VALUES (1, 1, 1, 1), (1, 1, 1, 2), (1, 1, 1, 3), (1, 1, 1, 4);
INSERT INTO t1 SELECT * FROM t1;
INSERT INTO t1 SELECT * FROM t1;
INSERT INTO t1 SELECT a,b,c+1,d FROM t1;
ANALYZE TABLE t1;
Table	Op	Msg_type	Msg_text
test.t1	analyze	status	Engine-independent statistics collected
test.t1	analyze	status	OK
EXPLAIN SELECT DISTINCT c FROM t1 WHERE d=4;
id	select_type	table	type	possible_keys	key	key_len	ref	rows	Extra
1	SIMPLE	t1	range	NULL	foo	10	NULL	3	Using where; Using index for group-by
SELECT DISTINCT c FROM t1 WHERE d=4;
c
1
2
DROP TABLE t1;
#
# Bug #45386: Wrong query result with MIN function in field list, 
#  WHERE and GROUP BY clause
#
CREATE TABLE t (a INT, b INT, INDEX (a,b));
INSERT INTO t VALUES (2,0), (2,0), (2,1), (2,1);
INSERT INTO t SELECT * FROM t;
INSERT INTO t SELECT * FROM t;
ANALYZE TABLE t;
Table	Op	Msg_type	Msg_text
test.t	analyze	status	Engine-independent statistics collected
test.t	analyze	status	OK
# test MIN
#should use range with index for group by
EXPLAIN
SELECT a, MIN(b) FROM t WHERE b <> 0 GROUP BY a;
id	select_type	table	type	possible_keys	key	key_len	ref	rows	Extra
1	SIMPLE	t	range	NULL	a	10	NULL	2	Using where; Using index for group-by
#should return 1 row
SELECT a, MIN(b) FROM t WHERE b <> 0 GROUP BY a;
a	MIN(b)
2	1
# test MAX
#should use range with index for group by
EXPLAIN
SELECT a, MAX(b) FROM t WHERE b <> 1 GROUP BY a;
id	select_type	table	type	possible_keys	key	key_len	ref	rows	Extra
1	SIMPLE	t	range	NULL	a	10	NULL	2	Using where; Using index for group-by
#should return 1 row
SELECT a, MAX(b) FROM t WHERE b <> 1 GROUP BY a;
a	MAX(b)
2	0
# test 3 ranges and use the middle one
INSERT INTO t SELECT a, 2 FROM t;
#should use range with index for group by
EXPLAIN
SELECT a, MAX(b) FROM t WHERE b > 0 AND b < 2 GROUP BY a;
id	select_type	table	type	possible_keys	key	key_len	ref	rows	Extra
1	SIMPLE	t	range	NULL	a	10	NULL	2	Using where; Using index for group-by
#should return 1 row
SELECT a, MAX(b) FROM t WHERE b > 0 AND b < 2 GROUP BY a;
a	MAX(b)
2	1
DROP TABLE t;
#
# Bug #48472: Loose index scan inappropriately chosen for some WHERE
#             conditions
# 
CREATE TABLE t (a INT, b INT, INDEX (a,b));
INSERT INTO t VALUES (2,0), (2,0), (2,1), (2,1);
INSERT INTO t SELECT * FROM t;
SELECT a, MAX(b) FROM t WHERE 0=b+0 GROUP BY a;
a	MAX(b)
2	0
DROP TABLE t;
End of 5.0 tests
#
# Bug #46607: Assertion failed: (cond_type == Item::FUNC_ITEM) results in
#              server crash
#
CREATE TABLE t (a INT, b INT, INDEX (a,b));
INSERT INTO t VALUES (2,0), (2,0), (2,1), (2,1);
INSERT INTO t SELECT * FROM t;
SELECT a, MAX(b) FROM t WHERE b GROUP BY a;
a	MAX(b)
2	1
DROP TABLE t;
CREATE TABLE t1(a INT NOT NULL, b INT NOT NULL, KEY (b));
INSERT INTO t1 VALUES(1,1),(2,1);
ANALYZE TABLE t1;
Table	Op	Msg_type	Msg_text
test.t1	analyze	status	Engine-independent statistics collected
test.t1	analyze	status	OK
SELECT 1 AS c, b FROM t1 WHERE b IN (1,2) GROUP BY c, b;
c	b
1	1
SELECT a FROM t1 WHERE b=1;
a
1
2
DROP TABLE t1;
# 
# Bug#47762: Incorrect result from MIN() when WHERE tests NOT NULL column
#            for NULL
#
## Test for NULLs allowed
CREATE TABLE t1 ( a INT, KEY (a) );
INSERT INTO t1 VALUES (1), (2), (3);
EXPLAIN
SELECT MIN( a ) FROM t1 WHERE a = NULL;
id	select_type	table	type	possible_keys	key	key_len	ref	rows	Extra
x	x	x	x	x	x	x	x	x	Impossible WHERE noticed after reading const tables
SELECT MIN( a ) FROM t1 WHERE a = NULL;
MIN( a )
NULL
EXPLAIN
SELECT MIN( a ) FROM t1 WHERE a <> NULL;
id	select_type	table	type	possible_keys	key	key_len	ref	rows	Extra
x	x	x	x	x	x	x	x	x	Impossible WHERE noticed after reading const tables
SELECT MIN( a ) FROM t1 WHERE a <> NULL;
MIN( a )
NULL
EXPLAIN
SELECT MIN( a ) FROM t1 WHERE a > NULL;
id	select_type	table	type	possible_keys	key	key_len	ref	rows	Extra
x	x	x	x	x	x	x	x	x	Impossible WHERE noticed after reading const tables
SELECT MIN( a ) FROM t1 WHERE a > NULL;
MIN( a )
NULL
EXPLAIN
SELECT MIN( a ) FROM t1 WHERE a < NULL;
id	select_type	table	type	possible_keys	key	key_len	ref	rows	Extra
x	x	x	x	x	x	x	x	x	Impossible WHERE noticed after reading const tables
SELECT MIN( a ) FROM t1 WHERE a < NULL;
MIN( a )
NULL
EXPLAIN
SELECT MIN( a ) FROM t1 WHERE a <=> NULL;
id	select_type	table	type	possible_keys	key	key_len	ref	rows	Extra
x	x	x	x	x	x	x	x	x	No matching min/max row
SELECT MIN( a ) FROM t1 WHERE a <=> NULL;
MIN( a )
NULL
EXPLAIN
SELECT MIN( a ) FROM t1 WHERE a BETWEEN NULL AND 10;
id	select_type	table	type	possible_keys	key	key_len	ref	rows	Extra
x	x	x	x	x	x	x	x	x	Impossible WHERE noticed after reading const tables
SELECT MIN( a ) FROM t1 WHERE a BETWEEN NULL AND 10;
MIN( a )
NULL
EXPLAIN
SELECT MIN( a ) FROM t1 WHERE a BETWEEN NULL AND NULL;
id	select_type	table	type	possible_keys	key	key_len	ref	rows	Extra
x	x	x	x	x	x	x	x	x	Impossible WHERE noticed after reading const tables
SELECT MIN( a ) FROM t1 WHERE a BETWEEN NULL AND NULL;
MIN( a )
NULL
EXPLAIN
SELECT MIN( a ) FROM t1 WHERE a BETWEEN 10 AND NULL;
id	select_type	table	type	possible_keys	key	key_len	ref	rows	Extra
x	x	x	x	x	x	x	x	x	Impossible WHERE noticed after reading const tables
SELECT MIN( a ) FROM t1 WHERE a BETWEEN 10 AND NULL;
MIN( a )
NULL
EXPLAIN
SELECT MIN( a ) FROM t1 WHERE a = (SELECT a FROM t1 WHERE a < 0);
id	select_type	table	type	possible_keys	key	key_len	ref	rows	Extra
x	x	x	x	x	x	x	x	x	Impossible WHERE noticed after reading const tables
x	x	x	x	x	x	x	x	x	Using where; Using index
SELECT MIN( a ) FROM t1 WHERE a = (SELECT a FROM t1 WHERE a < 0);
MIN( a )
NULL
EXPLAIN
SELECT MIN( a ) FROM t1 WHERE a IS NULL;
id	select_type	table	type	possible_keys	key	key_len	ref	rows	Extra
x	x	x	x	x	x	x	x	x	No matching min/max row
SELECT MIN( a ) FROM t1 WHERE a IS NULL;
MIN( a )
NULL
INSERT INTO t1 VALUES (NULL), (NULL);
EXPLAIN
SELECT MIN( a ) FROM t1 WHERE a = NULL;
id	select_type	table	type	possible_keys	key	key_len	ref	rows	Extra
x	x	x	x	x	x	x	x	x	Impossible WHERE noticed after reading const tables
SELECT MIN( a ) FROM t1 WHERE a = NULL;
MIN( a )
NULL
EXPLAIN
SELECT MIN( a ) FROM t1 WHERE a <> NULL;
id	select_type	table	type	possible_keys	key	key_len	ref	rows	Extra
x	x	x	x	x	x	x	x	x	Impossible WHERE noticed after reading const tables
SELECT MIN( a ) FROM t1 WHERE a <> NULL;
MIN( a )
NULL
EXPLAIN
SELECT MIN( a ) FROM t1 WHERE a > NULL;
id	select_type	table	type	possible_keys	key	key_len	ref	rows	Extra
x	x	x	x	x	x	x	x	x	Impossible WHERE noticed after reading const tables
SELECT MIN( a ) FROM t1 WHERE a > NULL;
MIN( a )
NULL
EXPLAIN
SELECT MIN( a ) FROM t1 WHERE a < NULL;
id	select_type	table	type	possible_keys	key	key_len	ref	rows	Extra
x	x	x	x	x	x	x	x	x	Impossible WHERE noticed after reading const tables
SELECT MIN( a ) FROM t1 WHERE a < NULL;
MIN( a )
NULL
EXPLAIN
SELECT MIN( a ) FROM t1 WHERE a <=> NULL;
id	select_type	table	type	possible_keys	key	key_len	ref	rows	Extra
x	x	x	x	x	x	x	x	x	Select tables optimized away
SELECT MIN( a ) FROM t1 WHERE a <=> NULL;
MIN( a )
NULL
EXPLAIN
SELECT MIN( a ) FROM t1 WHERE a BETWEEN NULL AND 10;
id	select_type	table	type	possible_keys	key	key_len	ref	rows	Extra
x	x	x	x	x	x	x	x	x	Impossible WHERE noticed after reading const tables
SELECT MIN( a ) FROM t1 WHERE a BETWEEN NULL AND 10;
MIN( a )
NULL
EXPLAIN
SELECT MIN( a ) FROM t1 WHERE a BETWEEN NULL AND NULL;
id	select_type	table	type	possible_keys	key	key_len	ref	rows	Extra
x	x	x	x	x	x	x	x	x	Impossible WHERE noticed after reading const tables
SELECT MIN( a ) FROM t1 WHERE a BETWEEN NULL AND NULL;
MIN( a )
NULL
EXPLAIN
SELECT MIN( a ) FROM t1 WHERE a BETWEEN 10 AND NULL;
id	select_type	table	type	possible_keys	key	key_len	ref	rows	Extra
x	x	x	x	x	x	x	x	x	Impossible WHERE noticed after reading const tables
SELECT MIN( a ) FROM t1 WHERE a BETWEEN 10 AND NULL;
MIN( a )
NULL
EXPLAIN
SELECT MIN( a ) FROM t1 WHERE a = (SELECT a FROM t1 WHERE a < 0);
id	select_type	table	type	possible_keys	key	key_len	ref	rows	Extra
x	x	x	x	x	x	x	x	x	Impossible WHERE noticed after reading const tables
x	x	x	x	x	x	x	x	x	Using where; Using index
SELECT MIN( a ) FROM t1 WHERE a = (SELECT a FROM t1 WHERE a < 0);
MIN( a )
NULL
EXPLAIN
SELECT MIN( a ) FROM t1 WHERE a IS NULL;
id	select_type	table	type	possible_keys	key	key_len	ref	rows	Extra
x	x	x	x	x	x	x	x	x	Select tables optimized away
SELECT MIN( a ) FROM t1 WHERE a IS NULL;
MIN( a )
NULL
DROP TABLE t1;
## Test for NOT NULLs
CREATE TABLE t1 ( a INT NOT NULL PRIMARY KEY);
INSERT INTO t1 VALUES (1), (2), (3);
#
# NULL-safe operator test disabled for non-NULL indexed columns.
#
# See bugs
#
# - Bug#52173: Reading NULL value from non-NULL index gives
#   wrong result in embedded server 
#
# - Bug#52174: Sometimes wrong plan when reading a MAX value from 
#   non-NULL index
#
EXPLAIN
SELECT MIN( a ) FROM t1 WHERE a = NULL;
id	select_type	table	type	possible_keys	key	key_len	ref	rows	Extra
x	x	x	x	x	x	x	x	x	Impossible WHERE noticed after reading const tables
SELECT MIN( a ) FROM t1 WHERE a = NULL;
MIN( a )
NULL
EXPLAIN
SELECT MIN( a ) FROM t1 WHERE a <> NULL;
id	select_type	table	type	possible_keys	key	key_len	ref	rows	Extra
x	x	x	x	x	x	x	x	x	Using where; Using index
SELECT MIN( a ) FROM t1 WHERE a <> NULL;
MIN( a )
NULL
EXPLAIN
SELECT MIN( a ) FROM t1 WHERE a > NULL;
id	select_type	table	type	possible_keys	key	key_len	ref	rows	Extra
x	x	x	x	x	x	x	x	x	Impossible WHERE noticed after reading const tables
SELECT MIN( a ) FROM t1 WHERE a > NULL;
MIN( a )
NULL
EXPLAIN
SELECT MIN( a ) FROM t1 WHERE a < NULL;
id	select_type	table	type	possible_keys	key	key_len	ref	rows	Extra
x	x	x	x	x	x	x	x	x	Impossible WHERE noticed after reading const tables
SELECT MIN( a ) FROM t1 WHERE a < NULL;
MIN( a )
NULL
EXPLAIN
SELECT MIN( a ) FROM t1 WHERE a BETWEEN NULL AND 10;
id	select_type	table	type	possible_keys	key	key_len	ref	rows	Extra
x	x	x	x	x	x	x	x	x	Impossible WHERE noticed after reading const tables
SELECT MIN( a ) FROM t1 WHERE a BETWEEN NULL AND 10;
MIN( a )
NULL
EXPLAIN
SELECT MIN( a ) FROM t1 WHERE a BETWEEN NULL AND NULL;
id	select_type	table	type	possible_keys	key	key_len	ref	rows	Extra
x	x	x	x	x	x	x	x	x	Impossible WHERE noticed after reading const tables
SELECT MIN( a ) FROM t1 WHERE a BETWEEN NULL AND NULL;
MIN( a )
NULL
EXPLAIN
SELECT MIN( a ) FROM t1 WHERE a BETWEEN 10 AND NULL;
id	select_type	table	type	possible_keys	key	key_len	ref	rows	Extra
x	x	x	x	x	x	x	x	x	Impossible WHERE noticed after reading const tables
SELECT MIN( a ) FROM t1 WHERE a BETWEEN 10 AND NULL;
MIN( a )
NULL
EXPLAIN
SELECT MIN( a ) FROM t1 WHERE a = (SELECT a FROM t1 WHERE a < 0);
id	select_type	table	type	possible_keys	key	key_len	ref	rows	Extra
x	x	x	x	x	x	x	x	x	Impossible WHERE noticed after reading const tables
x	x	x	x	x	x	x	x	x	Using where; Using index
SELECT MIN( a ) FROM t1 WHERE a = (SELECT a FROM t1 WHERE a < 0);
MIN( a )
NULL
EXPLAIN
SELECT MIN( a ) FROM t1 WHERE a IS NULL;
id	select_type	table	type	possible_keys	key	key_len	ref	rows	Extra
x	x	x	x	x	x	x	x	x	Impossible WHERE
SELECT MIN( a ) FROM t1 WHERE a IS NULL;
MIN( a )
NULL
DROP TABLE t1;
#
# Bug#53859: Valgrind: opt_sum_query(TABLE_LIST*, List<Item>&, Item*) at
# opt_sum.cc:305
#
CREATE TABLE t1 ( a INT, KEY (a) );
INSERT INTO t1 VALUES (1), (2), (3);
SELECT MIN( a ) AS min_a
FROM t1
WHERE a > 1 AND a IS NULL
ORDER BY min_a;
min_a
NULL
DROP TABLE t1;
create table t1 (a int, b varchar(1), key(b,a)) engine=myisam;
insert t1 values (1,'a'),(2,'b'),(3,'c'),(4,'d'),(5,'e'),(6,'f'),(7,'g'),(8,'h'),(null,'i');
select min(a), b from t1 where a=7 or b='z' group by b;
min(a)	b
7	g
flush tables;
drop table t1;
#
# LP BUG#888456 Wrong result with DISTINCT , ANY , subquery_cache=off , NOT NULL
#
CREATE TABLE t1 ( a int NOT NULL) ;
INSERT INTO t1 VALUES (28),(29),(9);
CREATE TABLE t2 ( a int, KEY (a)) ;
INSERT INTO t2 VALUES (1),(1),(1),(4),(4),(5),(5),(8),(8),(9);
explain select (select t2.a from t2 where t2.a >= t1.a group by t2.a) from t1;
id	select_type	table	type	possible_keys	key	key_len	ref	rows	Extra
1	PRIMARY	t1	ALL	NULL	NULL	NULL	NULL	3	
2	DEPENDENT SUBQUERY	t2	index	a	a	5	NULL	10	Using where; Using index
select (select t2.a from t2 where t2.a >= t1.a group by t2.a) from t1;
(select t2.a from t2 where t2.a >= t1.a group by t2.a)
NULL
NULL
9
drop table t1, t2;
#
# LP BUG#900375 Wrong result with derived_merge=ON, DISTINCT or GROUP BY, EXISTS
#
CREATE TABLE t1 ( a INT, b INT, KEY (b) );
INSERT INTO t1 VALUES
(100,10),(101,11),(102,12),(103,13),(104,14),
(105,15),(106,16),(107,17),(108,18),(109,19);
EXPLAIN
SELECT alias1.* FROM t1, (SELECT * FROM t1) AS alias1
WHERE EXISTS ( SELECT DISTINCT b FROM t1 WHERE b <= alias1.a ) ;
id	select_type	table	type	possible_keys	key	key_len	ref	rows	Extra
1	PRIMARY	t1	index	NULL	b	5	NULL	10	Using index
1	PRIMARY	t1	ALL	NULL	NULL	NULL	NULL	10	Using where; Using join buffer (flat, BNL join)
3	DEPENDENT SUBQUERY	t1	index	b	b	5	NULL	10	Using where; Using index
SELECT alias1.* FROM t1, (SELECT * FROM t1) AS alias1
WHERE EXISTS ( SELECT DISTINCT b FROM t1 WHERE b <= alias1.a ) ;
a	b
100	10
100	10
100	10
100	10
100	10
100	10
100	10
100	10
100	10
100	10
101	11
101	11
101	11
101	11
101	11
101	11
101	11
101	11
101	11
101	11
102	12
102	12
102	12
102	12
102	12
102	12
102	12
102	12
102	12
102	12
103	13
103	13
103	13
103	13
103	13
103	13
103	13
103	13
103	13
103	13
104	14
104	14
104	14
104	14
104	14
104	14
104	14
104	14
104	14
104	14
105	15
105	15
105	15
105	15
105	15
105	15
105	15
105	15
105	15
105	15
106	16
106	16
106	16
106	16
106	16
106	16
106	16
106	16
106	16
106	16
107	17
107	17
107	17
107	17
107	17
107	17
107	17
107	17
107	17
107	17
108	18
108	18
108	18
108	18
108	18
108	18
108	18
108	18
108	18
108	18
109	19
109	19
109	19
109	19
109	19
109	19
109	19
109	19
109	19
109	19
EXPLAIN
SELECT alias1.* FROM t1, t1 AS alias1
WHERE EXISTS ( SELECT DISTINCT b FROM t1 WHERE b <= alias1.a ) ;
id	select_type	table	type	possible_keys	key	key_len	ref	rows	Extra
1	PRIMARY	t1	index	NULL	b	5	NULL	10	Using index
1	PRIMARY	alias1	ALL	NULL	NULL	NULL	NULL	10	Using where; Using join buffer (flat, BNL join)
2	DEPENDENT SUBQUERY	t1	index	b	b	5	NULL	10	Using where; Using index
SELECT alias1.* FROM t1, t1 AS alias1
WHERE EXISTS ( SELECT DISTINCT b FROM t1 WHERE b <= alias1.a ) ;
a	b
100	10
100	10
100	10
100	10
100	10
100	10
100	10
100	10
100	10
100	10
101	11
101	11
101	11
101	11
101	11
101	11
101	11
101	11
101	11
101	11
102	12
102	12
102	12
102	12
102	12
102	12
102	12
102	12
102	12
102	12
103	13
103	13
103	13
103	13
103	13
103	13
103	13
103	13
103	13
103	13
104	14
104	14
104	14
104	14
104	14
104	14
104	14
104	14
104	14
104	14
105	15
105	15
105	15
105	15
105	15
105	15
105	15
105	15
105	15
105	15
106	16
106	16
106	16
106	16
106	16
106	16
106	16
106	16
106	16
106	16
107	17
107	17
107	17
107	17
107	17
107	17
107	17
107	17
107	17
107	17
108	18
108	18
108	18
108	18
108	18
108	18
108	18
108	18
108	18
108	18
109	19
109	19
109	19
109	19
109	19
109	19
109	19
109	19
109	19
109	19
drop table t1;
End of 5.1 tests
#
# MDEV-765 lp:825075 - Wrong result with GROUP BY + multipart key + MIN/MAX loose scan
#
CREATE TABLE t1 (a varchar(1), b varchar(1), KEY (b,a));
INSERT INTO t1 VALUES
('0',NULL),('9',NULL),('8','c'),('4','d'),('7','d'),(NULL,'f'),
('7','f'),('8','g'),(NULL,'j');
explain
SELECT max(a) , b FROM t1 WHERE a IS NULL OR b = 'z' GROUP BY b;
id	select_type	table	type	possible_keys	key	key_len	ref	rows	Extra
1	SIMPLE	t1	index	b	b	8	NULL	9	Using where; Using index
SELECT max(a) , b FROM t1 WHERE a IS NULL OR b = 'z' GROUP BY b;
max(a)	b
NULL	f
NULL	j
explain
SELECT b, min(a) FROM t1 WHERE a = '7' OR b = 'z' GROUP BY b;
id	select_type	table	type	possible_keys	key	key_len	ref	rows	Extra
1	SIMPLE	t1	index	b	b	8	NULL	9	Using where; Using index
SELECT b, min(a) FROM t1 WHERE a = '7' OR b = 'z' GROUP BY b;
b	min(a)
d	7
f	7
explain
SELECT b, min(a) FROM t1 WHERE (a = b OR b = 'd' OR b is NULL) GROUP BY b;
id	select_type	table	type	possible_keys	key	key_len	ref	rows	Extra
1	SIMPLE	t1	index	b	b	8	NULL	9	Using where; Using index
SELECT b, min(a) FROM t1 WHERE (a = b OR b = 'd' OR b is NULL) GROUP BY b;
b	min(a)
NULL	0
d	4
explain
SELECT b, min(a) FROM t1 WHERE a > ('0' = b) AND b = 'z' GROUP BY b;
id	select_type	table	type	possible_keys	key	key_len	ref	rows	Extra
1	SIMPLE	t1	ref	b	b	4	const	1	Using where; Using index
SELECT b, min(a) FROM t1 WHERE a > ('0' = b) AND b = 'z' GROUP BY b;
b	min(a)
explain
SELECT b, min(a) FROM t1 WHERE a > '0' AND (b < (a = '7')) GROUP BY b;
id	select_type	table	type	possible_keys	key	key_len	ref	rows	Extra
1	SIMPLE	t1	index	NULL	b	8	NULL	9	Using where; Using index
SELECT b, min(a) FROM t1 WHERE a > '0' AND (b < (a = '7')) GROUP BY b;
b	min(a)
d	7
f	7
Warnings:
Warning	1292	Truncated incorrect DECIMAL value: 'c'
Warning	1292	Truncated incorrect DECIMAL value: 'd'
Warning	1292	Truncated incorrect DECIMAL value: 'd'
Warning	1292	Truncated incorrect DECIMAL value: 'f'
Warning	1292	Truncated incorrect DECIMAL value: 'g'
explain
SELECT b, min(a) FROM t1 WHERE (a > '0' AND (a > '1' OR b = 'd')) GROUP BY b;
id	select_type	table	type	possible_keys	key	key_len	ref	rows	Extra
1	SIMPLE	t1	index	b	b	8	NULL	9	Using where; Using index
SELECT b, min(a) FROM t1 WHERE (a > '0' AND (a > '1' OR b = 'd')) GROUP BY b;
b	min(a)
NULL	9
c	8
d	4
f	7
g	8
drop table t1;
#
# MDEV-4140 Wrong result with GROUP BY + multipart key + MIN/MAX loose scan and a subquery
#
CREATE TABLE t1 (a int, b int, KEY (b, a)) ;
INSERT INTO t1 VALUES (0,99),(9,99),(4,0),(7,0),(99,0),(7,0),(8,0),(99,0),(1,0);
INSERT INTO t1 VALUES (0,99),(9,99),(4,0),(7,0),(99,0),(7,0),(8,0),(99,0),(1,0);
CREATE TABLE t2 (c int) ;
INSERT INTO t2 VALUES (0),(1);
ANALYZE TABLE t1,t2;
Table	Op	Msg_type	Msg_text
test.t1	analyze	status	Engine-independent statistics collected
test.t1	analyze	status	OK
test.t2	analyze	status	Engine-independent statistics collected
test.t2	analyze	status	OK
EXPLAIN
SELECT MIN(a), b FROM t1 WHERE a > 0 GROUP BY b;
id	select_type	table	type	possible_keys	key	key_len	ref	rows	Extra
1	SIMPLE	t1	range	NULL	b	10	NULL	3	Using where; Using index for group-by
SELECT MIN(a), b FROM t1 WHERE a > 0 GROUP BY b;
MIN(a)	b
1	0
9	99
EXPLAIN
SELECT MIN(a), b FROM t1 WHERE a > ( SELECT c FROM t2 WHERE c = 0 ) GROUP BY b;
id	select_type	table	type	possible_keys	key	key_len	ref	rows	Extra
1	PRIMARY	t1	range	NULL	b	10	NULL	3	Using where; Using index for group-by
2	SUBQUERY	t2	ALL	NULL	NULL	NULL	NULL	2	Using where
SELECT MIN(a), b FROM t1 WHERE a > ( SELECT c FROM t2 WHERE c = 0 ) GROUP BY b;
MIN(a)	b
1	0
9	99
EXPLAIN
SELECT MIN(a), b FROM t1 WHERE a > ( SELECT min(c) FROM t2, t1 t1a, t1 t1b WHERE c = 0 ) GROUP BY b;
id	select_type	table	type	possible_keys	key	key_len	ref	rows	Extra
1	PRIMARY	t1	index	NULL	b	10	NULL	18	Using where; Using index
2	SUBQUERY	t2	ALL	NULL	NULL	NULL	NULL	2	Using where
2	SUBQUERY	t1a	index	NULL	b	10	NULL	18	Using index; Using join buffer (flat, BNL join)
2	SUBQUERY	t1b	index	NULL	b	10	NULL	18	Using index; Using join buffer (incremental, BNL join)
SELECT MIN(a), b FROM t1 WHERE a > ( SELECT min(c) FROM t2, t1 t1a, t1 t1b WHERE c = 0 ) GROUP BY b;
MIN(a)	b
1	0
9	99
drop table t1, t2;
End of 5.3 tests
#
# WL#3220 (Loose index scan for COUNT DISTINCT)
#
CREATE TABLE t1 (a INT, b INT, c INT, KEY (a,b));
INSERT INTO t1 VALUES (1,1,1), (1,2,1), (1,3,1), (1,4,1);
INSERT INTO t1 SELECT * FROM t1;
INSERT INTO t1 SELECT * FROM t1;
INSERT INTO t1 SELECT * FROM t1;
INSERT INTO t1 SELECT a, b + 4, 1 FROM t1;
INSERT INTO t1 SELECT a, b + 8, 1 FROM t1;
INSERT INTO t1 SELECT a + 1, b, 1 FROM t1;
CREATE TABLE t2 (a INT, b INT, c INT, d INT, e INT, f INT, KEY (a,b,c));
INSERT INTO t2 VALUES
(1,1,1,1,1,1), (1,2,1,1,1,1), (1,3,1,1,1,1), (1,4,1,1,1,1);
INSERT INTO t2 SELECT * FROM t2;
INSERT INTO t2 SELECT * FROM t2;
INSERT INTO t2 SELECT * FROM t2;
INSERT INTO t2 SELECT * FROM t2;
INSERT INTO t2 SELECT a, b + 4, c,d,e,f FROM t2;
INSERT INTO t2 SELECT a + 1, b, c,d,e,f FROM t2;
ANALYZE TABLE t1,t2;
Table	Op	Msg_type	Msg_text
test.t1	analyze	status	Engine-independent statistics collected
test.t1	analyze	status	OK
test.t2	analyze	status	Engine-independent statistics collected
test.t2	analyze	status	OK
EXPLAIN SELECT COUNT(DISTINCT a) FROM t1;
id	select_type	table	type	possible_keys	key	key_len	ref	rows	Extra
1	SIMPLE	t1	range	NULL	a	5	NULL	3	Using index for group-by
SELECT COUNT(DISTINCT a) FROM t1;
COUNT(DISTINCT a)
2
EXPLAIN SELECT COUNT(DISTINCT a,b) FROM t1;
id	select_type	table	type	possible_keys	key	key_len	ref	rows	Extra
1	SIMPLE	t1	range	NULL	a	10	NULL	33	Using index for group-by
SELECT COUNT(DISTINCT a,b) FROM t1;
COUNT(DISTINCT a,b)
32
EXPLAIN SELECT COUNT(DISTINCT b,a) FROM t1;
id	select_type	table	type	possible_keys	key	key_len	ref	rows	Extra
1	SIMPLE	t1	range	NULL	a	10	NULL	33	Using index for group-by
SELECT COUNT(DISTINCT b,a) FROM t1;
COUNT(DISTINCT b,a)
32
EXPLAIN SELECT COUNT(DISTINCT b) FROM t1;
id	select_type	table	type	possible_keys	key	key_len	ref	rows	Extra
1	SIMPLE	t1	index	NULL	a	10	NULL	256	Using index
SELECT COUNT(DISTINCT b) FROM t1;
COUNT(DISTINCT b)
16
EXPLAIN SELECT COUNT(DISTINCT a) FROM t1 GROUP BY a;
id	select_type	table	type	possible_keys	key	key_len	ref	rows	Extra
1	SIMPLE	t1	range	NULL	a	5	NULL	3	Using index for group-by
SELECT COUNT(DISTINCT a) FROM t1 GROUP BY a;
COUNT(DISTINCT a)
1
1
EXPLAIN SELECT COUNT(DISTINCT b) FROM t1 GROUP BY a;
id	select_type	table	type	possible_keys	key	key_len	ref	rows	Extra
1	SIMPLE	t1	range	NULL	a	10	NULL	33	Using index for group-by
SELECT COUNT(DISTINCT b) FROM t1 GROUP BY a;
COUNT(DISTINCT b)
16
16
EXPLAIN SELECT COUNT(DISTINCT a) FROM t1 GROUP BY b;
id	select_type	table	type	possible_keys	key	key_len	ref	rows	Extra
1	SIMPLE	t1	index	NULL	a	10	NULL	256	Using index; Using filesort
SELECT COUNT(DISTINCT a) FROM t1 GROUP BY b;
COUNT(DISTINCT a)
2
2
2
2
2
2
2
2
2
2
2
2
2
2
2
2
EXPLAIN SELECT DISTINCT COUNT(DISTINCT a) FROM t1;
id	select_type	table	type	possible_keys	key	key_len	ref	rows	Extra
1	SIMPLE	t1	index	NULL	a	10	NULL	256	Using index
SELECT DISTINCT COUNT(DISTINCT a) FROM t1;
COUNT(DISTINCT a)
2
EXPLAIN SELECT COUNT(DISTINCT a, b + 0) FROM t1;
id	select_type	table	type	possible_keys	key	key_len	ref	rows	Extra
1	SIMPLE	t1	index	NULL	a	10	NULL	256	Using index
SELECT COUNT(DISTINCT a, b + 0) FROM t1;
COUNT(DISTINCT a, b + 0)
32
EXPLAIN SELECT COUNT(DISTINCT a) FROM t1 HAVING COUNT(DISTINCT b) < 10;
id	select_type	table	type	possible_keys	key	key_len	ref	rows	Extra
1	SIMPLE	t1	index	NULL	a	10	NULL	256	Using index
SELECT COUNT(DISTINCT a) FROM t1 HAVING COUNT(DISTINCT b) < 10;
COUNT(DISTINCT a)
EXPLAIN SELECT COUNT(DISTINCT a) FROM t1 HAVING COUNT(DISTINCT c) < 10;
id	select_type	table	type	possible_keys	key	key_len	ref	rows	Extra
1	SIMPLE	t1	ALL	NULL	NULL	NULL	NULL	256	
SELECT COUNT(DISTINCT a) FROM t1 HAVING COUNT(DISTINCT c) < 10;
COUNT(DISTINCT a)
2
EXPLAIN SELECT 1 FROM t1 HAVING COUNT(DISTINCT a) < 10;
id	select_type	table	type	possible_keys	key	key_len	ref	rows	Extra
1	SIMPLE	t1	range	NULL	a	5	NULL	3	Using index for group-by
SELECT 1 FROM t1 HAVING COUNT(DISTINCT a) < 10;
1
1
EXPLAIN SELECT 1 FROM t1 GROUP BY a HAVING COUNT(DISTINCT b) > 1;
id	select_type	table	type	possible_keys	key	key_len	ref	rows	Extra
1	SIMPLE	t1	range	NULL	a	10	NULL	33	Using index for group-by
SELECT 1 FROM t1 GROUP BY a HAVING COUNT(DISTINCT b) > 1;
1
1
1
EXPLAIN SELECT COUNT(DISTINCT t1_1.a) FROM t1 t1_1, t1 t1_2 GROUP BY t1_1.a;
id	select_type	table	type	possible_keys	key	key_len	ref	rows	Extra
1	SIMPLE	t1_1	index	NULL	a	10	NULL	256	Using index; Using temporary; Using filesort
1	SIMPLE	t1_2	index	NULL	a	10	NULL	256	Using index; Using join buffer (flat, BNL join)
SELECT COUNT(DISTINCT t1_1.a) FROM t1 t1_1, t1 t1_2 GROUP BY t1_1.a;
COUNT(DISTINCT t1_1.a)
1
1
EXPLAIN SELECT COUNT(DISTINCT a), 12 FROM t1;
id	select_type	table	type	possible_keys	key	key_len	ref	rows	Extra
1	SIMPLE	t1	range	NULL	a	5	NULL	3	Using index for group-by
SELECT COUNT(DISTINCT a), 12 FROM t1;
COUNT(DISTINCT a)	12
2	12
EXPLAIN SELECT COUNT(DISTINCT a, b, c) FROM t2;
id	select_type	table	type	possible_keys	key	key_len	ref	rows	Extra
1	SIMPLE	t2	range	NULL	a	15	NULL	17	Using index for group-by
SELECT COUNT(DISTINCT a, b, c) FROM t2;
COUNT(DISTINCT a, b, c)
16
EXPLAIN SELECT COUNT(DISTINCT a), SUM(DISTINCT a), AVG(DISTINCT a) FROM t2;
id	select_type	table	type	possible_keys	key	key_len	ref	rows	Extra
1	SIMPLE	t2	range	NULL	a	5	NULL	3	Using index for group-by
SELECT COUNT(DISTINCT a), SUM(DISTINCT a), AVG(DISTINCT a) FROM t2;
COUNT(DISTINCT a)	SUM(DISTINCT a)	AVG(DISTINCT a)
2	3	1.5000
EXPLAIN SELECT COUNT(DISTINCT a), SUM(DISTINCT a), AVG(DISTINCT f) FROM t2;
id	select_type	table	type	possible_keys	key	key_len	ref	rows	Extra
1	SIMPLE	t2	ALL	NULL	NULL	NULL	NULL	256	
SELECT COUNT(DISTINCT a), SUM(DISTINCT a), AVG(DISTINCT f) FROM t2;
COUNT(DISTINCT a)	SUM(DISTINCT a)	AVG(DISTINCT f)
2	3	1.0000
EXPLAIN SELECT COUNT(DISTINCT a, b), COUNT(DISTINCT b, a) FROM t2;
id	select_type	table	type	possible_keys	key	key_len	ref	rows	Extra
1	SIMPLE	t2	range	NULL	a	10	NULL	17	Using index for group-by
SELECT COUNT(DISTINCT a, b), COUNT(DISTINCT b, a) FROM t2;
COUNT(DISTINCT a, b)	COUNT(DISTINCT b, a)
16	16
EXPLAIN SELECT COUNT(DISTINCT a, b), COUNT(DISTINCT b, f) FROM t2;
id	select_type	table	type	possible_keys	key	key_len	ref	rows	Extra
1	SIMPLE	t2	ALL	NULL	NULL	NULL	NULL	256	
SELECT COUNT(DISTINCT a, b), COUNT(DISTINCT b, f) FROM t2;
COUNT(DISTINCT a, b)	COUNT(DISTINCT b, f)
16	8
EXPLAIN SELECT COUNT(DISTINCT a, b), COUNT(DISTINCT b, d) FROM t2;
id	select_type	table	type	possible_keys	key	key_len	ref	rows	Extra
1	SIMPLE	t2	ALL	NULL	NULL	NULL	NULL	256	
SELECT COUNT(DISTINCT a, b), COUNT(DISTINCT b, d) FROM t2;
COUNT(DISTINCT a, b)	COUNT(DISTINCT b, d)
16	8
EXPLAIN SELECT a, c, COUNT(DISTINCT c, a, b) FROM t2 GROUP BY a, b, c;
id	select_type	table	type	possible_keys	key	key_len	ref	rows	Extra
1	SIMPLE	t2	range	NULL	a	15	NULL	17	Using index for group-by
SELECT a, c, COUNT(DISTINCT c, a, b) FROM t2 GROUP BY a, b, c;
a	c	COUNT(DISTINCT c, a, b)
1	1	1
1	1	1
1	1	1
1	1	1
1	1	1
1	1	1
1	1	1
1	1	1
2	1	1
2	1	1
2	1	1
2	1	1
2	1	1
2	1	1
2	1	1
2	1	1
EXPLAIN SELECT COUNT(DISTINCT c, a, b) FROM t2
WHERE a > 5 AND b BETWEEN 10 AND 20 GROUP BY a, b, c;
id	select_type	table	type	possible_keys	key	key_len	ref	rows	Extra
1	SIMPLE	t2	range	a	a	5	NULL	1	Using where; Using index
SELECT COUNT(DISTINCT c, a, b) FROM t2
WHERE a > 5 AND b BETWEEN 10 AND 20 GROUP BY a, b, c;
COUNT(DISTINCT c, a, b)
EXPLAIN SELECT COUNT(DISTINCT b), SUM(DISTINCT b) FROM t2 WHERE a = 5
GROUP BY b;
id	select_type	table	type	possible_keys	key	key_len	ref	rows	Extra
1	SIMPLE	t2	ref	a	a	5	const	1	Using where; Using index
SELECT COUNT(DISTINCT b), SUM(DISTINCT b) FROM t2 WHERE a = 5
GROUP BY b;
COUNT(DISTINCT b)	SUM(DISTINCT b)
EXPLAIN SELECT a, COUNT(DISTINCT b), SUM(DISTINCT b) FROM t2 GROUP BY a;
id	select_type	table	type	possible_keys	key	key_len	ref	rows	Extra
1	SIMPLE	t2	range	NULL	a	10	NULL	17	Using index for group-by
SELECT a, COUNT(DISTINCT b), SUM(DISTINCT b) FROM t2 GROUP BY a;
a	COUNT(DISTINCT b)	SUM(DISTINCT b)
1	8	36
2	8	36
EXPLAIN SELECT COUNT(DISTINCT b), SUM(DISTINCT b) FROM t2 GROUP BY a;
id	select_type	table	type	possible_keys	key	key_len	ref	rows	Extra
1	SIMPLE	t2	range	NULL	a	10	NULL	17	Using index for group-by
SELECT COUNT(DISTINCT b), SUM(DISTINCT b) FROM t2 GROUP BY a;
COUNT(DISTINCT b)	SUM(DISTINCT b)
8	36
8	36
EXPLAIN SELECT COUNT(DISTINCT a, b) FROM t2 WHERE c = 13 AND d = 42;
id	select_type	table	type	possible_keys	key	key_len	ref	rows	Extra
1	SIMPLE	t2	ALL	NULL	NULL	NULL	NULL	256	Using where
SELECT COUNT(DISTINCT a, b) FROM t2 WHERE c = 13 AND d = 42;
COUNT(DISTINCT a, b)
0
EXPLAIN SELECT a, COUNT(DISTINCT a), SUM(DISTINCT a) FROM t2
WHERE b = 13 AND c = 42 GROUP BY a;
id	select_type	table	type	possible_keys	key	key_len	ref	rows	Extra
1	SIMPLE	t2	range	NULL	a	15	NULL	3	Using where; Using index for group-by
SELECT a, COUNT(DISTINCT a), SUM(DISTINCT a) FROM t2
WHERE b = 13 AND c = 42 GROUP BY a;
a	COUNT(DISTINCT a)	SUM(DISTINCT a)
EXPLAIN SELECT COUNT(DISTINCT a, b), SUM(DISTINCT a) FROM t2 WHERE b = 42;
id	select_type	table	type	possible_keys	key	key_len	ref	rows	Extra
1	SIMPLE	t2	index	NULL	a	15	NULL	256	Using where; Using index
SELECT COUNT(DISTINCT a, b), SUM(DISTINCT a) FROM t2 WHERE b = 42;
COUNT(DISTINCT a, b)	SUM(DISTINCT a)
0	NULL
EXPLAIN SELECT SUM(DISTINCT a), MAX(b) FROM t2 GROUP BY a;
id	select_type	table	type	possible_keys	key	key_len	ref	rows	Extra
1	SIMPLE	t2	index	NULL	a	15	NULL	256	Using index
SELECT SUM(DISTINCT a), MAX(b) FROM t2 GROUP BY a;
SUM(DISTINCT a)	MAX(b)
1	8
2	8
EXPLAIN SELECT 42 * (a + c + COUNT(DISTINCT c, a, b)) FROM t2 GROUP BY a, b, c;
id	select_type	table	type	possible_keys	key	key_len	ref	rows	Extra
1	SIMPLE	t2	range	NULL	a	15	NULL	17	Using index for group-by
SELECT 42 * (a + c + COUNT(DISTINCT c, a, b)) FROM t2 GROUP BY a, b, c;
42 * (a + c + COUNT(DISTINCT c, a, b))
126
126
126
126
126
126
126
126
168
168
168
168
168
168
168
168
EXPLAIN SELECT (SUM(DISTINCT a) + MAX(b)) FROM t2 GROUP BY a;
id	select_type	table	type	possible_keys	key	key_len	ref	rows	Extra
1	SIMPLE	t2	index	NULL	a	15	NULL	256	Using index
SELECT (SUM(DISTINCT a) + MAX(b)) FROM t2 GROUP BY a;
(SUM(DISTINCT a) + MAX(b))
9
10
DROP TABLE t1,t2;
# end of WL#3220 tests
#
# Bug#50539: Wrong result when loose index scan is used for an aggregate
#            function with distinct
#
CREATE TABLE t1 (
f1 int(11) NOT NULL DEFAULT '0',
f2 char(1) NOT NULL DEFAULT '',
KEY (f1,f2)
) ;
insert into t1 values(1,'A'),(1 , 'B'), (1, 'C'), (2, 'A'), 
(3, 'A'), (3, 'B'), (3, 'C'), (3, 'D');
SELECT f1, COUNT(DISTINCT f2) FROM t1 GROUP BY f1;
f1	COUNT(DISTINCT f2)
1	3
2	1
3	4
explain SELECT f1, COUNT(DISTINCT f2) FROM t1 GROUP BY f1;
id	select_type	table	type	possible_keys	key	key_len	ref	rows	Extra
1	SIMPLE	t1	range	NULL	f1	5	NULL	9	Using index for group-by
drop table t1;
# End of test#50539.
#
# Bug#17217128 -  BAD INTERACTION BETWEEN MIN/MAX AND
#                 "HAVING SUM(DISTINCT)": WRONG RESULTS.
#
CREATE TABLE t (a INT, b INT, KEY(a,b));
INSERT INTO t VALUES (1,1), (2,2), (3,3), (4,4), (1,0), (3,2), (4,5);
ANALYZE TABLE t;
Table	Op	Msg_type	Msg_text
test.t	analyze	status	Engine-independent statistics collected
test.t	analyze	status	OK
SELECT a, SUM(DISTINCT a), MIN(b) FROM t GROUP BY a;
a	SUM(DISTINCT a)	MIN(b)
1	1	0
2	2	2
3	3	2
4	4	4
EXPLAIN SELECT a, SUM(DISTINCT a), MIN(b) FROM t GROUP BY a;
id	select_type	table	type	possible_keys	key	key_len	ref	rows	Extra
1	SIMPLE	t	index	NULL	a	10	NULL	7	Using index
SELECT a, SUM(DISTINCT a), MAX(b) FROM t GROUP BY a;
a	SUM(DISTINCT a)	MAX(b)
1	1	1
2	2	2
3	3	3
4	4	5
EXPLAIN SELECT a, SUM(DISTINCT a), MAX(b) FROM t GROUP BY a;
id	select_type	table	type	possible_keys	key	key_len	ref	rows	Extra
1	SIMPLE	t	index	NULL	a	10	NULL	7	Using index
SELECT a, MAX(b) FROM t GROUP BY a HAVING SUM(DISTINCT a);
a	MAX(b)
1	1
2	2
3	3
4	5
EXPLAIN SELECT a, MAX(b) FROM t GROUP BY a HAVING SUM(DISTINCT a);
id	select_type	table	type	possible_keys	key	key_len	ref	rows	Extra
1	SIMPLE	t	index	NULL	a	10	NULL	7	Using index
SELECT SUM(DISTINCT a), MIN(b), MAX(b) FROM t;
SUM(DISTINCT a)	MIN(b)	MAX(b)
10	0	5
EXPLAIN SELECT SUM(DISTINCT a), MIN(b), MAX(b) FROM t;
id	select_type	table	type	possible_keys	key	key_len	ref	rows	Extra
1	SIMPLE	t	index	NULL	a	10	NULL	7	Using index
SELECT a, SUM(DISTINCT a), MIN(b), MAX(b) FROM t GROUP BY a;
a	SUM(DISTINCT a)	MIN(b)	MAX(b)
1	1	0	1
2	2	2	2
3	3	2	3
4	4	4	5
EXPLAIN SELECT a, SUM(DISTINCT a), MIN(b), MAX(b) FROM t GROUP BY a;
id	select_type	table	type	possible_keys	key	key_len	ref	rows	Extra
1	SIMPLE	t	index	NULL	a	10	NULL	7	Using index
DROP TABLE t;
#
# MDEV-4219 A simple select query returns random data (upstream bug#68473)
#
drop table if exists faulty;
CREATE TABLE faulty (
a int(11) unsigned NOT NULL AUTO_INCREMENT,
b int(11) unsigned NOT NULL,
c datetime NOT NULL,
PRIMARY KEY (a),
UNIQUE KEY b_and_c (b,c)
);
INSERT INTO faulty (b, c) VALUES
(1801, '2013-02-15 09:00:00'),
(1802, '2013-02-28 09:00:00'),
(1802, '2013-03-01 09:00:00'),
(5,    '1990-02-15 09:00:00'),
(5,    '2013-02-15 09:00:00'),
(5,    '2009-02-15 17:00:00');
EXPLAIN
SELECT DISTINCT b, c FROM faulty WHERE b='1802' ORDER BY c;
id	select_type	table	type	possible_keys	key	key_len	ref	rows	Extra
1	SIMPLE	faulty	ref	b_and_c	b_and_c	4	const	2	Using where; Using index
SELECT DISTINCT b, c FROM faulty WHERE b='1802' ORDER BY c;
b	c
1802	2013-02-28 09:00:00
1802	2013-03-01 09:00:00
drop table faulty;
CREATE TABLE t1 (a INT, b INT);
INSERT INTO t1 (a, b) VALUES (1,1), (1,2), (1,3);
INSERT INTO t1 SELECT * FROM t1;
INSERT INTO t1 SELECT a + 1, b FROM t1;
INSERT INTO t1 SELECT a + 2, b FROM t1;
ANALYZE TABLE t1;
Table	Op	Msg_type	Msg_text
test.t1	analyze	status	Engine-independent statistics collected
test.t1	analyze	status	OK
CREATE INDEX break_it ON t1 (a, b);
EXPLAIN
SELECT distinct a, b FROM t1 where a = '3' ORDER BY b;
id	select_type	table	type	possible_keys	key	key_len	ref	rows	Extra
1	SIMPLE	t1	range	break_it	break_it	10	NULL	2	Using where; Using index for group-by; Using filesort
SELECT distinct a, b FROM t1 where a = '3' ORDER BY b;
a	b
3	1
3	2
3	3
drop table t1;
#
# Start of 10.0 tests
#
#
# MDEV-6991 GROUP_MIN_MAX optimization is erroneously applied in some cases
#
CREATE TABLE t1 (id INT NOT NULL, a VARCHAR(20)) ENGINE=MyISAM;
INSERT INTO t1 VALUES (1,'2001-01-01');
INSERT INTO t1 VALUES (1,'2001-01-02');
INSERT INTO t1 VALUES (1,'2001-01-03');
INSERT INTO t1 VALUES (1,' 2001-01-04');
INSERT INTO t1 VALUES (2,'2001-01-01');
INSERT INTO t1 VALUES (2,'2001-01-02');
INSERT INTO t1 VALUES (2,'2001-01-03');
INSERT INTO t1 VALUES (2,' 2001-01-04');
INSERT INTO t1 VALUES (3,'2001-01-01');
INSERT INTO t1 VALUES (3,'2001-01-02');
INSERT INTO t1 VALUES (3,'2001-01-03');
INSERT INTO t1 VALUES (3,' 2001-01-04');
INSERT INTO t1 VALUES (4,'2001-01-01');
INSERT INTO t1 VALUES (4,'2001-01-02');
INSERT INTO t1 VALUES (4,'2001-01-03');
INSERT INTO t1 VALUES (4,' 2001-01-04');
SELECT id,MIN(a),MAX(a) FROM t1 WHERE a>=DATE'2001-01-04' GROUP BY id;
id	MIN(a)	MAX(a)
1	 2001-01-04	 2001-01-04
2	 2001-01-04	 2001-01-04
3	 2001-01-04	 2001-01-04
4	 2001-01-04	 2001-01-04
ALTER TABLE t1 ADD KEY(id,a);
SELECT id,MIN(a),MAX(a) FROM t1 WHERE a>=DATE'2001-01-04' GROUP BY id;
id	MIN(a)	MAX(a)
1	 2001-01-04	 2001-01-04
2	 2001-01-04	 2001-01-04
3	 2001-01-04	 2001-01-04
4	 2001-01-04	 2001-01-04
DROP TABLE t1;
#
# MDEV-17039: Query plan changes when we use GROUP BY optimization with optimizer_use_condition_selectivity=4
# and use_stat_tables= PREFERABLY
#
CREATE TABLE t1 (a INT, b INT,c INT DEFAULT 0, INDEX (a,b));
INSERT INTO t1 (a, b) VALUES (1,1), (1,2), (1,3), (1,4), (1,5),
(2,2), (2,3), (2,1), (3,1), (4,1), (4,2), (4,3), (4,4), (4,5), (4,6);
INSERT INTO t1 SELECT * FROM t1;
ANALYZE TABLE t1;
Table	Op	Msg_type	Msg_text
test.t1	analyze	status	Engine-independent statistics collected
test.t1	analyze	status	OK
set @save_optimizer_use_condition_selectivity= @@optimizer_use_condition_selectivity;
set @save_use_stat_tables= @@use_stat_tables;
set @@optimizer_use_condition_selectivity=4;
set @@use_stat_tables=PREFERABLY;
explain extended SELECT a FROM t1 AS t1_outer WHERE a IN (SELECT max(b) FROM t1  GROUP BY a);
id	select_type	table	type	possible_keys	key	key_len	ref	rows	filtered	Extra
1	PRIMARY	<subquery2>	ALL	distinct_key	NULL	NULL	NULL	5	100.00	
1	PRIMARY	t1_outer	ref	a	a	5	<subquery2>.max(b)	7	100.00	Using index
2	MATERIALIZED	t1	range	NULL	a	5	NULL	5	100.00	Using index for group-by
Warnings:
Note	1003	/* select#1 */ select `test`.`t1_outer`.`a` AS `a` from  <materialize> (/* select#2 */ select max(`test`.`t1`.`b`) from `test`.`t1` group by `test`.`t1`.`a`) join `test`.`t1` `t1_outer` where `test`.`t1_outer`.`a` = `<subquery2>`.`max(b)`
set @@optimizer_use_condition_selectivity=@save_optimizer_use_condition_selectivity;
set @@use_stat_tables=@save_use_stat_tables;
explain extended SELECT a FROM t1 AS t1_outer WHERE a IN (SELECT max(b) FROM t1   GROUP BY a);
id	select_type	table	type	possible_keys	key	key_len	ref	rows	filtered	Extra
1	PRIMARY	<subquery2>	ALL	distinct_key	NULL	NULL	NULL	5	100.00	
1	PRIMARY	t1_outer	ref	a	a	5	<subquery2>.max(b)	7	100.00	Using index
2	MATERIALIZED	t1	range	NULL	a	5	NULL	5	100.00	Using index for group-by
Warnings:
Note	1003	/* select#1 */ select `test`.`t1_outer`.`a` AS `a` from  <materialize> (/* select#2 */ select max(`test`.`t1`.`b`) from `test`.`t1` group by `test`.`t1`.`a`) join `test`.`t1` `t1_outer` where `test`.`t1_outer`.`a` = `<subquery2>`.`max(b)`
drop table t1;
#
# End of 10.0 tests
#
#
# Start of 10.1 tests
#
#
# MDEV-6990 GROUP_MIN_MAX optimization is not applied in some cases when it could
#
CREATE TABLE t1 (id INT NOT NULL, a DATE, KEY(id,a)) ENGINE=MyISAM;
INSERT INTO t1 VALUES (1,'2001-01-01');
INSERT INTO t1 VALUES (1,'2001-01-02');
INSERT INTO t1 VALUES (1,'2001-01-03');
INSERT INTO t1 VALUES (1,'2001-01-04');
INSERT INTO t1 VALUES (2,'2001-01-01');
INSERT INTO t1 VALUES (2,'2001-01-02');
INSERT INTO t1 VALUES (2,'2001-01-03');
INSERT INTO t1 VALUES (2,'2001-01-04');
INSERT INTO t1 VALUES (3,'2001-01-01');
INSERT INTO t1 VALUES (3,'2001-01-02');
INSERT INTO t1 VALUES (3,'2001-01-03');
INSERT INTO t1 VALUES (3,'2001-01-04');
INSERT INTO t1 VALUES (4,'2001-01-01');
INSERT INTO t1 VALUES (4,'2001-01-02');
INSERT INTO t1 VALUES (4,'2001-01-03');
INSERT INTO t1 VALUES (4,'2001-01-04');
ANALYZE TABLE t1;
Table	Op	Msg_type	Msg_text
test.t1	analyze	status	Engine-independent statistics collected
test.t1	analyze	status	OK
EXPLAIN SELECT id,MIN(a),MAX(a) FROM t1 WHERE a>='2001-01-04' GROUP BY id;
id	select_type	table	type	possible_keys	key	key_len	ref	rows	Extra
1	SIMPLE	t1	range	NULL	id	8	NULL	5	Using where; Using index for group-by
EXPLAIN SELECT id,MIN(a),MAX(a) FROM t1 WHERE a>=20010104.0 GROUP BY id;
id	select_type	table	type	possible_keys	key	key_len	ref	rows	Extra
1	SIMPLE	t1	range	NULL	id	8	NULL	5	Using where; Using index for group-by
EXPLAIN SELECT id,MIN(a),MAX(a) FROM t1 WHERE a>=20010104e0 GROUP BY id;
id	select_type	table	type	possible_keys	key	key_len	ref	rows	Extra
1	SIMPLE	t1	range	NULL	id	8	NULL	5	Using where; Using index for group-by
SELECT id,MIN(a),MAX(a) FROM t1 WHERE a>='2001-01-04' GROUP BY id;
id	MIN(a)	MAX(a)
1	2001-01-04	2001-01-04
2	2001-01-04	2001-01-04
3	2001-01-04	2001-01-04
4	2001-01-04	2001-01-04
SELECT id,MIN(a),MAX(a) FROM t1 WHERE a>=20010104.0 GROUP BY id;
id	MIN(a)	MAX(a)
1	2001-01-04	2001-01-04
2	2001-01-04	2001-01-04
3	2001-01-04	2001-01-04
4	2001-01-04	2001-01-04
SELECT id,MIN(a),MAX(a) FROM t1 WHERE a>=20010104e0 GROUP BY id;
id	MIN(a)	MAX(a)
1	2001-01-04	2001-01-04
2	2001-01-04	2001-01-04
3	2001-01-04	2001-01-04
4	2001-01-04	2001-01-04
DROP TABLE t1;
#
# MDEV-8229 GROUP_MIN_MAX is erroneously applied for BETWEEN in some cases
#
SET NAMES latin1;
CREATE TABLE t1 (id INT NOT NULL, a VARCHAR(20)) ENGINE=MyISAM;
INSERT INTO t1 VALUES (1,'2001-01-01');
INSERT INTO t1 VALUES (1,'2001-01-02');
INSERT INTO t1 VALUES (1,'2001-01-03');
INSERT INTO t1 VALUES (1,' 2001-01-04');
INSERT INTO t1 VALUES (2,'2001-01-01');
INSERT INTO t1 VALUES (2,'2001-01-02');
INSERT INTO t1 VALUES (2,'2001-01-03');
INSERT INTO t1 VALUES (2,' 2001-01-04');
INSERT INTO t1 VALUES (3,'2001-01-01');
INSERT INTO t1 VALUES (3,'2001-01-02');
INSERT INTO t1 VALUES (3,'2001-01-03');
INSERT INTO t1 VALUES (3,' 2001-01-04');
INSERT INTO t1 VALUES (4,'2001-01-01');
INSERT INTO t1 VALUES (4,'2001-01-02');
INSERT INTO t1 VALUES (4,'2001-01-03');
INSERT INTO t1 VALUES (4,' 2001-01-04');
INSERT INTO t1 SELECT * FROM t1;
INSERT INTO t1 SELECT * FROM t1;
ANALYZE TABLE t1;
Table	Op	Msg_type	Msg_text
test.t1	analyze	status	Engine-independent statistics collected
test.t1	analyze	status	OK
SELECT id,MIN(a),MAX(a) FROM t1 WHERE a BETWEEN     ' 2001-01-04' AND    '2001-01-05' GROUP BY id;
id	MIN(a)	MAX(a)
1	 2001-01-04	2001-01-03
2	 2001-01-04	2001-01-03
3	 2001-01-04	2001-01-03
4	 2001-01-04	2001-01-03
SELECT id,MIN(a),MAX(a) FROM t1 WHERE a BETWEEN     '2001-01-04' AND     '2001-01-05' GROUP BY id;
id	MIN(a)	MAX(a)
SELECT id,MIN(a),MAX(a) FROM t1 WHERE a BETWEEN DATE'2001-01-04' AND DATE'2001-01-05' GROUP BY id;
id	MIN(a)	MAX(a)
1	 2001-01-04	 2001-01-04
2	 2001-01-04	 2001-01-04
3	 2001-01-04	 2001-01-04
4	 2001-01-04	 2001-01-04
SELECT id,MIN(a),MAX(a) FROM t1 WHERE a BETWEEN DATE'2001-01-04' AND     '2001-01-05' GROUP BY id;
id	MIN(a)	MAX(a)
1	 2001-01-04	 2001-01-04
2	 2001-01-04	 2001-01-04
3	 2001-01-04	 2001-01-04
4	 2001-01-04	 2001-01-04
SELECT id,MIN(a),MAX(a) FROM t1 WHERE a BETWEEN     '2001-01-04' AND DATE'2001-01-05' GROUP BY id;
id	MIN(a)	MAX(a)
1	 2001-01-04	 2001-01-04
2	 2001-01-04	 2001-01-04
3	 2001-01-04	 2001-01-04
4	 2001-01-04	 2001-01-04
ALTER TABLE t1 ADD KEY(id,a);
SELECT id,MIN(a),MAX(a) FROM t1 WHERE a BETWEEN     ' 2001-01-04' AND    '2001-01-05' GROUP BY id;
id	MIN(a)	MAX(a)
1	 2001-01-04	2001-01-03
2	 2001-01-04	2001-01-03
3	 2001-01-04	2001-01-03
4	 2001-01-04	2001-01-03
SELECT id,MIN(a),MAX(a) FROM t1 WHERE a BETWEEN     '2001-01-04' AND     '2001-01-05' GROUP BY id;
id	MIN(a)	MAX(a)
SELECT id,MIN(a),MAX(a) FROM t1 WHERE a BETWEEN DATE'2001-01-04' AND DATE'2001-01-05' GROUP BY id;
id	MIN(a)	MAX(a)
1	 2001-01-04	 2001-01-04
2	 2001-01-04	 2001-01-04
3	 2001-01-04	 2001-01-04
4	 2001-01-04	 2001-01-04
SELECT id,MIN(a),MAX(a) FROM t1 WHERE a BETWEEN DATE'2001-01-04' AND     '2001-01-05' GROUP BY id;
id	MIN(a)	MAX(a)
1	 2001-01-04	 2001-01-04
2	 2001-01-04	 2001-01-04
3	 2001-01-04	 2001-01-04
4	 2001-01-04	 2001-01-04
SELECT id,MIN(a),MAX(a) FROM t1 WHERE a BETWEEN     '2001-01-04' AND DATE'2001-01-05' GROUP BY id;
id	MIN(a)	MAX(a)
1	 2001-01-04	 2001-01-04
2	 2001-01-04	 2001-01-04
3	 2001-01-04	 2001-01-04
4	 2001-01-04	 2001-01-04
EXPLAIN SELECT id,MIN(a),MAX(a) FROM t1 WHERE a BETWEEN     ' 2001-01-04' AND    '2001-01-05' GROUP BY id;
id	select_type	table	type	possible_keys	key	key_len	ref	rows	Extra
1	SIMPLE	t1	range	NULL	id	27	NULL	10	Using where; Using index for group-by
EXPLAIN SELECT id,MIN(a),MAX(a) FROM t1 WHERE a BETWEEN     '2001-01-04' AND     '2001-01-05' GROUP BY id;
id	select_type	table	type	possible_keys	key	key_len	ref	rows	Extra
1	SIMPLE	t1	range	NULL	id	27	NULL	10	Using where; Using index for group-by
EXPLAIN SELECT id,MIN(a),MAX(a) FROM t1 WHERE a BETWEEN DATE'2001-01-04' AND DATE'2001-01-05' GROUP BY id;
id	select_type	table	type	possible_keys	key	key_len	ref	rows	Extra
1	SIMPLE	t1	index	NULL	id	27	NULL	64	Using where; Using index
EXPLAIN SELECT id,MIN(a),MAX(a) FROM t1 WHERE a BETWEEN DATE'2001-01-04' AND     '2001-01-05' GROUP BY id;
id	select_type	table	type	possible_keys	key	key_len	ref	rows	Extra
1	SIMPLE	t1	index	NULL	id	27	NULL	64	Using where; Using index
EXPLAIN SELECT id,MIN(a),MAX(a) FROM t1 WHERE a BETWEEN     '2001-01-04' AND DATE'2001-01-05' GROUP BY id;
id	select_type	table	type	possible_keys	key	key_len	ref	rows	Extra
1	SIMPLE	t1	index	NULL	id	27	NULL	64	Using where; Using index
DROP TABLE t1;
#
# MIN() optimization didn't work correctly with BETWEEN when using too
# long strings.
#
create table t1 (a varchar(10), key (a)) engine=myisam;
insert into t1 values("bar"),("Cafe");
explain select min(a) from t1 where a between "a" and "Cafe2";
id	select_type	table	type	possible_keys	key	key_len	ref	rows	Extra
1	SIMPLE	NULL	NULL	NULL	NULL	NULL	NULL	NULL	Select tables optimized away
explain select min(a) from t1 where a between "a" and "Cafeeeeeeeeeeeeeeeeeeeeeeeeee";
id	select_type	table	type	possible_keys	key	key_len	ref	rows	Extra
1	SIMPLE	t1	range	a	a	13	NULL	2	Using where; Using index
explain select min(a) from t1 where a between "abbbbbbbbbbbbbbbbbbbb" and "Cafe2";
id	select_type	table	type	possible_keys	key	key_len	ref	rows	Extra
1	SIMPLE	t1	range	a	a	13	NULL	2	Using where; Using index
drop table t1;
#
# MDEV-15433: Optimizer does not use group by optimization with distinct
#
CREATE TABLE t1 (id INT NOT NULL AUTO_INCREMENT PRIMARY KEY, a INT NOT NULL, KEY(a));
OPTIMIZE TABLE t1;
Table	Op	Msg_type	Msg_text
test.t1	optimize	status	OK
EXPLAIN SELECT DISTINCT a FROM t1;
id	select_type	table	type	possible_keys	key	key_len	ref	rows	Extra
1	SIMPLE	t1	range	NULL	a	4	NULL	5	Using index for group-by
SELECT DISTINCT a FROM t1;
a
1
2
3
4
drop table t1;
#
# End of 10.1 tests
#
#
# MDEV-27442 Wrong result upon query with DISTINCT and EXISTS subquery
#
CREATE TABLE t1 (a int, b int, KEY b (b,a)) ENGINE=MyISAM;
INSERT INTO t1 VALUES (0,100),(2,100),(2,101),(3,102);
# Must not use Using index for group-by
explain SELECT DISTINCT b FROM t1 WHERE EXISTS ( SELECT 1 FROM DUAL WHERE a > 1 );
id	select_type	table	type	possible_keys	key	key_len	ref	rows	Extra
1	PRIMARY	t1	index	NULL	b	10	NULL	4	Using where; Using index
2	DEPENDENT SUBQUERY	NULL	NULL	NULL	NULL	NULL	NULL	NULL	No tables used
SELECT DISTINCT b FROM t1 WHERE EXISTS ( SELECT 1 FROM DUAL WHERE a > 1 );
b
100
101
102
DROP TABLE t1;
#
# MDEV-26585 Wrong query results when `using index for group-by`
#
CREATE TABLE `t1` (
`id` int(11) NOT NULL AUTO_INCREMENT,
`owner_id` int(11) DEFAULT NULL,
`foo` tinyint(1) DEFAULT 0,
`whatever` varchar(255) DEFAULT NULL,
PRIMARY KEY (`id`),
KEY `index_t1_on_owner_id_and_foo` (`owner_id`,`foo`)
) engine=InnoDB DEFAULT CHARSET=utf8;
INSERT INTO t1 (owner_id, foo, whatever)
VALUES (1, TRUE, "yello"), (1, FALSE, "yello"), (2, TRUE, "yello"),
(2, TRUE, "yello"), (2, FALSE, "yello");
EXPLAIN 
SELECT DISTINCT owner_id FROM t1 WHERE foo = true GROUP BY owner_id HAVING (COUNT(*) = 1);
id	select_type	table	type	possible_keys	key	key_len	ref	rows	Extra
1	SIMPLE	t1	index	NULL	index_t1_on_owner_id_and_foo	7	NULL	#	Using where; Using index
SELECT DISTINCT owner_id FROM t1 WHERE foo = true GROUP BY owner_id HAVING (COUNT(*) = 1);
owner_id
1
DROP TABLE t1;
#
<<<<<<< HEAD
# MDEV-24353: Adding GROUP BY slows down a query
#
CREATE TABLE t1 (p int NOT NULL, a int NOT NULL, PRIMARY KEY (p,a));
insert into t1 select 2,seq from seq_0_to_1000;
EXPLAIN select MIN(a) from t1 where p = 2 group by p;
id	select_type	table	type	possible_keys	key	key_len	ref	rows	Extra
1	SIMPLE	t1	range	PRIMARY	PRIMARY	4	NULL	10	Using where; Using index for group-by
SELECT MIN(a) from t1 where p = 2 group by p;
MIN(a)
0
EXPLAIN select MIN(a) from t1 group by p;
id	select_type	table	type	possible_keys	key	key_len	ref	rows	Extra
1	SIMPLE	t1	range	NULL	PRIMARY	4	NULL	10	Using index for group-by
SELECT MIN(a) from t1 where p = 2;
MIN(a)
0
drop table t1;
#
# End of 10.6 tests
=======
# MDEV-30240 Wrong result upon aggregate function with SQL_BUFFER_RESULT
#
drop table if exists t1,t2;
Warnings:
Note	1051	Unknown table 'test.t1,test.t2'
CREATE TABLE t1 (pk INT PRIMARY KEY);
INSERT INTO t1 VALUES (1),(2);
CREATE TABLE t2 (a INT);
INSERT INTO t2 VALUES (1),(2);
SELECT SQL_BUFFER_RESULT MIN(pk) FROM t1, t2;
MIN(pk)
1
SELECT MIN(pk) FROM t1, t2;
MIN(pk)
1
DROP TABLE t1, t2;
#
# End of 10.5 tests
>>>>>>> 17858e03
#<|MERGE_RESOLUTION|>--- conflicted
+++ resolved
@@ -4066,27 +4066,6 @@
 1
 DROP TABLE t1;
 #
-<<<<<<< HEAD
-# MDEV-24353: Adding GROUP BY slows down a query
-#
-CREATE TABLE t1 (p int NOT NULL, a int NOT NULL, PRIMARY KEY (p,a));
-insert into t1 select 2,seq from seq_0_to_1000;
-EXPLAIN select MIN(a) from t1 where p = 2 group by p;
-id	select_type	table	type	possible_keys	key	key_len	ref	rows	Extra
-1	SIMPLE	t1	range	PRIMARY	PRIMARY	4	NULL	10	Using where; Using index for group-by
-SELECT MIN(a) from t1 where p = 2 group by p;
-MIN(a)
-0
-EXPLAIN select MIN(a) from t1 group by p;
-id	select_type	table	type	possible_keys	key	key_len	ref	rows	Extra
-1	SIMPLE	t1	range	NULL	PRIMARY	4	NULL	10	Using index for group-by
-SELECT MIN(a) from t1 where p = 2;
-MIN(a)
-0
-drop table t1;
-#
-# End of 10.6 tests
-=======
 # MDEV-30240 Wrong result upon aggregate function with SQL_BUFFER_RESULT
 #
 drop table if exists t1,t2;
@@ -4105,5 +4084,25 @@
 DROP TABLE t1, t2;
 #
 # End of 10.5 tests
->>>>>>> 17858e03
+#
+#
+# MDEV-24353: Adding GROUP BY slows down a query
+#
+CREATE TABLE t1 (p int NOT NULL, a int NOT NULL, PRIMARY KEY (p,a));
+insert into t1 select 2,seq from seq_0_to_1000;
+EXPLAIN select MIN(a) from t1 where p = 2 group by p;
+id	select_type	table	type	possible_keys	key	key_len	ref	rows	Extra
+1	SIMPLE	t1	range	PRIMARY	PRIMARY	4	NULL	10	Using where; Using index for group-by
+SELECT MIN(a) from t1 where p = 2 group by p;
+MIN(a)
+0
+EXPLAIN select MIN(a) from t1 group by p;
+id	select_type	table	type	possible_keys	key	key_len	ref	rows	Extra
+1	SIMPLE	t1	range	NULL	PRIMARY	4	NULL	10	Using index for group-by
+SELECT MIN(a) from t1 where p = 2;
+MIN(a)
+0
+drop table t1;
+#
+# End of 10.6 tests
 #