#!/bin/sh

########################################################################

get_key_value()
{
  echo "$1" | sed 's/^--[a-zA-Z_-]*=//'
}

usage()
{
cat <<EOF 
Usage: $0 [-h|-n] [configure-options]
  -h, --help              Show this help message.
  -n, --just-print        Don't actually run any commands; just print them.
  -c, --just-configure    Stop after running configure.
  --with-debug=full       Build with full debug.
  --warning-mode=[old|pedantic]
                          Influences the debug flags. Old is default.
  --prefix=path           Build with prefix 'path'.

Note: this script is intended for internal use by MySQL developers.
EOF
}

parse_options()
{
  while test $# -gt 0
  do
    case "$1" in
    --prefix=*)
      prefix=`get_key_value "$1"`;;
    --with-debug=full)
      full_debug="=full";;
    --warning-mode=*)
      warning_mode=`get_key_value "$1"`;;
    -c | --just-configure)
      just_configure=1;;
    -n | --just-print | --print)
      just_print=1;;
    -h | --help)
      usage
      exit 0;;
    *)
      echo "Unknown option '$1'"
      exit 1;;
    esac
    shift
  done
}

########################################################################

if test ! -f sql/mysqld.cc
then
  echo "You must run this script from the MySQL top-level directory"
  exit 1
fi

prefix="/usr/local/mysql"
just_print=
just_configure=
full_debug=
warning_mode=

parse_options "$@"

if test -n "$MYSQL_BUILD_PREFIX"
then
  prefix="$MYSQL_BUILD_PREFIX"
fi

set -e

#
# Check for the CPU and set up CPU specific flags. We may reset them
# later.
# 
path=`dirname $0`
. "$path/check-cpu"

export AM_MAKEFLAGS
AM_MAKEFLAGS="-j 4"

# SSL library to use.--with-ssl will select our bundled yaSSL
# implementation of SSL. To use openSSl you will nee too point out
# the location of openSSL headers and lbs on your system.
# Ex --with-ssl=/usr
SSL_LIBRARY=--with-ssl

if [ "x$warning_mode" != "xpedantic" ]; then
# Both C and C++ warnings
  warnings="-Wimplicit -Wreturn-type -Wswitch -Wtrigraphs -Wcomment -W"
  warnings="$warnings -Wchar-subscripts -Wformat -Wparentheses -Wsign-compare"
  warnings="$warnings -Wwrite-strings -Wunused-function -Wunused-label -Wunused-value -Wunused-variable"

# For more warnings, uncomment the following line
# warnings="$global_warnings -Wshadow"

# C warnings
  c_warnings="$warnings -Wunused-parameter"
# C++ warnings
  cxx_warnings="$warnings -Woverloaded-virtual -Wsign-promo -Wreorder"
  cxx_warnings="$warnings -Wctor-dtor-privacy -Wnon-virtual-dtor"
# Added unless --with-debug=full
  debug_extra_cflags="-O1 -Wuninitialized"
else
  warnings="-W -Wall -ansi -pedantic -Wno-long-long -D_POSIX_SOURCE"
  c_warnings="$warnings"
  cxx_warnings="$warnings -std=c++98"
# NOTE: warning mode should not influence optimize/debug mode.
# Please feel free to add a separate option if you don't feel it's an overkill.
  debug_extra_cflags="-O0"
# Reset CPU flags (-mtune), they don't work in -pedantic mode
  check_cpu_cflags=""
fi

# Set flags for various build configurations.
# Used in -valgrind builds
valgrind_flags="-USAFEMALLOC -UFORCE_INIT_OF_VARS -DHAVE_purify "
valgrind_flags="$valgrind_flags -DMYSQL_SERVER_SUFFIX=-valgrind-max"
#
# Used in -debug builds
debug_cflags="-DUNIV_MUST_NOT_INLINE -DEXTRA_DEBUG -DFORCE_INIT_OF_VARS"
debug_cflags="$debug_cflags -DSAFEMALLOC -DPEDANTIC_SAFEMALLOC -DSAFE_MUTEX"
debug_cflags="$debug_cflags -DMY_LF_EXTRA_DEBUG"
error_inject="--with-error-inject "
#
# Base C++ flags for all builds
base_cxxflags="-felide-constructors -fno-exceptions -fno-rtti"
#
# Flags for optimizing builds.
# Be as fast as we can be without losing our ability to backtrace.
fast_cflags="-O3 -fno-omit-frame-pointer"

debug_configs="--with-debug$full_debug"
if [ -z "$full_debug" ]
then
  debug_cflags="$debug_cflags $debug_extra_cflags"
fi

#
# Configuration options.
#
base_configs="--prefix=$prefix --enable-assembler "
base_configs="$base_configs --with-extra-charsets=complex "
base_configs="$base_configs --enable-thread-safe-client "
base_configs="$base_configs --with-big-tables"

<<<<<<< HEAD
if test -d "$path/../cmd-line-utils/readline"
then
    base_configs="$base_configs --with-readline"
elif test -d "$path/../cmd-line-utils/libedit"
then
    base_configs="$base_configs --with-libedit"
fi

static_link="--with-mysqld-ldflags=-all-static "
static_link="$static_link --with-client-ldflags=-all-static"
=======
>>>>>>> f0c0b8d3
# we need local-infile in all binaries for rpl000001
# if you need to disable local-infile in the client, write a build script
# and unset local_infile_configs
local_infile_configs="--enable-local-infile"


max_no_embedded_configs="$SSL_LIBRARY --with-plugins=max"
max_no_ndb_configs="$SSL_LIBRARY --with-plugins=max-no-ndb --with-embedded-server"
max_configs="$SSL_LIBRARY --with-plugins=max --with-embedded-server"

#
# CPU and platform specific compilation flags.
#
alpha_cflags="$check_cpu_cflags -Wa,-m$cpu_flag"
amd64_cflags="$check_cpu_cflags"
amd64_cxxflags=""  # If dropping '--with-big-tables', add here  "-DBIG_TABLES"
pentium64_cflags="$check_cpu_cflags -m64"
ppc_cflags="$check_cpu_cflags"
sparc_cflags=""

if gmake --version > /dev/null 2>&1
then
  make=gmake
else
  make=make
fi

if test -z "$CC" ; then
  CC=gcc
fi

if test -z "$CXX" ; then
  CXX=gcc
fi

# If ccache (a compiler cache which reduces build time)
# (http://samba.org/ccache) is installed, use it.
# We use 'grep' and hope 'grep' will work as expected
# (returns 0 if finds lines)
if test "$USING_GCOV" != "1"
then
  # Not using gcov; Safe to use ccache
  CCACHE_GCOV_VERSION_ENABLED=1
fi

if ccache -V > /dev/null 2>&1 && test "$CCACHE_GCOV_VERSION_ENABLED" = "1"
then
  echo "$CC" | grep "ccache" > /dev/null || CC="ccache $CC"
  echo "$CXX" | grep "ccache" > /dev/null || CXX="ccache $CXX"
fi<|MERGE_RESOLUTION|>--- conflicted
+++ resolved
@@ -147,7 +147,6 @@
 base_configs="$base_configs --enable-thread-safe-client "
 base_configs="$base_configs --with-big-tables"
 
-<<<<<<< HEAD
 if test -d "$path/../cmd-line-utils/readline"
 then
     base_configs="$base_configs --with-readline"
@@ -156,10 +155,6 @@
     base_configs="$base_configs --with-libedit"
 fi
 
-static_link="--with-mysqld-ldflags=-all-static "
-static_link="$static_link --with-client-ldflags=-all-static"
-=======
->>>>>>> f0c0b8d3
 # we need local-infile in all binaries for rpl000001
 # if you need to disable local-infile in the client, write a build script
 # and unset local_infile_configs
