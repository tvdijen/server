--- conflicted
+++ resolved
@@ -268,13 +268,8 @@
 ##
 
 # Number of files limit. previously [mysqld_safe] open-files-limit
-<<<<<<< HEAD
-LimitNOFILE=16384
+LimitNOFILE=32768
 @SYSTEMD_LIMIT@
-=======
-LimitNOFILE=32768
-
->>>>>>> e8b9d8d3
 # Maximium core size. previously [mysqld_safe] core-file-size
 # LimitCore=
 
