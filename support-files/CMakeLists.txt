# Copyright (c) 2006, 2016, Oracle and/or its affiliates.
# Copyright (c) 2012, 2017, MariaDB
# 
# This program is free software; you can redistribute it and/or modify
# it under the terms of the GNU General Public License as published by
# the Free Software Foundation; version 2 of the License.
# 
# This program is distributed in the hope that it will be useful,
# but WITHOUT ANY WARRANTY; without even the implied warranty of
# MERCHANTABILITY or FITNESS FOR A PARTICULAR PURPOSE.  See the
# GNU General Public License for more details.
# 
# You should have received a copy of the GNU General Public License
# along with this program; if not, write to the Free Software
# Foundation, Inc., 51 Franklin St, Fifth Floor, Boston, MA  02110-1301 USA

IF(WIN32)
  SET(localstatedir "C:\\\\mysql\\\\data\\\\")
  SET(ini_file_extension "ini")
ELSE()
  SET(localstatedir "${MYSQL_DATADIR}")
  SET(prefix "${CMAKE_INSTALL_PREFIX}")
  SET(libexecdir ${INSTALL_SBINDIRABS})
  SET(bindir ${INSTALL_BINDIRABS})
  SET(sbindir "${libexecdir}")
  SET(datadir "${MYSQL_DATADIR}")
  SET(CC ${CMAKE_C_COMPILER})
  SET(CXX ${CMAKE_CXX_COMPILER})
  SET(CFLAGS ${CMAKE_C_FLAGS})
  SET(CXXFLAGS ${CMAKE_CXX_FLAGS})
  SET(MYSQLD_USER "mysql")
  SET(ini_file_extension "cnf")
  SET(HOSTNAME "hostname")
ENDIF()

# XXX: shouldn't we just have variables for all this stuff and centralise
# XXX: their configuration in install_layout.cmake?
IF(WIN32)
  SET(inst_location ${INSTALL_DOCREADMEDIR})
ELSE()
  SET(inst_location ${INSTALL_SUPPORTFILESDIR})
ENDIF()

<<<<<<< HEAD
CONFIGURE_FILE(${CMAKE_CURRENT_SOURCE_DIR}/wsrep.cnf.sh
               ${CMAKE_CURRENT_BINARY_DIR}/wsrep.${ini_file_extension} @ONLY)
INSTALL(FILES ${CMAKE_CURRENT_BINARY_DIR}/wsrep.${ini_file_extension}
=======
FOREACH(inifile my-huge my-innodb-heavy-4G my-large my-medium my-small)
  CONFIGURE_FILE(${CMAKE_CURRENT_SOURCE_DIR}/${inifile}.cnf.sh
                 ${CMAKE_CURRENT_BINARY_DIR}/${inifile}.${ini_file_extension} @ONLY)
  INSTALL(FILES ${CMAKE_CURRENT_BINARY_DIR}/${inifile}.${ini_file_extension}
>>>>>>> dc9c5554
          DESTINATION ${inst_location} COMPONENT IniFiles)

IF(WITH_WSREP)
  CONFIGURE_FILE(${CMAKE_CURRENT_SOURCE_DIR}/wsrep.cnf.sh
                 ${CMAKE_CURRENT_BINARY_DIR}/wsrep.${ini_file_extension} @ONLY)
  INSTALL(FILES ${CMAKE_CURRENT_BINARY_DIR}/wsrep.${ini_file_extension}
          DESTINATION ${inst_location} COMPONENT IniFiles)
ENDIF()

IF(UNIX)
  SET(prefix ${CMAKE_INSTALL_PREFIX})
  FOREACH(script mysqld_multi.server mysql-log-rotate binary-configure wsrep_notify)
    CONFIGURE_FILE(${CMAKE_CURRENT_SOURCE_DIR}/${script}.sh 
                   ${CMAKE_CURRENT_BINARY_DIR}/${script} @ONLY )
    INSTALL(PROGRAMS ${CMAKE_CURRENT_BINARY_DIR}/${script}
      DESTINATION ${inst_location} COMPONENT Server_Scripts)
  ENDFOREACH()

  IF(INSTALL_SUPPORTFILESDIR)
    INSTALL(FILES magic DESTINATION ${inst_location} COMPONENT SupportFiles)
    INSTALL(DIRECTORY policy DESTINATION ${inst_location} COMPONENT SupportFiles)
    FIND_PROGRAM(CHECKMODULE checkmodule)
    FIND_PROGRAM(SEMODULE_PACKAGE semodule_package)
    MARK_AS_ADVANCED(CHECKMODULE SEMODULE_PACKAGE)

    # Build pp files in policy/selinux
    IF(CHECKMODULE AND SEMODULE_PACKAGE)
      FOREACH(pol mariadb)
        SET(src ${CMAKE_CURRENT_SOURCE_DIR}/policy/selinux/${pol}.te)
        SET(tmp ${CMAKE_CURRENT_BINARY_DIR}${CMAKE_FILES_DIRECTORY}/${pol}-pp.dir/${pol}.mod)
        SET(out ${CMAKE_CURRENT_BINARY_DIR}/${pol}.pp)
        ADD_CUSTOM_COMMAND(OUTPUT ${out}
          COMMAND ${CHECKMODULE} -M -m ${src} -o ${tmp}
          COMMAND ${SEMODULE_PACKAGE} -m ${tmp} -o ${out}
        DEPENDS ${src})
        ADD_CUSTOM_TARGET(${pol}-pp ALL DEPENDS ${out})
        INSTALL(FILES ${out} DESTINATION ${inst_location}/policy/selinux COMPONENT SupportFiles)
      ENDFOREACH()
    ENDIF()
  ENDIF()

  CONFIGURE_FILE(mariadb.pc.in ${CMAKE_CURRENT_BINARY_DIR}/mariadb.pc @ONLY)
  INSTALL(FILES ${CMAKE_CURRENT_BINARY_DIR}/mariadb.pc DESTINATION ${INSTALL_SHAREDIR}/pkgconfig COMPONENT Development)

  INSTALL(FILES mysql.m4 DESTINATION ${INSTALL_SHAREDIR}/aclocal COMPONENT Development)
  
  SET(bindir ${INSTALL_BINDIRABS})
  SET(sbindir ${INSTALL_SBINDIRABS})
  SET(scriptdir ${INSTALL_SCRIPTDIRABS})
  SET(libexecdir ${INSTALL_SBINDIRABS})
  SET(pkgdatadir ${INSTALL_MYSQLSHAREDIRABS})
  SET(sysconfdir ${INSTALL_SYSCONFDIR})
  SET(sysconf2dir ${INSTALL_SYSCONF2DIR})
  CONFIGURE_FILE(${CMAKE_CURRENT_SOURCE_DIR}/mysql.server.sh 
                 ${CMAKE_CURRENT_BINARY_DIR}/mysql.server @ONLY)
  INSTALL(PROGRAMS ${CMAKE_CURRENT_BINARY_DIR}/mysql.server
    DESTINATION ${inst_location} COMPONENT SupportFiles)

  IF(HAVE_SYSTEMD)
    CONFIGURE_FILE(mariadb.service.in
                   ${CMAKE_CURRENT_BINARY_DIR}/mariadb.service @ONLY)
    INSTALL(FILES use_galera_new_cluster.conf
            ${CMAKE_CURRENT_BINARY_DIR}/mariadb.service
            DESTINATION ${inst_location}/systemd COMPONENT SupportFiles)

    IF(INSTALL_SYSTEMD_SYSUSERSDIR)
      CONFIGURE_FILE(sysusers.conf.in
              ${CMAKE_CURRENT_BINARY_DIR}/sysusers.conf @ONLY)
      INSTALL(FILES ${CMAKE_CURRENT_BINARY_DIR}/sysusers.conf
              DESTINATION ${INSTALL_SYSTEMD_SYSUSERSDIR} COMPONENT Server)
    ENDIF()

    IF(INSTALL_SYSTEMD_TMPFILESDIR)
      get_filename_component(MYSQL_UNIX_DIR ${MYSQL_UNIX_ADDR} DIRECTORY)
      CONFIGURE_FILE(tmpfiles.conf.in
              ${CMAKE_CURRENT_BINARY_DIR}/tmpfiles.conf @ONLY)
      INSTALL(FILES ${CMAKE_CURRENT_BINARY_DIR}/tmpfiles.conf
              DESTINATION ${INSTALL_SYSTEMD_TMPFILESDIR} COMPONENT Server)
    ENDIF()

    # @ in directory name broken between CMake version 2.8.12.2 and 3.3
    # http://public.kitware.com/Bug/view.php?id=14782
    IF(NOT CMAKE_VERSION VERSION_LESS 3.3.0 OR NOT RPM)
      CONFIGURE_FILE(mariadb@.service.in
                     ${CMAKE_CURRENT_BINARY_DIR}/mariadb@.service @ONLY)
      INSTALL(FILES ${CMAKE_CURRENT_BINARY_DIR}/mariadb@.service
              DESTINATION ${inst_location}/systemd COMPONENT SupportFiles)
    ENDIF()

    IF(INSTALL_SYSTEMD_UNITDIR)
      INSTALL(FILES ${CMAKE_CURRENT_BINARY_DIR}/mariadb.service
              DESTINATION ${INSTALL_SYSTEMD_UNITDIR} COMPONENT Server)

      # http://public.kitware.com/Bug/view.php?id=14782
      IF(NOT CMAKE_VERSION VERSION_LESS 3.3.0 OR NOT RPM)
        INSTALL(FILES use_galera_new_cluster.conf
                DESTINATION
                "${INSTALL_SYSTEMD_UNITDIR}/mariadb@bootstrap.service.d"
                COMPONENT Server)
        INSTALL(FILES ${CMAKE_CURRENT_BINARY_DIR}/mariadb@.service
                DESTINATION ${INSTALL_SYSTEMD_UNITDIR} COMPONENT Server)
      ENDIF()

    ENDIF()
  ENDIF()

  IF (INSTALL_SYSCONFDIR)
    INSTALL(FILES ${CMAKE_CURRENT_BINARY_DIR}/mysql-log-rotate DESTINATION ${INSTALL_SYSCONFDIR}/logrotate.d
            RENAME mysql COMPONENT SupportFiles)
    INSTALL(PROGRAMS ${CMAKE_CURRENT_BINARY_DIR}/mysql.server
            DESTINATION  ${INSTALL_SYSCONFDIR}/init.d
            RENAME mysql COMPONENT SupportFiles)

    INSTALL(FILES rpm/my.cnf DESTINATION ${INSTALL_SYSCONFDIR}
            COMPONENT Common)

    IF (INSTALL_SYSCONF2DIR)
      INSTALL(FILES rpm/client.cnf DESTINATION ${INSTALL_SYSCONF2DIR}
              COMPONENT SharedLibraries)
      INSTALL(FILES rpm/mysql-clients.cnf DESTINATION ${INSTALL_SYSCONF2DIR}
              COMPONENT Client)
      INSTALL(FILES rpm/server.cnf DESTINATION ${INSTALL_SYSCONF2DIR}
              COMPONENT IniFiles)
      INSTALL(FILES rpm/enable_encryption.preset DESTINATION ${INSTALL_SYSCONF2DIR}
              COMPONENT IniFiles)
    ENDIF()

    # This is for SuSE:
    INSTALL(CODE "EXECUTE_PROCESS(COMMAND ${CMAKE_COMMAND} -E create_symlink
                   ${INSTALL_SYSCONFDIR}/init.d/mysql
                   ${INSTALL_SBINDIR}/rcmysql
                   WORKING_DIRECTORY \$ENV{DESTDIR}${prefix})"
                   COMPONENT SupportFiles)
  ENDIF(INSTALL_SYSCONFDIR)
ENDIF()<|MERGE_RESOLUTION|>--- conflicted
+++ resolved
@@ -40,18 +40,6 @@
 ELSE()
   SET(inst_location ${INSTALL_SUPPORTFILESDIR})
 ENDIF()
-
-<<<<<<< HEAD
-CONFIGURE_FILE(${CMAKE_CURRENT_SOURCE_DIR}/wsrep.cnf.sh
-               ${CMAKE_CURRENT_BINARY_DIR}/wsrep.${ini_file_extension} @ONLY)
-INSTALL(FILES ${CMAKE_CURRENT_BINARY_DIR}/wsrep.${ini_file_extension}
-=======
-FOREACH(inifile my-huge my-innodb-heavy-4G my-large my-medium my-small)
-  CONFIGURE_FILE(${CMAKE_CURRENT_SOURCE_DIR}/${inifile}.cnf.sh
-                 ${CMAKE_CURRENT_BINARY_DIR}/${inifile}.${ini_file_extension} @ONLY)
-  INSTALL(FILES ${CMAKE_CURRENT_BINARY_DIR}/${inifile}.${ini_file_extension}
->>>>>>> dc9c5554
-          DESTINATION ${inst_location} COMPONENT IniFiles)
 
 IF(WITH_WSREP)
   CONFIGURE_FILE(${CMAKE_CURRENT_SOURCE_DIR}/wsrep.cnf.sh
