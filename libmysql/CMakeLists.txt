--- conflicted
+++ resolved
@@ -259,14 +259,11 @@
 mariadb_dyncol_prepare_decimal
 #
 mariadb_deinitialize_ssl
-<<<<<<< HEAD
-# Added in MariaDB-10.0 to stay compatible with MySQL-5.6, yuck!
-mysql_options4
-=======
 # low-level API to MySQL protocol
 mysql_net_read_packet
 mysql_net_field_length
->>>>>>> fdd6c111
+# Added in MariaDB-10.0 to stay compatible with MySQL-5.6, yuck!
+mysql_options4
 )
 
 SET(CLIENT_API_FUNCTIONS
