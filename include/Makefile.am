--- conflicted
+++ resolved
@@ -44,16 +44,10 @@
 			my_compare.h my_handler.h my_time.h \
 			my_vle.h my_user.h my_atomic.h atomic/nolock.h \
 			atomic/rwlock.h atomic/x86-gcc.h \
-<<<<<<< HEAD
 			atomic/generic-msvc.h \
                         atomic/gcc_builtins.h my_libwrap.h my_stacktrace.h \
-                        wqueue.h waiting_threads.h
-=======
-			atomic/generic-msvc.h atomic/gcc_builtins.h \
-			my_libwrap.h my_stacktrace.h \
                         wqueue.h waiting_threads.h \
 			welcome_copyright_notice.h
->>>>>>> 5241a23e
 
 EXTRA_DIST =            mysql.h.pp mysql/plugin_auth.h.pp mysql/client_plugin.h.pp CMakeLists.txt
 
