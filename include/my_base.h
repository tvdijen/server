--- conflicted
+++ resolved
@@ -204,20 +204,17 @@
   HA_EXTRA_PREPARE_FOR_FORCED_CLOSE,
   /* Inform handler that we will do an alter table */
   HA_EXTRA_PREPARE_FOR_ALTER_TABLE,
-<<<<<<< HEAD
   /*
     Used in ha_partition::handle_ordered_index_scan() to inform engine
     that we are starting an ordered index scan. Needed by Spider
   */
-  HA_EXTRA_STARTING_ORDERED_INDEX_SCAN
-=======
+  HA_EXTRA_STARTING_ORDERED_INDEX_SCAN,
   /** Start writing rows during ALTER TABLE...ALGORITHM=COPY. */
   HA_EXTRA_BEGIN_ALTER_COPY,
   /** Finish writing rows during ALTER TABLE...ALGORITHM=COPY. */
   HA_EXTRA_END_ALTER_COPY,
   /** Fake the start of a statement after wsrep_load_data_splitting hack */
   HA_EXTRA_FAKE_START_STMT
->>>>>>> 0c1f2206
 };
 
 /* Compatible option, to be deleted in 6.0 */
