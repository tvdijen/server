/* Copyright (C) 2000 MySQL AB

   This program is free software; you can redistribute it and/or modify
   it under the terms of the GNU General Public License as published by
   the Free Software Foundation; either version 2 of the License, or
   (at your option) any later version.

   This program is distributed in the hope that it will be useful,
   but WITHOUT ANY WARRANTY; without even the implied warranty of
   MERCHANTABILITY or FITNESS FOR A PARTICULAR PURPOSE.  See the
   GNU General Public License for more details.

   You should have received a copy of the GNU General Public License
   along with this program; if not, write to the Free Software
   Foundation, Inc., 59 Temple Place, Suite 330, Boston, MA  02111-1307  USA */

/* This file should be included when using myisam_funktions */

#ifndef _myisam_h
#define _myisam_h
#ifdef	__cplusplus
extern "C" {
#endif

#ifndef _my_base_h
#include <my_base.h>
#endif
#ifndef _m_ctype_h
#include <m_ctype.h>
#endif
#ifndef _keycache_h
#include "keycache.h"
#endif
#include "my_handler.h"
#include <myisamchk.h>
#include <mysql/plugin.h>

/*
  Limit max keys according to HA_MAX_POSSIBLE_KEY; See myisamchk.h for details
*/

#if MAX_INDEXES > HA_MAX_POSSIBLE_KEY
#define MI_MAX_KEY                  HA_MAX_POSSIBLE_KEY /* Max allowed keys */
#else
#define MI_MAX_KEY                  MAX_INDEXES         /* Max allowed keys */
#endif

#define MI_MAX_MSG_BUF      1024 /* used in CHECK TABLE, REPAIR TABLE */
#define MI_NAME_IEXT	".MYI"
#define MI_NAME_DEXT	".MYD"
/* Max extra space to use when sorting keys */
#define MI_MAX_TEMP_LENGTH	2*1024L*1024L*1024L

/* Possible values for myisam_block_size (must be power of 2) */
#define MI_KEY_BLOCK_LENGTH	1024	/* default key block length */
#define MI_MIN_KEY_BLOCK_LENGTH	1024	/* Min key block length */
#define MI_MAX_KEY_BLOCK_LENGTH	16384

#define mi_portable_sizeof_char_ptr 8

/*
  In the following macros '_keyno_' is 0 .. keys-1.
  If there can be more keys than bits in the key_map, the highest bit
  is for all upper keys. They cannot be switched individually.
  This means that clearing of high keys is ignored, setting one high key
  sets all high keys.
*/
#define MI_KEYMAP_BITS      (8 * SIZEOF_LONG_LONG)
#define MI_KEYMAP_HIGH_MASK (ULL(1) << (MI_KEYMAP_BITS - 1))
#define mi_get_mask_all_keys_active(_keys_) \
                            (((_keys_) < MI_KEYMAP_BITS) ? \
                             ((ULL(1) << (_keys_)) - ULL(1)) : \
                             (~ ULL(0)))

#if MI_MAX_KEY > MI_KEYMAP_BITS

#define mi_is_key_active(_keymap_,_keyno_) \
                            (((_keyno_) < MI_KEYMAP_BITS) ? \
                             test((_keymap_) & (ULL(1) << (_keyno_))) : \
                             test((_keymap_) & MI_KEYMAP_HIGH_MASK))
#define mi_set_key_active(_keymap_,_keyno_) \
                            (_keymap_)|= (((_keyno_) < MI_KEYMAP_BITS) ? \
                                          (ULL(1) << (_keyno_)) : \
                                          MI_KEYMAP_HIGH_MASK)
#define mi_clear_key_active(_keymap_,_keyno_) \
                            (_keymap_)&= (((_keyno_) < MI_KEYMAP_BITS) ? \
                                          (~ (ULL(1) << (_keyno_))) : \
                                          (~ (ULL(0))) /*ignore*/ )

#else

#define mi_is_key_active(_keymap_,_keyno_) \
                            test((_keymap_) & (ULL(1) << (_keyno_)))
#define mi_set_key_active(_keymap_,_keyno_) \
                            (_keymap_)|= (ULL(1) << (_keyno_))
#define mi_clear_key_active(_keymap_,_keyno_) \
                            (_keymap_)&= (~ (ULL(1) << (_keyno_)))

#endif

#define mi_is_any_key_active(_keymap_) \
                            test((_keymap_))
#define mi_is_all_keys_active(_keymap_,_keys_) \
                            ((_keymap_) == mi_get_mask_all_keys_active(_keys_))
#define mi_set_all_keys_active(_keymap_,_keys_) \
                            (_keymap_)= mi_get_mask_all_keys_active(_keys_)
#define mi_clear_all_keys_active(_keymap_) \
                            (_keymap_)= 0
#define mi_intersect_keys_active(_to_,_from_) \
                            (_to_)&= (_from_)
#define mi_is_any_intersect_keys_active(_keymap1_,_keys_,_keymap2_) \
                            ((_keymap1_) & (_keymap2_) & \
                             mi_get_mask_all_keys_active(_keys_))
#define mi_copy_keys_active(_to_,_maxkeys_,_from_) \
                            (_to_)= (mi_get_mask_all_keys_active(_maxkeys_) & \
                                     (_from_))

	/* Param to/from mi_info */

typedef struct st_mi_isaminfo		/* Struct from h_info */
{
  ha_rows records;			/* Records in database */
  ha_rows deleted;			/* Deleted records in database */
  my_off_t recpos;			/* Pos for last used record */
  my_off_t newrecpos;			/* Pos if we write new record */
  my_off_t dupp_key_pos;		/* Position to record with dupp key */
  my_off_t data_file_length,		/* Length of data file */
           max_data_file_length,
           index_file_length,
           max_index_file_length,
           delete_length;
  ulong reclength;			/* Recordlength */
  ulong mean_reclength;			/* Mean recordlength (if packed) */
  ulonglong auto_increment;
  ulonglong key_map;			/* Which keys are used */
  char  *data_file_name, *index_file_name;
  uint  keys;				/* Number of keys in use */
  uint	options;			/* HA_OPTION_... used */
  int	errkey,				/* With key was dupplicated on err */
	sortkey;			/* clustered by this key */
  File	filenr;				/* (uniq) filenr for datafile */
  time_t create_time;			/* When table was created */
  time_t check_time;
  time_t update_time;
  uint  reflength;
  ulong record_offset;
  ulong *rec_per_key;			/* for sql optimizing */
} MI_ISAMINFO;


typedef struct st_mi_create_info
{
  const char *index_file_name, *data_file_name;	/* If using symlinks */
  ha_rows max_rows;
  ha_rows reloc_rows;
  ulonglong auto_increment;
  ulonglong data_file_length;
  ulonglong key_file_length;
  uint old_options;
  uint8 language;
  my_bool with_auto_increment;
} MI_CREATE_INFO;

struct st_myisam_info;			/* For referense */
struct st_mi_isam_share;
typedef struct st_myisam_info MI_INFO;
struct st_mi_s_param;

typedef struct st_mi_keydef		/* Key definition with open & info */
{
  struct st_mi_isam_share *share;       /* Pointer to base (set in mi_open) */
  uint16 keysegs;			/* Number of key-segment */
  uint16 flag;				/* NOSAME, PACK_USED */

  uint8  key_alg;			/* BTREE, RTREE */
  uint16 block_length;			/* Length of keyblock (auto) */
  uint16 underflow_block_length;	/* When to execute underflow */
  uint16 keylength;			/* Tot length of keyparts (auto) */
  uint16 minlength;			/* min length of (packed) key (auto) */
  uint16 maxlength;			/* max length of (packed) key (auto) */
  uint16 block_size_index;		/* block_size (auto) */
  uint32 version;			/* For concurrent read/write */
  uint32 ftparser_nr;                   /* distinct ftparser number */

  HA_KEYSEG *seg,*end;
  struct st_mysql_ftparser *parser;     /* Fulltext [pre]parser */
  int (*bin_search)(struct st_myisam_info *info,struct st_mi_keydef *keyinfo,
		    uchar *page,uchar *key,
		    uint key_len,uint comp_flag,uchar * *ret_pos,
		    uchar *buff, my_bool *was_last_key);
  uint (*get_key)(struct st_mi_keydef *keyinfo,uint nod_flag,uchar * *page,
		  uchar *key);
  int (*pack_key)(struct st_mi_keydef *keyinfo,uint nod_flag,uchar *next_key,
		  uchar *org_key, uchar *prev_key, uchar *key,
		  struct st_mi_s_param *s_temp);
  void (*store_key)(struct st_mi_keydef *keyinfo, uchar *key_pos,
		    struct st_mi_s_param *s_temp);
  int (*ck_insert)(struct st_myisam_info *inf, uint k_nr, uchar *k, uint klen);
  int (*ck_delete)(struct st_myisam_info *inf, uint k_nr, uchar *k, uint klen);
} MI_KEYDEF;


#define MI_UNIQUE_HASH_LENGTH	4

typedef struct st_unique_def		/* Segment definition of unique */
{
  uint16 keysegs;			/* Number of key-segment */
  uchar key;				/* Mapped to which key */
  uint8 null_are_equal;
  HA_KEYSEG *seg,*end;
} MI_UNIQUEDEF;

typedef struct st_mi_decode_tree	/* Decode huff-table */
{
  uint16 *table;
  uint	 quick_table_bits;
  byte	 *intervalls;
} MI_DECODE_TREE;


struct st_mi_bit_buff;

/*
  Note that null markers should always be first in a row !
  When creating a column, one should only specify:
  type, length, null_bit and null_pos
*/

typedef struct st_columndef		/* column information */
{
  int16  type;				/* en_fieldtype */
  uint16 length;			/* length of field */
  uint32 offset;			/* Offset to position in row */
  uint8  null_bit;			/* If column may be 0 */
  uint16 null_pos;			/* position for null marker */

#ifndef NOT_PACKED_DATABASES
  void (*unpack)(struct st_columndef *rec,struct st_mi_bit_buff *buff,
		 uchar *start,uchar *end);
  enum en_fieldtype base_type;
  uint space_length_bits,pack_type;
  MI_DECODE_TREE *huff_tree;
#endif
} MI_COLUMNDEF;

extern my_string myisam_log_filename;		/* Name of logfile */
extern ulong myisam_block_size;
extern ulong myisam_concurrent_insert;
extern my_bool myisam_flush,myisam_delay_key_write,myisam_single_user;
extern my_off_t myisam_max_temp_length;
extern ulong myisam_bulk_insert_tree_size, myisam_data_pointer_size;

	/* Prototypes for myisam-functions */

extern int mi_close(struct st_myisam_info *file);
extern int mi_delete(struct st_myisam_info *file,const byte *buff);
extern struct st_myisam_info *mi_open(const char *name,int mode,
				      uint wait_if_locked);
extern int mi_panic(enum ha_panic_function function);
extern int mi_rfirst(struct st_myisam_info *file,byte *buf,int inx);
extern int mi_rkey(struct st_myisam_info *file,byte *buf,int inx,
		   const byte *key,
		   uint key_len, enum ha_rkey_function search_flag);
extern int mi_rlast(struct st_myisam_info *file,byte *buf,int inx);
extern int mi_rnext(struct st_myisam_info *file,byte *buf,int inx);
extern int mi_rnext_same(struct st_myisam_info *info, byte *buf);
extern int mi_rprev(struct st_myisam_info *file,byte *buf,int inx);
extern int mi_rrnd(struct st_myisam_info *file,byte *buf, my_off_t pos);
extern int mi_scan_init(struct st_myisam_info *file);
extern int mi_scan(struct st_myisam_info *file,byte *buf);
extern int mi_rsame(struct st_myisam_info *file,byte *record,int inx);
extern int mi_rsame_with_pos(struct st_myisam_info *file,byte *record,
			     int inx, my_off_t pos);
extern int mi_update(struct st_myisam_info *file,const byte *old,
		     byte *new_record);
extern int mi_write(struct st_myisam_info *file,byte *buff);
extern my_off_t mi_position(struct st_myisam_info *file);
extern int mi_status(struct st_myisam_info *info, MI_ISAMINFO *x, uint flag);
extern int mi_lock_database(struct st_myisam_info *file,int lock_type);
extern int mi_create(const char *name,uint keys,MI_KEYDEF *keydef,
		     uint columns, MI_COLUMNDEF *columndef,
		     uint uniques, MI_UNIQUEDEF *uniquedef,
		     MI_CREATE_INFO *create_info, uint flags);
extern int mi_delete_table(const char *name);
extern int mi_rename(const char *from, const char *to);
extern int mi_extra(struct st_myisam_info *file,
		    enum ha_extra_function function,
		    void *extra_arg);
extern int mi_reset(struct st_myisam_info *file);
extern ha_rows mi_records_in_range(struct st_myisam_info *info,int inx,
                                   key_range *min_key, key_range *max_key);
extern int mi_log(int activate_log);
extern int mi_is_changed(struct st_myisam_info *info);
extern int mi_delete_all_rows(struct st_myisam_info *info);
extern ulong _mi_calc_blob_length(uint length , const byte *pos);
extern uint mi_get_pointer_length(ulonglong file_length, uint def);

/* this is used to pass to mysql_myisamchk_table */

#define   MYISAMCHK_REPAIR 1  /* equivalent to myisamchk -r */
#define   MYISAMCHK_VERIFY 2  /* Verify, run repair if failure */

typedef struct st_sort_info
{
#ifdef THREAD
  /* sync things */
  pthread_mutex_t mutex;
  pthread_cond_t cond;
#endif
  MI_INFO *info;
  HA_CHECK *param;
  char *buff;
  SORT_KEY_BLOCKS *key_block, *key_block_end;
  SORT_FT_BUF *ft_buf;

  my_off_t filelength, dupp, buff_length;
  ha_rows max_records;
  uint current_key, total_keys;
  uint got_error, threads_running;
  myf myf_rw;
  enum data_file_type new_data_file_type;
} MI_SORT_INFO;


typedef struct st_mi_sort_param
{
<<<<<<< HEAD
  ulonglong auto_increment_value;
  ulonglong max_data_file_length;
  ulonglong keys_in_use;
  ulonglong max_record_length;
  my_off_t search_after_block;
  my_off_t new_file_pos,key_file_blocks;
  my_off_t keydata,totaldata,key_blocks,start_check_pos;
  ha_rows total_records,total_deleted;
  ha_checksum record_checksum,glob_crc;
  ulong	use_buffers,read_buffer_length,write_buffer_length,
	sort_buffer_length,sort_key_blocks;
  uint out_flag,warning_printed,error_printed,verbose;
  uint opt_sort_key,total_files,max_level;
  uint testflag, key_cache_block_size;
  uint8 language;
  my_bool using_global_keycache, opt_lock_memory, opt_follow_links;
  my_bool retry_repair, force_sort;
  char temp_filename[FN_REFLEN],*isam_file_name;
  MY_TMPDIR *tmpdir;
  int tmpfile_createflag;
  myf myf_rw;
  IO_CACHE read_cache;
=======
  pthread_t thr;
  IO_CACHE read_cache, tempfile, tempfile_for_exceptions;
  DYNAMIC_ARRAY buffpek;
>>>>>>> 95fbf242
  
  MI_KEYDEF *keyinfo;
  MI_SORT_INFO *sort_info;
  HA_KEYSEG *seg;
  uchar **sort_keys;
  byte *rec_buff;
  void *wordlist, *wordptr;
  MEM_ROOT wordroot;
  char *record;
  MY_TMPDIR *tmpdir;

  /* 
    The next two are used to collect statistics, see update_key_parts for
    description.
  */
  ulonglong unique[HA_MAX_KEY_SEG+1];
  ulonglong notnull[HA_MAX_KEY_SEG+1];

  my_off_t pos,max_pos,filepos,start_recpos;
  uint key, key_length,real_key_length,sortbuff_size;
  uint maxbuffers, keys, find_length, sort_keys_length;
  my_bool fix_datafile, master;

  int (*key_cmp)(struct st_mi_sort_param *, const void *, const void *);
  int (*key_read)(struct st_mi_sort_param *,void *);
  int (*key_write)(struct st_mi_sort_param *, const void *);
  void (*lock_in_memory)(HA_CHECK *);
  NEAR int (*write_keys)(struct st_mi_sort_param *, register uchar **,
                     uint , struct st_buffpek *, IO_CACHE *);
  NEAR uint (*read_to_buffer)(IO_CACHE *,struct st_buffpek *, uint);
  NEAR int (*write_key)(struct st_mi_sort_param *, IO_CACHE *,char *,
                       uint, uint);
} MI_SORT_PARAM;


/* functions in mi_check */
void myisamchk_init(HA_CHECK *param);
int chk_status(HA_CHECK *param, MI_INFO *info);
int chk_del(HA_CHECK *param, register MI_INFO *info, uint test_flag);
int chk_size(HA_CHECK *param, MI_INFO *info);
int chk_key(HA_CHECK *param, MI_INFO *info);
int chk_data_link(HA_CHECK *param, MI_INFO *info,int extend);
int mi_repair(HA_CHECK *param, register MI_INFO *info,
	      my_string name, int rep_quick);
int mi_sort_index(HA_CHECK *param, register MI_INFO *info, my_string name);
int mi_repair_by_sort(HA_CHECK *param, register MI_INFO *info,
		      const char * name, int rep_quick);
int mi_repair_parallel(HA_CHECK *param, register MI_INFO *info,
		      const char * name, int rep_quick);
int change_to_newfile(const char * filename, const char * old_ext,
		      const char * new_ext, uint raid_chunks,
		      myf myflags);
int lock_file(HA_CHECK *param, File file, my_off_t start, int lock_type,
	      const char *filetype, const char *filename);
void lock_memory(HA_CHECK *param);
void update_auto_increment_key(HA_CHECK *param, MI_INFO *info,
			       my_bool repair);
int update_state_info(HA_CHECK *param, MI_INFO *info,uint update);
void update_key_parts(MI_KEYDEF *keyinfo, ulong *rec_per_key_part,
                      ulonglong *unique, ulonglong *notnull, 
                      ulonglong records);
int filecopy(HA_CHECK *param, File to,File from,my_off_t start,
	     my_off_t length, const char *type);
int movepoint(MI_INFO *info,byte *record,my_off_t oldpos,
	      my_off_t newpos, uint prot_key);
int write_data_suffix(MI_SORT_INFO *sort_info, my_bool fix_datafile);
int test_if_almost_full(MI_INFO *info);
int recreate_table(HA_CHECK *param, MI_INFO **org_info, char *filename);
void mi_disable_non_unique_index(MI_INFO *info, ha_rows rows);
my_bool mi_test_if_sort_rep(MI_INFO *info, ha_rows rows, ulonglong key_map,
			    my_bool force);

int mi_init_bulk_insert(MI_INFO *info, ulong cache_size, ha_rows rows);
void mi_flush_bulk_insert(MI_INFO *info, uint inx);
void mi_end_bulk_insert(MI_INFO *info);
int mi_assign_to_key_cache(MI_INFO *info, ulonglong key_map, 
			   KEY_CACHE *key_cache);
void mi_change_key_cache(KEY_CACHE *old_key_cache,
			 KEY_CACHE *new_key_cache);
int mi_preload(MI_INFO *info, ulonglong key_map, my_bool ignore_leaves);

int write_data_suffix(MI_SORT_INFO *sort_info, my_bool fix_datafile);
int flush_pending_blocks(MI_SORT_PARAM *param);
int sort_ft_buf_flush(MI_SORT_PARAM *sort_param);
int thr_write_keys(MI_SORT_PARAM *sort_param);
int sort_write_record(MI_SORT_PARAM *sort_param);
int _create_index_by_sort(MI_SORT_PARAM *info,my_bool no_messages, ulong);

#ifdef	__cplusplus
}
#endif
#endif<|MERGE_RESOLUTION|>--- conflicted
+++ resolved
@@ -312,7 +312,6 @@
   char *buff;
   SORT_KEY_BLOCKS *key_block, *key_block_end;
   SORT_FT_BUF *ft_buf;
-
   my_off_t filelength, dupp, buff_length;
   ha_rows max_records;
   uint current_key, total_keys;
@@ -320,38 +319,10 @@
   myf myf_rw;
   enum data_file_type new_data_file_type;
 } MI_SORT_INFO;
-
-
 typedef struct st_mi_sort_param
-{
-<<<<<<< HEAD
-  ulonglong auto_increment_value;
-  ulonglong max_data_file_length;
-  ulonglong keys_in_use;
-  ulonglong max_record_length;
-  my_off_t search_after_block;
-  my_off_t new_file_pos,key_file_blocks;
-  my_off_t keydata,totaldata,key_blocks,start_check_pos;
-  ha_rows total_records,total_deleted;
-  ha_checksum record_checksum,glob_crc;
-  ulong	use_buffers,read_buffer_length,write_buffer_length,
-	sort_buffer_length,sort_key_blocks;
-  uint out_flag,warning_printed,error_printed,verbose;
-  uint opt_sort_key,total_files,max_level;
-  uint testflag, key_cache_block_size;
-  uint8 language;
-  my_bool using_global_keycache, opt_lock_memory, opt_follow_links;
-  my_bool retry_repair, force_sort;
-  char temp_filename[FN_REFLEN],*isam_file_name;
-  MY_TMPDIR *tmpdir;
-  int tmpfile_createflag;
-  myf myf_rw;
-  IO_CACHE read_cache;
-=======
   pthread_t thr;
   IO_CACHE read_cache, tempfile, tempfile_for_exceptions;
   DYNAMIC_ARRAY buffpek;
->>>>>>> 95fbf242
   
   MI_KEYDEF *keyinfo;
   MI_SORT_INFO *sort_info;
