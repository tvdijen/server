--- conflicted
+++ resolved
@@ -981,7 +981,6 @@
       If value is not null null_value flag will be reset to FALSE.
   */
   virtual longlong val_int()=0;
-<<<<<<< HEAD
   /**
     Get a value for CAST(x AS SIGNED).
     Too large positive unsigned integer values are converted
@@ -996,12 +995,10 @@
     Values of non-integer data types are adjusted to the UNSIGNED range.
   */
   virtual longlong val_int_unsigned_typecast();
-=======
   Longlong_hybrid to_longlong_hybrid()
   {
     return Longlong_hybrid(val_int(), unsigned_flag);
   }
->>>>>>> a77f80b7
   /*
     This is just a shortcut to avoid the cast. You should still use
     unsigned_flag to check the sign of the item.
