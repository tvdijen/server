--- conflicted
+++ resolved
@@ -3297,8 +3297,7 @@
   Item_result_field(THD *thd, Item_result_field *item):
     Item_fixed_hybrid(thd, item), result_field(item->result_field)
   {}
-<<<<<<< HEAD
-  ~Item_result_field() {}			/* Required with gcc 2.95 */
+  ~Item_result_field() = default;			/* Required with gcc 2.95 */
   Field *get_tmp_table_field() override { return result_field; }
   Field *create_tmp_field_ex(MEM_ROOT *root, TABLE *table, Tmp_field_src *src,
                              const Tmp_field_param *param) override
@@ -3307,12 +3306,6 @@
     const Type_handler *h= type_handler()->type_handler_for_tmp_table(this);
     return create_tmp_field_ex_from_handler(root, table, src, param, h);
   }
-=======
-  ~Item_result_field() = default;			/* Required with gcc 2.95 */
-  Field *get_tmp_table_field() { return result_field; }
-  Field *create_tmp_field_ex(TABLE *table, Tmp_field_src *src,
-                             const Tmp_field_param *param);
->>>>>>> cacea316
   void get_tmp_field_src(Tmp_field_src *src, const Tmp_field_param *param);
   /*
     This implementation of used_tables() used by Item_avg_field and
