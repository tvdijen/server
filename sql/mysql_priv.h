/* Copyright 2000-2008 MySQL AB, 2008 Sun Microsystems, Inc.

   This program is free software; you can redistribute it and/or modify
   it under the terms of the GNU General Public License as published by
   the Free Software Foundation; version 2 of the License.

   This program is distributed in the hope that it will be useful,
   but WITHOUT ANY WARRANTY; without even the implied warranty of
   MERCHANTABILITY or FITNESS FOR A PARTICULAR PURPOSE.  See the
   GNU General Public License for more details.

   You should have received a copy of the GNU General Public License
   along with this program; if not, write to the Free Software
   Foundation, Inc., 59 Temple Place, Suite 330, Boston, MA  02111-1307  USA */

/**
  @file

  @details
  Mostly this file is used in the server. But a little part of it is used in
  mysqlbinlog too (definition of SELECT_DISTINCT and others).
  The consequence is that 90% of the file is wrapped in \#ifndef MYSQL_CLIENT,
  except the part which must be in the server and in the client.
*/

#ifndef MYSQL_PRIV_H
#define MYSQL_PRIV_H

#ifndef MYSQL_CLIENT

/*
  the following #define adds server-only members to enum_mysql_show_type,
  that is defined in mysql/plugin.h
  it has to be before mysql/plugin.h is included.
*/
#define SHOW_always_last SHOW_KEY_CACHE_LONG, \
            SHOW_KEY_CACHE_LONGLONG, SHOW_LONG_STATUS, SHOW_DOUBLE_STATUS, \
            SHOW_HAVE, SHOW_MY_BOOL, SHOW_HA_ROWS, SHOW_SYS, \
            SHOW_LONG_NOFLUSH, SHOW_LONGLONG_STATUS

#include <my_global.h>
#include <mysql_version.h>
#include <mysql_embed.h>
#include <my_sys.h>
#include <my_time.h>
#include <m_string.h>
#include <hash.h>
#include <signal.h>
#include <thr_lock.h>
#include <my_base.h>			/* Needed by field.h */
#include <queues.h>
#include "sql_bitmap.h"
#include "sql_array.h"
#include "sql_plugin.h"
#include "scheduler.h"

class Parser_state;

/**
  Query type constants.

  QT_ORDINARY -- ordinary SQL query.
  QT_IS -- SQL query to be shown in INFORMATION_SCHEMA (in utf8 and without
  character set introducers).
*/
enum enum_query_type
{
  QT_ORDINARY,
  QT_IS
};

/* TODO convert all these three maps to Bitmap classes */
typedef ulonglong table_map;          /* Used for table bits in join */
#if MAX_INDEXES <= 64
typedef Bitmap<64>  key_map;          /* Used for finding keys */
#else
typedef Bitmap<((MAX_INDEXES+7)/8*8)> key_map; /* Used for finding keys */
#endif
typedef ulong nesting_map;  /* Used for flags of nesting constructs */
/*
  Used to identify NESTED_JOIN structures within a join (applicable only to
  structures that have not been simplified away and embed more the one
  element)
*/
typedef ulonglong nested_join_map;

/* query_id */
typedef ulonglong query_id_t;
extern query_id_t global_query_id;

/* increment query_id and return it.  */
inline query_id_t next_query_id() { return global_query_id++; }

/* useful constants */
extern MYSQL_PLUGIN_IMPORT const key_map key_map_empty;
extern MYSQL_PLUGIN_IMPORT key_map key_map_full;          /* Should be threaded as const */
extern MYSQL_PLUGIN_IMPORT const char *primary_key_name;

#include "mysql_com.h"
#include <violite.h>
#include "unireg.h"

void init_sql_alloc(MEM_ROOT *root, uint block_size, uint pre_alloc_size);
void *sql_alloc(size_t);
void *sql_calloc(size_t);
char *sql_strdup(const char *str);
char *sql_strmake(const char *str, size_t len);
void *sql_memdup(const void * ptr, size_t size);
void sql_element_free(void *ptr);
char *sql_strmake_with_convert(const char *str, size_t arg_length,
			       CHARSET_INFO *from_cs,
			       size_t max_res_length,
			       CHARSET_INFO *to_cs, size_t *result_length);
uint kill_one_thread(THD *thd, ulong id, bool only_kill_query);
void sql_kill(THD *thd, ulong id, bool only_kill_query);
bool net_request_file(NET* net, const char* fname);
char* query_table_status(THD *thd,const char *db,const char *table_name);

#define x_free(A)	{ my_free((uchar*) (A),MYF(MY_WME | MY_FAE | MY_ALLOW_ZERO_PTR)); }
#define safeFree(x)	{ if(x) { my_free((uchar*) x,MYF(0)); x = NULL; } }
#define PREV_BITS(type,A)	((type) (((type) 1 << (A)) -1))
#define all_bits_set(A,B) ((A) & (B) != (B))

/* Version numbers for deprecation messages */
#define VER_BETONY  "5.5"
#define VER_CELOSIA "5.6"

#define WARN_DEPRECATED(Thd,Ver,Old,New)                                             \
  do {                                                                               \
    DBUG_ASSERT(strncmp(Ver, MYSQL_SERVER_VERSION, sizeof(Ver)-1) > 0);              \
    if (((uchar*)Thd) != NULL)                                                         \
      push_warning_printf(((THD *)Thd), MYSQL_ERROR::WARN_LEVEL_WARN,                \
                        ER_WARN_DEPRECATED_SYNTAX, ER(ER_WARN_DEPRECATED_SYNTAX_WITH_VER), \
                        (Old), (Ver), (New));                                        \
    else                                                                             \
      sql_print_warning("The syntax '%s' is deprecated and will be removed "         \
                        "in MySQL %s. Please use %s instead.", (Old), (Ver), (New)); \
  } while(0)

extern MYSQL_PLUGIN_IMPORT CHARSET_INFO *system_charset_info;
extern MYSQL_PLUGIN_IMPORT CHARSET_INFO *files_charset_info ;
extern MYSQL_PLUGIN_IMPORT CHARSET_INFO *national_charset_info;
extern MYSQL_PLUGIN_IMPORT CHARSET_INFO *table_alias_charset;

/**
  Character set of the buildin error messages loaded from errmsg.sys.
*/
extern CHARSET_INFO *error_message_charset_info;

enum Derivation
{
  DERIVATION_IGNORABLE= 5,
  DERIVATION_COERCIBLE= 4,
  DERIVATION_SYSCONST= 3,
  DERIVATION_IMPLICIT= 2,
  DERIVATION_NONE= 1,
  DERIVATION_EXPLICIT= 0
};


typedef struct my_locale_errmsgs
{
  const char *language;
  const char **errmsgs;
} MY_LOCALE_ERRMSGS;

extern char err_shared_dir[];

typedef struct my_locale_st
{
  uint  number;
  const char *name;
  const char *description;
  const bool is_ascii;
  TYPELIB *month_names;
  TYPELIB *ab_month_names;
  TYPELIB *day_names;
  TYPELIB *ab_day_names;
  uint max_month_name_length;
  uint max_day_name_length;
  uint decimal_point;
  uint thousand_sep;
  const char *grouping;
  MY_LOCALE_ERRMSGS *errmsgs;
#ifdef __cplusplus 
  my_locale_st(uint number_par,
               const char *name_par, const char *descr_par, bool is_ascii_par,
               TYPELIB *month_names_par, TYPELIB *ab_month_names_par,
               TYPELIB *day_names_par, TYPELIB *ab_day_names_par,
               uint max_month_name_length_par, uint max_day_name_length_par,
               uint decimal_point_par, uint thousand_sep_par,
               const char *grouping_par, MY_LOCALE_ERRMSGS *errmsgs_par) :
    number(number_par),
    name(name_par), description(descr_par), is_ascii(is_ascii_par),
    month_names(month_names_par), ab_month_names(ab_month_names_par),
    day_names(day_names_par), ab_day_names(ab_day_names_par),
    max_month_name_length(max_month_name_length_par),
    max_day_name_length(max_day_name_length_par),
    decimal_point(decimal_point_par),
    thousand_sep(thousand_sep_par),
    grouping(grouping_par),
    errmsgs(errmsgs_par)
  {}
#endif
} MY_LOCALE;

extern MY_LOCALE my_locale_en_US;
extern MY_LOCALE *my_locales[];
extern MY_LOCALE *my_default_lc_messages;
extern MY_LOCALE *my_default_lc_time_names;

MY_LOCALE *my_locale_by_name(const char *name);
MY_LOCALE *my_locale_by_number(uint number);

void cleanup_errmsgs(void);

/*************************************************************************/

/**
 Object_creation_ctx -- interface for creation context of database objects
 (views, stored routines, events, triggers). Creation context -- is a set
 of attributes, that should be fixed at the creation time and then be used
 each time the object is parsed or executed.
*/

class Object_creation_ctx
{
public:
  Object_creation_ctx *set_n_backup(THD *thd);

  void restore_env(THD *thd, Object_creation_ctx *backup_ctx);

protected:
  Object_creation_ctx() {}
  virtual Object_creation_ctx *create_backup_ctx(THD *thd) const = 0;

  virtual void change_env(THD *thd) const = 0;

public:
  virtual ~Object_creation_ctx()
  { }
};

/*************************************************************************/

/**
 Default_object_creation_ctx -- default implementation of
 Object_creation_ctx.
*/

class Default_object_creation_ctx : public Object_creation_ctx
{
public:
  CHARSET_INFO *get_client_cs()
  {
    return m_client_cs;
  }

  CHARSET_INFO *get_connection_cl()
  {
    return m_connection_cl;
  }

protected:
  Default_object_creation_ctx(THD *thd);

  Default_object_creation_ctx(CHARSET_INFO *client_cs,
                              CHARSET_INFO *connection_cl);

protected:
  virtual Object_creation_ctx *create_backup_ctx(THD *thd) const;

  virtual void change_env(THD *thd) const;

protected:
  /**
    client_cs stores the value of character_set_client session variable.
    The only character set attribute is used.

    Client character set is included into query context, because we save
    query in the original character set, which is client character set. So,
    in order to parse the query properly we have to switch client character
    set on parsing.
  */
  CHARSET_INFO *m_client_cs;

  /**
    connection_cl stores the value of collation_connection session
    variable. Both character set and collation attributes are used.

    Connection collation is included into query context, becase it defines
    the character set and collation of text literals in internal
    representation of query (item-objects).
  */
  CHARSET_INFO *m_connection_cl;
};

/***************************************************************************
  Configuration parameters
****************************************************************************/

#define ACL_CACHE_SIZE		256
#define MAX_PASSWORD_LENGTH	32
#define HOST_CACHE_SIZE		128
#define MAX_ACCEPT_RETRY	10	// Test accept this many times
#define MAX_FIELDS_BEFORE_HASH	32
#define USER_VARS_HASH_SIZE     16
#define TABLE_OPEN_CACHE_MIN    400
#define TABLE_OPEN_CACHE_DEFAULT 400
#define TABLE_DEF_CACHE_DEFAULT 400
/**
  We must have room for at least 400 table definitions in the table
  cache, since otherwise there is no chance prepared
  statements that use these many tables can work.
  Prepared statements use table definition cache ids (table_map_id)
  as table version identifiers. If the table definition
  cache size is less than the number of tables used in a statement,
  the contents of the table definition cache is guaranteed to rotate
  between a prepare and execute. This leads to stable validation
  errors. In future we shall use more stable version identifiers,
  for now the only solution is to ensure that the table definition
  cache can contain at least all tables of a given statement.
*/
#define TABLE_DEF_CACHE_MIN     400

/*
  Stack reservation.
  Feel free to raise this by the smallest amount you can to get the
  "execution_constants" test to pass.
*/
#define STACK_MIN_SIZE          16000   // Abort if less stack during eval.

#define STACK_MIN_SIZE_FOR_OPEN 1024*80
#define STACK_BUFF_ALLOC        352     ///< For stack overrun checks
#ifndef MYSQLD_NET_RETRY_COUNT
#define MYSQLD_NET_RETRY_COUNT  10	///< Abort read after this many int.
#endif
#define TEMP_POOL_SIZE          128

#define QUERY_ALLOC_BLOCK_SIZE		8192
#define QUERY_ALLOC_PREALLOC_SIZE   	8192
#define TRANS_ALLOC_BLOCK_SIZE		4096
#define TRANS_ALLOC_PREALLOC_SIZE	4096
#define RANGE_ALLOC_BLOCK_SIZE		4096
#define ACL_ALLOC_BLOCK_SIZE		1024
#define UDF_ALLOC_BLOCK_SIZE		1024
#define TABLE_ALLOC_BLOCK_SIZE		1024
#define BDB_LOG_ALLOC_BLOCK_SIZE	1024
#define WARN_ALLOC_BLOCK_SIZE		2048
#define WARN_ALLOC_PREALLOC_SIZE	1024
#define PROFILE_ALLOC_BLOCK_SIZE  2048
#define PROFILE_ALLOC_PREALLOC_SIZE 1024

/*
  The following parameters is to decide when to use an extra cache to
  optimise seeks when reading a big table in sorted order
*/
#define MIN_FILE_LENGTH_TO_USE_ROW_CACHE (10L*1024*1024)
#define MIN_ROWS_TO_USE_TABLE_CACHE	 100
#define MIN_ROWS_TO_USE_BULK_INSERT	 100

/**
  The following is used to decide if MySQL should use table scanning
  instead of reading with keys.  The number says how many evaluation of the
  WHERE clause is comparable to reading one extra row from a table.
*/
#define TIME_FOR_COMPARE   5	// 5 compares == one read

/**
  Number of comparisons of table rowids equivalent to reading one row from a 
  table.
*/
#define TIME_FOR_COMPARE_ROWID  (TIME_FOR_COMPARE*2)

/*
  For sequential disk seeks the cost formula is:
    DISK_SEEK_BASE_COST + DISK_SEEK_PROP_COST * #blocks_to_skip  
  
  The cost of average seek 
    DISK_SEEK_BASE_COST + DISK_SEEK_PROP_COST*BLOCKS_IN_AVG_SEEK =1.0.
*/
#define DISK_SEEK_BASE_COST ((double)0.5)

#define BLOCKS_IN_AVG_SEEK  128

#define DISK_SEEK_PROP_COST ((double)0.5/BLOCKS_IN_AVG_SEEK)


/**
  Number of rows in a reference table when refereed through a not unique key.
  This value is only used when we don't know anything about the key
  distribution.
*/
#define MATCHING_ROWS_IN_OTHER_TABLE 10

/** Don't pack string keys shorter than this (if PACK_KEYS=1 isn't used). */
#define KEY_DEFAULT_PACK_LENGTH 8

/** Characters shown for the command in 'show processlist'. */
#define PROCESS_LIST_WIDTH 100
/* Characters shown for the command in 'information_schema.processlist' */
#define PROCESS_LIST_INFO_WIDTH 65535

#define PRECISION_FOR_DOUBLE 53
#define PRECISION_FOR_FLOAT  24

/* -[digits].E+## */
#define MAX_FLOAT_STR_LENGTH (FLT_DIG + 6)
/* -[digits].E+### */
#define MAX_DOUBLE_STR_LENGTH (DBL_DIG + 7)

/*
  Default time to wait before aborting a new client connection
  that does not respond to "initial server greeting" timely
*/
#define CONNECT_TIMEOUT		10

/* The following can also be changed from the command line */
#define DEFAULT_CONCURRENCY	10
#define DELAYED_LIMIT		100		/**< pause after xxx inserts */
#define DELAYED_QUEUE_SIZE	1000
#define DELAYED_WAIT_TIMEOUT	5*60		/**< Wait for delayed insert */
#define FLUSH_TIME		0		/**< Don't flush tables */
#define MAX_CONNECT_ERRORS	10		///< errors before disabling host

#ifdef __NETWARE__
#define IF_NETWARE(A,B) A
#else
#define IF_NETWARE(A,B) B
#endif

#if defined(__WIN__)
#undef	FLUSH_TIME
#define FLUSH_TIME	1800			/**< Flush every half hour */

#define INTERRUPT_PRIOR -2
#define CONNECT_PRIOR	-1
#define WAIT_PRIOR	0
#define QUERY_PRIOR	2
#else
#define INTERRUPT_PRIOR 10
#define CONNECT_PRIOR	9
#define WAIT_PRIOR	8
#define QUERY_PRIOR	6
#endif /* __WIN92__ */

	/* Bits from testflag */
#define TEST_PRINT_CACHED_TABLES 1
#define TEST_NO_KEY_GROUP	 2
#define TEST_MIT_THREAD		4
#define TEST_BLOCKING		8
#define TEST_KEEP_TMP_TABLES	16
#define TEST_READCHECK		64	/**< Force use of readcheck */
#define TEST_NO_EXTRA		128
#define TEST_CORE_ON_SIGNAL	256	/**< Give core if signal */
#define TEST_NO_STACKTRACE	512
#define TEST_SIGINT		1024	/**< Allow sigint on threads */
#define TEST_SYNCHRONIZATION    2048    /**< get server to do sleep in
                                           some places */
#endif

/*
   This is included in the server and in the client.
   Options for select set by the yacc parser (stored in lex->options).

   XXX:
   log_event.h defines OPTIONS_WRITTEN_TO_BIN_LOG to specify what THD
   options list are written into binlog. These options can NOT change their
   values, or it will break replication between version.

   context is encoded as following:
   SELECT - SELECT_LEX_NODE::options
   THD    - THD::options
   intern - neither. used only as
            func(..., select_node->options | thd->options | OPTION_XXX, ...)

   TODO: separate three contexts above, move them to separate bitfields.
*/

#define SELECT_DISTINCT         (ULL(1) << 0)     // SELECT, user
#define SELECT_STRAIGHT_JOIN    (ULL(1) << 1)     // SELECT, user
#define SELECT_DESCRIBE         (ULL(1) << 2)     // SELECT, user
#define SELECT_SMALL_RESULT     (ULL(1) << 3)     // SELECT, user
#define SELECT_BIG_RESULT       (ULL(1) << 4)     // SELECT, user
#define OPTION_FOUND_ROWS       (ULL(1) << 5)     // SELECT, user
#define OPTION_TO_QUERY_CACHE   (ULL(1) << 6)     // SELECT, user
#define SELECT_NO_JOIN_CACHE    (ULL(1) << 7)     // intern
#define OPTION_BIG_TABLES       (ULL(1) << 8)     // THD, user
#define OPTION_BIG_SELECTS      (ULL(1) << 9)     // THD, user
#define OPTION_LOG_OFF          (ULL(1) << 10)    // THD, user
#define OPTION_QUOTE_SHOW_CREATE (ULL(1) << 11)   // THD, user, unused
#define TMP_TABLE_ALL_COLUMNS   (ULL(1) << 12)    // SELECT, intern
#define OPTION_WARNINGS         (ULL(1) << 13)    // THD, user
#define OPTION_AUTO_IS_NULL     (ULL(1) << 14)    // THD, user, binlog
#define OPTION_FOUND_COMMENT    (ULL(1) << 15)    // SELECT, intern, parser
#define OPTION_SAFE_UPDATES     (ULL(1) << 16)    // THD, user
#define OPTION_BUFFER_RESULT    (ULL(1) << 17)    // SELECT, user
#define OPTION_BIN_LOG          (ULL(1) << 18)    // THD, user
#define OPTION_NOT_AUTOCOMMIT   (ULL(1) << 19)    // THD, user
#define OPTION_BEGIN            (ULL(1) << 20)    // THD, intern
#define OPTION_TABLE_LOCK       (ULL(1) << 21)    // THD, intern
#define OPTION_QUICK            (ULL(1) << 22)    // SELECT (for DELETE)
#define OPTION_KEEP_LOG         (ULL(1) << 23)    // THD, user

/* The following is used to detect a conflict with DISTINCT */
#define SELECT_ALL              (ULL(1) << 24)    // SELECT, user, parser

/** The following can be set when importing tables in a 'wrong order'
   to suppress foreign key checks */
#define OPTION_NO_FOREIGN_KEY_CHECKS    (ULL(1) << 26) // THD, user, binlog
/** The following speeds up inserts to InnoDB tables by suppressing unique
   key checks in some cases */
#define OPTION_RELAXED_UNIQUE_CHECKS    (ULL(1) << 27) // THD, user, binlog
#define SELECT_NO_UNLOCK                (ULL(1) << 28) // SELECT, intern
#define OPTION_SCHEMA_TABLE             (ULL(1) << 29) // SELECT, intern
/** Flag set if setup_tables already done */
#define OPTION_SETUP_TABLES_DONE        (ULL(1) << 30) // intern
/** If not set then the thread will ignore all warnings with level notes. */
#define OPTION_SQL_NOTES                (ULL(1) << 31) // THD, user
/**
  Force the used temporary table to be a MyISAM table (because we will use
  fulltext functions when reading from it.
*/
#define TMP_TABLE_FORCE_MYISAM          (ULL(1) << 32)
#define OPTION_PROFILING                (ULL(1) << 33)



/**
  Maximum length of time zone name that we support
  (Time zone name is char(64) in db). mysqlbinlog needs it.
*/
#define MAX_TIME_ZONE_NAME_LENGTH       (NAME_LEN + 1)

/* The rest of the file is included in the server only */
#ifndef MYSQL_CLIENT

/* Bits for different SQL modes modes (including ANSI mode) */
#define MODE_REAL_AS_FLOAT              1
#define MODE_PIPES_AS_CONCAT            2
#define MODE_ANSI_QUOTES                4
#define MODE_IGNORE_SPACE		8
#define MODE_NOT_USED			16
#define MODE_ONLY_FULL_GROUP_BY		32
#define MODE_NO_UNSIGNED_SUBTRACTION	64
#define MODE_NO_DIR_IN_CREATE		128
#define MODE_POSTGRESQL			256
#define MODE_ORACLE			512
#define MODE_MSSQL			1024
#define MODE_DB2			2048
#define MODE_MAXDB			4096
#define MODE_NO_KEY_OPTIONS             8192
#define MODE_NO_TABLE_OPTIONS           16384
#define MODE_NO_FIELD_OPTIONS           32768
#define MODE_MYSQL323                   65536L
#define MODE_MYSQL40                    (MODE_MYSQL323*2)
#define MODE_ANSI	                (MODE_MYSQL40*2)
#define MODE_NO_AUTO_VALUE_ON_ZERO      (MODE_ANSI*2)
#define MODE_NO_BACKSLASH_ESCAPES       (MODE_NO_AUTO_VALUE_ON_ZERO*2)
#define MODE_STRICT_TRANS_TABLES	(MODE_NO_BACKSLASH_ESCAPES*2)
#define MODE_STRICT_ALL_TABLES		(MODE_STRICT_TRANS_TABLES*2)
#define MODE_NO_ZERO_IN_DATE		(MODE_STRICT_ALL_TABLES*2)
#define MODE_NO_ZERO_DATE		(MODE_NO_ZERO_IN_DATE*2)
#define MODE_INVALID_DATES		(MODE_NO_ZERO_DATE*2)
#define MODE_ERROR_FOR_DIVISION_BY_ZERO (MODE_INVALID_DATES*2)
#define MODE_TRADITIONAL		(MODE_ERROR_FOR_DIVISION_BY_ZERO*2)
#define MODE_NO_AUTO_CREATE_USER	(MODE_TRADITIONAL*2)
#define MODE_HIGH_NOT_PRECEDENCE	(MODE_NO_AUTO_CREATE_USER*2)
#define MODE_NO_ENGINE_SUBSTITUTION     (MODE_HIGH_NOT_PRECEDENCE*2)
#define MODE_PAD_CHAR_TO_FULL_LENGTH    (ULL(1) << 31)

/* @@optimizer_switch flags. These must be in sync with optimizer_switch_typelib */
#define OPTIMIZER_SWITCH_INDEX_MERGE 1
#define OPTIMIZER_SWITCH_INDEX_MERGE_UNION 2
#define OPTIMIZER_SWITCH_INDEX_MERGE_SORT_UNION 4
#define OPTIMIZER_SWITCH_INDEX_MERGE_INTERSECT 8
#define OPTIMIZER_SWITCH_LAST 16

/* The following must be kept in sync with optimizer_switch_str in mysqld.cc */
#define OPTIMIZER_SWITCH_DEFAULT (OPTIMIZER_SWITCH_INDEX_MERGE | \
                                  OPTIMIZER_SWITCH_INDEX_MERGE_UNION | \
                                  OPTIMIZER_SWITCH_INDEX_MERGE_SORT_UNION | \
                                  OPTIMIZER_SWITCH_INDEX_MERGE_INTERSECT)


/*
  Replication uses 8 bytes to store SQL_MODE in the binary log. The day you
  use strictly more than 64 bits by adding one more define above, you should
  contact the replication team because the replication code should then be
  updated (to store more bytes on disk).

  NOTE: When adding new SQL_MODE types, make sure to also add them to
  the scripts used for creating the MySQL system tables
  in scripts/mysql_system_tables.sql and scripts/mysql_system_tables_fix.sql

*/

#define RAID_BLOCK_SIZE 1024

#define MY_CHARSET_BIN_MB_MAXLEN 1

// uncachable cause
#define UNCACHEABLE_DEPENDENT   1
#define UNCACHEABLE_RAND        2
#define UNCACHEABLE_SIDEEFFECT	4
/// forcing to save JOIN for explain
#define UNCACHEABLE_EXPLAIN     8
/** Don't evaluate subqueries in prepare even if they're not correlated */
#define UNCACHEABLE_PREPARE    16
/* For uncorrelated SELECT in an UNION with some correlated SELECTs */
#define UNCACHEABLE_UNITED     32
#define UNCACHEABLE_CHECKOPTION   64

/* Used to check GROUP BY list in the MODE_ONLY_FULL_GROUP_BY mode */
#define UNDEF_POS (-1)
#ifdef EXTRA_DEBUG
/**
  Sync points allow us to force the server to reach a certain line of code
  and block there until the client tells the server it is ok to go on.
  The client tells the server to block with SELECT GET_LOCK()
  and unblocks it with SELECT RELEASE_LOCK(). Used for debugging difficult
  concurrency problems
*/
#define DBUG_SYNC_POINT(lock_name,lock_timeout) \
 debug_sync_point(lock_name,lock_timeout)
void debug_sync_point(const char* lock_name, uint lock_timeout);
#else
#define DBUG_SYNC_POINT(lock_name,lock_timeout)
#endif /* EXTRA_DEBUG */

/* BINLOG_DUMP options */

#define BINLOG_DUMP_NON_BLOCK   1

/* sql_show.cc:show_log_files() */
#define SHOW_LOG_STATUS_FREE "FREE"
#define SHOW_LOG_STATUS_INUSE "IN USE"

struct TABLE_LIST;
class String;
void view_store_options(THD *thd, TABLE_LIST *table, String *buff);

/* Options to add_table_to_list() */
#define TL_OPTION_UPDATING	1
#define TL_OPTION_FORCE_INDEX	2
#define TL_OPTION_IGNORE_LEAVES 4
#define TL_OPTION_ALIAS         8

/* Some portable defines */

#define portable_sizeof_char_ptr 8

#define tmp_file_prefix "#sql"			/**< Prefix for tmp tables */
#define tmp_file_prefix_length 4

/* Flags for calc_week() function.  */
#define WEEK_MONDAY_FIRST    1
#define WEEK_YEAR            2
#define WEEK_FIRST_WEEKDAY   4

#define STRING_BUFFER_USUAL_SIZE 80

/*
  Some defines for exit codes for ::is_equal class functions.
*/
#define IS_EQUAL_NO 0
#define IS_EQUAL_YES 1
#define IS_EQUAL_PACK_LENGTH 2

enum enum_parsing_place
{
  NO_MATTER,
  IN_HAVING,
  SELECT_LIST,
  IN_WHERE,
  IN_ON
};


#define thd_proc_info(thd, msg)  set_thd_proc_info(thd, msg, __func__, __FILE__, __LINE__)
class THD;

enum enum_check_fields
{
  CHECK_FIELD_IGNORE,
  CHECK_FIELD_WARN,
  CHECK_FIELD_ERROR_FOR_NULL
};

                                  
/** Struct to handle simple linked lists. */
typedef struct st_sql_list {
  uint elements;
  uchar *first;
  uchar **next;

  st_sql_list() {}                              /* Remove gcc warning */
  inline void empty()
  {
    elements=0;
    first=0;
    next= &first;
  }
  inline void link_in_list(uchar *element,uchar **next_ptr)
  {
    elements++;
    (*next)=element;
    next= next_ptr;
    *next=0;
  }
  inline void save_and_clear(struct st_sql_list *save)
  {
    *save= *this;
    empty();
  }
  inline void push_front(struct st_sql_list *save)
  {
    *save->next= first;				/* link current list last */
    first= save->first;
    elements+= save->elements;
  }
  inline void push_back(struct st_sql_list *save)
  {
    if (save->first)
    {
      *next= save->first;
      next= save->next;
      elements+= save->elements;
    }
  }
} SQL_LIST;

#if defined(MYSQL_DYNAMIC_PLUGIN) && defined(_WIN32)
extern "C" THD *_current_thd_noinline();
#define _current_thd() _current_thd_noinline()
#else
extern pthread_key(THD*, THR_THD);
inline THD *_current_thd(void)
{
  return my_pthread_getspecific_ptr(THD*,THR_THD);
}
#endif
#define current_thd _current_thd()


/** 
  The meat of thd_proc_info(THD*, char*), a macro that packs the last
  three calling-info parameters. 
*/
extern "C"
const char *set_thd_proc_info(THD *thd, const char *info, 
                              const char *calling_func, 
                              const char *calling_file, 
                              const unsigned int calling_line);

/**
  Enumerate possible types of a table from re-execution
  standpoint.
  TABLE_LIST class has a member of this type.
  At prepared statement prepare, this member is assigned a value
  as of the current state of the database. Before (re-)execution
  of a prepared statement, we check that the value recorded at
  prepare matches the type of the object we obtained from the
  table definition cache.

  @sa check_and_update_table_version()
  @sa Execute_observer
  @sa Prepared_statement::reprepare()
*/

enum enum_table_ref_type
{
  /** Initial value set by the parser */
  TABLE_REF_NULL= 0,
  TABLE_REF_VIEW,
  TABLE_REF_BASE_TABLE,
  TABLE_REF_I_S_TABLE,
  TABLE_REF_TMP_TABLE
};

/*
  External variables
*/
extern ulong server_id, concurrency;


typedef my_bool (*qc_engine_callback)(THD *thd, char *table_key,
                                      uint key_length,
                                      ulonglong *engine_data);
#include "sql_string.h"
#include "sql_list.h"
#include "sql_map.h"
#include "my_decimal.h"
#include "handler.h"
#include "parse_file.h"
#include "table.h"
#include "sql_error.h"
#include "field.h"				/* Field definitions */
#include "protocol.h"
#include "sql_udf.h"
#include "sql_profile.h"
#include "sql_partition.h"

class user_var_entry;
class Security_context;
enum enum_var_type
{
  OPT_DEFAULT= 0, OPT_SESSION, OPT_GLOBAL
};
class sys_var;
#ifdef MYSQL_SERVER
class Comp_creator;
typedef Comp_creator* (*chooser_compare_func_creator)(bool invert);
#endif
#include "item.h"
extern my_decimal decimal_zero;

/* sql_parse.cc */
void free_items(Item *item);
void cleanup_items(Item *item);
class THD;
void close_thread_tables(THD *thd);

#ifndef NO_EMBEDDED_ACCESS_CHECKS
bool check_one_table_access(THD *thd, ulong privilege, TABLE_LIST *tables);
bool check_single_table_access(THD *thd, ulong privilege,
			   TABLE_LIST *tables, bool no_errors);
bool check_routine_access(THD *thd,ulong want_access,char *db,char *name,
			  bool is_proc, bool no_errors);
bool check_some_access(THD *thd, ulong want_access, TABLE_LIST *table);
bool check_some_routine_access(THD *thd, const char *db, const char *name, bool is_proc);
#else
inline bool check_one_table_access(THD *thd, ulong privilege, TABLE_LIST *tables)
{ return false; }
inline bool check_single_table_access(THD *thd, ulong privilege,
			   TABLE_LIST *tables, bool no_errors)
{ return false; }
inline bool check_routine_access(THD *thd,ulong want_access,char *db,
                                 char *name, bool is_proc, bool no_errors)
{ return false; }
inline bool check_some_access(THD *thd, ulong want_access, TABLE_LIST *table)
{ return false; }
inline bool check_merge_table_access(THD *thd, char *db, TABLE_LIST *table_list)
{ return false; }
inline bool check_some_routine_access(THD *thd, const char *db,
                                      const char *name, bool is_proc)
{ return false; }
#endif /*NO_EMBEDDED_ACCESS_CHECKS*/

bool multi_update_precheck(THD *thd, TABLE_LIST *tables);
bool multi_delete_precheck(THD *thd, TABLE_LIST *tables);
int mysql_multi_update_prepare(THD *thd);
int mysql_multi_delete_prepare(THD *thd);
bool mysql_insert_select_prepare(THD *thd);
bool update_precheck(THD *thd, TABLE_LIST *tables);
bool delete_precheck(THD *thd, TABLE_LIST *tables);
bool insert_precheck(THD *thd, TABLE_LIST *tables);
bool create_table_precheck(THD *thd, TABLE_LIST *tables,
                           TABLE_LIST *create_table);
int append_query_string(CHARSET_INFO *csinfo,
                        String const *from, String *to);

void get_default_definer(THD *thd, LEX_USER *definer);
LEX_USER *create_default_definer(THD *thd);
LEX_USER *create_definer(THD *thd, LEX_STRING *user_name, LEX_STRING *host_name);
LEX_USER *get_current_user(THD *thd, LEX_USER *user);
bool check_string_byte_length(LEX_STRING *str, const char *err_msg,
                              uint max_byte_length);
bool check_string_char_length(LEX_STRING *str, const char *err_msg,
                              uint max_char_length, CHARSET_INFO *cs,
                              bool no_error);
bool check_host_name(LEX_STRING *str);

bool parse_sql(THD *thd,
               Parser_state *parser_state,
               Object_creation_ctx *creation_ctx);

enum enum_mysql_completiontype {
  ROLLBACK_RELEASE=-2, ROLLBACK=1,  ROLLBACK_AND_CHAIN=7,
  COMMIT_RELEASE=-1,   COMMIT=0,    COMMIT_AND_CHAIN=6
};

bool begin_trans(THD *thd);
bool end_active_trans(THD *thd);
int end_trans(THD *thd, enum enum_mysql_completiontype completion);

Item *negate_expression(THD *thd, Item *expr);

/* log.cc */
int vprint_msg_to_log(enum loglevel level, const char *format, va_list args);
void sql_print_error(const char *format, ...) ATTRIBUTE_FORMAT(printf, 1, 2);
void sql_print_warning(const char *format, ...) ATTRIBUTE_FORMAT(printf, 1, 2);
void sql_print_information(const char *format, ...)
  ATTRIBUTE_FORMAT(printf, 1, 2);
typedef void (*sql_print_message_func)(const char *format, ...)
  ATTRIBUTE_FORMAT(printf, 1, 2);
extern sql_print_message_func sql_print_message_handlers[];

int error_log_print(enum loglevel level, const char *format,
                    va_list args);

bool slow_log_print(THD *thd, const char *query, uint query_length,
                    ulonglong current_utime);

bool general_log_print(THD *thd, enum enum_server_command command,
                       const char *format,...);

bool general_log_write(THD *thd, enum enum_server_command command,
                       const char *query, uint query_length);

#include "sql_class.h"
#include "sql_acl.h"
#include "tztime.h"
#ifdef MYSQL_SERVER
#include "sql_servers.h"
#include "records.h"
#include "opt_range.h"

#ifdef HAVE_QUERY_CACHE
struct Query_cache_query_flags
{
  unsigned int client_long_flag:1;
  unsigned int client_protocol_41:1;
  unsigned int protocol_type:2;
  unsigned int more_results_exists:1;
  unsigned int in_trans:1;
  unsigned int autocommit:1;
  unsigned int pkt_nr;
  uint character_set_client_num;
  uint character_set_results_num;
  uint collation_connection_num;
  ha_rows limit;
  Time_zone *time_zone;
  ulong sql_mode;
  ulong max_sort_length;
  ulong group_concat_max_len;
  ulong default_week_format;
  ulong div_precision_increment;
  MY_LOCALE *lc_time_names;
};
#define QUERY_CACHE_FLAGS_SIZE sizeof(Query_cache_query_flags)
#include "sql_cache.h"
#define query_cache_abort(A) query_cache.abort(A)
#define query_cache_end_of_result(A) query_cache.end_of_result(A)
#define query_cache_store_query(A, B) query_cache.store_query(A, B)
#define query_cache_destroy() query_cache.destroy()
#define query_cache_result_size_limit(A) query_cache.result_size_limit(A)
#define query_cache_init() query_cache.init()
#define query_cache_resize(A) query_cache.resize(A)
#define query_cache_set_min_res_unit(A) query_cache.set_min_res_unit(A)
#define query_cache_invalidate3(A, B, C) query_cache.invalidate(A, B, C)
#define query_cache_invalidate1(A) query_cache.invalidate(A)
#define query_cache_send_result_to_client(A, B, C) \
  query_cache.send_result_to_client(A, B, C)
#define query_cache_invalidate_by_MyISAM_filename_ref \
  &query_cache_invalidate_by_MyISAM_filename
/* note the "maybe": it's a read without mutex */
#define query_cache_maybe_disabled(T)                                 \
  (T->variables.query_cache_type == 0 || query_cache.query_cache_size == 0)
#define query_cache_is_cacheable_query(L) \
  (((L)->sql_command == SQLCOM_SELECT) && (L)->safe_to_cache_query)
#else
#define QUERY_CACHE_FLAGS_SIZE 0
#define query_cache_store_query(A, B)
#define query_cache_destroy()
#define query_cache_result_size_limit(A)
#define query_cache_init()
#define query_cache_resize(A)
#define query_cache_set_min_res_unit(A)
#define query_cache_invalidate3(A, B, C)
#define query_cache_invalidate1(A)
#define query_cache_send_result_to_client(A, B, C) 0
#define query_cache_invalidate_by_MyISAM_filename_ref NULL

#define query_cache_abort(A)
#define query_cache_end_of_result(A)
#define query_cache_invalidate_by_MyISAM_filename_ref NULL
#define query_cache_maybe_disabled(T) 1
#define query_cache_is_cacheable_query(L) 0
#endif /*HAVE_QUERY_CACHE*/

<<<<<<< HEAD
void write_bin_log(THD *thd, bool clear_error,
                   char const *query, ulong query_length);
=======
/*
  Error injector Macros to enable easy testing of recovery after failures
  in various error cases.
*/
#ifndef ERROR_INJECT_SUPPORT

#define ERROR_INJECT(x) 0
#define ERROR_INJECT_ACTION(x,action) 0
#define ERROR_INJECT_CRASH(x) 0
#define ERROR_INJECT_VALUE(x) 0
#define ERROR_INJECT_VALUE_ACTION(x,action) 0
#define ERROR_INJECT_VALUE_CRASH(x) 0
#define SET_ERROR_INJECT_VALUE(x)

#else

inline bool check_and_unset_keyword(const char *dbug_str)
{
  const char *extra_str= "-d,";
  char total_str[200];
  if (_db_strict_keyword_ (dbug_str))
  {
    strxmov(total_str, extra_str, dbug_str, NullS);
    DBUG_SET(total_str);
    return 1;
  }
  return 0;
}


inline bool
check_and_unset_inject_value(int value)
{
  THD *thd= current_thd;
  if (thd->error_inject_value == (uint)value)
  {
    thd->error_inject_value= 0;
    return 1;
  }
  return 0;
}

/*
  ERROR INJECT MODULE:
  --------------------
  These macros are used to insert macros from the application code.
  The event that activates those error injections can be activated
  from SQL by using:
  SET SESSION dbug=+d,code;

  After the error has been injected, the macros will automatically
  remove the debug code, thus similar to using:
  SET SESSION dbug=-d,code
  from SQL.

  ERROR_INJECT_CRASH will inject a crash of the MySQL Server if code
  is set when macro is called. ERROR_INJECT_CRASH can be used in
  if-statements, it will always return FALSE unless of course it
  crashes in which case it doesn't return at all.

  ERROR_INJECT_ACTION will inject the action specified in the action
  parameter of the macro, before performing the action the code will
  be removed such that no more events occur. ERROR_INJECT_ACTION
  can also be used in if-statements and always returns FALSE.
  ERROR_INJECT can be used in a normal if-statement, where the action
  part is performed in the if-block. The macro returns TRUE if the
  error was activated and otherwise returns FALSE. If activated the
  code is removed.

  Sometimes it is necessary to perform error inject actions as a serie
  of events. In this case one can use one variable on the THD object.
  Thus one sets this value by using e.g. SET_ERROR_INJECT_VALUE(100).
  Then one can later test for it by using ERROR_INJECT_CRASH_VALUE,
  ERROR_INJECT_ACTION_VALUE and ERROR_INJECT_VALUE. This have the same
  behaviour as the above described macros except that they use the
  error inject value instead of a code used by DBUG macros.
*/
#define SET_ERROR_INJECT_VALUE(x) \
  current_thd->error_inject_value= (x)
#define ERROR_INJECT_CRASH(code) \
  DBUG_EVALUATE_IF(code, (abort(), 0), 0)
#define ERROR_INJECT_ACTION(code, action) \
  (check_and_unset_keyword(code) ? ((action), 0) : 0)
#define ERROR_INJECT(code) \
  check_and_unset_keyword(code)
#define ERROR_INJECT_VALUE(value) \
  check_and_unset_inject_value(value)
#define ERROR_INJECT_VALUE_ACTION(value,action) \
  (check_and_unset_inject_value(value) ? (action) : 0)
#define ERROR_INJECT_VALUE_CRASH(value) \
  ERROR_INJECT_VALUE_ACTION(value, (abort(), 0))

#endif

int write_bin_log(THD *thd, bool clear_error,
                  char const *query, ulong query_length);
>>>>>>> 8a66b424

/* sql_connect.cc */
int check_user(THD *thd, enum enum_server_command command, 
	       const char *passwd, uint passwd_len, const char *db,
	       bool check_count);
pthread_handler_t handle_one_connection(void *arg);
bool init_new_connection_handler_thread();
void reset_mqh(LEX_USER *lu, bool get_them);
bool check_mqh(THD *thd, uint check_command);
void time_out_user_resource_limits(THD *thd, USER_CONN *uc);
void decrease_user_connections(USER_CONN *uc);
void thd_init_client_charset(THD *thd, uint cs_number);
bool setup_connection_thread_globals(THD *thd);

int mysql_create_db(THD *thd, char *db, HA_CREATE_INFO *create, bool silent);
bool mysql_alter_db(THD *thd, const char *db, HA_CREATE_INFO *create);
bool mysql_rm_db(THD *thd,char *db,bool if_exists, bool silent);
bool mysql_upgrade_db(THD *thd, LEX_STRING *old_db);
void mysql_binlog_send(THD* thd, char* log_ident, my_off_t pos, ushort flags);
void mysql_client_binlog_statement(THD *thd);
bool mysql_rm_table(THD *thd,TABLE_LIST *tables, my_bool if_exists,
                    my_bool drop_temporary);
int mysql_rm_table_part2(THD *thd, TABLE_LIST *tables, bool if_exists,
                         bool drop_temporary, bool drop_view, bool log_query);
bool quick_rm_table(handlerton *base,const char *db,
                    const char *table_name, uint flags);
void close_cached_table(THD *thd, TABLE *table);
bool mysql_rename_tables(THD *thd, TABLE_LIST *table_list, bool silent);
bool do_rename(THD *thd, TABLE_LIST *ren_table, char *new_db,
                      char *new_table_name, char *new_table_alias,
                      bool skip_error);

bool mysql_change_db(THD *thd, const LEX_STRING *new_db_name,
                     bool force_switch);

bool mysql_opt_change_db(THD *thd,
                         const LEX_STRING *new_db_name,
                         LEX_STRING *saved_db_name,
                         bool force_switch,
                         bool *cur_db_changed);

void mysql_parse(THD *thd, const char *inBuf, uint length,
                 const char ** semicolon);

bool mysql_test_parse_for_slave(THD *thd,char *inBuf,uint length);
bool is_update_query(enum enum_sql_command command);
bool is_log_table_write_query(enum enum_sql_command command);
bool alloc_query(THD *thd, const char *packet, uint packet_length);
void mysql_init_select(LEX *lex);
void mysql_reset_thd_for_next_command(THD *thd);
bool mysql_new_select(LEX *lex, bool move_down);
void create_select_for_variable(const char *var_name);
void mysql_init_multi_delete(LEX *lex);
bool multi_delete_set_locks_and_link_aux_tables(LEX *lex);
void init_max_user_conn(void);
void init_update_queries(void);
void free_max_user_conn(void);
pthread_handler_t handle_bootstrap(void *arg);
int mysql_execute_command(THD *thd);
bool do_command(THD *thd);
bool dispatch_command(enum enum_server_command command, THD *thd,
		      char* packet, uint packet_length);
void log_slow_statement(THD *thd);
bool check_dup(const char *db, const char *name, TABLE_LIST *tables);
bool compare_record(TABLE *table);
bool append_file_to_dir(THD *thd, const char **filename_ptr, 
                        const char *table_name);
void wait_while_table_is_used(THD *thd, TABLE *table,
                              enum ha_extra_function function);
bool table_cache_init(void);
void table_cache_free(void);
bool table_def_init(void);
void table_def_free(void);
void assign_new_table_id(TABLE_SHARE *share);
uint cached_open_tables(void);
uint cached_table_definitions(void);
void kill_mysql(void);
void close_connection(THD *thd, uint errcode, bool lock);
bool reload_acl_and_cache(THD *thd, ulong options, TABLE_LIST *tables, 
                          bool *write_to_binlog);
#ifndef NO_EMBEDDED_ACCESS_CHECKS
bool check_access(THD *thd, ulong access, const char *db, ulong *save_priv,
                  bool no_grant, bool no_errors, bool schema_db);
bool check_table_access(THD *thd, ulong requirements,TABLE_LIST *tables,
                        bool any_combination_of_privileges_will_do,
                        uint number,
                        bool no_errors);
#else
inline bool check_access(THD *thd, ulong access, const char *db,
                         ulong *save_priv, bool no_grant, bool no_errors,
                         bool schema_db)
{
  if (save_priv)
    *save_priv= GLOBAL_ACLS;
  return false;
}
inline bool check_table_access(THD *thd, ulong requirements,TABLE_LIST *tables,
                               bool no_errors,
                               bool any_combination_of_privileges_will_do,
                               uint number)
{ return false; }
#endif /*NO_EMBEDDED_ACCESS_CHECKS*/

#endif /* MYSQL_SERVER */
#if defined MYSQL_SERVER || defined INNODB_COMPATIBILITY_HOOKS
bool check_global_access(THD *thd, ulong want_access);
#endif /* MYSQL_SERVER || INNODB_COMPATIBILITY_HOOKS */
#ifdef MYSQL_SERVER

/*
  Support routine for SQL parser on partitioning syntax
*/
my_bool is_partition_management(LEX *lex);
/*
  General routine to change field->ptr of a NULL-terminated array of Field
  objects. Useful when needed to call val_int, val_str or similar and the
  field data is not in table->record[0] but in some other structure.
  set_key_field_ptr changes all fields of an index using a key_info object.
  All methods presume that there is at least one field to change.
*/

void set_field_ptr(Field **ptr, const uchar *new_buf, const uchar *old_buf);
void set_key_field_ptr(KEY *key_info, const uchar *new_buf,
                       const uchar *old_buf);

bool mysql_backup_table(THD* thd, TABLE_LIST* table_list);
bool mysql_restore_table(THD* thd, TABLE_LIST* table_list);

bool mysql_checksum_table(THD* thd, TABLE_LIST* table_list,
                          HA_CHECK_OPT* check_opt);
bool mysql_check_table(THD* thd, TABLE_LIST* table_list,
                       HA_CHECK_OPT* check_opt);
bool mysql_repair_table(THD* thd, TABLE_LIST* table_list,
                        HA_CHECK_OPT* check_opt);
bool mysql_analyze_table(THD* thd, TABLE_LIST* table_list,
                         HA_CHECK_OPT* check_opt);
bool mysql_optimize_table(THD* thd, TABLE_LIST* table_list,
                          HA_CHECK_OPT* check_opt);
bool mysql_assign_to_keycache(THD* thd, TABLE_LIST* table_list,
                              LEX_STRING *key_cache_name);
bool mysql_preload_keys(THD* thd, TABLE_LIST* table_list);
int reassign_keycache_tables(THD* thd, KEY_CACHE *src_cache,
                             KEY_CACHE *dst_cache);
TABLE *create_virtual_tmp_table(THD *thd, List<Create_field> &field_list);

bool mysql_xa_recover(THD *thd);

bool check_simple_select();
int mysql_alter_tablespace(THD* thd, st_alter_tablespace *ts_info);

SORT_FIELD * make_unireg_sortorder(ORDER *order, uint *length,
                                  SORT_FIELD *sortorder);
int setup_order(THD *thd, Item **ref_pointer_array, TABLE_LIST *tables,
		List<Item> &fields, List <Item> &all_fields, ORDER *order);
int setup_group(THD *thd, Item **ref_pointer_array, TABLE_LIST *tables,
		List<Item> &fields, List<Item> &all_fields, ORDER *order,
		bool *hidden_group_fields);
bool fix_inner_refs(THD *thd, List<Item> &all_fields, SELECT_LEX *select,
                   Item **ref_pointer_array);

bool handle_select(THD *thd, LEX *lex, select_result *result,
                   ulong setup_tables_done_option);
bool mysql_select(THD *thd, Item ***rref_pointer_array,
                  TABLE_LIST *tables, uint wild_num,  List<Item> &list,
                  COND *conds, uint og_num, ORDER *order, ORDER *group,
                  Item *having, ORDER *proc_param, ulonglong select_type, 
                  select_result *result, SELECT_LEX_UNIT *unit, 
                  SELECT_LEX *select_lex);
void free_underlaid_joins(THD *thd, SELECT_LEX *select);
bool mysql_explain_union(THD *thd, SELECT_LEX_UNIT *unit,
                         select_result *result);
int mysql_explain_select(THD *thd, SELECT_LEX *sl, char const *type,
			 select_result *result);
bool mysql_union(THD *thd, LEX *lex, select_result *result,
                 SELECT_LEX_UNIT *unit, ulong setup_tables_done_option);
bool mysql_handle_derived(LEX *lex, bool (*processor)(THD *thd,
                                                      LEX *lex,
                                                      TABLE_LIST *table));
bool mysql_derived_prepare(THD *thd, LEX *lex, TABLE_LIST *t);
bool mysql_derived_filling(THD *thd, LEX *lex, TABLE_LIST *t);
Field *create_tmp_field(THD *thd, TABLE *table,Item *item, Item::Type type,
			Item ***copy_func, Field **from_field,
                        Field **def_field,
			bool group, bool modify_item,
			bool table_cant_handle_bit_fields,
                        bool make_copy_field,
                        uint convert_blob_length);
void sp_prepare_create_field(THD *thd, Create_field *sql_field);
int prepare_create_field(Create_field *sql_field, 
			 uint *blob_columns, 
			 int *timestamps, int *timestamps_with_niladic,
			 longlong table_flags);
CHARSET_INFO* get_sql_field_charset(Create_field *sql_field,
                                    HA_CREATE_INFO *create_info);
bool mysql_create_table(THD *thd,const char *db, const char *table_name,
                        HA_CREATE_INFO *create_info,
                        Alter_info *alter_info,
                        bool tmp_table, uint select_field_count);
bool mysql_create_table_no_lock(THD *thd, const char *db,
                                const char *table_name,
                                HA_CREATE_INFO *create_info,
                                Alter_info *alter_info,
                                bool tmp_table, uint select_field_count);

bool mysql_alter_table(THD *thd, char *new_db, char *new_name,
                       HA_CREATE_INFO *create_info,
                       TABLE_LIST *table_list,
                       Alter_info *alter_info,
                       uint order_num, ORDER *order, bool ignore);
bool mysql_recreate_table(THD *thd, TABLE_LIST *table_list);
bool mysql_create_like_table(THD *thd, TABLE_LIST *table,
                             TABLE_LIST *src_table,
                             HA_CREATE_INFO *create_info);
bool mysql_rename_table(handlerton *base, const char *old_db,
                        const char * old_name, const char *new_db,
                        const char * new_name, uint flags);
bool mysql_prepare_update(THD *thd, TABLE_LIST *table_list,
                          Item **conds, uint order_num, ORDER *order);
int mysql_update(THD *thd,TABLE_LIST *tables,List<Item> &fields,
		 List<Item> &values,COND *conds,
		 uint order_num, ORDER *order, ha_rows limit,
		 enum enum_duplicates handle_duplicates, bool ignore,
                 ha_rows *found_return, ha_rows *updated_return);
bool mysql_multi_update(THD *thd, TABLE_LIST *table_list,
                        List<Item> *fields, List<Item> *values,
                        COND *conds, ulonglong options,
                        enum enum_duplicates handle_duplicates, bool ignore,
                        SELECT_LEX_UNIT *unit, SELECT_LEX *select_lex,
                        multi_update **result);
bool mysql_prepare_insert(THD *thd, TABLE_LIST *table_list, TABLE *table,
                          List<Item> &fields, List_item *values,
                          List<Item> &update_fields,
                          List<Item> &update_values, enum_duplicates duplic,
                          COND **where, bool select_insert,
                          bool check_fields, bool abort_on_warning);
bool mysql_insert(THD *thd,TABLE_LIST *table,List<Item> &fields,
                  List<List_item> &values, List<Item> &update_fields,
                  List<Item> &update_values, enum_duplicates flag,
                  bool ignore);
int check_that_all_fields_are_given_values(THD *thd, TABLE *entry,
                                           TABLE_LIST *table_list);
void prepare_triggers_for_insert_stmt(TABLE *table);
int mysql_prepare_delete(THD *thd, TABLE_LIST *table_list, Item **conds);
bool mysql_delete(THD *thd, TABLE_LIST *table_list, COND *conds,
                  SQL_LIST *order, ha_rows rows, ulonglong options,
                  bool reset_auto_increment);
bool mysql_truncate(THD *thd, TABLE_LIST *table_list, bool dont_send_ok);
bool mysql_create_or_drop_trigger(THD *thd, TABLE_LIST *tables, bool create);
uint create_table_def_key(THD *thd, char *key, TABLE_LIST *table_list,
                          bool tmp_table);
TABLE_SHARE *get_table_share(THD *thd, TABLE_LIST *table_list, char *key,
                             uint key_length, uint db_flags, int *error);
void release_table_share(TABLE_SHARE *share, enum release_type type);
TABLE_SHARE *get_cached_table_share(const char *db, const char *table_name);
TABLE *open_ltable(THD *thd, TABLE_LIST *table_list, thr_lock_type update,
                   uint lock_flags);
TABLE *open_table(THD *thd, TABLE_LIST *table_list, MEM_ROOT* mem,
		  bool *refresh, uint flags);
bool name_lock_locked_table(THD *thd, TABLE_LIST *tables);
bool reopen_name_locked_table(THD* thd, TABLE_LIST* table_list, bool link_in);
TABLE *table_cache_insert_placeholder(THD *thd, const char *key,
                                      uint key_length);
bool lock_table_name_if_not_cached(THD *thd, const char *db,
                                   const char *table_name, TABLE **table);
TABLE *find_locked_table(THD *thd, const char *db,const char *table_name);
void detach_merge_children(TABLE *table, bool clear_refs);
bool fix_merge_after_open(TABLE_LIST *old_child_list, TABLE_LIST **old_last,
                          TABLE_LIST *new_child_list, TABLE_LIST **new_last);
bool reopen_table(TABLE *table);
bool reopen_tables(THD *thd,bool get_locks,bool in_refresh);
thr_lock_type read_lock_type_for_table(THD *thd, TABLE *table);
void close_data_files_and_morph_locks(THD *thd, const char *db,
                                      const char *table_name);
void close_handle_and_leave_table_as_lock(TABLE *table);
bool wait_for_tables(THD *thd);
bool table_is_used(TABLE *table, bool wait_for_name_lock);
TABLE *drop_locked_tables(THD *thd,const char *db, const char *table_name);
void abort_locked_tables(THD *thd,const char *db, const char *table_name);
void execute_init_command(THD *thd, sys_var_str *init_command_var,
			  rw_lock_t *var_mutex);
extern Field *not_found_field;
extern Field *view_ref_found;

enum find_item_error_report_type {REPORT_ALL_ERRORS, REPORT_EXCEPT_NOT_FOUND,
				  IGNORE_ERRORS, REPORT_EXCEPT_NON_UNIQUE,
                                  IGNORE_EXCEPT_NON_UNIQUE};
Field *
find_field_in_tables(THD *thd, Item_ident *item,
                     TABLE_LIST *first_table, TABLE_LIST *last_table,
                     Item **ref, find_item_error_report_type report_error,
                     bool check_privileges, bool register_tree_change);
Field *
find_field_in_table_ref(THD *thd, TABLE_LIST *table_list,
                        const char *name, uint length,
                        const char *item_name, const char *db_name,
                        const char *table_name, Item **ref,
                        bool check_privileges, bool allow_rowid,
                        uint *cached_field_index_ptr,
                        bool register_tree_change, TABLE_LIST **actual_table);
Field *
find_field_in_table(THD *thd, TABLE *table, const char *name, uint length,
                    bool allow_rowid, uint *cached_field_index_ptr);
Field *
find_field_in_table_sef(TABLE *table, const char *name);

#endif /* MYSQL_SERVER */

#ifdef HAVE_OPENSSL
#include <openssl/des.h>
struct st_des_keyblock
{
  DES_cblock key1, key2, key3;
};
struct st_des_keyschedule
{
  DES_key_schedule ks1, ks2, ks3;
};
extern char *des_key_file;
extern struct st_des_keyschedule des_keyschedule[10];
extern uint des_default_key;
extern pthread_mutex_t LOCK_des_key_file;
bool load_des_key_file(const char *file_name);
#endif /* HAVE_OPENSSL */

#ifdef MYSQL_SERVER
/* sql_do.cc */
bool mysql_do(THD *thd, List<Item> &values);

/* sql_analyse.h */
bool append_escaped(String *to_str, String *from_str);

/* sql_show.cc */
bool mysqld_show_open_tables(THD *thd,const char *wild);
bool mysqld_show_logs(THD *thd);
void append_identifier(THD *thd, String *packet, const char *name,
		       uint length);
#endif /* MYSQL_SERVER */
#if defined MYSQL_SERVER || defined INNODB_COMPATIBILITY_HOOKS
int get_quote_char_for_identifier(THD *thd, const char *name, uint length);
#endif /* MYSQL_SERVER || INNODB_COMPATIBILITY_HOOKS */
#ifdef MYSQL_SERVER
void mysqld_list_fields(THD *thd,TABLE_LIST *table, const char *wild);
int mysqld_dump_create_info(THD *thd, TABLE_LIST *table_list, int fd);
bool mysqld_show_create(THD *thd, TABLE_LIST *table_list);
bool mysqld_show_create_db(THD *thd, char *dbname, HA_CREATE_INFO *create);

void mysqld_list_processes(THD *thd,const char *user,bool verbose);
int mysqld_show_status(THD *thd);
int mysqld_show_variables(THD *thd,const char *wild);
bool mysqld_show_storage_engines(THD *thd);
bool mysqld_show_authors(THD *thd);
bool mysqld_show_contributors(THD *thd);
bool mysqld_show_privileges(THD *thd);
bool mysqld_show_column_types(THD *thd);
bool mysqld_help (THD *thd, const char *text);
void calc_sum_of_all_status(STATUS_VAR *to);

void append_definer(THD *thd, String *buffer, const LEX_STRING *definer_user,
                    const LEX_STRING *definer_host);

int add_status_vars(SHOW_VAR *list);
void remove_status_vars(SHOW_VAR *list);
void init_status_vars();
void free_status_vars();
void reset_status_vars();
/* information schema */
extern LEX_STRING INFORMATION_SCHEMA_NAME;
/* log tables */
extern LEX_STRING MYSQL_SCHEMA_NAME;
extern LEX_STRING GENERAL_LOG_NAME;
extern LEX_STRING SLOW_LOG_NAME;

extern const LEX_STRING partition_keywords[];
ST_SCHEMA_TABLE *find_schema_table(THD *thd, const char* table_name);
ST_SCHEMA_TABLE *get_schema_table(enum enum_schema_tables schema_table_idx);
int prepare_schema_table(THD *thd, LEX *lex, Table_ident *table_ident,
                         enum enum_schema_tables schema_table_idx);
int make_schema_select(THD *thd,  SELECT_LEX *sel,
                       enum enum_schema_tables schema_table_idx);
int mysql_schema_table(THD *thd, LEX *lex, TABLE_LIST *table_list);
int fill_schema_user_privileges(THD *thd, TABLE_LIST *tables, COND *cond);
int fill_schema_schema_privileges(THD *thd, TABLE_LIST *tables, COND *cond);
int fill_schema_table_privileges(THD *thd, TABLE_LIST *tables, COND *cond);
int fill_schema_column_privileges(THD *thd, TABLE_LIST *tables, COND *cond);
bool get_schema_tables_result(JOIN *join,
                              enum enum_schema_table_state executed_place);
enum enum_schema_tables get_schema_table_idx(ST_SCHEMA_TABLE *schema_table);

inline bool is_schema_db(const char *name, size_t len)
{
  return (INFORMATION_SCHEMA_NAME.length == len &&
          !my_strcasecmp(system_charset_info,
                         INFORMATION_SCHEMA_NAME.str, name));  
}

inline bool is_schema_db(const char *name)
{
  return !my_strcasecmp(system_charset_info,
                        INFORMATION_SCHEMA_NAME.str, name);
}

/* sql_handler.cc */
bool mysql_ha_open(THD *thd, TABLE_LIST *tables, bool reopen);
bool mysql_ha_close(THD *thd, TABLE_LIST *tables);
bool mysql_ha_read(THD *, TABLE_LIST *,enum enum_ha_read_modes,char *,
                   List<Item> *,enum ha_rkey_function,Item *,ha_rows,ha_rows);
void mysql_ha_flush(THD *thd);
void mysql_ha_rm_tables(THD *thd, TABLE_LIST *tables, bool is_locked);
void mysql_ha_cleanup(THD *thd);

/* sql_base.cc */
#define TMP_TABLE_KEY_EXTRA 8
void set_item_name(Item *item,char *pos,uint length);
bool add_field_to_list(THD *thd, LEX_STRING *field_name, enum enum_field_types type,
		       char *length, char *decimal,
		       uint type_modifier,
		       Item *default_value, Item *on_update_value,
		       LEX_STRING *comment,
		       char *change, List<String> *interval_list,
		       CHARSET_INFO *cs,
		       uint uint_geom_type);
Create_field * new_create_field(THD *thd, char *field_name, enum_field_types type,
				char *length, char *decimals,
				uint type_modifier, 
				Item *default_value, Item *on_update_value,
				LEX_STRING *comment, char *change, 
				List<String> *interval_list, CHARSET_INFO *cs,
				uint uint_geom_type);
void store_position_for_column(const char *name);
bool add_to_list(THD *thd, SQL_LIST &list,Item *group,bool asc);
bool push_new_name_resolution_context(THD *thd,
                                      TABLE_LIST *left_op,
                                      TABLE_LIST *right_op);
void add_join_on(TABLE_LIST *b,Item *expr);
void add_join_natural(TABLE_LIST *a,TABLE_LIST *b,List<String> *using_fields,
                      SELECT_LEX *lex);
bool add_proc_to_list(THD *thd, Item *item);
void unlink_open_table(THD *thd, TABLE *find, bool unlock);
void drop_open_table(THD *thd, TABLE *table, const char *db_name,
                     const char *table_name);
void update_non_unique_table_error(TABLE_LIST *update,
                                   const char *operation,
                                   TABLE_LIST *duplicate);

SQL_SELECT *make_select(TABLE *head, table_map const_tables,
			table_map read_tables, COND *conds,
                        bool allow_null_cond,  int *error);
extern Item **not_found_item;

/*
  A set of constants used for checking non aggregated fields and sum
  functions mixture in the ONLY_FULL_GROUP_BY_MODE.
*/
#define NON_AGG_FIELD_USED  1
#define SUM_FUNC_USED       2

/*
  This enumeration type is used only by the function find_item_in_list
  to return the info on how an item has been resolved against a list
  of possibly aliased items.
  The item can be resolved: 
   - against an alias name of the list's element (RESOLVED_AGAINST_ALIAS)
   - against non-aliased field name of the list  (RESOLVED_WITH_NO_ALIAS)
   - against an aliased field name of the list   (RESOLVED_BEHIND_ALIAS)
   - ignoring the alias name in cases when SQL requires to ignore aliases
     (e.g. when the resolved field reference contains a table name or
     when the resolved item is an expression)   (RESOLVED_IGNORING_ALIAS)    
*/
enum enum_resolution_type {
  NOT_RESOLVED=0,
  RESOLVED_IGNORING_ALIAS,
  RESOLVED_BEHIND_ALIAS,
  RESOLVED_WITH_NO_ALIAS,
  RESOLVED_AGAINST_ALIAS
};
Item ** find_item_in_list(Item *item, List<Item> &items, uint *counter,
                          find_item_error_report_type report_error,
                          enum_resolution_type *resolution);
bool get_key_map_from_key_list(key_map *map, TABLE *table,
                               List<String> *index_list);
bool insert_fields(THD *thd, Name_resolution_context *context,
		   const char *db_name, const char *table_name,
                   List_iterator<Item> *it, bool any_privileges);
bool setup_tables(THD *thd, Name_resolution_context *context,
                  List<TABLE_LIST> *from_clause, TABLE_LIST *tables,
                  TABLE_LIST **leaves, bool select_insert);
bool setup_tables_and_check_access(THD *thd, 
                                   Name_resolution_context *context,
                                   List<TABLE_LIST> *from_clause, 
                                   TABLE_LIST *tables, 
                                   TABLE_LIST **leaves, 
                                   bool select_insert,
                                   ulong want_access_first,
                                   ulong want_access);
int setup_wild(THD *thd, TABLE_LIST *tables, List<Item> &fields,
	       List<Item> *sum_func_list, uint wild_num);
bool setup_fields(THD *thd, Item** ref_pointer_array,
                  List<Item> &item, enum_mark_columns mark_used_columns,
                  List<Item> *sum_func_list, bool allow_sum_func);
inline bool setup_fields_with_no_wrap(THD *thd, Item **ref_pointer_array,
                                      List<Item> &item,
                                      enum_mark_columns mark_used_columns,
                                      List<Item> *sum_func_list,
                                      bool allow_sum_func)
{
  bool res;
  thd->lex->select_lex.no_wrap_view_item= TRUE;
  res= setup_fields(thd, ref_pointer_array, item, mark_used_columns, sum_func_list,
                    allow_sum_func);
  thd->lex->select_lex.no_wrap_view_item= FALSE;
  return res;
}
int setup_conds(THD *thd, TABLE_LIST *tables, TABLE_LIST *leaves,
		COND **conds);
int setup_ftfuncs(SELECT_LEX* select);
int init_ftfuncs(THD *thd, SELECT_LEX* select, bool no_order);
void wait_for_condition(THD *thd, pthread_mutex_t *mutex,
                        pthread_cond_t *cond);
int open_tables(THD *thd, TABLE_LIST **tables, uint *counter, uint flags);
/* open_and_lock_tables with optional derived handling */
int open_and_lock_tables_derived(THD *thd, TABLE_LIST *tables, bool derived);
/* simple open_and_lock_tables without derived handling */
inline int simple_open_n_lock_tables(THD *thd, TABLE_LIST *tables)
{
  return open_and_lock_tables_derived(thd, tables, FALSE);
}
/* open_and_lock_tables with derived handling */
inline int open_and_lock_tables(THD *thd, TABLE_LIST *tables)
{
  return open_and_lock_tables_derived(thd, tables, TRUE);
}
/* simple open_and_lock_tables without derived handling for single table */
TABLE *open_n_lock_single_table(THD *thd, TABLE_LIST *table_l,
                                thr_lock_type lock_type);
bool open_normal_and_derived_tables(THD *thd, TABLE_LIST *tables, uint flags);
int lock_tables(THD *thd, TABLE_LIST *tables, uint counter, bool *need_reopen);
int decide_logging_format(THD *thd, TABLE_LIST *tables);
TABLE *open_temporary_table(THD *thd, const char *path, const char *db,
			    const char *table_name, bool link_in_list);
bool rm_temporary_table(handlerton *base, char *path);
void free_io_cache(TABLE *entry);
void intern_close_table(TABLE *entry);
bool close_thread_table(THD *thd, TABLE **table_ptr);
void close_temporary_tables(THD *thd);
void close_tables_for_reopen(THD *thd, TABLE_LIST **tables);
TABLE_LIST *find_table_in_list(TABLE_LIST *table,
                               TABLE_LIST *TABLE_LIST::*link,
                               const char *db_name,
                               const char *table_name);
TABLE_LIST *unique_table(THD *thd, TABLE_LIST *table, TABLE_LIST *table_list,
                         bool check_alias);
TABLE *find_temporary_table(THD *thd, const char *db, const char *table_name);
TABLE *find_temporary_table(THD *thd, TABLE_LIST *table_list);
int drop_temporary_table(THD *thd, TABLE_LIST *table_list);
void close_temporary_table(THD *thd, TABLE *table, bool free_share,
                           bool delete_table);
void close_temporary(TABLE *table, bool free_share, bool delete_table);
bool rename_temporary_table(THD* thd, TABLE *table, const char *new_db,
			    const char *table_name);
void remove_db_from_cache(const char *db);
void flush_tables();
bool is_equal(const LEX_STRING *a, const LEX_STRING *b);
char *make_default_log_name(char *buff,const char* log_ext);

#ifdef WITH_PARTITION_STORAGE_ENGINE
uint fast_alter_partition_table(THD *thd, TABLE *table,
                                Alter_info *alter_info,
                                HA_CREATE_INFO *create_info,
                                TABLE_LIST *table_list,
                                char *db,
                                const char *table_name,
                                uint fast_alter_partition);
uint set_part_state(Alter_info *alter_info, partition_info *tab_part_info,
                    enum partition_state part_state);
uint prep_alter_part_table(THD *thd, TABLE *table, Alter_info *alter_info,
                           HA_CREATE_INFO *create_info,
                           handlerton *old_db_type,
                           bool *partition_changed,
                           uint *fast_alter_partition);
char *generate_partition_syntax(partition_info *part_info,
                                uint *buf_length, bool use_sql_alloc,
                                bool show_partition_options,
                                HA_CREATE_INFO *create_info,
                                Alter_info *alter_info);
#endif

/* bits for last argument to remove_table_from_cache() */
#define RTFC_NO_FLAG                0x0000
#define RTFC_OWNED_BY_THD_FLAG      0x0001
#define RTFC_WAIT_OTHER_THREAD_FLAG 0x0002
#define RTFC_CHECK_KILLED_FLAG      0x0004
bool remove_table_from_cache(THD *thd, const char *db, const char *table,
                             uint flags);

#define NORMAL_PART_NAME 0
#define TEMP_PART_NAME 1
#define RENAMED_PART_NAME 2
void create_partition_name(char *out, const char *in1,
                           const char *in2, uint name_variant,
                           bool translate);
void create_subpartition_name(char *out, const char *in1,
                              const char *in2, const char *in3,
                              uint name_variant);

typedef struct st_lock_param_type
{
  TABLE_LIST table_list;
  ulonglong copied;
  ulonglong deleted;
  THD *thd;
  HA_CREATE_INFO *create_info;
  Alter_info *alter_info;
  TABLE *table;
  KEY *key_info_buffer;
  const char *db;
  const char *table_name;
  uchar *pack_frm_data;
  enum thr_lock_type old_lock_type;
  uint key_count;
  uint db_options;
  size_t pack_frm_len;
  partition_info *part_info;
} ALTER_PARTITION_PARAM_TYPE;

void mem_alloc_error(size_t size);

enum ddl_log_entry_code
{
  /*
    DDL_LOG_EXECUTE_CODE:
      This is a code that indicates that this is a log entry to
      be executed, from this entry a linked list of log entries
      can be found and executed.
    DDL_LOG_ENTRY_CODE:
      An entry to be executed in a linked list from an execute log
      entry.
    DDL_IGNORE_LOG_ENTRY_CODE:
      An entry that is to be ignored
  */
  DDL_LOG_EXECUTE_CODE = 'e',
  DDL_LOG_ENTRY_CODE = 'l',
  DDL_IGNORE_LOG_ENTRY_CODE = 'i'
};

enum ddl_log_action_code
{
  /*
    The type of action that a DDL_LOG_ENTRY_CODE entry is to
    perform.
    DDL_LOG_DELETE_ACTION:
      Delete an entity
    DDL_LOG_RENAME_ACTION:
      Rename an entity
    DDL_LOG_REPLACE_ACTION:
      Rename an entity after removing the previous entry with the
      new name, that is replace this entry.
  */
  DDL_LOG_DELETE_ACTION = 'd',
  DDL_LOG_RENAME_ACTION = 'r',
  DDL_LOG_REPLACE_ACTION = 's'
};


typedef struct st_ddl_log_entry
{
  const char *name;
  const char *from_name;
  const char *handler_name;
  uint next_entry;
  uint entry_pos;
  enum ddl_log_entry_code entry_type;
  enum ddl_log_action_code action_type;
  /*
    Most actions have only one phase. REPLACE does however have two
    phases. The first phase removes the file with the new name if
    there was one there before and the second phase renames the
    old name to the new name.
  */
  char phase;
} DDL_LOG_ENTRY;

typedef struct st_ddl_log_memory_entry
{
  uint entry_pos;
  struct st_ddl_log_memory_entry *next_log_entry;
  struct st_ddl_log_memory_entry *prev_log_entry;
  struct st_ddl_log_memory_entry *next_active_log_entry;
} DDL_LOG_MEMORY_ENTRY;


bool write_ddl_log_entry(DDL_LOG_ENTRY *ddl_log_entry,
                           DDL_LOG_MEMORY_ENTRY **active_entry);
bool write_execute_ddl_log_entry(uint first_entry,
                                   bool complete,
                                   DDL_LOG_MEMORY_ENTRY **active_entry);
bool deactivate_ddl_log_entry(uint entry_no);
void release_ddl_log_memory_entry(DDL_LOG_MEMORY_ENTRY *log_entry);
bool sync_ddl_log();
void release_ddl_log();
void execute_ddl_log_recovery();
bool execute_ddl_log_entry(THD *thd, uint first_entry);

extern pthread_mutex_t LOCK_gdl;

#define WFRM_WRITE_SHADOW 1
#define WFRM_INSTALL_SHADOW 2
#define WFRM_PACK_FRM 4
#define WFRM_KEEP_SHARE 8
bool mysql_write_frm(ALTER_PARTITION_PARAM_TYPE *lpt, uint flags);
int abort_and_upgrade_lock(ALTER_PARTITION_PARAM_TYPE *lpt);
void close_open_tables_and_downgrade(ALTER_PARTITION_PARAM_TYPE *lpt);
void mysql_wait_completed_table(ALTER_PARTITION_PARAM_TYPE *lpt, TABLE *my_table);

/* Functions to work with system tables. */
bool open_system_tables_for_read(THD *thd, TABLE_LIST *table_list,
                                 Open_tables_state *backup);
void close_system_tables(THD *thd, Open_tables_state *backup);
TABLE *open_system_table_for_update(THD *thd, TABLE_LIST *one_table);

TABLE *open_performance_schema_table(THD *thd, TABLE_LIST *one_table,
                                     Open_tables_state *backup);
void close_performance_schema_table(THD *thd, Open_tables_state *backup);

bool close_cached_tables(THD *thd, TABLE_LIST *tables, bool have_lock,
                         bool wait_for_refresh, bool wait_for_placeholders);
bool close_cached_connection_tables(THD *thd, bool wait_for_refresh,
                                    LEX_STRING *connect_string,
                                    bool have_lock = FALSE);
void copy_field_from_tmp_record(Field *field,int offset);
bool fill_record(THD *thd, Field **field, List<Item> &values,
                 bool ignore_errors);
bool fill_record_n_invoke_before_triggers(THD *thd, List<Item> &fields,
                                          List<Item> &values,
                                          bool ignore_errors,
                                          Table_triggers_list *triggers,
                                          enum trg_event_type event);
bool fill_record_n_invoke_before_triggers(THD *thd, Field **field,
                                          List<Item> &values,
                                          bool ignore_errors,
                                          Table_triggers_list *triggers,
                                          enum trg_event_type event);
OPEN_TABLE_LIST *list_open_tables(THD *thd, const char *db, const char *wild);

inline TABLE_LIST *find_table_in_global_list(TABLE_LIST *table,
                                             const char *db_name,
                                             const char *table_name)
{
  return find_table_in_list(table, &TABLE_LIST::next_global,
                            db_name, table_name);
}

inline TABLE_LIST *find_table_in_local_list(TABLE_LIST *table,
                                            const char *db_name,
                                            const char *table_name)
{
  return find_table_in_list(table, &TABLE_LIST::next_local,
                            db_name, table_name);
}


/* sql_calc.cc */
bool eval_const_cond(COND *cond);

/* sql_load.cc */
int mysql_load(THD *thd, sql_exchange *ex, TABLE_LIST *table_list,
	        List<Item> &fields_vars, List<Item> &set_fields,
                List<Item> &set_values_list,
                enum enum_duplicates handle_duplicates, bool ignore,
                bool local_file);
int write_record(THD *thd, TABLE *table, COPY_INFO *info);

/* sql_manager.cc */
extern bool volatile  mqh_used;
void start_handle_manager();
void stop_handle_manager();
bool mysql_manager_submit(void (*action)());


/* sql_test.cc */
#ifndef DBUG_OFF
void print_where(COND *cond,const char *info, enum_query_type query_type);
void print_cached_tables(void);
void TEST_filesort(SORT_FIELD *sortorder,uint s_length);
void print_plan(JOIN* join,uint idx, double record_count, double read_time,
                double current_read_time, const char *info);
#endif
void mysql_print_status();
/* key.cc */
int find_ref_key(KEY *key, uint key_count, uchar *record, Field *field,
                 uint *key_length, uint *keypart);
void key_copy(uchar *to_key, uchar *from_record, KEY *key_info, uint key_length);
void key_restore(uchar *to_record, uchar *from_key, KEY *key_info,
                 uint key_length);
bool key_cmp_if_same(TABLE *form,const uchar *key,uint index,uint key_length);
void key_unpack(String *to,TABLE *form,uint index);
bool is_key_used(TABLE *table, uint idx, const MY_BITMAP *fields);
int key_cmp(KEY_PART_INFO *key_part, const uchar *key, uint key_length);
extern "C" int key_rec_cmp(void *key_info, uchar *a, uchar *b);

bool init_errmessage(void);
#endif /* MYSQL_SERVER */
void sql_perror(const char *message);
bool read_texts(const char *file_name, const char *language,
                const char ***point, uint error_messages);

bool fn_format_relative_to_data_home(char * to, const char *name,
				     const char *dir, const char *extension);
#ifdef MYSQL_SERVER
File open_binlog(IO_CACHE *log, const char *log_file_name,
                 const char **errmsg);

/* mysqld.cc */
extern void MYSQLerror(const char*);
void refresh_status(THD *thd);
my_bool mysql_rm_tmp_tables(void);
void handle_connection_in_main_thread(THD *thd);
void create_thread_to_handle_connection(THD *thd);
void unlink_thd(THD *thd);
bool one_thread_per_connection_end(THD *thd, bool put_in_cache);
void flush_thread_cache();

/* item_func.cc */
extern bool check_reserved_words(LEX_STRING *name);
extern enum_field_types agg_field_type(Item **items, uint nitems);

/* strfunc.cc */
ulonglong find_set(TYPELIB *lib, const char *x, uint length, CHARSET_INFO *cs,
		   char **err_pos, uint *err_len, bool *set_warning);
ulonglong find_set_from_flags(TYPELIB *lib, uint default_name,
                              ulonglong cur_set, ulonglong default_set,
                              const char *str, uint length, CHARSET_INFO *cs,
                              char **err_pos, uint *err_len, bool *set_warning);
uint find_type(const TYPELIB *lib, const char *find, uint length,
               bool part_match);
uint find_type2(const TYPELIB *lib, const char *find, uint length,
                CHARSET_INFO *cs);
void unhex_type2(TYPELIB *lib);
uint check_word(TYPELIB *lib, const char *val, const char *end,
		const char **end_of_word);
int find_string_in_array(LEX_STRING * const haystack, LEX_STRING * const needle,
                         CHARSET_INFO * const cs);


bool is_keyword(const char *name, uint len);

#define MY_DB_OPT_FILE "db.opt"
bool my_database_names_init(void);
void my_database_names_free(void);
bool check_db_dir_existence(const char *db_name);
bool load_db_opt(THD *thd, const char *path, HA_CREATE_INFO *create);
bool load_db_opt_by_name(THD *thd, const char *db_name,
                         HA_CREATE_INFO *db_create_info);
CHARSET_INFO *get_default_db_collation(THD *thd, const char *db_name);
bool my_dbopt_init(void);
void my_dbopt_cleanup(void);
extern int creating_database; // How many database locks are made
extern int creating_table;    // How many mysql_create_table() are running

/*
  External variables
*/

extern time_t server_start_time, flush_status_time;
#endif /* MYSQL_SERVER */
#if defined MYSQL_SERVER || defined INNODB_COMPATIBILITY_HOOKS
extern uint mysql_data_home_len;

extern MYSQL_PLUGIN_IMPORT char  *mysql_data_home;
extern char server_version[SERVER_VERSION_LENGTH];
extern MYSQL_PLUGIN_IMPORT char mysql_real_data_home[];
extern char mysql_unpacked_real_data_home[];

extern CHARSET_INFO *character_set_filesystem;
#endif /* MYSQL_SERVER || INNODB_COMPATIBILITY_HOOKS */
#ifdef MYSQL_SERVER
extern char *opt_mysql_tmpdir, mysql_charsets_dir[],
            def_ft_boolean_syntax[sizeof(ft_boolean_syntax)];
extern int mysql_unpacked_real_data_home_len;
#define mysql_tmpdir (my_tmpdir(&mysql_tmpdir_list))
extern MYSQL_PLUGIN_IMPORT MY_TMPDIR mysql_tmpdir_list;
extern const LEX_STRING command_name[];

extern const char *first_keyword, *delayed_user, *binary_keyword;
extern MYSQL_PLUGIN_IMPORT const char  *my_localhost;
extern MYSQL_PLUGIN_IMPORT const char **errmesg;			/* Error messages */

extern const char *myisam_recover_options_str;
extern const char *in_left_expr_name, *in_additional_cond, *in_having_cond;
extern const char * const TRG_EXT;
extern const char * const TRN_EXT;
extern Eq_creator eq_creator;
extern Ne_creator ne_creator;
extern Gt_creator gt_creator;
extern Lt_creator lt_creator;
extern Ge_creator ge_creator;
extern Le_creator le_creator;
extern char lc_messages_dir[FN_REFLEN];
#endif /* MYSQL_SERVER */
#if defined MYSQL_SERVER || defined INNODB_COMPATIBILITY_HOOKS
extern MYSQL_PLUGIN_IMPORT char reg_ext[FN_EXTLEN];
extern MYSQL_PLUGIN_IMPORT uint reg_ext_length;
#endif /* MYSQL_SERVER || INNODB_COMPATIBILITY_HOOKS */
#ifdef MYSQL_SERVER
extern char glob_hostname[FN_REFLEN], mysql_home[FN_REFLEN];
extern char pidfile_name[FN_REFLEN], system_time_zone[30], *opt_init_file;
extern char default_logfile_name[FN_REFLEN];
extern char log_error_file[FN_REFLEN], *opt_tc_log_file;
extern ulonglong log_10_int[20];
extern ulonglong keybuff_size;
extern ulonglong thd_startup_options;
extern ulong thread_id;
extern ulong binlog_cache_use, binlog_cache_disk_use;
extern ulong aborted_threads,aborted_connects;
extern ulong delayed_insert_timeout;
extern ulong delayed_insert_limit, delayed_queue_size;
extern ulong delayed_insert_threads, delayed_insert_writes;
extern ulong delayed_rows_in_use,delayed_insert_errors;
extern ulong slave_open_temp_tables;
extern ulong query_cache_size, query_cache_min_res_unit;
extern ulong slow_launch_threads, slow_launch_time;
extern ulong table_cache_size, table_def_size;
extern MYSQL_PLUGIN_IMPORT ulong max_connections;
extern ulong max_connect_errors, connect_timeout;
extern ulong slave_net_timeout, slave_trans_retries;
extern uint max_user_connections;
extern ulong what_to_log,flush_time;
extern ulong query_buff_size;
extern ulong max_prepared_stmt_count, prepared_stmt_count;
extern ulong binlog_cache_size, open_files_limit;
extern ulonglong max_binlog_cache_size;
extern ulong max_binlog_size, max_relay_log_size;
extern ulong opt_binlog_rows_event_max_size;
extern ulong rpl_recovery_rank, thread_cache_size, thread_pool_size;
extern ulong back_log;
#endif /* MYSQL_SERVER */
#if defined MYSQL_SERVER || defined INNODB_COMPATIBILITY_HOOKS
extern ulong MYSQL_PLUGIN_IMPORT specialflag;
#endif /* MYSQL_SERVER || INNODB_COMPATIBILITY_HOOKS */
#ifdef MYSQL_SERVER
extern ulong current_pid;
extern ulong expire_logs_days;
extern uint sync_binlog_period, sync_relaylog_period, 
            sync_relayloginfo_period, sync_masterinfo_period;
extern ulong opt_tc_log_size, tc_log_max_pages_used, tc_log_page_size;
extern ulong tc_log_page_waits;
extern my_bool relay_log_purge, opt_innodb_safe_binlog, opt_innodb;
extern my_bool relay_log_recovery;
extern uint test_flags,select_errors,ha_open_options;
extern uint protocol_version, mysqld_port, dropping_tables;
extern uint delay_key_write_options;
#endif /* MYSQL_SERVER */
#if defined MYSQL_SERVER || defined INNODB_COMPATIBILITY_HOOKS
extern MYSQL_PLUGIN_IMPORT uint lower_case_table_names;
#endif /* MYSQL_SERVER || INNODB_COMPATIBILITY_HOOKS */
#ifdef MYSQL_SERVER
extern bool opt_endinfo, using_udf_functions;
extern my_bool locked_in_memory;
extern bool opt_using_transactions;
#endif /* MYSQL_SERVER */
#if defined MYSQL_SERVER || defined INNODB_COMPATIBILITY_HOOKS
extern MYSQL_PLUGIN_IMPORT bool mysqld_embedded;
#endif /* MYSQL_SERVER || INNODB_COMPATIBILITY_HOOKS */
#ifdef MYSQL_SERVER
extern bool opt_large_files, server_id_supplied;
extern bool opt_update_log, opt_bin_log, opt_error_log;
extern my_bool opt_log, opt_slow_log;
extern ulong log_output_options;
extern my_bool opt_log_queries_not_using_indexes;
extern bool opt_disable_networking, opt_skip_show_db;
extern bool opt_ignore_builtin_innodb;
extern my_bool opt_character_set_client_handshake;
extern bool volatile abort_loop, shutdown_in_progress;
extern bool in_bootstrap;
extern uint volatile thread_count, thread_running, global_read_lock;
extern uint connection_count;
extern my_bool opt_sql_bin_update, opt_safe_user_create, opt_no_mix_types;
extern my_bool opt_safe_show_db, opt_local_infile, opt_myisam_use_mmap;
extern my_bool opt_slave_compressed_protocol, use_temp_pool;
extern ulong slave_exec_mode_options;
extern my_bool opt_readonly, lower_case_file_system;
extern my_bool opt_enable_named_pipe, opt_sync_frm, opt_allow_suspicious_udfs;
extern my_bool opt_secure_auth;
extern char* opt_secure_file_priv;
extern my_bool opt_log_slow_admin_statements, opt_log_slow_slave_statements;
extern my_bool sp_automatic_privileges, opt_noacl;
extern my_bool opt_old_style_user_limits, trust_function_creators;
extern uint opt_crash_binlog_innodb;
extern char *shared_memory_base_name, *mysqld_unix_port;
extern my_bool opt_enable_shared_memory;
extern char *default_tz_name;
#endif /* MYSQL_SERVER */
#if defined MYSQL_SERVER || defined INNODB_COMPATIBILITY_HOOKS
extern my_bool opt_large_pages;
extern uint opt_large_page_size;
#endif /* MYSQL_SERVER || INNODB_COMPATIBILITY_HOOKS */
#ifdef MYSQL_SERVER
extern char *opt_logname, *opt_slow_logname;
extern const char *log_output_str;

extern MYSQL_PLUGIN_IMPORT MYSQL_BIN_LOG mysql_bin_log;
extern LOGGER logger;
extern TABLE_LIST general_log, slow_log;
extern FILE *bootstrap_file;
extern int bootstrap_error;
extern FILE *stderror_file;
extern pthread_key(MEM_ROOT**,THR_MALLOC);
extern pthread_mutex_t LOCK_mysql_create_db, LOCK_open, LOCK_lock_db,
       LOCK_mapped_file,LOCK_user_locks, LOCK_status,
       LOCK_error_log, LOCK_delayed_insert, LOCK_uuid_generator,
       LOCK_delayed_status, LOCK_delayed_create, LOCK_crypt, LOCK_timezone,
       LOCK_slave_list, LOCK_active_mi, LOCK_manager, LOCK_global_read_lock,
       LOCK_global_system_variables, LOCK_user_conn,
       LOCK_prepared_stmt_count, LOCK_error_messages, LOCK_connection_count;
extern MYSQL_PLUGIN_IMPORT pthread_mutex_t LOCK_thread_count;
#ifdef HAVE_OPENSSL
extern pthread_mutex_t LOCK_des_key_file;
#endif
extern pthread_mutex_t LOCK_server_started;
extern pthread_cond_t COND_server_started;
extern int mysqld_server_started;
extern rw_lock_t LOCK_grant, LOCK_sys_init_connect, LOCK_sys_init_slave;
extern rw_lock_t LOCK_system_variables_hash;
extern pthread_cond_t COND_refresh, COND_thread_count, COND_manager;
extern pthread_cond_t COND_global_read_lock;
extern pthread_attr_t connection_attrib;
extern I_List<THD> threads;
extern I_List<NAMED_LIST> key_caches;
extern MY_BITMAP temp_pool;
extern String my_empty_string;
extern const String my_null_string;
extern SHOW_VAR status_vars[];
#endif /* MYSQL_SERVER */
#if defined MYSQL_SERVER || defined INNODB_COMPATIBILITY_HOOKS
extern MYSQL_PLUGIN_IMPORT struct system_variables global_system_variables;
#endif /* MYSQL_SERVER || INNODB_COMPATIBILITY_HOOKS */
#ifdef MYSQL_SERVER
extern struct system_variables max_system_variables;
extern struct system_status_var global_status_var;
extern struct rand_struct sql_rand;

extern const char *opt_date_time_formats[];
extern KNOWN_DATE_TIME_FORMAT known_date_time_formats[];

extern String null_string;
extern HASH open_cache, lock_db_cache;
extern TABLE *unused_tables;
extern const char* any_db;
extern struct my_option my_long_options[];
extern const LEX_STRING view_type;
extern scheduler_functions thread_scheduler;
extern TYPELIB thread_handling_typelib;
extern uint8 uc_update_queries[SQLCOM_END+1];
extern uint sql_command_flags[];
extern TYPELIB log_output_typelib;

/* optional things, have_* variables */
extern SHOW_COMP_OPTION have_profiling;

extern handlerton *partition_hton;
extern handlerton *myisam_hton;
extern handlerton *heap_hton;

extern SHOW_COMP_OPTION have_ssl, have_symlink, have_dlopen;
extern SHOW_COMP_OPTION have_query_cache;
extern SHOW_COMP_OPTION have_geometry, have_rtree_keys;
extern SHOW_COMP_OPTION have_crypt;
extern SHOW_COMP_OPTION have_compress;

extern int orig_argc;
extern char **orig_argv;
extern const char *load_default_groups[];

#ifndef __WIN__
extern pthread_t signal_thread;
#endif

#ifdef HAVE_OPENSSL
extern struct st_VioSSLFd * ssl_acceptor_fd;
#endif /* HAVE_OPENSSL */

MYSQL_LOCK *mysql_lock_tables(THD *thd, TABLE **table, uint count,
                              uint flags, bool *need_reopen);
/* mysql_lock_tables() and open_table() flags bits */
#define MYSQL_LOCK_IGNORE_GLOBAL_READ_LOCK      0x0001
#define MYSQL_LOCK_IGNORE_FLUSH                 0x0002
#define MYSQL_LOCK_NOTIFY_IF_NEED_REOPEN        0x0004
#define MYSQL_OPEN_TEMPORARY_ONLY               0x0008
#define MYSQL_LOCK_IGNORE_GLOBAL_READ_ONLY      0x0010
#define MYSQL_LOCK_PERF_SCHEMA                  0x0020

void mysql_unlock_tables(THD *thd, MYSQL_LOCK *sql_lock);
void mysql_unlock_read_tables(THD *thd, MYSQL_LOCK *sql_lock);
void mysql_unlock_some_tables(THD *thd, TABLE **table,uint count);
void mysql_lock_remove(THD *thd, MYSQL_LOCK *locked,TABLE *table,
                       bool always_unlock);
void mysql_lock_abort(THD *thd, TABLE *table, bool upgrade_lock);
void mysql_lock_downgrade_write(THD *thd, TABLE *table,
                                thr_lock_type new_lock_type);
bool mysql_lock_abort_for_thread(THD *thd, TABLE *table);
MYSQL_LOCK *mysql_lock_merge(MYSQL_LOCK *a,MYSQL_LOCK *b);
TABLE_LIST *mysql_lock_have_duplicate(THD *thd, TABLE_LIST *needle,
                                      TABLE_LIST *haystack);
bool lock_global_read_lock(THD *thd);
void unlock_global_read_lock(THD *thd);
bool wait_if_global_read_lock(THD *thd, bool abort_on_refresh,
                              bool is_not_commit);
void start_waiting_global_read_lock(THD *thd);
bool make_global_read_lock_block_commit(THD *thd);
bool set_protect_against_global_read_lock(void);
void unset_protect_against_global_read_lock(void);
void broadcast_refresh(void);

/* Lock based on name */
int lock_and_wait_for_table_name(THD *thd, TABLE_LIST *table_list);
int lock_table_name(THD *thd, TABLE_LIST *table_list, bool check_in_use);
void unlock_table_name(THD *thd, TABLE_LIST *table_list);
bool wait_for_locked_table_names(THD *thd, TABLE_LIST *table_list);
bool lock_table_names(THD *thd, TABLE_LIST *table_list);
void unlock_table_names(THD *thd, TABLE_LIST *table_list,
			TABLE_LIST *last_table);
bool lock_table_names_exclusively(THD *thd, TABLE_LIST *table_list);
bool is_table_name_exclusively_locked_by_this_thread(THD *thd, 
                                                     TABLE_LIST *table_list);
bool is_table_name_exclusively_locked_by_this_thread(THD *thd, uchar *key,
                                                     int key_length);


/* old unireg functions */

void unireg_init(ulong options);
void unireg_end(void) __attribute__((noreturn));
bool mysql_create_frm(THD *thd, const char *file_name,
                      const char *db, const char *table,
		      HA_CREATE_INFO *create_info,
		      List<Create_field> &create_field,
		      uint key_count,KEY *key_info,handler *db_type);
int rea_create_table(THD *thd, const char *path,
                     const char *db, const char *table_name,
                     HA_CREATE_INFO *create_info,
  		     List<Create_field> &create_field,
                     uint key_count,KEY *key_info,
                     handler *file);
int format_number(uint inputflag,uint max_length,char * pos,uint length,
		  char * *errpos);

/* table.cc */
TABLE_SHARE *alloc_table_share(TABLE_LIST *table_list, char *key,
                               uint key_length);
void init_tmp_table_share(THD *thd, TABLE_SHARE *share, const char *key,
                          uint key_length,
                          const char *table_name, const char *path);
void free_table_share(TABLE_SHARE *share);
int open_table_def(THD *thd, TABLE_SHARE *share, uint db_flags);
void open_table_error(TABLE_SHARE *share, int error, int db_errno, int errarg);
int open_table_from_share(THD *thd, TABLE_SHARE *share, const char *alias,
                          uint db_stat, uint prgflag, uint ha_open_flags,
                          TABLE *outparam, bool is_create_table);
int readfrm(const char *name, uchar **data, size_t *length);
int writefrm(const char* name, const uchar* data, size_t len);
int closefrm(TABLE *table, bool free_share);
int read_string(File file, uchar* *to, size_t length);
void free_blobs(TABLE *table);
void free_field_buffers_larger_than(TABLE *table, uint32 size);
int set_zone(int nr,int min_zone,int max_zone);
ulong convert_period_to_month(ulong period);
ulong convert_month_to_period(ulong month);
void get_date_from_daynr(long daynr,uint *year, uint *month,
			 uint *day);
my_time_t TIME_to_timestamp(THD *thd, const MYSQL_TIME *t, my_bool *not_exist);
bool str_to_time_with_warn(const char *str,uint length,MYSQL_TIME *l_time);
timestamp_type str_to_datetime_with_warn(const char *str, uint length,
                                         MYSQL_TIME *l_time, uint flags);
void localtime_to_TIME(MYSQL_TIME *to, struct tm *from);
void calc_time_from_sec(MYSQL_TIME *to, long seconds, long microseconds);

void make_truncated_value_warning(THD *thd, MYSQL_ERROR::enum_warning_level level,
                                  const char *str_val,
				  uint str_length, timestamp_type time_type,
                                  const char *field_name);

bool date_add_interval(MYSQL_TIME *ltime, interval_type int_type, INTERVAL interval);
bool calc_time_diff(MYSQL_TIME *l_time1, MYSQL_TIME *l_time2, int l_sign,
                    longlong *seconds_out, long *microseconds_out);

extern LEX_STRING interval_type_to_name[];

extern DATE_TIME_FORMAT *date_time_format_make(timestamp_type format_type,
					       const char *format_str,
					       uint format_length);
extern DATE_TIME_FORMAT *date_time_format_copy(THD *thd,
					       DATE_TIME_FORMAT *format);
const char *get_date_time_format_str(KNOWN_DATE_TIME_FORMAT *format,
				     timestamp_type type);
extern bool make_date_time(DATE_TIME_FORMAT *format, MYSQL_TIME *l_time,
			   timestamp_type type, String *str);
void make_datetime(const DATE_TIME_FORMAT *format, const MYSQL_TIME *l_time,
                   String *str);
void make_date(const DATE_TIME_FORMAT *format, const MYSQL_TIME *l_time,
               String *str);
void make_time(const DATE_TIME_FORMAT *format, const MYSQL_TIME *l_time,
               String *str);
int my_time_compare(MYSQL_TIME *a, MYSQL_TIME *b);
longlong get_datetime_value(THD *thd, Item ***item_arg, Item **cache_arg,
                            Item *warn_item, bool *is_null);

int test_if_number(char *str,int *res,bool allow_wildcards);
void change_byte(uchar *,uint,char,char);
ha_rows filesort(THD *thd, TABLE *form,struct st_sort_field *sortorder,
		 uint s_length, SQL_SELECT *select,
		 ha_rows max_rows, bool sort_positions,
                 ha_rows *examined_rows);
void filesort_free_buffers(TABLE *table, bool full);
void change_double_for_sort(double nr,uchar *to);
double my_double_round(double value, longlong dec, bool dec_unsigned,
                       bool truncate);
int get_quick_record(SQL_SELECT *select);

int calc_weekday(long daynr,bool sunday_first_day_of_week);
uint calc_week(MYSQL_TIME *l_time, uint week_behaviour, uint *year);
void find_date(char *pos,uint *vek,uint flag);
TYPELIB *convert_strings_to_array_type(char * *typelibs, char * *end);
TYPELIB *typelib(MEM_ROOT *mem_root, List<String> &strings);
ulong get_form_pos(File file, uchar *head, TYPELIB *save_names);
ulong make_new_entry(File file,uchar *fileinfo,TYPELIB *formnames,
		     const char *newname);
ulong next_io_size(ulong pos);
void append_unescaped(String *res, const char *pos, uint length);
int create_frm(THD *thd, const char *name, const char *db, const char *table,
               uint reclength, uchar *fileinfo,
	       HA_CREATE_INFO *create_info, uint keys);
void update_create_info_from_table(HA_CREATE_INFO *info, TABLE *form);
int rename_file_ext(const char * from,const char * to,const char * ext);
bool check_db_name(LEX_STRING *db);
bool check_column_name(const char *name);
bool check_table_name(const char *name, uint length);
char *get_field(MEM_ROOT *mem, Field *field);
bool get_field(MEM_ROOT *mem, Field *field, class String *res);
int wild_case_compare(CHARSET_INFO *cs, const char *str,const char *wildstr);
char *fn_rext(char *name);

/* Conversion functions */
#endif /* MYSQL_SERVER */
#if defined MYSQL_SERVER || defined INNODB_COMPATIBILITY_HOOKS
uint strconvert(CHARSET_INFO *from_cs, const char *from,
                CHARSET_INFO *to_cs, char *to, uint to_length, uint *errors);
/* depends on errmsg.txt Database `db`, Table `t` ... */
#define EXPLAIN_FILENAME_MAX_EXTRA_LENGTH 63
enum enum_explain_filename_mode
{
  EXPLAIN_ALL_VERBOSE= 0,
  EXPLAIN_PARTITIONS_VERBOSE,
  EXPLAIN_PARTITIONS_AS_COMMENT
};
uint explain_filename(THD* thd, const char *from, char *to, uint to_length,
                      enum_explain_filename_mode explain_mode);
uint filename_to_tablename(const char *from, char *to, uint to_length);
uint tablename_to_filename(const char *from, char *to, uint to_length);
uint check_n_cut_mysql50_prefix(const char *from, char *to, uint to_length);
#endif /* MYSQL_SERVER || INNODB_COMPATIBILITY_HOOKS */
#ifdef MYSQL_SERVER
uint build_table_filename(char *buff, size_t bufflen, const char *db,
                          const char *table, const char *ext, uint flags);
const char *get_canonical_filename(handler *file, const char *path,
                                   char *tmp_path);

#define MYSQL50_TABLE_NAME_PREFIX         "#mysql50#"
#define MYSQL50_TABLE_NAME_PREFIX_LENGTH  9

uint build_table_shadow_filename(char *buff, size_t bufflen, 
                                 ALTER_PARTITION_PARAM_TYPE *lpt);
/* Flags for conversion functions. */
#define FN_FROM_IS_TMP  (1 << 0)
#define FN_TO_IS_TMP    (1 << 1)
#define FN_IS_TMP       (FN_FROM_IS_TMP | FN_TO_IS_TMP)
#define NO_FRM_RENAME   (1 << 2)
#define FRM_ONLY        (1 << 3)

/* from hostname.cc */
struct in_addr;
char * ip_to_hostname(struct in_addr *in,uint *errors);
void inc_host_errors(struct in_addr *in);
void reset_host_errors(struct in_addr *in);
bool hostname_cache_init();
void hostname_cache_free();
void hostname_cache_refresh(void);

/* sql_cache.cc */
extern bool sql_cache_init();
extern void sql_cache_free();
extern int sql_cache_hit(THD *thd, char *inBuf, uint length);

/* item_func.cc */
Item *get_system_var(THD *thd, enum_var_type var_type, LEX_STRING name,
		     LEX_STRING component);
int get_var_with_binlog(THD *thd, enum_sql_command sql_command,
                        LEX_STRING &name, user_var_entry **out_entry);
/* log.cc */
bool flush_error_log(void);

/* sql_list.cc */
void free_list(I_List <i_string_pair> *list);
void free_list(I_List <i_string> *list);

/* sql_yacc.cc */
#ifndef DBUG_OFF
extern void turn_parser_debug_on();
#endif

/* frm_crypt.cc */
#ifdef HAVE_CRYPTED_FRM
SQL_CRYPT *get_crypt_for_frm(void);
#endif

/* password.c */
extern "C" void my_make_scrambled_password_323(char *to, const char *password,
                                               size_t pass_len);
extern "C" void my_make_scrambled_password(char *to, const char *password,
                                           size_t pass_len);

#include "sql_view.h"

/* Some inline functions for more speed */

inline bool add_item_to_list(THD *thd, Item *item)
{
  return thd->lex->current_select->add_item_to_list(thd, item);
}

inline bool add_value_to_list(THD *thd, Item *value)
{
  return thd->lex->value_list.push_back(value);
}

inline bool add_order_to_list(THD *thd, Item *item, bool asc)
{
  return thd->lex->current_select->add_order_to_list(thd, item, asc);
}

inline bool add_group_to_list(THD *thd, Item *item, bool asc)
{
  return thd->lex->current_select->add_group_to_list(thd, item, asc);
}

inline void mark_as_null_row(TABLE *table)
{
  table->null_row=1;
  table->status|=STATUS_NULL_ROW;
  bfill(table->null_flags,table->s->null_bytes,255);
}

inline void table_case_convert(char * name, uint length)
{
  if (lower_case_table_names)
    files_charset_info->cset->casedn(files_charset_info,
                                     name, length, name, length);
}

inline const char *table_case_name(HA_CREATE_INFO *info, const char *name)
{
  return ((lower_case_table_names == 2 && info->alias) ? info->alias : name);
}

inline ulong sql_rnd_with_mutex()
{
  pthread_mutex_lock(&LOCK_thread_count);
  ulong tmp=(ulong) (my_rnd(&sql_rand) * 0xffffffff); /* make all bits random */
  pthread_mutex_unlock(&LOCK_thread_count);
  return tmp;
}

Comp_creator *comp_eq_creator(bool invert);
Comp_creator *comp_ge_creator(bool invert);
Comp_creator *comp_gt_creator(bool invert);
Comp_creator *comp_le_creator(bool invert);
Comp_creator *comp_lt_creator(bool invert);
Comp_creator *comp_ne_creator(bool invert);

Item * all_any_subquery_creator(Item *left_expr,
				chooser_compare_func_creator cmp,
				bool all,
				SELECT_LEX *select_lex);

/**
  clean/setup table fields and map.

  @param table        TABLE structure pointer (which should be setup)
  @param table_list   TABLE_LIST structure pointer (owner of TABLE)
  @param tablenr     table number
*/


inline void setup_table_map(TABLE *table, TABLE_LIST *table_list, uint tablenr)
{
  table->used_fields= 0;
  table->const_table= 0;
  table->null_row= 0;
  table->status= STATUS_NO_RECORD;
  table->maybe_null= table_list->outer_join;
  TABLE_LIST *embedding= table_list->embedding;
  while (!table->maybe_null && embedding)
  {
    table->maybe_null= embedding->outer_join;
    embedding= embedding->embedding;
  }
  table->tablenr= tablenr;
  table->map= (table_map) 1 << tablenr;
  table->force_index= table_list->force_index;
  table->force_index_order= table->force_index_group= 0;
  table->covering_keys= table->s->keys_for_keyread;
  table->merge_keys.clear_all();
}


/**
  convert a hex digit into number.
*/

inline int hexchar_to_int(char c)
{
  if (c <= '9' && c >= '0')
    return c-'0';
  c|=32;
  if (c <= 'f' && c >= 'a')
    return c-'a'+10;
  return -1;
}

/**
  return true if the table was created explicitly.
*/
inline bool is_user_table(TABLE * table)
{
  const char *name= table->s->table_name.str;
  return strncmp(name, tmp_file_prefix, tmp_file_prefix_length);
}

/*
  Some functions that are different in the embedded library and the normal
  server
*/

#ifndef EMBEDDED_LIBRARY
extern "C" void unireg_abort(int exit_code) __attribute__((noreturn));
void kill_delayed_threads(void);
bool check_stack_overrun(THD *thd, long margin, uchar *dummy);
#else
extern "C" void unireg_clear(int exit_code);
#define unireg_abort(exit_code) do { unireg_clear(exit_code); DBUG_RETURN(exit_code); } while(0)
inline void kill_delayed_threads(void) {}
#define check_stack_overrun(A, B, C) 0
#endif

/* Used by handlers to store things in schema tables */
#define IS_FILES_FILE_ID              0
#define IS_FILES_FILE_NAME            1
#define IS_FILES_FILE_TYPE            2
#define IS_FILES_TABLESPACE_NAME      3
#define IS_FILES_TABLE_CATALOG        4
#define IS_FILES_TABLE_SCHEMA         5
#define IS_FILES_TABLE_NAME           6
#define IS_FILES_LOGFILE_GROUP_NAME   7
#define IS_FILES_LOGFILE_GROUP_NUMBER 8
#define IS_FILES_ENGINE               9
#define IS_FILES_FULLTEXT_KEYS       10
#define IS_FILES_DELETED_ROWS        11
#define IS_FILES_UPDATE_COUNT        12
#define IS_FILES_FREE_EXTENTS        13
#define IS_FILES_TOTAL_EXTENTS       14
#define IS_FILES_EXTENT_SIZE         15
#define IS_FILES_INITIAL_SIZE        16
#define IS_FILES_MAXIMUM_SIZE        17
#define IS_FILES_AUTOEXTEND_SIZE     18
#define IS_FILES_CREATION_TIME       19
#define IS_FILES_LAST_UPDATE_TIME    20
#define IS_FILES_LAST_ACCESS_TIME    21
#define IS_FILES_RECOVER_TIME        22
#define IS_FILES_TRANSACTION_COUNTER 23
#define IS_FILES_VERSION             24
#define IS_FILES_ROW_FORMAT          25
#define IS_FILES_TABLE_ROWS          26
#define IS_FILES_AVG_ROW_LENGTH      27
#define IS_FILES_DATA_LENGTH         28
#define IS_FILES_MAX_DATA_LENGTH     29
#define IS_FILES_INDEX_LENGTH        30
#define IS_FILES_DATA_FREE           31
#define IS_FILES_CREATE_TIME         32
#define IS_FILES_UPDATE_TIME         33
#define IS_FILES_CHECK_TIME          34
#define IS_FILES_CHECKSUM            35
#define IS_FILES_STATUS              36
#define IS_FILES_EXTRA               37
void init_fill_schema_files_row(TABLE* table);
bool schema_table_store_record(THD *thd, TABLE *table);

/* sql/item_create.cc */
int item_create_init();
void item_create_cleanup();

bool show_create_trigger(THD *thd, const sp_name *trg_name);

inline void lex_string_set(LEX_STRING *lex_str, const char *c_str)
{
  lex_str->str= (char *) c_str;
  lex_str->length= strlen(c_str);
}

bool load_charset(MEM_ROOT *mem_root,
                  Field *field,
                  CHARSET_INFO *dflt_cs,
                  CHARSET_INFO **cs);

bool load_collation(MEM_ROOT *mem_root,
                    Field *field,
                    CHARSET_INFO *dflt_cl,
                    CHARSET_INFO **cl);

#endif /* MYSQL_SERVER */
extern "C" int test_if_data_home_dir(const char *dir);

#endif /* MYSQL_CLIENT */

#endif /* MYSQL_PRIV_H */<|MERGE_RESOLUTION|>--- conflicted
+++ resolved
@@ -979,107 +979,8 @@
 #define query_cache_is_cacheable_query(L) 0
 #endif /*HAVE_QUERY_CACHE*/
 
-<<<<<<< HEAD
-void write_bin_log(THD *thd, bool clear_error,
-                   char const *query, ulong query_length);
-=======
-/*
-  Error injector Macros to enable easy testing of recovery after failures
-  in various error cases.
-*/
-#ifndef ERROR_INJECT_SUPPORT
-
-#define ERROR_INJECT(x) 0
-#define ERROR_INJECT_ACTION(x,action) 0
-#define ERROR_INJECT_CRASH(x) 0
-#define ERROR_INJECT_VALUE(x) 0
-#define ERROR_INJECT_VALUE_ACTION(x,action) 0
-#define ERROR_INJECT_VALUE_CRASH(x) 0
-#define SET_ERROR_INJECT_VALUE(x)
-
-#else
-
-inline bool check_and_unset_keyword(const char *dbug_str)
-{
-  const char *extra_str= "-d,";
-  char total_str[200];
-  if (_db_strict_keyword_ (dbug_str))
-  {
-    strxmov(total_str, extra_str, dbug_str, NullS);
-    DBUG_SET(total_str);
-    return 1;
-  }
-  return 0;
-}
-
-
-inline bool
-check_and_unset_inject_value(int value)
-{
-  THD *thd= current_thd;
-  if (thd->error_inject_value == (uint)value)
-  {
-    thd->error_inject_value= 0;
-    return 1;
-  }
-  return 0;
-}
-
-/*
-  ERROR INJECT MODULE:
-  --------------------
-  These macros are used to insert macros from the application code.
-  The event that activates those error injections can be activated
-  from SQL by using:
-  SET SESSION dbug=+d,code;
-
-  After the error has been injected, the macros will automatically
-  remove the debug code, thus similar to using:
-  SET SESSION dbug=-d,code
-  from SQL.
-
-  ERROR_INJECT_CRASH will inject a crash of the MySQL Server if code
-  is set when macro is called. ERROR_INJECT_CRASH can be used in
-  if-statements, it will always return FALSE unless of course it
-  crashes in which case it doesn't return at all.
-
-  ERROR_INJECT_ACTION will inject the action specified in the action
-  parameter of the macro, before performing the action the code will
-  be removed such that no more events occur. ERROR_INJECT_ACTION
-  can also be used in if-statements and always returns FALSE.
-  ERROR_INJECT can be used in a normal if-statement, where the action
-  part is performed in the if-block. The macro returns TRUE if the
-  error was activated and otherwise returns FALSE. If activated the
-  code is removed.
-
-  Sometimes it is necessary to perform error inject actions as a serie
-  of events. In this case one can use one variable on the THD object.
-  Thus one sets this value by using e.g. SET_ERROR_INJECT_VALUE(100).
-  Then one can later test for it by using ERROR_INJECT_CRASH_VALUE,
-  ERROR_INJECT_ACTION_VALUE and ERROR_INJECT_VALUE. This have the same
-  behaviour as the above described macros except that they use the
-  error inject value instead of a code used by DBUG macros.
-*/
-#define SET_ERROR_INJECT_VALUE(x) \
-  current_thd->error_inject_value= (x)
-#define ERROR_INJECT_CRASH(code) \
-  DBUG_EVALUATE_IF(code, (abort(), 0), 0)
-#define ERROR_INJECT_ACTION(code, action) \
-  (check_and_unset_keyword(code) ? ((action), 0) : 0)
-#define ERROR_INJECT(code) \
-  check_and_unset_keyword(code)
-#define ERROR_INJECT_VALUE(value) \
-  check_and_unset_inject_value(value)
-#define ERROR_INJECT_VALUE_ACTION(value,action) \
-  (check_and_unset_inject_value(value) ? (action) : 0)
-#define ERROR_INJECT_VALUE_CRASH(value) \
-  ERROR_INJECT_VALUE_ACTION(value, (abort(), 0))
-
-#endif
-
 int write_bin_log(THD *thd, bool clear_error,
                   char const *query, ulong query_length);
->>>>>>> 8a66b424
 
 /* sql_connect.cc */
 int check_user(THD *thd, enum enum_server_command command, 
