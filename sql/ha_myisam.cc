/* Copyright (C) 2000-2006 MySQL AB

   This program is free software; you can redistribute it and/or modify
   it under the terms of the GNU General Public License as published by
   the Free Software Foundation; version 2 of the License.

   This program is distributed in the hope that it will be useful,
   but WITHOUT ANY WARRANTY; without even the implied warranty of
   MERCHANTABILITY or FITNESS FOR A PARTICULAR PURPOSE.  See the
   GNU General Public License for more details.

   You should have received a copy of the GNU General Public License
   along with this program; if not, write to the Free Software
   Foundation, Inc., 59 Temple Place, Suite 330, Boston, MA  02111-1307  USA */


#ifdef USE_PRAGMA_IMPLEMENTATION
#pragma implementation				// gcc: Class implementation
#endif

#include "mysql_priv.h"
#include <m_ctype.h>
#include <myisampack.h>
#include "ha_myisam.h"
#include <stdarg.h>
#ifndef MASTER
#include "../srclib/myisam/myisamdef.h"
#else
#include "../myisam/myisamdef.h"
#include "../myisam/rt_index.h"
#endif

ulong myisam_recover_options= HA_RECOVER_NONE;

/* bits in myisam_recover_options */
const char *myisam_recover_names[] =
{ "DEFAULT", "BACKUP", "FORCE", "QUICK", NullS};
TYPELIB myisam_recover_typelib= {array_elements(myisam_recover_names)-1,"",
				 myisam_recover_names, NULL};

const char *myisam_stats_method_names[] = {"nulls_unequal", "nulls_equal",
                                           "nulls_ignored", NullS};
TYPELIB myisam_stats_method_typelib= {
  array_elements(myisam_stats_method_names) - 1, "",
  myisam_stats_method_names, NULL};


/*****************************************************************************
** MyISAM tables
*****************************************************************************/

/* MyISAM handlerton */

handlerton myisam_hton= {
  "MyISAM",
  SHOW_OPTION_YES,
  "Default engine as of MySQL 3.23 with great performance", 
  DB_TYPE_MYISAM,
  NULL,
  0,       /* slot */
  0,       /* savepoint size. */
  NULL,    /* close_connection */
  NULL,    /* savepoint */
  NULL,    /* rollback to savepoint */
  NULL,    /* release savepoint */
  NULL,    /* commit */
  NULL,    /* rollback */
  NULL,    /* prepare */
  NULL,    /* recover */
  NULL,    /* commit_by_xid */
  NULL,    /* rollback_by_xid */
  NULL,    /* create_cursor_read_view */
  NULL,    /* set_cursor_read_view */
  NULL,    /* close_cursor_read_view */
  /*
    MyISAM doesn't support transactions and doesn't have
    transaction-dependent context: cursors can survive a commit.
  */
  HTON_CAN_RECREATE
};

// collect errors printed by mi_check routines

static void mi_check_print_msg(MI_CHECK *param,	const char* msg_type,
			       const char *fmt, va_list args)
{
  THD* thd = (THD*)param->thd;
  Protocol *protocol= thd->protocol;
  uint length, msg_length;
  char msgbuf[MI_MAX_MSG_BUF];
  char name[NAME_LEN*2+2];

  msg_length= my_vsnprintf(msgbuf, sizeof(msgbuf), fmt, args);
  msgbuf[sizeof(msgbuf) - 1] = 0; // healthy paranoia

  DBUG_PRINT(msg_type,("message: %s",msgbuf));

  if (!thd->vio_ok())
  {
    sql_print_error(msgbuf);
    return;
  }

  if (param->testflag & (T_CREATE_MISSING_KEYS | T_SAFE_REPAIR |
			 T_AUTO_REPAIR))
  {
    my_message(ER_NOT_KEYFILE,msgbuf,MYF(MY_WME));
    return;
  }
  length=(uint) (strxmov(name, param->db_name,".",param->table_name,NullS) -
		 name);
  protocol->prepare_for_resend();
  protocol->store(name, length, system_charset_info);
  protocol->store(param->op_name, system_charset_info);
  protocol->store(msg_type, system_charset_info);
  protocol->store(msgbuf, msg_length, system_charset_info);
  if (protocol->write())
    sql_print_error("Failed on my_net_write, writing to stderr instead: %s\n",
		    msgbuf);
  return;
}


/*
  Convert TABLE object to MyISAM key and column definition

  SYNOPSIS
    table2myisam()
      table_arg   in     TABLE object.
      keydef_out  out    MyISAM key definition.
      recinfo_out out    MyISAM column definition.
      records_out out    Number of fields.

  DESCRIPTION
    This function will allocate and initialize MyISAM key and column
    definition for further use in mi_create or for a check for underlying
    table conformance in merge engine.

  RETURN VALUE
    0  OK
    !0 error code
*/

int table2myisam(TABLE *table_arg, MI_KEYDEF **keydef_out,
                 MI_COLUMNDEF **recinfo_out, uint *records_out)
{
  uint i, j, recpos, minpos, fieldpos, temp_length, length;
  enum ha_base_keytype type= HA_KEYTYPE_BINARY;
  KEY *pos;
  MI_KEYDEF *keydef;
  MI_COLUMNDEF *recinfo, *recinfo_pos;
  HA_KEYSEG *keyseg;
  TABLE_SHARE *share= table_arg->s;
  uint options= share->db_options_in_use;
  DBUG_ENTER("table2myisam");
  if (!(my_multi_malloc(MYF(MY_WME),
          recinfo_out, (share->fields * 2 + 2) * sizeof(MI_COLUMNDEF),
          keydef_out, share->keys * sizeof(MI_KEYDEF),
          &keyseg,
          (share->key_parts + share->keys) * sizeof(HA_KEYSEG),
          NullS)))
    DBUG_RETURN(HA_ERR_OUT_OF_MEM); /* purecov: inspected */
  keydef= *keydef_out;
  recinfo= *recinfo_out;
  pos= table_arg->key_info;
  for (i= 0; i < share->keys; i++, pos++)
  {
    keydef[i].flag= (pos->flags & (HA_NOSAME | HA_FULLTEXT | HA_SPATIAL));
    keydef[i].key_alg= pos->algorithm == HA_KEY_ALG_UNDEF ?
      (pos->flags & HA_SPATIAL ? HA_KEY_ALG_RTREE : HA_KEY_ALG_BTREE) :
      pos->algorithm;
    keydef[i].seg= keyseg;
    keydef[i].keysegs= pos->key_parts;
    for (j= 0; j < pos->key_parts; j++)
    {
      Field *field= pos->key_part[j].field;
      type= field->key_type();
      keydef[i].seg[j].flag= pos->key_part[j].key_part_flag;

      if (options & HA_OPTION_PACK_KEYS ||
          (pos->flags & (HA_PACK_KEY | HA_BINARY_PACK_KEY |
                         HA_SPACE_PACK_USED)))
      {
        if (pos->key_part[j].length > 8 &&
            (type == HA_KEYTYPE_TEXT ||
             type == HA_KEYTYPE_NUM ||
             (type == HA_KEYTYPE_BINARY && !field->zero_pack())))
        {
          /* No blobs here */
          if (j == 0)
            keydef[i].flag|= HA_PACK_KEY;
          if (!(field->flags & ZEROFILL_FLAG) &&
              (field->type() == MYSQL_TYPE_STRING ||
               field->type() == MYSQL_TYPE_VAR_STRING ||
               ((int) (pos->key_part[j].length - field->decimals())) >= 4))
            keydef[i].seg[j].flag|= HA_SPACE_PACK;
        }
        else if (j == 0 && (!(pos->flags & HA_NOSAME) || pos->key_length > 16))
          keydef[i].flag|= HA_BINARY_PACK_KEY;
      }
      keydef[i].seg[j].type= (int) type;
      keydef[i].seg[j].start= pos->key_part[j].offset;
      keydef[i].seg[j].length= pos->key_part[j].length;
      keydef[i].seg[j].bit_start= keydef[i].seg[j].bit_end=
        keydef[i].seg[j].bit_length= 0;
      keydef[i].seg[j].bit_pos= 0;
      keydef[i].seg[j].language= field->charset()->number;

      if (field->null_ptr)
      {
        keydef[i].seg[j].null_bit= field->null_bit;
        keydef[i].seg[j].null_pos= (uint) (field->null_ptr-
                                           (uchar*) table_arg->record[0]);
      }
      else
      {
        keydef[i].seg[j].null_bit= 0;
        keydef[i].seg[j].null_pos= 0;
      }
      if (field->type() == FIELD_TYPE_BLOB ||
          field->type() == FIELD_TYPE_GEOMETRY)
      {
        keydef[i].seg[j].flag|= HA_BLOB_PART;
        /* save number of bytes used to pack length */
        keydef[i].seg[j].bit_start= (uint) (field->pack_length() -
                                            share->blob_ptr_size);
      }
      else if (field->type() == FIELD_TYPE_BIT)
      {
        keydef[i].seg[j].bit_length= ((Field_bit *) field)->bit_len;
        keydef[i].seg[j].bit_start= ((Field_bit *) field)->bit_ofs;
        keydef[i].seg[j].bit_pos= (uint) (((Field_bit *) field)->bit_ptr -
                                          (uchar*) table_arg->record[0]);
      }
    }
    keyseg+= pos->key_parts;
  }
  if (table_arg->found_next_number_field)
    keydef[share->next_number_index].flag|= HA_AUTO_KEY;
  recpos= 0;
  recinfo_pos= recinfo;
  while (recpos < (uint) share->reclength)
  {
    Field **field, *found= 0;
    minpos= share->reclength;
    length= 0;

    for (field= table_arg->field; *field; field++)
    {
      if ((fieldpos= (*field)->offset()) >= recpos &&
          fieldpos <= minpos)
      {
        /* skip null fields */
        if (!(temp_length= (*field)->pack_length_in_rec()))
          continue; /* Skip null-fields */
        if (! found || fieldpos < minpos ||
            (fieldpos == minpos && temp_length < length))
        {
          minpos= fieldpos;
          found= *field;
          length= temp_length;
        }
      }
    }
    DBUG_PRINT("loop", ("found: 0x%lx  recpos: %d  minpos: %d  length: %d",
                        (long) found, recpos, minpos, length));
    if (recpos != minpos)
    { // Reserved space (Null bits?)
      bzero((char*) recinfo_pos, sizeof(*recinfo_pos));
      recinfo_pos->type= (int) FIELD_NORMAL;
      recinfo_pos++->length= (uint16) (minpos - recpos);
    }
    if (!found)
      break;

    if (found->flags & BLOB_FLAG)
      recinfo_pos->type= (int) FIELD_BLOB;
    else if (found->type() == MYSQL_TYPE_VARCHAR)
      recinfo_pos->type= FIELD_VARCHAR;
    else if (!(options & HA_OPTION_PACK_RECORD))
      recinfo_pos->type= (int) FIELD_NORMAL;
    else if (found->zero_pack())
      recinfo_pos->type= (int) FIELD_SKIP_ZERO;
    else
      recinfo_pos->type= (int) ((length <= 3 ||
                                 (found->flags & ZEROFILL_FLAG)) ?
                                  FIELD_NORMAL :
                                  found->type() == MYSQL_TYPE_STRING ||
                                  found->type() == MYSQL_TYPE_VAR_STRING ?
                                  FIELD_SKIP_ENDSPACE :
                                  FIELD_SKIP_PRESPACE);
    if (found->null_ptr)
    {
      recinfo_pos->null_bit= found->null_bit;
      recinfo_pos->null_pos= (uint) (found->null_ptr -
                                     (uchar*) table_arg->record[0]);
    }
    else
    {
      recinfo_pos->null_bit= 0;
      recinfo_pos->null_pos= 0;
    }
    (recinfo_pos++)->length= (uint16) length;
    recpos= minpos + length;
    DBUG_PRINT("loop", ("length: %d  type: %d",
                        recinfo_pos[-1].length,recinfo_pos[-1].type));
  }
  *records_out= (uint) (recinfo_pos - recinfo);
  DBUG_RETURN(0);
}


/*
  Check for underlying table conformance

  SYNOPSIS
    check_definition()
      t1_keyinfo       in    First table key definition
      t1_recinfo       in    First table record definition
      t1_keys          in    Number of keys in first table
      t1_recs          in    Number of records in first table
      t2_keyinfo       in    Second table key definition
      t2_recinfo       in    Second table record definition
      t2_keys          in    Number of keys in second table
      t2_recs          in    Number of records in second table
      strict           in    Strict check switch

  DESCRIPTION
    This function compares two MyISAM definitions. By intention it was done
    to compare merge table definition against underlying table definition.
    It may also be used to compare dot-frm and MYI definitions of MyISAM
    table as well to compare different MyISAM table definitions.

    For merge table it is not required that number of keys in merge table
    must exactly match number of keys in underlying table. When calling this
    function for underlying table conformance check, 'strict' flag must be
    set to false, and converted merge definition must be passed as t1_*.

    Otherwise 'strict' flag must be set to 1 and it is not required to pass
    converted dot-frm definition as t1_*.

  RETURN VALUE
    0 - Equal definitions.
    1 - Different definitions.
*/

int check_definition(MI_KEYDEF *t1_keyinfo, MI_COLUMNDEF *t1_recinfo,
                     uint t1_keys, uint t1_recs,
                     MI_KEYDEF *t2_keyinfo, MI_COLUMNDEF *t2_recinfo,
                     uint t2_keys, uint t2_recs, bool strict)
{
  uint i, j;
  DBUG_ENTER("check_definition");
  if ((strict ? t1_keys != t2_keys : t1_keys > t2_keys))
  {
    DBUG_PRINT("error", ("Number of keys differs: t1_keys=%u, t2_keys=%u",
                         t1_keys, t2_keys));
    DBUG_RETURN(1);
  }
  if (t1_recs != t2_recs)
  {
    DBUG_PRINT("error", ("Number of recs differs: t1_recs=%u, t2_recs=%u",
                         t1_recs, t2_recs));
    DBUG_RETURN(1);
  }
  for (i= 0; i < t1_keys; i++)
  {
    HA_KEYSEG *t1_keysegs= t1_keyinfo[i].seg;
    HA_KEYSEG *t2_keysegs= t2_keyinfo[i].seg;
    if (t1_keyinfo[i].keysegs != t2_keyinfo[i].keysegs ||
        t1_keyinfo[i].key_alg != t2_keyinfo[i].key_alg)
    {
      DBUG_PRINT("error", ("Key %d has different definition", i));
      DBUG_PRINT("error", ("t1_keysegs=%d, t1_key_alg=%d",
                           t1_keyinfo[i].keysegs, t1_keyinfo[i].key_alg));
      DBUG_PRINT("error", ("t2_keysegs=%d, t2_key_alg=%d",
                           t2_keyinfo[i].keysegs, t2_keyinfo[i].key_alg));
      DBUG_RETURN(1);
    }
    for (j=  t1_keyinfo[i].keysegs; j--;)
    {
      if (t1_keysegs[j].type != t2_keysegs[j].type ||
          t1_keysegs[j].language != t2_keysegs[j].language ||
          t1_keysegs[j].null_bit != t2_keysegs[j].null_bit ||
          t1_keysegs[j].length != t2_keysegs[j].length)
      {
        DBUG_PRINT("error", ("Key segment %d (key %d) has different "
                             "definition", j, i));
        DBUG_PRINT("error", ("t1_type=%d, t1_language=%d, t1_null_bit=%d, "
                             "t1_length=%d",
                             t1_keysegs[j].type, t1_keysegs[j].language,
                             t1_keysegs[j].null_bit, t1_keysegs[j].length));
        DBUG_PRINT("error", ("t2_type=%d, t2_language=%d, t2_null_bit=%d, "
                             "t2_length=%d",
                             t2_keysegs[j].type, t2_keysegs[j].language,
                             t2_keysegs[j].null_bit, t2_keysegs[j].length));

        DBUG_RETURN(1);
      }
    }
  }
  for (i= 0; i < t1_recs; i++)
  {
    MI_COLUMNDEF *t1_rec= &t1_recinfo[i];
    MI_COLUMNDEF *t2_rec= &t2_recinfo[i];
    if (t1_rec->type != t2_rec->type ||
        t1_rec->length != t2_rec->length ||
        t1_rec->null_bit != t2_rec->null_bit)
    {
      DBUG_PRINT("error", ("Field %d has different definition", i));
      DBUG_PRINT("error", ("t1_type=%d, t1_length=%d, t1_null_bit=%d",
                           t1_rec->type, t1_rec->length, t1_rec->null_bit));
      DBUG_PRINT("error", ("t2_type=%d, t2_length=%d, t2_null_bit=%d",
                           t2_rec->type, t2_rec->length, t2_rec->null_bit));
      DBUG_RETURN(1);
    }
  }
  DBUG_RETURN(0);
}


extern "C" {

volatile int *killed_ptr(MI_CHECK *param)
{
  /* In theory Unsafe conversion, but should be ok for now */
  return (int*) &(((THD *)(param->thd))->killed);
}

void mi_check_print_error(MI_CHECK *param, const char *fmt,...)
{
  param->error_printed|=1;
  param->out_flag|= O_DATA_LOST;
  va_list args;
  va_start(args, fmt);
  mi_check_print_msg(param, "error", fmt, args);
  va_end(args);
}

void mi_check_print_info(MI_CHECK *param, const char *fmt,...)
{
  va_list args;
  va_start(args, fmt);
  mi_check_print_msg(param, "info", fmt, args);
  va_end(args);
}

void mi_check_print_warning(MI_CHECK *param, const char *fmt,...)
{
  param->warning_printed=1;
  param->out_flag|= O_DATA_LOST;
  va_list args;
  va_start(args, fmt);
  mi_check_print_msg(param, "warning", fmt, args);
  va_end(args);
}

}


ha_myisam::ha_myisam(TABLE *table_arg)
  :handler(&myisam_hton, table_arg), file(0),
  int_table_flags(HA_NULL_IN_KEY | HA_CAN_FULLTEXT | HA_CAN_SQL_HANDLER |
                  HA_DUPP_POS | HA_CAN_INDEX_BLOBS | HA_AUTO_PART_KEY |
                  HA_FILE_BASED | HA_CAN_GEOMETRY | HA_READ_RND_SAME |
                  HA_CAN_INSERT_DELAYED | HA_CAN_BIT_FIELD | HA_CAN_RTREEKEYS),
  can_enable_indexes(1)
{}

handler *ha_myisam::clone(MEM_ROOT *mem_root)
{
  ha_myisam *new_handler= static_cast <ha_myisam *>(handler::clone(mem_root));
  if (new_handler)
    new_handler->file->state= file->state;
  return new_handler;
}


static const char *ha_myisam_exts[] = {
  ".MYI",
  ".MYD",
  NullS
};

const char **ha_myisam::bas_ext() const
{
  return ha_myisam_exts;
}


const char *ha_myisam::index_type(uint key_number)
{
  return ((table->key_info[key_number].flags & HA_FULLTEXT) ? 
	  "FULLTEXT" :
	  (table->key_info[key_number].flags & HA_SPATIAL) ?
	  "SPATIAL" :
	  (table->key_info[key_number].algorithm == HA_KEY_ALG_RTREE) ?
	  "RTREE" :
	  "BTREE");
}

#ifdef HAVE_REPLICATION
int ha_myisam::net_read_dump(NET* net)
{
  int data_fd = file->dfile;
  int error = 0;

  my_seek(data_fd, 0L, MY_SEEK_SET, MYF(MY_WME));
  for (;;)
  {
    ulong packet_len = my_net_read(net);
    if (!packet_len)
      break ; // end of file
    if (packet_len == packet_error)
    {
      sql_print_error("ha_myisam::net_read_dump - read error ");
      error= -1;
      goto err;
    }
    if (my_write(data_fd, (byte*)net->read_pos, (uint) packet_len,
		 MYF(MY_WME|MY_FNABP)))
    {
      error = errno;
      goto err;
    }
  }
err:
  return error;
}


int ha_myisam::dump(THD* thd, int fd)
{
  MYISAM_SHARE* share = file->s;
  NET* net = &thd->net;
  uint blocksize = share->blocksize;
  my_off_t bytes_to_read = share->state.state.data_file_length;
  int data_fd = file->dfile;
  byte * buf = (byte*) my_malloc(blocksize, MYF(MY_WME));
  if (!buf)
    return ENOMEM;

  int error = 0;
  my_seek(data_fd, 0L, MY_SEEK_SET, MYF(MY_WME));
  for (; bytes_to_read > 0;)
  {
    uint bytes = my_read(data_fd, buf, blocksize, MYF(MY_WME));
    if (bytes == MY_FILE_ERROR)
    {
      error = errno;
      goto err;
    }

    if (fd >= 0)
    {
      if (my_write(fd, buf, bytes, MYF(MY_WME | MY_FNABP)))
      {
	error = errno ? errno : EPIPE;
	goto err;
      }
    }
    else
    {
      if (my_net_write(net, (char*) buf, bytes))
      {
	error = errno ? errno : EPIPE;
	goto err;
      }
    }
    bytes_to_read -= bytes;
  }

  if (fd < 0)
  {
    if (my_net_write(net, "", 0))
      error = errno ? errno : EPIPE;
    net_flush(net);
  }

err:
  my_free((gptr) buf, MYF(0));
  return error;
}
#endif /* HAVE_REPLICATION */

	/* Name is here without an extension */

int ha_myisam::open(const char *name, int mode, uint test_if_locked)
{
  if (!(file=mi_open(name, mode, test_if_locked)))
    return (my_errno ? my_errno : -1);
  
  if (test_if_locked & (HA_OPEN_IGNORE_IF_LOCKED | HA_OPEN_TMP_TABLE))
    VOID(mi_extra(file, HA_EXTRA_NO_WAIT_LOCK, 0));
  info(HA_STATUS_NO_LOCK | HA_STATUS_VARIABLE | HA_STATUS_CONST);
  if (!(test_if_locked & HA_OPEN_WAIT_IF_LOCKED))
    VOID(mi_extra(file, HA_EXTRA_WAIT_LOCK, 0));
  if (!table->s->db_record_offset)
    int_table_flags|=HA_REC_NOT_IN_SEQ;
  if (file->s->options & (HA_OPTION_CHECKSUM | HA_OPTION_COMPRESS_RECORD))
    int_table_flags|=HA_HAS_CHECKSUM;
  return (0);
}

int ha_myisam::close(void)
{
  MI_INFO *tmp=file;
  file=0;
  return mi_close(tmp);
}

int ha_myisam::write_row(byte * buf)
{
  statistic_increment(table->in_use->status_var.ha_write_count,&LOCK_status);

  /* If we have a timestamp column, update it to the current time */
  if (table->timestamp_field_type & TIMESTAMP_AUTO_SET_ON_INSERT)
    table->timestamp_field->set_time();

  /*
    If we have an auto_increment column and we are writing a changed row
    or a new row, then update the auto_increment value in the record.
  */
  if (table->next_number_field && buf == table->record[0])
  {
    int error;
    if ((error= update_auto_increment()))
      return error;
  }
  return mi_write(file,buf);
}

int ha_myisam::check(THD* thd, HA_CHECK_OPT* check_opt)
{
  if (!file) return HA_ADMIN_INTERNAL_ERROR;
  int error;
  MI_CHECK param;
  MYISAM_SHARE* share = file->s;
  const char *old_proc_info=thd->proc_info;

  thd->proc_info="Checking table";
  myisamchk_init(&param);
  param.thd = thd;
  param.op_name =   "check";
  param.db_name=    table->s->db;
  param.table_name= table->alias;
  param.testflag = check_opt->flags | T_CHECK | T_SILENT;
  param.stats_method= (enum_mi_stats_method)thd->variables.myisam_stats_method;

  if (!(table->db_stat & HA_READ_ONLY))
    param.testflag|= T_STATISTICS;
  param.using_global_keycache = 1;

  if (!mi_is_crashed(file) &&
      (((param.testflag & T_CHECK_ONLY_CHANGED) &&
	!(share->state.changed & (STATE_CHANGED | STATE_CRASHED |
				  STATE_CRASHED_ON_REPAIR)) &&
	share->state.open_count == 0) ||
       ((param.testflag & T_FAST) && (share->state.open_count ==
				      (uint) (share->global_changed ? 1 : 0)))))
    return HA_ADMIN_ALREADY_DONE;

  error = chk_status(&param, file);		// Not fatal
  error = chk_size(&param, file);
  if (!error)
    error |= chk_del(&param, file, param.testflag);
  if (!error)
    error = chk_key(&param, file);
  if (!error)
  {
    if ((!(param.testflag & T_QUICK) &&
	 ((share->options &
	   (HA_OPTION_PACK_RECORD | HA_OPTION_COMPRESS_RECORD)) ||
	  (param.testflag & (T_EXTEND | T_MEDIUM)))) ||
	mi_is_crashed(file))
    {
      uint old_testflag=param.testflag;
      param.testflag|=T_MEDIUM;
      if (!(error= init_io_cache(&param.read_cache, file->dfile,
                                 my_default_record_cache_size, READ_CACHE,
                                 share->pack.header_length, 1, MYF(MY_WME))))
      {
        error= chk_data_link(&param, file, param.testflag & T_EXTEND);
        end_io_cache(&(param.read_cache));
      }
      param.testflag= old_testflag;
    }
  }
  if (!error)
  {
    if ((share->state.changed & (STATE_CHANGED |
				 STATE_CRASHED_ON_REPAIR |
				 STATE_CRASHED | STATE_NOT_ANALYZED)) ||
	(param.testflag & T_STATISTICS) ||
	mi_is_crashed(file))
    {
      file->update|=HA_STATE_CHANGED | HA_STATE_ROW_CHANGED;
      pthread_mutex_lock(&share->intern_lock);
      share->state.changed&= ~(STATE_CHANGED | STATE_CRASHED |
			       STATE_CRASHED_ON_REPAIR);
      if (!(table->db_stat & HA_READ_ONLY))
	error=update_state_info(&param,file,UPDATE_TIME | UPDATE_OPEN_COUNT |
				UPDATE_STAT);
      pthread_mutex_unlock(&share->intern_lock);
      info(HA_STATUS_NO_LOCK | HA_STATUS_TIME | HA_STATUS_VARIABLE |
	   HA_STATUS_CONST);
    }
  }
  else if (!mi_is_crashed(file) && !thd->killed)
  {
    mi_mark_crashed(file);
    file->update |= HA_STATE_CHANGED | HA_STATE_ROW_CHANGED;
  }

  thd->proc_info=old_proc_info;
  return error ? HA_ADMIN_CORRUPT : HA_ADMIN_OK;
}


/*
  analyze the key distribution in the table
  As the table may be only locked for read, we have to take into account that
  two threads may do an analyze at the same time!
*/

int ha_myisam::analyze(THD *thd, HA_CHECK_OPT* check_opt)
{
  int error=0;
  MI_CHECK param;
  MYISAM_SHARE* share = file->s;

  myisamchk_init(&param);
  param.thd = thd;
  param.op_name=    "analyze";
  param.db_name=    table->s->db;
  param.table_name= table->alias;
  param.testflag= (T_FAST | T_CHECK | T_SILENT | T_STATISTICS |
                   T_DONT_CHECK_CHECKSUM);
  param.using_global_keycache = 1;
  param.stats_method= (enum_mi_stats_method)thd->variables.myisam_stats_method;

  if (!(share->state.changed & STATE_NOT_ANALYZED))
    return HA_ADMIN_ALREADY_DONE;

  error = chk_key(&param, file);
  if (!error)
  {
    pthread_mutex_lock(&share->intern_lock);
    error=update_state_info(&param,file,UPDATE_STAT);
    pthread_mutex_unlock(&share->intern_lock);
  }
  else if (!mi_is_crashed(file) && !thd->killed)
    mi_mark_crashed(file);
  return error ? HA_ADMIN_CORRUPT : HA_ADMIN_OK;
}


int ha_myisam::restore(THD* thd, HA_CHECK_OPT *check_opt)
{
  HA_CHECK_OPT tmp_check_opt;
  char *backup_dir= thd->lex->backup_dir;
  char src_path[FN_REFLEN], dst_path[FN_REFLEN];
  const char *table_name= table->s->table_name;
  int error;
  const char* errmsg;
  DBUG_ENTER("restore");

  if (fn_format_relative_to_data_home(src_path, table_name, backup_dir,
				      MI_NAME_DEXT))
    DBUG_RETURN(HA_ADMIN_INVALID);

  if (my_copy(src_path, fn_format(dst_path, table->s->path, "",
				  MI_NAME_DEXT, 4), MYF(MY_WME)))
  {
    error= HA_ADMIN_FAILED;
    errmsg= "Failed in my_copy (Error %d)";
    goto err;
  }

  tmp_check_opt.init();
  tmp_check_opt.flags |= T_VERY_SILENT | T_CALC_CHECKSUM | T_QUICK;
  DBUG_RETURN(repair(thd, &tmp_check_opt));

 err:
  {
    MI_CHECK param;
    myisamchk_init(&param);
    param.thd= thd;
    param.op_name=    "restore";
    param.db_name=    table->s->db;
    param.table_name= table->s->table_name;
    param.testflag= 0;
    mi_check_print_error(&param, errmsg, my_errno);
    DBUG_RETURN(error);
  }
}


int ha_myisam::backup(THD* thd, HA_CHECK_OPT *check_opt)
{
  char *backup_dir= thd->lex->backup_dir;
  char src_path[FN_REFLEN], dst_path[FN_REFLEN];
  const char *table_name= table->s->table_name;
  int error;
  const char *errmsg;
  DBUG_ENTER("ha_myisam::backup");

  if (fn_format_relative_to_data_home(dst_path, table_name, backup_dir,
				      reg_ext))
  {
    errmsg= "Failed in fn_format() for .frm file (errno: %d)";
    error= HA_ADMIN_INVALID;
    goto err;
  }

  if (my_copy(fn_format(src_path, table->s->path, "", reg_ext,
                        MY_UNPACK_FILENAME),
	      dst_path,
	      MYF(MY_WME | MY_HOLD_ORIGINAL_MODES | MY_DONT_OVERWRITE_FILE)))
  {
    error = HA_ADMIN_FAILED;
    errmsg = "Failed copying .frm file (errno: %d)";
    goto err;
  }

  /* Change extension */
  if (!fn_format(dst_path, dst_path, "", MI_NAME_DEXT,
		 MY_REPLACE_EXT | MY_UNPACK_FILENAME | MY_SAFE_PATH))
  {
    errmsg = "Failed in fn_format() for .MYD file (errno: %d)";
    error = HA_ADMIN_INVALID;
    goto err;
  }

  if (my_copy(fn_format(src_path, table->s->path, "", MI_NAME_DEXT,
			MY_UNPACK_FILENAME),
	      dst_path,
	      MYF(MY_WME | MY_HOLD_ORIGINAL_MODES | MY_DONT_OVERWRITE_FILE)))
  {
    errmsg = "Failed copying .MYD file (errno: %d)";
    error= HA_ADMIN_FAILED;
    goto err;
  }
  DBUG_RETURN(HA_ADMIN_OK);

 err:
  {
    MI_CHECK param;
    myisamchk_init(&param);
    param.thd=        thd;
    param.op_name=    "backup";
    param.db_name=    table->s->db;
    param.table_name= table->s->table_name;
    param.testflag =  0;
    mi_check_print_error(&param,errmsg, my_errno);
    DBUG_RETURN(error);
  }
}


int ha_myisam::repair(THD* thd, HA_CHECK_OPT *check_opt)
{
  int error;
  MI_CHECK param;
  ha_rows start_records;

  if (!file) return HA_ADMIN_INTERNAL_ERROR;

  myisamchk_init(&param);
  param.thd = thd;
  param.op_name=  "repair";
  param.testflag= ((check_opt->flags & ~(T_EXTEND)) |
                   T_SILENT | T_FORCE_CREATE | T_CALC_CHECKSUM |
                   (check_opt->flags & T_EXTEND ? T_REP : T_REP_BY_SORT));
  param.sort_buffer_length=  check_opt->sort_buffer_size;
  start_records=file->state->records;
  while ((error=repair(thd,param,0)) && param.retry_repair)
  {
    param.retry_repair=0;
    if (test_all_bits(param.testflag,
		      (uint) (T_RETRY_WITHOUT_QUICK | T_QUICK)))
    {
      param.testflag&= ~T_RETRY_WITHOUT_QUICK;
      sql_print_information("Retrying repair of: '%s' without quick",
                            table->s->path);
      continue;
    }
    param.testflag&= ~T_QUICK;
    if ((param.testflag & T_REP_BY_SORT))
    {
      param.testflag= (param.testflag & ~T_REP_BY_SORT) | T_REP;
      sql_print_information("Retrying repair of: '%s' with keycache",
                            table->s->path);
      continue;
    }
    break;
  }
  if (!error && start_records != file->state->records &&
      !(check_opt->flags & T_VERY_SILENT))
  {
    char llbuff[22],llbuff2[22];
    sql_print_information("Found %s of %s rows when repairing '%s'",
                          llstr(file->state->records, llbuff),
                          llstr(start_records, llbuff2),
                          table->s->path);
  }
  return error;
}

int ha_myisam::optimize(THD* thd, HA_CHECK_OPT *check_opt)
{
  int error;
  if (!file) return HA_ADMIN_INTERNAL_ERROR;
  MI_CHECK param;

  myisamchk_init(&param);
  param.thd = thd;
  param.op_name= "optimize";
  param.testflag= (check_opt->flags | T_SILENT | T_FORCE_CREATE |
                   T_REP_BY_SORT | T_STATISTICS | T_SORT_INDEX);
  param.sort_buffer_length=  check_opt->sort_buffer_size;
  if ((error= repair(thd,param,1)) && param.retry_repair)
  {
    sql_print_warning("Warning: Optimize table got errno %d, retrying",
                      my_errno);
    param.testflag&= ~T_REP_BY_SORT;
    error= repair(thd,param,1);
  }
  return error;
}


int ha_myisam::repair(THD *thd, MI_CHECK &param, bool optimize)
{
  int error=0;
  uint local_testflag=param.testflag;
  bool optimize_done= !optimize, statistics_done=0;
  const char *old_proc_info=thd->proc_info;
  char fixed_name[FN_REFLEN];
  MYISAM_SHARE* share = file->s;
  ha_rows rows= file->state->records;
  DBUG_ENTER("ha_myisam::repair");

<<<<<<< HEAD
  param.db_name=    table->s->db;
  param.table_name= table->alias;
=======
  /*
    Normally this method is entered with a properly opened table. If the
    repair fails, it can be repeated with more elaborate options. Under
    special circumstances it can happen that a repair fails so that it
    closed the data file and cannot re-open it. In this case file->dfile
    is set to -1. We must not try another repair without an open data
    file. (Bug #25289)
  */
  if (file->dfile == -1)
  {
    sql_print_information("Retrying repair of: '%s' failed. "
                          "Please try REPAIR EXTENDED or myisamchk",
                          table->path);
    DBUG_RETURN(HA_ADMIN_FAILED);
  }

  param.db_name    = table->table_cache_key;
  param.table_name = table->table_name;
>>>>>>> f8fd333f
  param.tmpfile_createflag = O_RDWR | O_TRUNC;
  param.using_global_keycache = 1;
  param.thd= thd;
  param.tmpdir= &mysql_tmpdir_list;
  param.out_flag= 0;
  strmov(fixed_name,file->filename);

  // Don't lock tables if we have used LOCK TABLE
  if (!thd->locked_tables && 
      mi_lock_database(file, table->s->tmp_table ? F_EXTRA_LCK : F_WRLCK))
  {
    mi_check_print_error(&param,ER(ER_CANT_LOCK),my_errno);
    DBUG_RETURN(HA_ADMIN_FAILED);
  }

  if (!optimize ||
      ((file->state->del || share->state.split != file->state->records) &&
       (!(param.testflag & T_QUICK) ||
	!(share->state.changed & STATE_NOT_OPTIMIZED_KEYS))))
  {
    ulonglong key_map= ((local_testflag & T_CREATE_MISSING_KEYS) ?
			mi_get_mask_all_keys_active(share->base.keys) :
			share->state.key_map);
    uint testflag=param.testflag;
    if (mi_test_if_sort_rep(file,file->state->records,key_map,0) &&
	(local_testflag & T_REP_BY_SORT))
    {
      local_testflag|= T_STATISTICS;
      param.testflag|= T_STATISTICS;		// We get this for free
      statistics_done=1;
      if (thd->variables.myisam_repair_threads>1)
      {
        char buf[40];
        /* TODO: respect myisam_repair_threads variable */
        my_snprintf(buf, 40, "Repair with %d threads", my_count_bits(key_map));
        thd->proc_info=buf;
        error = mi_repair_parallel(&param, file, fixed_name,
            param.testflag & T_QUICK);
        thd->proc_info="Repair done"; // to reset proc_info, as
                                      // it was pointing to local buffer
      }
      else
      {
        thd->proc_info="Repair by sorting";
        error = mi_repair_by_sort(&param, file, fixed_name,
            param.testflag & T_QUICK);
      }
    }
    else
    {
      thd->proc_info="Repair with keycache";
      param.testflag &= ~T_REP_BY_SORT;
      error=  mi_repair(&param, file, fixed_name,
			param.testflag & T_QUICK);
    }
    param.testflag=testflag;
    optimize_done=1;
  }
  if (!error)
  {
    if ((local_testflag & T_SORT_INDEX) &&
	(share->state.changed & STATE_NOT_SORTED_PAGES))
    {
      optimize_done=1;
      thd->proc_info="Sorting index";
      error=mi_sort_index(&param,file,fixed_name);
    }
    if (!statistics_done && (local_testflag & T_STATISTICS))
    {
      if (share->state.changed & STATE_NOT_ANALYZED)
      {
	optimize_done=1;
	thd->proc_info="Analyzing";
	error = chk_key(&param, file);
      }
      else
	local_testflag&= ~T_STATISTICS;		// Don't update statistics
    }
  }
  thd->proc_info="Saving state";
  if (!error)
  {
    if ((share->state.changed & STATE_CHANGED) || mi_is_crashed(file))
    {
      share->state.changed&= ~(STATE_CHANGED | STATE_CRASHED |
			       STATE_CRASHED_ON_REPAIR);
      file->update|=HA_STATE_CHANGED | HA_STATE_ROW_CHANGED;
    }
    /*
      the following 'if', thought conceptually wrong,
      is a useful optimization nevertheless.
    */
    if (file->state != &file->s->state.state)
      file->s->state.state = *file->state;
    if (file->s->base.auto_key)
      update_auto_increment_key(&param, file, 1);
    if (optimize_done)
      error = update_state_info(&param, file,
				UPDATE_TIME | UPDATE_OPEN_COUNT |
				(local_testflag &
				 T_STATISTICS ? UPDATE_STAT : 0));
    info(HA_STATUS_NO_LOCK | HA_STATUS_TIME | HA_STATUS_VARIABLE |
	 HA_STATUS_CONST);
    if (rows != file->state->records && ! (param.testflag & T_VERY_SILENT))
    {
      char llbuff[22],llbuff2[22];
      mi_check_print_warning(&param,"Number of rows changed from %s to %s",
			     llstr(rows,llbuff),
			     llstr(file->state->records,llbuff2));
    }
  }
  else
  {
    mi_mark_crashed_on_repair(file);
    file->update |= HA_STATE_CHANGED | HA_STATE_ROW_CHANGED;
    update_state_info(&param, file, 0);
  }
  thd->proc_info=old_proc_info;
  if (!thd->locked_tables)
    mi_lock_database(file,F_UNLCK);
  DBUG_RETURN(error ? HA_ADMIN_FAILED :
	      !optimize_done ? HA_ADMIN_ALREADY_DONE : HA_ADMIN_OK);
}


/*
  Assign table indexes to a specific key cache.
*/

int ha_myisam::assign_to_keycache(THD* thd, HA_CHECK_OPT *check_opt)
{
  KEY_CACHE *new_key_cache= check_opt->key_cache;
  const char *errmsg= 0;
  int error= HA_ADMIN_OK;
  ulonglong map= ~(ulonglong) 0;
  TABLE_LIST *table_list= table->pos_in_table_list;
  DBUG_ENTER("ha_myisam::assign_to_keycache");

  /* Check validity of the index references */
  if (table_list->use_index)
  {
    /* We only come here when the user did specify an index map */
    key_map kmap;
    if (get_key_map_from_key_list(&kmap, table, table_list->use_index))
    {
      errmsg= thd->net.last_error;
      error= HA_ADMIN_FAILED;
      goto err;
    }
    map= kmap.to_ulonglong();
  }

  if ((error= mi_assign_to_key_cache(file, map, new_key_cache)))
  { 
    char buf[STRING_BUFFER_USUAL_SIZE];
    my_snprintf(buf, sizeof(buf),
		"Failed to flush to index file (errno: %d)", error);
    errmsg= buf;
    error= HA_ADMIN_CORRUPT;
  }

 err:
  if (error != HA_ADMIN_OK)
  {
    /* Send error to user */
    MI_CHECK param;
    myisamchk_init(&param);
    param.thd= thd;
    param.op_name=    "assign_to_keycache";
    param.db_name=    table->s->db;
    param.table_name= table->s->table_name;
    param.testflag= 0;
    mi_check_print_error(&param, errmsg);
  }
  DBUG_RETURN(error);
}


/*
  Preload pages of the index file for a table into the key cache.
*/

int ha_myisam::preload_keys(THD* thd, HA_CHECK_OPT *check_opt)
{
  int error;
  const char *errmsg;
  ulonglong map= ~(ulonglong) 0;
  TABLE_LIST *table_list= table->pos_in_table_list;
  my_bool ignore_leaves= table_list->ignore_leaves;

  DBUG_ENTER("ha_myisam::preload_keys");

  /* Check validity of the index references */
  if (table_list->use_index)
  {
    key_map kmap;
    get_key_map_from_key_list(&kmap, table, table_list->use_index);
    if (kmap.is_set_all())
    {
      errmsg= thd->net.last_error;
      error= HA_ADMIN_FAILED;
      goto err;
    }
    if (!kmap.is_clear_all())
      map= kmap.to_ulonglong();
  }

  mi_extra(file, HA_EXTRA_PRELOAD_BUFFER_SIZE,
           (void *) &thd->variables.preload_buff_size);

  if ((error= mi_preload(file, map, ignore_leaves)))
  {
    switch (error) {
    case HA_ERR_NON_UNIQUE_BLOCK_SIZE:
      errmsg= "Indexes use different block sizes";
      break;
    case HA_ERR_OUT_OF_MEM:
      errmsg= "Failed to allocate buffer";
      break;
    default:
      char buf[ERRMSGSIZE+20];
      my_snprintf(buf, ERRMSGSIZE,
                  "Failed to read from index file (errno: %d)", my_errno);
      errmsg= buf;
    }
    error= HA_ADMIN_FAILED;
    goto err;
  }

  DBUG_RETURN(HA_ADMIN_OK);

 err:
  {
    MI_CHECK param;
    myisamchk_init(&param);
    param.thd= thd;
    param.op_name=    "preload_keys";
    param.db_name=    table->s->db;
    param.table_name= table->s->table_name;
    param.testflag=   0;
    mi_check_print_error(&param, errmsg);
    DBUG_RETURN(error);
  }
}


/*
  Disable indexes, making it persistent if requested.

  SYNOPSIS
    disable_indexes()
    mode        mode of operation:
                HA_KEY_SWITCH_NONUNIQ      disable all non-unique keys
                HA_KEY_SWITCH_ALL          disable all keys
                HA_KEY_SWITCH_NONUNIQ_SAVE dis. non-uni. and make persistent
                HA_KEY_SWITCH_ALL_SAVE     dis. all keys and make persistent

  IMPLEMENTATION
    HA_KEY_SWITCH_NONUNIQ       is not implemented.
    HA_KEY_SWITCH_ALL_SAVE      is not implemented.

  RETURN
    0  ok
    HA_ERR_WRONG_COMMAND  mode not implemented.
*/

int ha_myisam::disable_indexes(uint mode)
{
  int error;

  if (mode == HA_KEY_SWITCH_ALL)
  {
    /* call a storage engine function to switch the key map */
    error= mi_disable_indexes(file);
  }
  else if (mode == HA_KEY_SWITCH_NONUNIQ_SAVE)
  {
    mi_extra(file, HA_EXTRA_NO_KEYS, 0);
    info(HA_STATUS_CONST);                        // Read new key info
    error= 0;
  }
  else
  {
    /* mode not implemented */
    error= HA_ERR_WRONG_COMMAND;
  }
  return error;
}


/*
  Enable indexes, making it persistent if requested.

  SYNOPSIS
    enable_indexes()
    mode        mode of operation:
                HA_KEY_SWITCH_NONUNIQ      enable all non-unique keys
                HA_KEY_SWITCH_ALL          enable all keys
                HA_KEY_SWITCH_NONUNIQ_SAVE en. non-uni. and make persistent
                HA_KEY_SWITCH_ALL_SAVE     en. all keys and make persistent

  DESCRIPTION
    Enable indexes, which might have been disabled by disable_index() before.
    The modes without _SAVE work only if both data and indexes are empty,
    since the MyISAM repair would enable them persistently.
    To be sure in these cases, call handler::delete_all_rows() before.

  IMPLEMENTATION
    HA_KEY_SWITCH_NONUNIQ       is not implemented.
    HA_KEY_SWITCH_ALL_SAVE      is not implemented.

  RETURN
    0  ok
    !=0  Error, among others:
    HA_ERR_CRASHED  data or index is non-empty. Delete all rows and retry.
    HA_ERR_WRONG_COMMAND  mode not implemented.
*/

int ha_myisam::enable_indexes(uint mode)
{
  int error;

  if (mi_is_all_keys_active(file->s->state.key_map, file->s->base.keys))
  {
    /* All indexes are enabled already. */
    return 0;
  }

  if (mode == HA_KEY_SWITCH_ALL)
  {
    error= mi_enable_indexes(file);
    /*
       Do not try to repair on error,
       as this could make the enabled state persistent,
       but mode==HA_KEY_SWITCH_ALL forbids it.
    */
  }
  else if (mode == HA_KEY_SWITCH_NONUNIQ_SAVE)
  {
    THD *thd=current_thd;
    MI_CHECK param;
    const char *save_proc_info=thd->proc_info;
    thd->proc_info="Creating index";
    myisamchk_init(&param);
    param.op_name= "recreating_index";
    param.testflag= (T_SILENT | T_REP_BY_SORT | T_QUICK |
                     T_CREATE_MISSING_KEYS);
    param.myf_rw&= ~MY_WAIT_IF_FULL;
    param.sort_buffer_length=  thd->variables.myisam_sort_buff_size;
    param.stats_method= (enum_mi_stats_method)thd->variables.myisam_stats_method;
    param.tmpdir=&mysql_tmpdir_list;
    if ((error= (repair(thd,param,0) != HA_ADMIN_OK)) && param.retry_repair)
    {
      sql_print_warning("Warning: Enabling keys got errno %d, retrying",
                        my_errno);
      /* Repairing by sort failed. Now try standard repair method. */
      param.testflag&= ~(T_REP_BY_SORT | T_QUICK);
      error= (repair(thd,param,0) != HA_ADMIN_OK);
      /*
        If the standard repair succeeded, clear all error messages which
        might have been set by the first repair. They can still be seen
        with SHOW WARNINGS then.
      */
      if (! error)
        thd->clear_error();
    }
    info(HA_STATUS_CONST);
    thd->proc_info=save_proc_info;
  }
  else
  {
    /* mode not implemented */
    error= HA_ERR_WRONG_COMMAND;
  }
  return error;
}


/*
  Test if indexes are disabled.


  SYNOPSIS
    indexes_are_disabled()
      no parameters


  RETURN
    0  indexes are not disabled
    1  all indexes are disabled
   [2  non-unique indexes are disabled - NOT YET IMPLEMENTED]
*/

int ha_myisam::indexes_are_disabled(void)
{
  
  return mi_indexes_are_disabled(file);
}


/*
  prepare for a many-rows insert operation
  e.g. - disable indexes (if they can be recreated fast) or
  activate special bulk-insert optimizations

  SYNOPSIS
    start_bulk_insert(rows)
    rows        Rows to be inserted
                0 if we don't know

  NOTICE
    Do not forget to call end_bulk_insert() later!
*/

void ha_myisam::start_bulk_insert(ha_rows rows)
{
  DBUG_ENTER("ha_myisam::start_bulk_insert");
  THD *thd= current_thd;
  ulong size= min(thd->variables.read_buff_size,
                  table->s->avg_row_length*rows);
  DBUG_PRINT("info",("start_bulk_insert: rows %lu size %lu",
                     (ulong) rows, size));

  /* don't enable row cache if too few rows */
  if (! rows || (rows > MI_MIN_ROWS_TO_USE_WRITE_CACHE))
    mi_extra(file, HA_EXTRA_WRITE_CACHE, (void*) &size);

  can_enable_indexes= mi_is_all_keys_active(file->s->state.key_map,
                                            file->s->base.keys);

  if (!(specialflag & SPECIAL_SAFE_MODE))
  {
    /*
      Only disable old index if the table was empty and we are inserting
      a lot of rows.
      We should not do this for only a few rows as this is slower and
      we don't want to update the key statistics based of only a few rows.
    */
    if (file->state->records == 0 && can_enable_indexes &&
        (!rows || rows >= MI_MIN_ROWS_TO_DISABLE_INDEXES))
      mi_disable_non_unique_index(file,rows);
    else
    if (!file->bulk_insert &&
        (!rows || rows >= MI_MIN_ROWS_TO_USE_BULK_INSERT))
    {
      mi_init_bulk_insert(file, thd->variables.bulk_insert_buff_size, rows);
    }
  }
  DBUG_VOID_RETURN;
}

/*
  end special bulk-insert optimizations,
  which have been activated by start_bulk_insert().

  SYNOPSIS
    end_bulk_insert()
    no arguments

  RETURN
    0     OK
    != 0  Error
*/

int ha_myisam::end_bulk_insert()
{
  mi_end_bulk_insert(file);
  int err=mi_extra(file, HA_EXTRA_NO_CACHE, 0);
  return err ? err : can_enable_indexes ?
                     enable_indexes(HA_KEY_SWITCH_NONUNIQ_SAVE) : 0;
}


bool ha_myisam::check_and_repair(THD *thd)
{
  int error=0;
  int marked_crashed;
  char *old_query;
  uint old_query_length;
  HA_CHECK_OPT check_opt;
  DBUG_ENTER("ha_myisam::check_and_repair");

  check_opt.init();
  check_opt.flags= T_MEDIUM | T_AUTO_REPAIR;
  // Don't use quick if deleted rows
  if (!file->state->del && (myisam_recover_options & HA_RECOVER_QUICK))
    check_opt.flags|=T_QUICK;
  sql_print_warning("Checking table:   '%s'",table->s->path);

  old_query= thd->query;
  old_query_length= thd->query_length;
  pthread_mutex_lock(&LOCK_thread_count);
  thd->query= (char*) table->s->table_name;
  thd->query_length= (uint32) strlen(table->s->table_name);
  pthread_mutex_unlock(&LOCK_thread_count);

  if ((marked_crashed= mi_is_crashed(file)) || check(thd, &check_opt))
  {
    sql_print_warning("Recovering table: '%s'",table->s->path);
    check_opt.flags=
      ((myisam_recover_options & HA_RECOVER_BACKUP ? T_BACKUP_DATA : 0) |
       (marked_crashed                             ? 0 : T_QUICK) |
       (myisam_recover_options & HA_RECOVER_FORCE  ? 0 : T_SAFE_REPAIR) |
       T_AUTO_REPAIR);
    if (repair(thd, &check_opt))
      error=1;
  }
  pthread_mutex_lock(&LOCK_thread_count);
  thd->query= old_query;
  thd->query_length= old_query_length;
  pthread_mutex_unlock(&LOCK_thread_count);
  DBUG_RETURN(error);
}

bool ha_myisam::is_crashed() const
{
  return (file->s->state.changed & STATE_CRASHED ||
	  (my_disable_locking && file->s->state.open_count));
}

int ha_myisam::update_row(const byte * old_data, byte * new_data)
{
  statistic_increment(table->in_use->status_var.ha_update_count,&LOCK_status);
  if (table->timestamp_field_type & TIMESTAMP_AUTO_SET_ON_UPDATE)
    table->timestamp_field->set_time();
  return mi_update(file,old_data,new_data);
}

int ha_myisam::delete_row(const byte * buf)
{
  statistic_increment(table->in_use->status_var.ha_delete_count,&LOCK_status);
  return mi_delete(file,buf);
}

int ha_myisam::index_read(byte * buf, const byte * key,
			  uint key_len, enum ha_rkey_function find_flag)
{
  DBUG_ASSERT(inited==INDEX);
  statistic_increment(table->in_use->status_var.ha_read_key_count,
		      &LOCK_status);
  int error=mi_rkey(file,buf,active_index, key, key_len, find_flag);
  table->status=error ? STATUS_NOT_FOUND: 0;
  return error;
}

int ha_myisam::index_read_idx(byte * buf, uint index, const byte * key,
			      uint key_len, enum ha_rkey_function find_flag)
{
  statistic_increment(table->in_use->status_var.ha_read_key_count,
		      &LOCK_status);
  int error=mi_rkey(file,buf,index, key, key_len, find_flag);
  table->status=error ? STATUS_NOT_FOUND: 0;
  return error;
}

int ha_myisam::index_read_last(byte * buf, const byte * key, uint key_len)
{
  DBUG_ASSERT(inited==INDEX);
  statistic_increment(table->in_use->status_var.ha_read_key_count,
		      &LOCK_status);
  int error=mi_rkey(file,buf,active_index, key, key_len, HA_READ_PREFIX_LAST);
  table->status=error ? STATUS_NOT_FOUND: 0;
  return error;
}

int ha_myisam::index_next(byte * buf)
{
  DBUG_ASSERT(inited==INDEX);
  statistic_increment(table->in_use->status_var.ha_read_next_count,
		      &LOCK_status);
  int error=mi_rnext(file,buf,active_index);
  table->status=error ? STATUS_NOT_FOUND: 0;
  return error;
}

int ha_myisam::index_prev(byte * buf)
{
  DBUG_ASSERT(inited==INDEX);
  statistic_increment(table->in_use->status_var.ha_read_prev_count,
		      &LOCK_status);
  int error=mi_rprev(file,buf, active_index);
  table->status=error ? STATUS_NOT_FOUND: 0;
  return error;
}

int ha_myisam::index_first(byte * buf)
{
  DBUG_ASSERT(inited==INDEX);
  statistic_increment(table->in_use->status_var.ha_read_first_count,
		      &LOCK_status);
  int error=mi_rfirst(file, buf, active_index);
  table->status=error ? STATUS_NOT_FOUND: 0;
  return error;
}

int ha_myisam::index_last(byte * buf)
{
  DBUG_ASSERT(inited==INDEX);
  statistic_increment(table->in_use->status_var.ha_read_last_count,
		      &LOCK_status);
  int error=mi_rlast(file, buf, active_index);
  table->status=error ? STATUS_NOT_FOUND: 0;
  return error;
}

int ha_myisam::index_next_same(byte * buf,
			       const byte *key __attribute__((unused)),
			       uint length __attribute__((unused)))
{
  DBUG_ASSERT(inited==INDEX);
  statistic_increment(table->in_use->status_var.ha_read_next_count,
		      &LOCK_status);
  int error=mi_rnext_same(file,buf);
  table->status=error ? STATUS_NOT_FOUND: 0;
  return error;
}


int ha_myisam::rnd_init(bool scan)
{
  if (scan)
    return mi_scan_init(file);
  return mi_extra(file, HA_EXTRA_RESET, 0);
}

int ha_myisam::rnd_next(byte *buf)
{
  statistic_increment(table->in_use->status_var.ha_read_rnd_next_count,
		      &LOCK_status);
  int error=mi_scan(file, buf);
  table->status=error ? STATUS_NOT_FOUND: 0;
  return error;
}

int ha_myisam::restart_rnd_next(byte *buf, byte *pos)
{
  return rnd_pos(buf,pos);
}

int ha_myisam::rnd_pos(byte * buf, byte *pos)
{
  statistic_increment(table->in_use->status_var.ha_read_rnd_count,
		      &LOCK_status);
  int error=mi_rrnd(file, buf, my_get_ptr(pos,ref_length));
  table->status=error ? STATUS_NOT_FOUND: 0;
  return error;
}

void ha_myisam::position(const byte* record)
{
  my_off_t position=mi_position(file);
  my_store_ptr(ref, ref_length, position);
}

int ha_myisam::info(uint flag)
{
  MI_ISAMINFO info;
  char name_buff[FN_REFLEN];

  (void) mi_status(file,&info,flag);
  if (flag & HA_STATUS_VARIABLE)
  {
    records = info.records;
    deleted = info.deleted;
    data_file_length=info.data_file_length;
    index_file_length=info.index_file_length;
    delete_length = info.delete_length;
    check_time  = info.check_time;
    mean_rec_length=info.mean_reclength;
  }
  if (flag & HA_STATUS_CONST)
  {
    TABLE_SHARE *share= table->s;
    max_data_file_length=  info.max_data_file_length;
    max_index_file_length= info.max_index_file_length;
    create_time= info.create_time;
    sortkey= info.sortkey;
    ref_length= info.reflength;
    share->db_options_in_use= info.options;
    block_size= myisam_block_size;
    share->keys_in_use.set_prefix(share->keys);
    share->keys_in_use.intersect_extended(info.key_map);
    share->keys_for_keyread.intersect(share->keys_in_use);
    share->db_record_offset= info.record_offset;
    if (share->key_parts)
      memcpy((char*) table->key_info[0].rec_per_key,
	     (char*) info.rec_per_key,
	     sizeof(table->key_info[0].rec_per_key)*share->key_parts);
    raid_type= info.raid_type;
    raid_chunks= info.raid_chunks;
    raid_chunksize= info.raid_chunksize;

   /*
     Set data_file_name and index_file_name to point at the symlink value
     if table is symlinked (Ie;  Real name is not same as generated name)
   */
    data_file_name=index_file_name=0;
    fn_format(name_buff, file->filename, "", MI_NAME_DEXT, 2);
    if (strcmp(name_buff, info.data_file_name))
      data_file_name=info.data_file_name;
    strmov(fn_ext(name_buff),MI_NAME_IEXT);
    if (strcmp(name_buff, info.index_file_name))
      index_file_name=info.index_file_name;
  }
  if (flag & HA_STATUS_ERRKEY)
  {
    errkey  = info.errkey;
    my_store_ptr(dupp_ref, ref_length, info.dupp_key_pos);
  }
  if (flag & HA_STATUS_TIME)
    update_time = info.update_time;
  if (flag & HA_STATUS_AUTO)
    auto_increment_value= info.auto_increment;

  return 0;
}


int ha_myisam::extra(enum ha_extra_function operation)
{
  if ((specialflag & SPECIAL_SAFE_MODE) && operation == HA_EXTRA_KEYREAD)
    return 0;
  return mi_extra(file, operation, 0);
}


/* To be used with WRITE_CACHE and EXTRA_CACHE */

int ha_myisam::extra_opt(enum ha_extra_function operation, ulong cache_size)
{
  if ((specialflag & SPECIAL_SAFE_MODE) && operation == HA_EXTRA_WRITE_CACHE)
    return 0;
  return mi_extra(file, operation, (void*) &cache_size);
}

int ha_myisam::delete_all_rows()
{
  return mi_delete_all_rows(file);
}

int ha_myisam::delete_table(const char *name)
{
  return mi_delete_table(name);
}


int ha_myisam::external_lock(THD *thd, int lock_type)
{
  return mi_lock_database(file, !table->s->tmp_table ?
			  lock_type : ((lock_type == F_UNLCK) ?
				       F_UNLCK : F_EXTRA_LCK));
}

THR_LOCK_DATA **ha_myisam::store_lock(THD *thd,
				      THR_LOCK_DATA **to,
				      enum thr_lock_type lock_type)
{
  if (lock_type != TL_IGNORE && file->lock.type == TL_UNLOCK)
    file->lock.type=lock_type;
  *to++= &file->lock;
  return to;
}

void ha_myisam::update_create_info(HA_CREATE_INFO *create_info)
{
  ha_myisam::info(HA_STATUS_AUTO | HA_STATUS_CONST);
  if (!(create_info->used_fields & HA_CREATE_USED_AUTO))
  {
    create_info->auto_increment_value=auto_increment_value;
  }
  if (!(create_info->used_fields & HA_CREATE_USED_RAID))
  {
    create_info->raid_type= raid_type;
    create_info->raid_chunks= raid_chunks;
    create_info->raid_chunksize= raid_chunksize;
  }
  create_info->data_file_name=data_file_name;
  create_info->index_file_name=index_file_name;
}


int ha_myisam::create(const char *name, register TABLE *table_arg,
		      HA_CREATE_INFO *info)
{
  int error;
  uint create_flags= 0, records;
  char buff[FN_REFLEN];
  MI_KEYDEF *keydef;
  MI_COLUMNDEF *recinfo;
  MI_CREATE_INFO create_info;
  TABLE_SHARE *share= table->s;
  uint options= share->db_options_in_use;
  DBUG_ENTER("ha_myisam::create");
  if ((error= table2myisam(table_arg, &keydef, &recinfo, &records)))
    DBUG_RETURN(error); /* purecov: inspected */
  bzero((char*) &create_info, sizeof(create_info));
  create_info.max_rows= share->max_rows;
  create_info.reloc_rows= share->min_rows;
  create_info.with_auto_increment= share->next_number_key_offset == 0;
  create_info.auto_increment= (info->auto_increment_value ?
                               info->auto_increment_value -1 :
                               (ulonglong) 0);
  create_info.data_file_length= ((ulonglong) share->max_rows *
                                 share->avg_row_length);
  create_info.raid_type= info->raid_type;
  create_info.raid_chunks= (info->raid_chunks ? info->raid_chunks :
                            RAID_DEFAULT_CHUNKS);
  create_info.raid_chunksize= (info->raid_chunksize ? info->raid_chunksize :
                               RAID_DEFAULT_CHUNKSIZE);
  create_info.data_file_name= info->data_file_name;
  create_info.index_file_name= info->index_file_name;

  if (info->options & HA_LEX_CREATE_TMP_TABLE)
    create_flags|= HA_CREATE_TMP_TABLE;
  if (options & HA_OPTION_PACK_RECORD)
    create_flags|= HA_PACK_RECORD;
  if (options & HA_OPTION_CHECKSUM)
    create_flags|= HA_CREATE_CHECKSUM;
  if (options & HA_OPTION_DELAY_KEY_WRITE)
    create_flags|= HA_CREATE_DELAY_KEY_WRITE;

  /* TODO: Check that the following fn_format is really needed */
  error= mi_create(fn_format(buff, name, "", "",
                             MY_UNPACK_FILENAME|MY_REPLACE_EXT),
                   share->keys, keydef,
                   records, recinfo,
                   0, (MI_UNIQUEDEF*) 0,
                   &create_info, create_flags);
  my_free((gptr) recinfo, MYF(0));
  DBUG_RETURN(error);
}


int ha_myisam::rename_table(const char * from, const char * to)
{
  return mi_rename(from,to);
}


ulonglong ha_myisam::get_auto_increment()
{
  ulonglong nr;
  int error;
  byte key[MI_MAX_KEY_LENGTH];

  if (!table->s->next_number_key_offset)
  {						// Autoincrement at key-start
    ha_myisam::info(HA_STATUS_AUTO);
    return auto_increment_value;
  }

  /* it's safe to call the following if bulk_insert isn't on */
  mi_flush_bulk_insert(file, table->s->next_number_index);

  (void) extra(HA_EXTRA_KEYREAD);
  key_copy(key, table->record[0],
           table->key_info + table->s->next_number_index,
           table->s->next_number_key_offset);
  error= mi_rkey(file,table->record[1],(int) table->s->next_number_index,
                 key,table->s->next_number_key_offset,HA_READ_PREFIX_LAST);
  if (error)
    nr= 1;
  else
  {
    /* Get data from record[1] */
    nr= ((ulonglong) table->next_number_field->
         val_int_offset(table->s->rec_buff_length)+1);
  }
  extra(HA_EXTRA_NO_KEYREAD);
  return nr;
}


/*
  Find out how many rows there is in the given range

  SYNOPSIS
    records_in_range()
    inx			Index to use
    min_key		Start of range.  Null pointer if from first key
    max_key		End of range. Null pointer if to last key

  NOTES
    min_key.flag can have one of the following values:
      HA_READ_KEY_EXACT		Include the key in the range
      HA_READ_AFTER_KEY		Don't include key in range

    max_key.flag can have one of the following values:  
      HA_READ_BEFORE_KEY	Don't include key in range
      HA_READ_AFTER_KEY		Include all 'end_key' values in the range

  RETURN
   HA_POS_ERROR		Something is wrong with the index tree.
   0			There is no matching keys in the given range
   number > 0		There is approximately 'number' matching rows in
			the range.
*/

ha_rows ha_myisam::records_in_range(uint inx, key_range *min_key,
                                    key_range *max_key)
{
  return (ha_rows) mi_records_in_range(file, (int) inx, min_key, max_key);
}


int ha_myisam::ft_read(byte * buf)
{
  int error;

  if (!ft_handler)
    return -1;

  thread_safe_increment(table->in_use->status_var.ha_read_next_count,
			&LOCK_status); // why ?

  error=ft_handler->please->read_next(ft_handler,(char*) buf);

  table->status=error ? STATUS_NOT_FOUND: 0;
  return error;
}

uint ha_myisam::checksum() const
{
  return (uint)file->state->checksum;
}
<|MERGE_RESOLUTION|>--- conflicted
+++ resolved
@@ -941,10 +941,6 @@
   ha_rows rows= file->state->records;
   DBUG_ENTER("ha_myisam::repair");
 
-<<<<<<< HEAD
-  param.db_name=    table->s->db;
-  param.table_name= table->alias;
-=======
   /*
     Normally this method is entered with a properly opened table. If the
     repair fails, it can be repeated with more elaborate options. Under
@@ -957,13 +953,12 @@
   {
     sql_print_information("Retrying repair of: '%s' failed. "
                           "Please try REPAIR EXTENDED or myisamchk",
-                          table->path);
+                          table->s->path);
     DBUG_RETURN(HA_ADMIN_FAILED);
   }
 
-  param.db_name    = table->table_cache_key;
-  param.table_name = table->table_name;
->>>>>>> f8fd333f
+  param.db_name=    table->s->db;
+  param.table_name= table->alias;
   param.tmpfile_createflag = O_RDWR | O_TRUNC;
   param.using_global_keycache = 1;
   param.thd= thd;
