--- conflicted
+++ resolved
@@ -3654,11 +3654,7 @@
   uint dummy_errors;
 
   null_value= 0;
-<<<<<<< HEAD
-  str->copy(cs->cs_name.str, cs->cs_name.length,
-=======
   str->copy(m_cached_charset_info.str, m_cached_charset_info.length,
->>>>>>> 03a35037
 	    &my_charset_latin1, collation.collation, &dummy_errors);
   return str;
 }
