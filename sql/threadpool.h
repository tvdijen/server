--- conflicted
+++ resolved
@@ -140,22 +140,13 @@
 struct TP_pool_win:TP_pool
 {
   TP_pool_win();
-<<<<<<< HEAD
-  virtual int init();
-  virtual ~TP_pool_win();
-  virtual TP_connection *new_connection(CONNECT *c);
-  virtual void add(TP_connection *);
-  virtual int set_max_threads(uint);
-  virtual int set_min_threads(uint);
-  void resume(TP_connection *c);
-=======
   int init() override;
   ~TP_pool_win() override;
   TP_connection *new_connection(CONNECT *c) override;
   void add(TP_connection *) override;
   int set_max_threads(uint) override;
   int set_min_threads(uint) override;
->>>>>>> d9dd673f
+  void resume(TP_connection *c) override;
 };
 #endif
 
@@ -163,22 +154,13 @@
 {
   TP_pool_generic();
   ~TP_pool_generic();
-<<<<<<< HEAD
-  virtual int init();
-  virtual TP_connection *new_connection(CONNECT *c);
-  virtual void add(TP_connection *);
-  virtual int set_pool_size(uint);
-  virtual int set_stall_limit(uint);
-  virtual int get_idle_thread_count();
-  void resume(TP_connection* c);
-=======
   int init() override;
   TP_connection *new_connection(CONNECT *c) override;
   void add(TP_connection *) override;
   int set_pool_size(uint) override;
   int set_stall_limit(uint) override;
   int get_idle_thread_count() override;
->>>>>>> d9dd673f
+  void resume(TP_connection* c) override;
 };
 
 #endif /* HAVE_POOL_OF_THREADS */