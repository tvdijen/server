/*
   Copyright (c) 2000, 2016, Oracle and/or its affiliates.
   Copyright (c) 2009, 2022, MariaDB Corporation.

   This program is free software; you can redistribute it and/or modify
   it under the terms of the GNU General Public License as published by
   the Free Software Foundation; version 2 of the License.

   This program is distributed in the hope that it will be useful,
   but WITHOUT ANY WARRANTY; without even the implied warranty of
   MERCHANTABILITY or FITNESS FOR A PARTICULAR PURPOSE.  See the
   GNU General Public License for more details.

   You should have received a copy of the GNU General Public License
   along with this program; if not, write to the Free Software
   Foundation, Inc., 51 Franklin Street, Fifth Floor, Boston, MA  02110-1335  USA */

#ifndef SQL_CLASS_INCLUDED
#define SQL_CLASS_INCLUDED

/* Classes in mysql */

#include <atomic>
#include "dur_prop.h"
#include <waiting_threads.h>
#include "sql_const.h"
#include <mysql/plugin_audit.h>
#include "log.h"
#include "rpl_tblmap.h"
#include "mdl.h"
#include "field.h"                              // Create_field
#include "opt_trace_context.h"
#include "probes_mysql.h"
#include "sql_locale.h"     /* my_locale_st */
#include "sql_profile.h"    /* PROFILING */
#include "scheduler.h"      /* thd_scheduler */
#include "protocol.h"       /* Protocol_text, Protocol_binary */
#include "violite.h"        /* vio_is_connected */
#include "thr_lock.h"       /* thr_lock_type, THR_LOCK_DATA, THR_LOCK_INFO */
#include "thr_timer.h"
#include "thr_malloc.h"
#include "log_slow.h"      /* LOG_SLOW_DISABLE_... */
#include <my_tree.h>
#include "sql_digest_stream.h"            // sql_digest_state
#include <mysql/psi/mysql_stage.h>
#include <mysql/psi/mysql_statement.h>
#include <mysql/psi/mysql_idle.h>
#include <mysql/psi/mysql_table.h>
#include <mysql_com_server.h>
#include "session_tracker.h"
#include "backup.h"
#include "xa.h"

extern "C"
void set_thd_stage_info(void *thd,
                        const PSI_stage_info *new_stage,
                        PSI_stage_info *old_stage,
                        const char *calling_func,
                        const char *calling_file,
                        const unsigned int calling_line);

#define THD_STAGE_INFO(thd, stage) \
  (thd)->enter_stage(&stage, __func__, __FILE__, __LINE__)

#include "my_apc.h"
#include "rpl_gtid.h"

#include "wsrep.h"
#include "wsrep_on.h"
#ifdef WITH_WSREP
#include <inttypes.h>
/* wsrep-lib */
#include "wsrep_client_service.h"
#include "wsrep_client_state.h"
#include "wsrep_mutex.h"
#include "wsrep_condition_variable.h"

class Wsrep_applier_service;
enum wsrep_consistency_check_mode {
    NO_CONSISTENCY_CHECK,
    CONSISTENCY_CHECK_DECLARED,
    CONSISTENCY_CHECK_RUNNING,
};
#endif /* WITH_WSREP */

class Reprepare_observer;
class Relay_log_info;
struct rpl_group_info;
class Rpl_filter;
class Query_log_event;
class Load_log_event;
class Log_event_writer;
class sp_rcontext;
class sp_cache;
class Lex_input_stream;
class Parser_state;
class Rows_log_event;
class Sroutine_hash_entry;
class user_var_entry;
struct Trans_binlog_info;
class rpl_io_thread_info;
class rpl_sql_thread_info;
#ifdef HAVE_REPLICATION
struct Slave_info;
#endif

enum enum_ha_read_modes { RFIRST, RNEXT, RPREV, RLAST, RKEY, RNEXT_SAME };
enum enum_duplicates { DUP_ERROR, DUP_REPLACE, DUP_UPDATE };
enum enum_delay_key_write { DELAY_KEY_WRITE_NONE, DELAY_KEY_WRITE_ON,
			    DELAY_KEY_WRITE_ALL };
enum enum_slave_exec_mode { SLAVE_EXEC_MODE_STRICT,
                            SLAVE_EXEC_MODE_IDEMPOTENT,
                            SLAVE_EXEC_MODE_LAST_BIT };
enum enum_slave_run_triggers_for_rbr { SLAVE_RUN_TRIGGERS_FOR_RBR_NO,
                                       SLAVE_RUN_TRIGGERS_FOR_RBR_YES,
                                       SLAVE_RUN_TRIGGERS_FOR_RBR_LOGGING,
                                       SLAVE_RUN_TRIGGERS_FOR_RBR_ENFORCE};
enum enum_slave_type_conversions { SLAVE_TYPE_CONVERSIONS_ALL_LOSSY,
                                   SLAVE_TYPE_CONVERSIONS_ALL_NON_LOSSY};

/*
  COLUMNS_READ:       A column is goind to be read.
  COLUMNS_WRITE:      A column is going to be written to.
  MARK_COLUMNS_READ:  A column is goind to be read.
                      A bit in read set is set to inform handler that the field
                      is to be read. If field list contains duplicates, then
                      thd->dup_field is set to point to the last found
                      duplicate.
  MARK_COLUMNS_WRITE: A column is going to be written to.
                      A bit is set in write set to inform handler that it needs
                      to update this field in write_row and update_row.
*/
enum enum_column_usage
{ COLUMNS_READ, COLUMNS_WRITE, MARK_COLUMNS_READ, MARK_COLUMNS_WRITE};

static inline bool should_mark_column(enum_column_usage column_usage)
{ return column_usage >= MARK_COLUMNS_READ; }

enum enum_filetype { FILETYPE_CSV, FILETYPE_XML };

enum enum_binlog_row_image {
  /** PKE in the before image and changed columns in the after image */
  BINLOG_ROW_IMAGE_MINIMAL= 0,
  /** Whenever possible, before and after image contain all columns except blobs. */
  BINLOG_ROW_IMAGE_NOBLOB= 1,
  /** All columns in both before and after image. */
  BINLOG_ROW_IMAGE_FULL= 2
};


/* Bits for different SQL modes modes (including ANSI mode) */
#define MODE_REAL_AS_FLOAT              (1ULL << 0)
#define MODE_PIPES_AS_CONCAT            (1ULL << 1)
#define MODE_ANSI_QUOTES                (1ULL << 2)
#define MODE_IGNORE_SPACE               (1ULL << 3)
#define MODE_IGNORE_BAD_TABLE_OPTIONS   (1ULL << 4)
#define MODE_ONLY_FULL_GROUP_BY         (1ULL << 5)
#define MODE_NO_UNSIGNED_SUBTRACTION    (1ULL << 6)
#define MODE_NO_DIR_IN_CREATE           (1ULL << 7)
#define MODE_POSTGRESQL                 (1ULL << 8)
#define MODE_ORACLE                     (1ULL << 9)
#define MODE_MSSQL                      (1ULL << 10)
#define MODE_DB2                        (1ULL << 11)
#define MODE_MAXDB                      (1ULL << 12)
#define MODE_NO_KEY_OPTIONS             (1ULL << 13)
#define MODE_NO_TABLE_OPTIONS           (1ULL << 14)
#define MODE_NO_FIELD_OPTIONS           (1ULL << 15)
#define MODE_MYSQL323                   (1ULL << 16)
#define MODE_MYSQL40                    (1ULL << 17)
#define MODE_ANSI                       (1ULL << 18)
#define MODE_NO_AUTO_VALUE_ON_ZERO      (1ULL << 19)
#define MODE_NO_BACKSLASH_ESCAPES       (1ULL << 20)
#define MODE_STRICT_TRANS_TABLES        (1ULL << 21)
#define MODE_STRICT_ALL_TABLES          (1ULL << 22)
#define MODE_NO_ZERO_IN_DATE            (1ULL << 23)
#define MODE_NO_ZERO_DATE               (1ULL << 24)
#define MODE_INVALID_DATES              (1ULL << 25)
#define MODE_ERROR_FOR_DIVISION_BY_ZERO (1ULL << 26)
#define MODE_TRADITIONAL                (1ULL << 27)
#define MODE_NO_AUTO_CREATE_USER        (1ULL << 28)
#define MODE_HIGH_NOT_PRECEDENCE        (1ULL << 29)
#define MODE_NO_ENGINE_SUBSTITUTION     (1ULL << 30)
#define MODE_PAD_CHAR_TO_FULL_LENGTH    (1ULL << 31)
/* SQL mode bits defined above are common for MariaDB and MySQL */
#define MODE_MASK_MYSQL_COMPATIBLE      0xFFFFFFFFULL
/* The following modes are specific to MariaDB */
#define MODE_EMPTY_STRING_IS_NULL       (1ULL << 32)
#define MODE_SIMULTANEOUS_ASSIGNMENT    (1ULL << 33)
#define MODE_TIME_ROUND_FRACTIONAL      (1ULL << 34)
/* The following modes are specific to MySQL */
#define MODE_MYSQL80_TIME_TRUNCATE_FRACTIONAL (1ULL << 32)


/* Bits for different old style modes */
#define OLD_MODE_NO_DUP_KEY_WARNINGS_WITH_IGNORE	(1 << 0)
#define OLD_MODE_NO_PROGRESS_INFO			(1 << 1)
#define OLD_MODE_ZERO_DATE_TIME_CAST                    (1 << 2)

extern char internal_table_name[2];
extern char empty_c_string[1];
extern MYSQL_PLUGIN_IMPORT const char **errmesg;

extern "C" LEX_STRING * thd_query_string (MYSQL_THD thd);
extern "C" unsigned long long thd_query_id(const MYSQL_THD thd);
extern "C" size_t thd_query_safe(MYSQL_THD thd, char *buf, size_t buflen);
extern "C" const char *thd_priv_user(MYSQL_THD thd,  size_t *length);
extern "C" const char *thd_priv_host(MYSQL_THD thd,  size_t *length);
extern "C" const char *thd_user_name(MYSQL_THD thd);
extern "C" const char *thd_client_host(MYSQL_THD thd);
extern "C" const char *thd_client_ip(MYSQL_THD thd);
extern "C" LEX_CSTRING *thd_current_db(MYSQL_THD thd);
extern "C" int thd_current_status(MYSQL_THD thd);
extern "C" enum enum_server_command thd_current_command(MYSQL_THD thd);

/**
  @class CSET_STRING
  @brief Character set armed LEX_STRING
*/
class CSET_STRING
{
private:
  LEX_STRING string;
  CHARSET_INFO *cs;
public:
  CSET_STRING() : cs(&my_charset_bin)
  {
    string.str= NULL;
    string.length= 0;
  }
  CSET_STRING(char *str_arg, size_t length_arg, CHARSET_INFO *cs_arg) :
  cs(cs_arg)
  {
    DBUG_ASSERT(cs_arg != NULL);
    string.str= str_arg;
    string.length= length_arg;
  }

  inline char *str() const { return string.str; }
  inline size_t length() const { return string.length; }
  CHARSET_INFO *charset() const { return cs; }

  friend LEX_STRING * thd_query_string (MYSQL_THD thd);
};


class Recreate_info
{
  ha_rows m_records_copied;
  ha_rows m_records_duplicate;
public:
  Recreate_info()
   :m_records_copied(0),
    m_records_duplicate(0)
  { }
  Recreate_info(ha_rows records_copied,
                ha_rows records_duplicate)
   :m_records_copied(records_copied),
    m_records_duplicate(records_duplicate)
  { }
  ha_rows records_copied() const { return m_records_copied; }
  ha_rows records_duplicate() const { return m_records_duplicate; }
  ha_rows records_processed() const
  {
    return m_records_copied + m_records_duplicate;
  }
};


#define TC_HEURISTIC_RECOVER_COMMIT   1
#define TC_HEURISTIC_RECOVER_ROLLBACK 2
extern ulong tc_heuristic_recover;

typedef struct st_user_var_events
{
  user_var_entry *user_var_event;
  char *value;
  size_t length;
  Item_result type;
  uint charset_number;
  bool unsigned_flag;
} BINLOG_USER_VAR_EVENT;

/*
  The COPY_INFO structure is used by INSERT/REPLACE code.
  The schema of the row counting by the INSERT/INSERT ... ON DUPLICATE KEY
  UPDATE code:
    If a row is inserted then the copied variable is incremented.
    If a row is updated by the INSERT ... ON DUPLICATE KEY UPDATE and the
      new data differs from the old one then the copied and the updated
      variables are incremented.
    The touched variable is incremented if a row was touched by the update part
      of the INSERT ... ON DUPLICATE KEY UPDATE no matter whether the row
      was actually changed or not.
*/
typedef struct st_copy_info {
  ha_rows records; /**< Number of processed records */
  ha_rows deleted; /**< Number of deleted records */
  ha_rows updated; /**< Number of updated records */
  ha_rows copied;  /**< Number of copied records */
  ha_rows error_count;
  ha_rows touched; /* Number of touched records */
  enum enum_duplicates handle_duplicates;
  int escape_char, last_errno;
  bool ignore;
  /* for INSERT ... UPDATE */
  List<Item> *update_fields;
  List<Item> *update_values;
  /* for VIEW ... WITH CHECK OPTION */
  TABLE_LIST *view;
  TABLE_LIST *table_list;                       /* Normal table */
} COPY_INFO;


class Key_part_spec :public Sql_alloc {
public:
  Lex_ident field_name;
  uint length;
  bool generated;
  Key_part_spec(const LEX_CSTRING *name, uint len, bool gen= false)
    : field_name(*name), length(len), generated(gen)
  {}
  bool operator==(const Key_part_spec& other) const;
  /**
    Construct a copy of this Key_part_spec. field_name is copied
    by-pointer as it is known to never change. At the same time
    'length' may be reset in mysql_prepare_create_table, and this
    is why we supply it with a copy.

    @return If out of memory, 0 is returned and an error is set in
    THD.
  */
  Key_part_spec *clone(MEM_ROOT *mem_root) const
  { return new (mem_root) Key_part_spec(*this); }
  bool check_key_for_blob(const class handler *file) const;
  bool check_key_length_for_blob() const;
  bool check_primary_key_for_blob(const class handler *file) const
  {
    return check_key_for_blob(file) || check_key_length_for_blob();
  }
  bool check_foreign_key_for_blob(const class handler *file) const
  {
    return check_key_for_blob(file) || check_key_length_for_blob();
  }
  bool init_multiple_key_for_blob(const class handler *file);
};


class Alter_drop :public Sql_alloc {
public:
  enum drop_type { KEY, COLUMN, FOREIGN_KEY, CHECK_CONSTRAINT, PERIOD };
  const char *name;
  enum drop_type type;
  bool drop_if_exists;
  Alter_drop(enum drop_type par_type,const char *par_name, bool par_exists)
    :name(par_name), type(par_type), drop_if_exists(par_exists)
  {
    DBUG_ASSERT(par_name != NULL);
  }
  /**
    Used to make a clone of this object for ALTER/CREATE TABLE
    @sa comment for Key_part_spec::clone
  */
  Alter_drop *clone(MEM_ROOT *mem_root) const
    { return new (mem_root) Alter_drop(*this); }
  const char *type_name()
  {
    return type == COLUMN ? "COLUMN" :
           type == CHECK_CONSTRAINT ? "CONSTRAINT" :
           type == PERIOD ? "PERIOD" :
           type == KEY ? "INDEX" : "FOREIGN KEY";
  }
};


class Alter_column :public Sql_alloc {
public:
  LEX_CSTRING name;
  LEX_CSTRING new_name;
  Virtual_column_info *default_value;
  bool alter_if_exists;
  Alter_column(LEX_CSTRING par_name, Virtual_column_info *expr, bool par_exists)
    :name(par_name), new_name{NULL, 0}, default_value(expr), alter_if_exists(par_exists) {}
  Alter_column(LEX_CSTRING par_name, LEX_CSTRING _new_name, bool exists)
    :name(par_name), new_name(_new_name), default_value(NULL), alter_if_exists(exists) {}
  /**
    Used to make a clone of this object for ALTER/CREATE TABLE
    @sa comment for Key_part_spec::clone
  */
  Alter_column *clone(MEM_ROOT *mem_root) const
    { return new (mem_root) Alter_column(*this); }
  bool is_rename()
  {
    DBUG_ASSERT(!new_name.str || !default_value);
    return new_name.str;
  }
};


class Alter_rename_key : public Sql_alloc
{
public:
  LEX_CSTRING old_name;
  LEX_CSTRING new_name;
  bool alter_if_exists;

  Alter_rename_key(LEX_CSTRING old_name_arg, LEX_CSTRING new_name_arg, bool exists)
      : old_name(old_name_arg), new_name(new_name_arg), alter_if_exists(exists) {}

  Alter_rename_key *clone(MEM_ROOT *mem_root) const
    { return new (mem_root) Alter_rename_key(*this); }

};


class Key :public Sql_alloc, public DDL_options {
public:
  enum Keytype { PRIMARY, UNIQUE, MULTIPLE, FULLTEXT, SPATIAL, FOREIGN_KEY};
  enum Keytype type;
  KEY_CREATE_INFO key_create_info;
  List<Key_part_spec> columns;
  LEX_CSTRING name;
  engine_option_value *option_list;
  bool generated;
  bool invisible;
  bool without_overlaps;
  bool old;
  Lex_ident period;

  Key(enum Keytype type_par, const LEX_CSTRING *name_arg,
      ha_key_alg algorithm_arg, bool generated_arg, DDL_options_st ddl_options)
    :DDL_options(ddl_options),
     type(type_par), key_create_info(default_key_create_info),
    name(*name_arg), option_list(NULL), generated(generated_arg),
    invisible(false), without_overlaps(false), old(false)
  {
    key_create_info.algorithm= algorithm_arg;
  }
  Key(enum Keytype type_par, const LEX_CSTRING *name_arg,
      KEY_CREATE_INFO *key_info_arg,
      bool generated_arg, List<Key_part_spec> *cols,
      engine_option_value *create_opt, DDL_options_st ddl_options)
    :DDL_options(ddl_options),
     type(type_par), key_create_info(*key_info_arg), columns(*cols),
    name(*name_arg), option_list(create_opt), generated(generated_arg),
    invisible(false), without_overlaps(false), old(false)
  {}
  Key(const Key &rhs, MEM_ROOT *mem_root);
  virtual ~Key() = default;
  /* Equality comparison of keys (ignoring name) */
  friend bool is_foreign_key_prefix(Key *a, Key *b);
  /**
    Used to make a clone of this object for ALTER/CREATE TABLE
    @sa comment for Key_part_spec::clone
  */
  virtual Key *clone(MEM_ROOT *mem_root) const
    { return new (mem_root) Key(*this, mem_root); }
};


class Foreign_key: public Key {
public:
  enum fk_match_opt { FK_MATCH_UNDEF, FK_MATCH_FULL,
		      FK_MATCH_PARTIAL, FK_MATCH_SIMPLE};
  LEX_CSTRING constraint_name;
  LEX_CSTRING ref_db;
  LEX_CSTRING ref_table;
  List<Key_part_spec> ref_columns;
  enum enum_fk_option delete_opt, update_opt;
  enum fk_match_opt match_opt;
  Foreign_key(const LEX_CSTRING *name_arg, List<Key_part_spec> *cols,
              const LEX_CSTRING *constraint_name_arg,
	      const LEX_CSTRING *ref_db_arg, const LEX_CSTRING *ref_table_arg,
              List<Key_part_spec> *ref_cols,
              enum_fk_option delete_opt_arg, enum_fk_option update_opt_arg,
              fk_match_opt match_opt_arg,
	      DDL_options ddl_options)
    :Key(FOREIGN_KEY, name_arg, &default_key_create_info, 0, cols, NULL,
         ddl_options),
    constraint_name(*constraint_name_arg),
    ref_db(*ref_db_arg), ref_table(*ref_table_arg), ref_columns(*ref_cols),
    delete_opt(delete_opt_arg), update_opt(update_opt_arg),
    match_opt(match_opt_arg)
  {
  }
 Foreign_key(const Foreign_key &rhs, MEM_ROOT *mem_root);
  /**
    Used to make a clone of this object for ALTER/CREATE TABLE
    @sa comment for Key_part_spec::clone
  */
  virtual Key *clone(MEM_ROOT *mem_root) const
  { return new (mem_root) Foreign_key(*this, mem_root); }
  /* Used to validate foreign key options */
  bool validate(List<Create_field> &table_fields);
};

typedef struct st_mysql_lock
{
  TABLE **table;
  THR_LOCK_DATA **locks;
  uint table_count,lock_count;
  uint flags;
} MYSQL_LOCK;


class LEX_COLUMN : public Sql_alloc
{
public:
  String column;
  privilege_t rights;
  LEX_COLUMN (const String& x,const  privilege_t & y ): column (x),rights (y) {}
};

class MY_LOCALE;

/**
  Query_cache_tls -- query cache thread local data.
*/

struct Query_cache_block;

struct Query_cache_tls
{
  /*
    'first_query_block' should be accessed only via query cache
    functions and methods to maintain proper locking.
  */
  Query_cache_block *first_query_block;
  void set_first_query_block(Query_cache_block *first_query_block_arg)
  {
    first_query_block= first_query_block_arg;
  }

  Query_cache_tls() :first_query_block(NULL) {}
};

/* SIGNAL / RESIGNAL / GET DIAGNOSTICS */

/**
  This enumeration list all the condition item names of a condition in the
  SQL condition area.
*/
typedef enum enum_diag_condition_item_name
{
  /*
    Conditions that can be set by the user (SIGNAL/RESIGNAL),
    and by the server implementation.
  */

  DIAG_CLASS_ORIGIN= 0,
  FIRST_DIAG_SET_PROPERTY= DIAG_CLASS_ORIGIN,
  DIAG_SUBCLASS_ORIGIN= 1,
  DIAG_CONSTRAINT_CATALOG= 2,
  DIAG_CONSTRAINT_SCHEMA= 3,
  DIAG_CONSTRAINT_NAME= 4,
  DIAG_CATALOG_NAME= 5,
  DIAG_SCHEMA_NAME= 6,
  DIAG_TABLE_NAME= 7,
  DIAG_COLUMN_NAME= 8,
  DIAG_CURSOR_NAME= 9,
  DIAG_MESSAGE_TEXT= 10,
  DIAG_MYSQL_ERRNO= 11,
  LAST_DIAG_SET_PROPERTY= DIAG_MYSQL_ERRNO
} Diag_condition_item_name;

/**
  Name of each diagnostic condition item.
  This array is indexed by Diag_condition_item_name.
*/
extern const LEX_CSTRING Diag_condition_item_names[];

/**
  These states are bit coded with HARD. For each state there must be a pair
  <state_even_num>, and <state_odd_num>_HARD.
*/
enum killed_state
{
  NOT_KILLED= 0,
  KILL_HARD_BIT= 1,                             /* Bit for HARD KILL */
  KILL_BAD_DATA= 2,
  KILL_BAD_DATA_HARD= 3,
  KILL_QUERY= 4,
  KILL_QUERY_HARD= 5,
  /*
    ABORT_QUERY signals to the query processor to stop execution ASAP without
    issuing an error. Instead a warning is issued, and when possible a partial
    query result is returned to the client.
  */
  ABORT_QUERY= 6,
  ABORT_QUERY_HARD= 7,
  KILL_TIMEOUT= 8,
  KILL_TIMEOUT_HARD= 9,
  /*
    When binlog reading thread connects to the server it kills
    all the binlog threads with the same ID.
  */
  KILL_SLAVE_SAME_ID= 10,
  /*
    All of the following killed states will kill the connection
    KILL_CONNECTION must be the first of these and it must start with
    an even number (becasue of HARD bit)!
  */
  KILL_CONNECTION= 12,
  KILL_CONNECTION_HARD= 13,
  KILL_SYSTEM_THREAD= 14,
  KILL_SYSTEM_THREAD_HARD= 15,
  KILL_SERVER= 16,
  KILL_SERVER_HARD= 17,
  /*
    Used in threadpool to signal wait timeout.
  */
  KILL_WAIT_TIMEOUT= 18,
  KILL_WAIT_TIMEOUT_HARD= 19

};

#define killed_mask_hard(killed) ((killed_state) ((killed) & ~KILL_HARD_BIT))

enum killed_type
{
  KILL_TYPE_ID,
  KILL_TYPE_USER,
  KILL_TYPE_QUERY
};

#include "sql_lex.h"				/* Must be here */

class Delayed_insert;
class select_result;
class Time_zone;

#define THD_SENTRY_MAGIC 0xfeedd1ff
#define THD_SENTRY_GONE  0xdeadbeef

#define THD_CHECK_SENTRY(thd) DBUG_ASSERT(thd->dbug_sentry == THD_SENTRY_MAGIC)

typedef struct system_variables
{
  /*
    How dynamically allocated system variables are handled:

    The global_system_variables and max_system_variables are "authoritative"
    They both should have the same 'version' and 'size'.
    When attempting to access a dynamic variable, if the session version
    is out of date, then the session version is updated and realloced if
    neccessary and bytes copied from global to make up for missing data.

    Note that one should use my_bool instead of bool here, as the variables
    are used with my_getopt.c
  */
  ulong dynamic_variables_version;
  char* dynamic_variables_ptr;
  uint dynamic_variables_head;    /* largest valid variable offset */
  uint dynamic_variables_size;    /* how many bytes are in use */
  
  ulonglong max_heap_table_size;
  ulonglong tmp_memory_table_size;
  ulonglong tmp_disk_table_size;
  ulonglong long_query_time;
  ulonglong max_statement_time;
  ulonglong optimizer_switch;
  ulonglong optimizer_trace;
  ulong optimizer_trace_max_mem_size;
  sql_mode_t sql_mode; ///< which non-standard SQL behaviour should be enabled
  sql_mode_t old_behavior; ///< which old SQL behaviour should be enabled
  ulonglong option_bits; ///< OPTION_xxx constants, e.g. OPTION_PROFILING
  ulonglong join_buff_space_limit;
  ulonglong log_slow_filter; 
  ulonglong log_slow_verbosity; 
  ulonglong log_slow_disabled_statements;
  ulonglong log_disabled_statements;
  ulonglong bulk_insert_buff_size;
  ulonglong join_buff_size;
  ulonglong sortbuff_size;
  ulonglong default_regex_flags;
  ulonglong max_mem_used;

  /**
     Place holders to store Multi-source variables in sys_var.cc during
     update and show of variables.
  */
  ulonglong slave_skip_counter;
  ulonglong max_relay_log_size;

  ha_rows select_limit;
  ha_rows max_join_size;
  ha_rows expensive_subquery_limit;
  ulong auto_increment_increment, auto_increment_offset;
#ifdef WITH_WSREP
  /*
    Stored values of the auto_increment_increment and auto_increment_offset
    that are will be restored when wsrep_auto_increment_control will be set
    to 'OFF', because the setting it to 'ON' leads to overwriting of the
    original values (which are set by the user) by calculated ones (which
    are based on the cluster size):
  */
  ulong saved_auto_increment_increment, saved_auto_increment_offset;
  ulong saved_lock_wait_timeout;
  ulonglong wsrep_gtid_seq_no;
#endif /* WITH_WSREP */
  uint eq_range_index_dive_limit;
  ulong column_compression_zlib_strategy;
  ulong lock_wait_timeout;
  ulong join_cache_level;
  ulong max_allowed_packet;
  ulong max_error_count;
  ulong max_length_for_sort_data;
  ulong max_recursive_iterations;
  ulong max_sort_length;
  ulong max_tmp_tables;
  ulong max_insert_delayed_threads;
  ulong min_examined_row_limit;
  ulong net_buffer_length;
  ulong net_interactive_timeout;
  ulong net_read_timeout;
  ulong net_retry_count;
  ulong net_wait_timeout;
  ulong net_write_timeout;
  ulong optimizer_prune_level;
  ulong optimizer_search_depth;
  ulong optimizer_selectivity_sampling_limit;
  ulong optimizer_use_condition_selectivity;
  ulong use_stat_tables;
  double sample_percentage;
  ulong histogram_size;
  ulong histogram_type;
  ulong preload_buff_size;
  ulong profiling_history_size;
  ulong read_buff_size;
  ulong read_rnd_buff_size;
  ulong mrr_buff_size;
  ulong div_precincrement;
  /* Total size of all buffers used by the subselect_rowid_merge_engine. */
  ulong rowid_merge_buff_size;
  ulong max_sp_recursion_depth;
  ulong default_week_format;
  ulong max_seeks_for_key;
  ulong range_alloc_block_size;
  ulong query_alloc_block_size;
  ulong query_prealloc_size;
  ulong trans_alloc_block_size;
  ulong trans_prealloc_size;
  ulong log_warnings;
  /* Flags for slow log filtering */
  ulong log_slow_rate_limit; 
  ulong binlog_format; ///< binlog format for this thd (see enum_binlog_format)
  ulong binlog_row_image;
  ulong progress_report_time;
  ulong completion_type;
  ulong query_cache_type;
  ulong tx_isolation;
  ulong updatable_views_with_limit;
  ulong alter_algorithm;
  int max_user_connections;
  ulong server_id;
  /**
    In slave thread we need to know in behalf of which
    thread the query is being run to replicate temp tables properly
  */
  my_thread_id pseudo_thread_id;
  /**
     When replicating an event group with GTID, keep these values around so
     slave binlog can receive the same GTID as the original.
  */
  uint32     gtid_domain_id;
  uint64     gtid_seq_no;

  uint group_concat_max_len;

  /**
    Default transaction access mode. READ ONLY (true) or READ WRITE (false).
  */
  my_bool tx_read_only;
  my_bool low_priority_updates;
  my_bool query_cache_wlock_invalidate;
  my_bool keep_files_on_create;

  my_bool old_mode;
  my_bool old_passwords;
  my_bool big_tables;
  my_bool only_standard_compliant_cte;
  my_bool query_cache_strip_comments;
  my_bool sql_log_slow;
  my_bool sql_log_bin;
  my_bool binlog_annotate_row_events;
  my_bool binlog_direct_non_trans_update;
  my_bool column_compression_zlib_wrap;

  plugin_ref table_plugin;
  plugin_ref tmp_table_plugin;
  plugin_ref enforced_table_plugin;

  /* Only charset part of these variables is sensible */
  CHARSET_INFO  *character_set_filesystem;
  CHARSET_INFO  *character_set_client;
  CHARSET_INFO  *character_set_results;

  /* Both charset and collation parts of these variables are important */
  CHARSET_INFO	*collation_server;
  CHARSET_INFO	*collation_database;
  CHARSET_INFO  *collation_connection;

  /* Names. These will be allocated in buffers in thd */
  LEX_CSTRING default_master_connection;

  /* Error messages */
  MY_LOCALE *lc_messages;
  const char ***errmsgs;             /* lc_messages->errmsg->errmsgs */

  /* Locale Support */
  MY_LOCALE *lc_time_names;

  Time_zone *time_zone;

  my_bool sysdate_is_now;

  /* deadlock detection */
  ulong wt_timeout_short, wt_deadlock_search_depth_short;
  ulong wt_timeout_long, wt_deadlock_search_depth_long;

  my_bool wsrep_on;
  my_bool wsrep_causal_reads;
  uint    wsrep_sync_wait;
  ulong   wsrep_retry_autocommit;
  ulonglong wsrep_trx_fragment_size;
  ulong   wsrep_trx_fragment_unit;
  ulong   wsrep_OSU_method;
  my_bool wsrep_dirty_reads;
  double long_query_time_double, max_statement_time_double;

  my_bool pseudo_slave_mode;

  char *session_track_system_variables;
  ulong session_track_transaction_info;
  my_bool session_track_schema;
  my_bool session_track_state_change;
#ifdef USER_VAR_TRACKING
  my_bool session_track_user_variables;
#endif // USER_VAR_TRACKING
  my_bool tcp_nodelay;

  ulong threadpool_priority;

  uint idle_transaction_timeout;
  uint idle_readonly_transaction_timeout;
  uint idle_write_transaction_timeout;
  uint column_compression_threshold;
  uint column_compression_zlib_level;
  uint in_subquery_conversion_threshold;
  ulong optimizer_max_sel_arg_weight;
  ulonglong max_rowid_filter_size;

  vers_asof_timestamp_t vers_asof_timestamp;
  ulong vers_alter_history;
} SV;

/**
  Per thread status variables.
  Must be long/ulong up to last_system_status_var so that
  add_to_status/add_diff_to_status can work.
*/

typedef struct system_status_var
{
  ulong column_compressions;
  ulong column_decompressions;
  ulong com_stat[(uint) SQLCOM_END];
  ulong com_create_tmp_table;
  ulong com_drop_tmp_table;
  ulong com_other;
  ulong com_multi;

  ulong com_stmt_prepare;
  ulong com_stmt_reprepare;
  ulong com_stmt_execute;
  ulong com_stmt_send_long_data;
  ulong com_stmt_fetch;
  ulong com_stmt_reset;
  ulong com_stmt_close;

  ulong com_register_slave;
  ulong created_tmp_disk_tables_;
  ulong created_tmp_tables_;
  ulong ha_commit_count;
  ulong ha_delete_count;
  ulong ha_read_first_count;
  ulong ha_read_last_count;
  ulong ha_read_key_count;
  ulong ha_read_next_count;
  ulong ha_read_prev_count;
  ulong ha_read_retry_count;
  ulong ha_read_rnd_count;
  ulong ha_read_rnd_next_count;
  ulong ha_read_rnd_deleted_count;

  /*
    This number doesn't include calls to the default implementation and
    calls made by range access. The intent is to count only calls made by
    BatchedKeyAccess.
  */
  ulong ha_mrr_init_count;
  ulong ha_mrr_key_refills_count;
  ulong ha_mrr_rowid_refills_count;

  ulong ha_rollback_count;
  ulong ha_update_count;
  ulong ha_write_count;
  /* The following are for internal temporary tables */
  ulong ha_tmp_update_count;
  ulong ha_tmp_write_count;
  ulong ha_tmp_delete_count;
  ulong ha_prepare_count;
  ulong ha_icp_attempts;
  ulong ha_icp_match;
  ulong ha_discover_count;
  ulong ha_savepoint_count;
  ulong ha_savepoint_rollback_count;
  ulong ha_external_lock_count;

  ulong opened_tables;
  ulong opened_shares;
  ulong opened_views;               /* +1 opening a view */

  ulong select_full_join_count_;
  ulong select_full_range_join_count_;
  ulong select_range_count_;
  ulong select_range_check_count_;
  ulong select_scan_count_;
  ulong update_scan_count;
  ulong delete_scan_count;
  ulong executed_triggers;
  ulong long_query_count;
  ulong filesort_merge_passes_;
  ulong filesort_range_count_;
  ulong filesort_rows_;
  ulong filesort_scan_count_;
  ulong filesort_pq_sorts_;

  /* Features used */
  ulong feature_custom_aggregate_functions; /* +1 when custom aggregate
                                            functions are used */
  ulong feature_dynamic_columns;    /* +1 when creating a dynamic column */
  ulong feature_fulltext;	    /* +1 when MATCH is used */
  ulong feature_gis;                /* +1 opening a table with GIS features */
  ulong feature_invisible_columns;     /* +1 opening a table with invisible column */
  ulong feature_json;		    /* +1 when JSON function appears in the statement */
  ulong feature_locale;		    /* +1 when LOCALE is set */
  ulong feature_subquery;	    /* +1 when subqueries are used */
  ulong feature_system_versioning;  /* +1 opening a table WITH SYSTEM VERSIONING */
  ulong feature_application_time_periods;
                                    /* +1 opening a table with application-time period */
  ulong feature_insert_returning;  /* +1 when INSERT...RETURNING is used */
  ulong feature_timezone;	    /* +1 when XPATH is used */
  ulong feature_trigger;	    /* +1 opening a table with triggers */
  ulong feature_xml;		    /* +1 when XPATH is used */
  ulong feature_window_functions;   /* +1 when window functions are used */

  /* From MASTER_GTID_WAIT usage */
  ulong master_gtid_wait_timeouts;          /* Number of timeouts */
  ulong master_gtid_wait_time;              /* Time in microseconds */
  ulong master_gtid_wait_count;

  ulong empty_queries;
  ulong access_denied_errors;
  ulong lost_connections;
  ulong max_statement_time_exceeded;
  /*
    Number of statements sent from the client
  */
  ulong questions;
  /*
    IMPORTANT!
    SEE last_system_status_var DEFINITION BELOW.
    Below 'last_system_status_var' are all variables that cannot be handled
    automatically by add_to_status()/add_diff_to_status().
  */
  ulonglong bytes_received;
  ulonglong bytes_sent;
  ulonglong rows_read;
  ulonglong rows_sent;
  ulonglong rows_tmp_read;
  ulonglong binlog_bytes_written;
  ulonglong table_open_cache_hits;
  ulonglong table_open_cache_misses;
  ulonglong table_open_cache_overflows;
  double last_query_cost;
  double cpu_time, busy_time;
  uint32 threads_running;
  /* Don't initialize */
  /* Memory used for thread local storage */
  int64 max_local_memory_used;
  volatile int64 local_memory_used;
  /* Memory allocated for global usage */
  volatile int64 global_memory_used;
} STATUS_VAR;

/*
  This is used for 'SHOW STATUS'. It must be updated to the last ulong
  variable in system_status_var which is makes sense to add to the global
  counter
*/

#define last_system_status_var questions
#define last_cleared_system_status_var local_memory_used

/** Number of contiguous global status variables */
constexpr int COUNT_GLOBAL_STATUS_VARS= int(offsetof(STATUS_VAR,
                                                     last_system_status_var) /
                                            sizeof(ulong)) + 1;

/*
  Global status variables
*/

extern ulong feature_files_opened_with_delayed_keys, feature_check_constraint;

void add_to_status(STATUS_VAR *to_var, STATUS_VAR *from_var);

void add_diff_to_status(STATUS_VAR *to_var, STATUS_VAR *from_var,
                        STATUS_VAR *dec_var);

uint calc_sum_of_all_status(STATUS_VAR *to);
static inline void calc_sum_of_all_status_if_needed(STATUS_VAR *to)
{
  if (to->local_memory_used == 0)
  {
    mysql_mutex_lock(&LOCK_status);
    *to= global_status_var;
    mysql_mutex_unlock(&LOCK_status);
    calc_sum_of_all_status(to);
    DBUG_ASSERT(to->local_memory_used);
  }
}

/*
  Update global_memory_used. We have to do this with atomic_add as the
  global value can change outside of LOCK_status.
*/
static inline void update_global_memory_status(int64 size)
{
  DBUG_PRINT("info", ("global memory_used: %lld  size: %lld",
                      (longlong) global_status_var.global_memory_used,
                      size));
  // workaround for gcc 4.2.4-1ubuntu4 -fPIE (from DEB_BUILD_HARDENING=1)
  int64 volatile * volatile ptr= &global_status_var.global_memory_used;
  my_atomic_add64_explicit(ptr, size, MY_MEMORY_ORDER_RELAXED);
}

/**
  Get collation by name, send error to client on failure.
  @param name     Collation name
  @param name_cs  Character set of the name string
  @return
  @retval         NULL on error
  @retval         Pointter to CHARSET_INFO with the given name on success
*/
static inline CHARSET_INFO *
mysqld_collation_get_by_name(const char *name,
                             CHARSET_INFO *name_cs= system_charset_info)
{
  CHARSET_INFO *cs;
  MY_CHARSET_LOADER loader;
  my_charset_loader_init_mysys(&loader);
  if (!(cs= my_collation_get_by_name(&loader, name, MYF(0))))
  {
    ErrConvString err(name, name_cs);
    my_error(ER_UNKNOWN_COLLATION, MYF(0), err.ptr());
    if (loader.error[0])
      push_warning_printf(current_thd,
                          Sql_condition::WARN_LEVEL_WARN,
                          ER_UNKNOWN_COLLATION, "%s", loader.error);
  }
  return cs;
}

static inline bool is_supported_parser_charset(CHARSET_INFO *cs)
{
  return MY_TEST(cs->mbminlen == 1 && cs->number != 17 /* filename */);
}

/** THD registry */
class THD_list_iterator
{
protected:
  I_List<THD> threads;
  mutable mysql_rwlock_t lock;

public:

  /**
    Iterates registered threads.

    @param action      called for every element
    @param argument    opque argument passed to action

    @return
      @retval 0 iteration completed successfully
      @retval 1 iteration was interrupted (action returned 1)
  */
  template <typename T> int iterate(my_bool (*action)(THD *thd, T *arg), T *arg= 0)
  {
    int res= 0;
    mysql_rwlock_rdlock(&lock);
    I_List_iterator<THD> it(threads);
    while (auto tmp= it++)
      if ((res= action(tmp, arg)))
        break;
    mysql_rwlock_unlock(&lock);
    return res;
  }
  static THD_list_iterator *iterator();
};

/**
  A counter of THDs

  It must be specified as a first base class of THD, so that increment is
  done before any other THD constructors and decrement - after any other THD
  destructors.

  Destructor unblocks close_conneciton() if there are no more THD's left.
*/
struct THD_count
{
  static Atomic_counter<uint32_t> count;
  static uint value() { return static_cast<uint>(count); }
  THD_count() { count++; }
  ~THD_count() { count--; }
};

#ifdef MYSQL_SERVER

void free_tmp_table(THD *thd, TABLE *entry);


/* The following macro is to make init of Query_arena simpler */
#ifdef DBUG_ASSERT_EXISTS
#define INIT_ARENA_DBUG_INFO is_backup_arena= 0; is_reprepared= FALSE;
#else
#define INIT_ARENA_DBUG_INFO
#endif

class Query_arena
{
public:
  /*
    List of items created in the parser for this query. Every item puts
    itself to the list on creation (see Item::Item() for details))
  */
  Item *free_list;
  MEM_ROOT *mem_root;                   // Pointer to current memroot
#ifdef DBUG_ASSERT_EXISTS
  bool is_backup_arena; /* True if this arena is used for backup. */
  bool is_reprepared;
#endif
  /*
    The states relfects three diffrent life cycles for three
    different types of statements:
    Prepared statement: STMT_INITIALIZED -> STMT_PREPARED -> STMT_EXECUTED.
    Stored procedure:   STMT_INITIALIZED_FOR_SP -> STMT_EXECUTED.
    Other statements:   STMT_CONVENTIONAL_EXECUTION never changes.

    Special case for stored procedure arguments: STMT_SP_QUERY_ARGUMENTS
                        This state never changes and used for objects
                        whose lifetime is whole duration of function call
                        (sp_rcontext, it's tables and items. etc). Such objects
                        should be deallocated after every execution of a stored
                        routine. Caller's arena/memroot can't be used for
                        placing such objects since memory allocated on caller's
                        arena not freed until termination of user's session.
  */
  enum enum_state
  {
    STMT_INITIALIZED= 0, STMT_INITIALIZED_FOR_SP= 1, STMT_PREPARED= 2,
    STMT_CONVENTIONAL_EXECUTION= 3, STMT_EXECUTED= 4,
    STMT_SP_QUERY_ARGUMENTS= 5, STMT_ERROR= -1
  };

  enum_state state;

public:
  /* We build without RTTI, so dynamic_cast can't be used. */
  enum Type
  {
    STATEMENT, PREPARED_STATEMENT, STORED_PROCEDURE
  };

  Query_arena(MEM_ROOT *mem_root_arg, enum enum_state state_arg) :
    free_list(0), mem_root(mem_root_arg), state(state_arg)
  { INIT_ARENA_DBUG_INFO; }
  /*
    This constructor is used only when Query_arena is created as
    backup storage for another instance of Query_arena.
  */
  Query_arena() { INIT_ARENA_DBUG_INFO; }

  virtual Type type() const;
  virtual ~Query_arena() = default;

  inline bool is_stmt_prepare() const { return state == STMT_INITIALIZED; }
  inline bool is_stmt_prepare_or_first_sp_execute() const
  { return (int)state < (int)STMT_PREPARED; }
  inline bool is_stmt_prepare_or_first_stmt_execute() const
  { return (int)state <= (int)STMT_PREPARED; }
  inline bool is_stmt_execute() const
  { return state == STMT_PREPARED || state == STMT_EXECUTED; }
  inline bool is_conventional() const
  { return state == STMT_CONVENTIONAL_EXECUTION; }

  inline void* alloc(size_t size) { return alloc_root(mem_root,size); }
  inline void* calloc(size_t size)
  {
    void *ptr;
    if (likely((ptr=alloc_root(mem_root,size))))
      bzero(ptr, size);
    return ptr;
  }
  inline char *strdup(const char *str)
  { return strdup_root(mem_root,str); }
  inline char *strmake(const char *str, size_t size)
  { return strmake_root(mem_root,str,size); }
  inline void *memdup(const void *str, size_t size)
  { return memdup_root(mem_root,str,size); }
  inline void *memdup_w_gap(const void *str, size_t size, size_t gap)
  {
    void *ptr;
    if (likely((ptr= alloc_root(mem_root,size+gap))))
      memcpy(ptr,str,size);
    return ptr;
  }

  void set_query_arena(Query_arena *set);

  void free_items();
  /* Close the active state associated with execution of this statement */
  virtual void cleanup_stmt();
};


class Query_arena_memroot: public Query_arena, public Sql_alloc
{
public:
  Query_arena_memroot(MEM_ROOT *mem_root_arg, enum enum_state state_arg) :
    Query_arena(mem_root_arg, state_arg)
  {}
  Query_arena_memroot() : Query_arena()
  {}

  virtual ~Query_arena_memroot() = default;
};


class Query_arena_stmt
{
  THD *thd;
  Query_arena backup;
  Query_arena *arena;

public:
  Query_arena_stmt(THD *_thd);
  ~Query_arena_stmt();
  bool arena_replaced()
  {
    return arena != NULL;
  }
};


class Server_side_cursor;

/**
  @class Statement
  @brief State of a single command executed against this connection.

  One connection can contain a lot of simultaneously running statements,
  some of which could be:
   - prepared, that is, contain placeholders,
   - opened as cursors. We maintain 1 to 1 relationship between
     statement and cursor - if user wants to create another cursor for his
     query, we create another statement for it.
  To perform some action with statement we reset THD part to the state  of
  that statement, do the action, and then save back modified state from THD
  to the statement. It will be changed in near future, and Statement will
  be used explicitly.
*/

class Statement: public ilink, public Query_arena
{
  Statement(const Statement &rhs);              /* not implemented: */
  Statement &operator=(const Statement &rhs);   /* non-copyable */
public:
  /*
    Uniquely identifies each statement object in thread scope; change during
    statement lifetime. FIXME: must be const
  */
   ulong id;

  enum enum_column_usage column_usage;

  LEX_CSTRING name; /* name for named prepared statements */
  LEX *lex;                                     // parse tree descriptor
  my_hrtime_t hr_prepare_time; // time of preparation in microseconds
  /*
    Points to the query associated with this statement. It's const, but
    we need to declare it char * because all table handlers are written
    in C and need to point to it.

    Note that if we set query = NULL, we must at the same time set
    query_length = 0, and protect the whole operation with
    LOCK_thd_data mutex. To avoid crashes in races, if we do not
    know that thd->query cannot change at the moment, we should print
    thd->query like this:
      (1) reserve the LOCK_thd_data mutex;
      (2) print or copy the value of query and query_length
      (3) release LOCK_thd_data mutex.
    This printing is needed at least in SHOW PROCESSLIST and SHOW
    ENGINE INNODB STATUS.
  */
  CSET_STRING query_string;
  /*
    If opt_query_cache_strip_comments is set, this contains query without
    comments. If not set, it contains pointer to query_string.
  */
  String base_query;


  inline char *query() const { return query_string.str(); }
  inline uint32 query_length() const
  {
    return static_cast<uint32>(query_string.length());
  }
  inline char *query_end() const
  {
    return query_string.str() + query_string.length();
  }
  CHARSET_INFO *query_charset() const { return query_string.charset(); }
  void set_query_inner(const CSET_STRING &string_arg)
  {
    query_string= string_arg;
  }
  void set_query_inner(char *query_arg, uint32 query_length_arg,
                       CHARSET_INFO *cs_arg)
  {
    set_query_inner(CSET_STRING(query_arg, query_length_arg, cs_arg));
  }
  void reset_query_inner()
  {
    set_query_inner(CSET_STRING());
  }
  /**
    Name of the current (default) database.

    If there is the current (default) database, "db.str" contains its name. If
    there is no current (default) database, "db.str" is NULL and "db.length" is
    0. In other words, db must either be NULL, or contain a
    valid database name.
  */

  LEX_CSTRING db;

  /* This is set to 1 of last call to send_result_to_client() was ok */
  my_bool query_cache_is_applicable;

  /* This constructor is called for backup statements */
  Statement() = default;

  Statement(LEX *lex_arg, MEM_ROOT *mem_root_arg,
            enum enum_state state_arg, ulong id_arg);
  virtual ~Statement();

  /* Assign execution context (note: not all members) of given stmt to self */
  virtual void set_statement(Statement *stmt);
  void set_n_backup_statement(Statement *stmt, Statement *backup);
  void restore_backup_statement(Statement *stmt, Statement *backup);
  /* return class type */
  virtual Type type() const;
};


/**
  Container for all statements created/used in a connection.
  Statements in Statement_map have unique Statement::id (guaranteed by id
  assignment in Statement::Statement)
  Non-empty statement names are unique too: attempt to insert a new statement
  with duplicate name causes older statement to be deleted

  Statements are auto-deleted when they are removed from the map and when the
  map is deleted.
*/

class Statement_map
{
public:
  Statement_map();

  int insert(THD *thd, Statement *statement);

  Statement *find_by_name(const LEX_CSTRING *name)
  {
    Statement *stmt;
    stmt= (Statement*)my_hash_search(&names_hash, (uchar*)name->str,
                                     name->length);
    return stmt;
  }

  Statement *find(ulong id)
  {
    if (last_found_statement == 0 || id != last_found_statement->id)
    {
      Statement *stmt;
      stmt= (Statement *) my_hash_search(&st_hash, (uchar *) &id, sizeof(id));
      if (stmt && stmt->name.str)
        return NULL;
      last_found_statement= stmt;
    }
    return last_found_statement;
  }
  /*
    Close all cursors of this connection that use tables of a storage
    engine that has transaction-specific state and therefore can not
    survive COMMIT or ROLLBACK. Currently all but MyISAM cursors are closed.
  */
  void close_transient_cursors();
  void erase(Statement *statement);
  /* Erase all statements (calls Statement destructor) */
  void reset();
  ~Statement_map();
private:
  HASH st_hash;
  HASH names_hash;
  I_List<Statement> transient_cursor_list;
  Statement *last_found_statement;
};

struct st_savepoint {
  struct st_savepoint *prev;
  char                *name;
  uint                 length;
  Ha_trx_info         *ha_list;
  /** State of metadata locks before this savepoint was set. */
  MDL_savepoint        mdl_savepoint;
};

/**
  @class Security_context
  @brief A set of THD members describing the current authenticated user.
*/

class Security_context {
public:
  Security_context()
   :master_access(NO_ACL),
    db_access(NO_ACL)
  {}                      /* Remove gcc warning */
  /*
    host - host of the client
    user - user of the client, set to NULL until the user has been read from
    the connection
    priv_user - The user privilege we are using. May be "" for anonymous user.
    ip - client IP
  */
  const char *host;
  const char *user, *ip;
  char   priv_user[USERNAME_LENGTH];
  char   proxy_user[USERNAME_LENGTH + MAX_HOSTNAME + 5];
  /* The host privilege we are using */
  char   priv_host[MAX_HOSTNAME];
  /* The role privilege we are using */
  char   priv_role[USERNAME_LENGTH];
  /* The external user (if available) */
  char   *external_user;
  /* points to host if host is available, otherwise points to ip */
  const char *host_or_ip;
  privilege_t master_access;            /* Global privileges from mysql.user */
  privilege_t db_access;                /* Privileges for current db */

  bool password_expired;

  void init();
  void destroy();
  void skip_grants();
  inline char *priv_host_name()
  {
    return (*priv_host ? priv_host : (char *)"%");
  }

  bool set_user(char *user_arg);

#ifndef NO_EMBEDDED_ACCESS_CHECKS
  bool
  change_security_context(THD *thd,
                          LEX_CSTRING *definer_user,
                          LEX_CSTRING *definer_host,
                          LEX_CSTRING *db,
                          Security_context **backup);

  void
  restore_security_context(THD *thd, Security_context *backup);
#endif
  bool user_matches(Security_context *);
  /**
    Check global access
    @param want_access The required privileges
    @param match_any if the security context must match all or any of the req.
   *                 privileges.
    @return True if the security context fulfills the access requirements.
  */
  bool check_access(const privilege_t want_access, bool match_any = false);
  bool is_priv_user(const char *user, const char *host);
};


/**
  A registry for item tree transformations performed during
  query optimization. We register only those changes which require
  a rollback to re-execute a prepared statement or stored procedure
  yet another time.
*/

struct Item_change_record;
class Item_change_list
{
  I_List<Item_change_record> change_list;
public:
  void nocheck_register_item_tree_change(Item **place, Item *old_value,
                                         MEM_ROOT *runtime_memroot);
  void check_and_register_item_tree_change(Item **place, Item **new_value,
                                           MEM_ROOT *runtime_memroot);
  void rollback_item_tree_changes();
  void move_elements_to(Item_change_list *to)
  {
    change_list.move_elements_to(&to->change_list);
  }
  bool is_empty() { return change_list.is_empty(); }
};


class Item_change_list_savepoint: public Item_change_list
{
public:
  Item_change_list_savepoint(Item_change_list *list)
  {
    list->move_elements_to(this);
  }
  void rollback(Item_change_list *list)
  {
    list->rollback_item_tree_changes();
    move_elements_to(list);
  }
  ~Item_change_list_savepoint()
  {
    DBUG_ASSERT(is_empty());
  }
};


/**
  Type of locked tables mode.
  See comment for THD::locked_tables_mode for complete description.
*/

enum enum_locked_tables_mode
{
  LTM_NONE= 0,
  LTM_LOCK_TABLES,
  LTM_PRELOCKED,
  LTM_PRELOCKED_UNDER_LOCK_TABLES,
  LTM_always_last
};

/**
  The following structure is an extension to TABLE_SHARE and is
  exclusively for temporary tables.

  @note:
  Although, TDC_element has data members (like next, prev &
  all_tables) to store the list of TABLE_SHARE & TABLE objects
  related to a particular TABLE_SHARE, they cannot be moved to
  TABLE_SHARE in order to be reused for temporary tables. This
  is because, as concurrent threads iterating through hash of
  TDC_element's may need access to all_tables, but if all_tables
  is made part of TABLE_SHARE, then TDC_element->share->all_tables
  is not always guaranteed to be valid, as TDC_element can live
  longer than TABLE_SHARE.
*/
struct TMP_TABLE_SHARE : public TABLE_SHARE
{
private:
  /*
   Link to all temporary table shares. Declared as private to
   avoid direct manipulation with those objects. One should
   use methods of I_P_List template instead.
  */
  TMP_TABLE_SHARE *tmp_next;
  TMP_TABLE_SHARE **tmp_prev;

  friend struct All_tmp_table_shares;

public:
  /*
    Doubly-linked (back-linked) lists of used and unused TABLE objects
    for this share.
  */
  All_share_tables_list all_tmp_tables;
};

/**
  Helper class which specifies which members of TMP_TABLE_SHARE are
  used for participation in the list of temporary tables.
*/

struct All_tmp_table_shares
{
  static inline TMP_TABLE_SHARE **next_ptr(TMP_TABLE_SHARE *l)
  {
    return &l->tmp_next;
  }
  static inline TMP_TABLE_SHARE ***prev_ptr(TMP_TABLE_SHARE *l)
  {
    return &l->tmp_prev;
  }
};

/* Also used in rpl_rli.h. */
typedef I_P_List <TMP_TABLE_SHARE, All_tmp_table_shares> All_tmp_tables_list;

/**
  Class that holds information about tables which were opened and locked
  by the thread. It is also used to save/restore this information in
  push_open_tables_state()/pop_open_tables_state().
*/

class Open_tables_state
{
public:
  /**
    As part of class THD, this member is set during execution
    of a prepared statement. When it is set, it is used
    by the locking subsystem to report a change in table metadata.

    When Open_tables_state part of THD is reset to open
    a system or INFORMATION_SCHEMA table, the member is cleared
    to avoid spurious ER_NEED_REPREPARE errors -- system and
    INFORMATION_SCHEMA tables are not subject to metadata version
    tracking.
    @sa check_and_update_table_version()
  */
  Reprepare_observer *m_reprepare_observer;

  /**
    List of regular tables in use by this thread. Contains temporary and
    base tables that were opened with @see open_tables().
  */
  TABLE *open_tables;

  /**
    A list of temporary tables used by this thread. This includes
    user-level temporary tables, created with CREATE TEMPORARY TABLE,
    and internal temporary tables, created, e.g., to resolve a SELECT,
    or for an intermediate table used in ALTER.
  */
  All_tmp_tables_list *temporary_tables;

  /*
    Derived tables.
  */
  TABLE *derived_tables;

  /* 
    Temporary tables created for recursive table references.
  */
  TABLE *rec_tables;

  /*
    During a MySQL session, one can lock tables in two modes: automatic
    or manual. In automatic mode all necessary tables are locked just before
    statement execution, and all acquired locks are stored in 'lock'
    member. Unlocking takes place automatically as well, when the
    statement ends.
    Manual mode comes into play when a user issues a 'LOCK TABLES'
    statement. In this mode the user can only use the locked tables.
    Trying to use any other tables will give an error.
    The locked tables are also stored in this member, however,
    thd->locked_tables_mode is turned on.  Manual locking is described in
    the 'LOCK_TABLES' chapter of the MySQL manual.
    See also lock_tables() for details.
  */
  MYSQL_LOCK *lock;

  /*
    CREATE-SELECT keeps an extra lock for the table being
    created. This field is used to keep the extra lock available for
    lower level routines, which would otherwise miss that lock.
   */
  MYSQL_LOCK *extra_lock;

  /*
    Enum enum_locked_tables_mode and locked_tables_mode member are
    used to indicate whether the so-called "locked tables mode" is on,
    and what kind of mode is active.

    Locked tables mode is used when it's necessary to open and
    lock many tables at once, for usage across multiple
    (sub-)statements.
    This may be necessary either for queries that use stored functions
    and triggers, in which case the statements inside functions and
    triggers may be executed many times, or for implementation of
    LOCK TABLES, in which case the opened tables are reused by all
    subsequent statements until a call to UNLOCK TABLES.

    The kind of locked tables mode employed for stored functions and
    triggers is also called "prelocked mode".
    In this mode, first open_tables() call to open the tables used
    in a statement analyses all functions used by the statement
    and adds all indirectly used tables to the list of tables to
    open and lock.
    It also marks the parse tree of the statement as requiring
    prelocking. After that, lock_tables() locks the entire list
    of tables and changes THD::locked_tables_modeto LTM_PRELOCKED.
    All statements executed inside functions or triggers
    use the prelocked tables, instead of opening their own ones.
    Prelocked mode is turned off automatically once close_thread_tables()
    of the main statement is called.
  */
  enum enum_locked_tables_mode locked_tables_mode;
  uint current_tablenr;

  enum enum_flags {
    BACKUPS_AVAIL = (1U << 0)     /* There are backups available */
  };

  /*
    Flags with information about the open tables state.
  */
  uint state_flags;
  /**
     This constructor initializes Open_tables_state instance which can only
     be used as backup storage. To prepare Open_tables_state instance for
     operations which open/lock/close tables (e.g. open_table()) one has to
     call init_open_tables_state().
  */
  Open_tables_state() : state_flags(0U) { }

  void set_open_tables_state(Open_tables_state *state)
  {
    *this= *state;
  }

  void reset_open_tables_state(THD *thd)
  {
    open_tables= 0;
    temporary_tables= 0;
    derived_tables= 0;
    rec_tables= 0;
    extra_lock= 0;
    lock= 0;
    locked_tables_mode= LTM_NONE;
    state_flags= 0U;
    m_reprepare_observer= NULL;
  }
};


/**
  Storage for backup of Open_tables_state. Must
  be used only to open system tables (TABLE_CATEGORY_SYSTEM
  and TABLE_CATEGORY_LOG).
*/

class Open_tables_backup: public Open_tables_state
{
public:
  /**
    When we backup the open tables state to open a system
    table or tables, we want to save state of metadata
    locks which were acquired before the backup. It is used
    to release metadata locks on system tables after they are
    no longer used.
  */
  MDL_savepoint mdl_system_tables_svp;
};

/**
  @class Sub_statement_state
  @brief Used to save context when executing a function or trigger

  operations on stat tables aren't technically a sub-statement, but they are
  similar in a sense that they cannot change the transaction status.
*/

/* Defines used for Sub_statement_state::in_sub_stmt */

#define SUB_STMT_TRIGGER 1
#define SUB_STMT_FUNCTION 2
#define SUB_STMT_STAT_TABLES 4


class Sub_statement_state
{
public:
  Discrete_interval auto_inc_interval_for_cur_row;
  Discrete_intervals_list auto_inc_intervals_forced;
  SAVEPOINT *savepoints;
  ulonglong option_bits;
  ulonglong first_successful_insert_id_in_prev_stmt;
  ulonglong first_successful_insert_id_in_cur_stmt, insert_id_for_cur_row;
  ulonglong limit_found_rows;
  ulonglong tmp_tables_size;
  ulonglong client_capabilities;
  ulonglong cuted_fields, sent_row_count, examined_row_count;
  ulonglong affected_rows;
  ulonglong bytes_sent_old;
  ulong     tmp_tables_used;
  ulong     tmp_tables_disk_used;
  ulong     query_plan_fsort_passes;
  ulong query_plan_flags; 
  uint in_sub_stmt;    /* 0,  SUB_STMT_TRIGGER or SUB_STMT_FUNCTION */
  bool enable_slow_log;
  bool last_insert_id_used;
  enum enum_check_fields count_cuted_fields;
};


/* Flags for the THD::system_thread variable */
enum enum_thread_type
{
  NON_SYSTEM_THREAD= 0,
  SYSTEM_THREAD_DELAYED_INSERT= 1,
  SYSTEM_THREAD_SLAVE_IO= 2,
  SYSTEM_THREAD_SLAVE_SQL= 4,
  SYSTEM_THREAD_EVENT_SCHEDULER= 8,
  SYSTEM_THREAD_EVENT_WORKER= 16,
  SYSTEM_THREAD_BINLOG_BACKGROUND= 32,
  SYSTEM_THREAD_SLAVE_BACKGROUND= 64,
  SYSTEM_THREAD_GENERIC= 128,
  SYSTEM_THREAD_SEMISYNC_MASTER_BACKGROUND= 256
};

inline char const *
show_system_thread(enum_thread_type thread)
{
#define RETURN_NAME_AS_STRING(NAME) case (NAME): return #NAME
  switch (thread) {
    static char buf[64];
    RETURN_NAME_AS_STRING(NON_SYSTEM_THREAD);
    RETURN_NAME_AS_STRING(SYSTEM_THREAD_DELAYED_INSERT);
    RETURN_NAME_AS_STRING(SYSTEM_THREAD_SLAVE_IO);
    RETURN_NAME_AS_STRING(SYSTEM_THREAD_SLAVE_SQL);
    RETURN_NAME_AS_STRING(SYSTEM_THREAD_EVENT_SCHEDULER);
    RETURN_NAME_AS_STRING(SYSTEM_THREAD_EVENT_WORKER);
    RETURN_NAME_AS_STRING(SYSTEM_THREAD_SLAVE_BACKGROUND);
    RETURN_NAME_AS_STRING(SYSTEM_THREAD_SEMISYNC_MASTER_BACKGROUND);
  default:
    snprintf(buf, sizeof(buf), "<UNKNOWN SYSTEM THREAD: %d>", thread);
    return buf;
  }
#undef RETURN_NAME_AS_STRING
}

/**
  This class represents the interface for internal error handlers.
  Internal error handlers are exception handlers used by the server
  implementation.
*/

class Internal_error_handler
{
protected:
  Internal_error_handler() :
    m_prev_internal_handler(NULL)
  {}

  virtual ~Internal_error_handler() = default;

public:
  /**
    Handle a sql condition.
    This method can be implemented by a subclass to achieve any of the
    following:
    - mask a warning/error internally, prevent exposing it to the user,
    - mask a warning/error and throw another one instead.
    When this method returns true, the sql condition is considered
    'handled', and will not be propagated to upper layers.
    It is the responsability of the code installing an internal handler
    to then check for trapped conditions, and implement logic to recover
    from the anticipated conditions trapped during runtime.

    This mechanism is similar to C++ try/throw/catch:
    - 'try' correspond to <code>THD::push_internal_handler()</code>,
    - 'throw' correspond to <code>my_error()</code>,
    which invokes <code>my_message_sql()</code>,
    - 'catch' correspond to checking how/if an internal handler was invoked,
    before removing it from the exception stack with
    <code>THD::pop_internal_handler()</code>.

    @param thd the calling thread
    @param cond the condition raised.
    @return true if the condition is handled
  */
  virtual bool handle_condition(THD *thd,
                                uint sql_errno,
                                const char* sqlstate,
                                Sql_condition::enum_warning_level *level,
                                const char* msg,
                                Sql_condition ** cond_hdl) = 0;

private:
  Internal_error_handler *m_prev_internal_handler;
  friend class THD;
};


/**
  Implements the trivial error handler which cancels all error states
  and prevents an SQLSTATE to be set.
*/

class Dummy_error_handler : public Internal_error_handler
{
public:
  bool handle_condition(THD *thd,
                        uint sql_errno,
                        const char* sqlstate,
                        Sql_condition::enum_warning_level *level,
                        const char* msg,
                        Sql_condition ** cond_hdl)
  {
    /* Ignore error */
    return TRUE;
  }
  Dummy_error_handler() = default;                    /* Remove gcc warning */
};


/**
  Implements the trivial error handler which counts errors as they happen.
*/

class Counting_error_handler : public Internal_error_handler
{
public:
  int errors;
  bool handle_condition(THD *thd,
                        uint sql_errno,
                        const char* sqlstate,
                        Sql_condition::enum_warning_level *level,
                        const char* msg,
                        Sql_condition ** cond_hdl)
  {
    if (*level == Sql_condition::WARN_LEVEL_ERROR)
      errors++;
    return false;
  }
  Counting_error_handler() : errors(0) {}
};


/**
  This class is an internal error handler implementation for
  DROP TABLE statements. The thing is that there may be warnings during
  execution of these statements, which should not be exposed to the user.
  This class is intended to silence such warnings.
*/

class Drop_table_error_handler : public Internal_error_handler
{
public:
  Drop_table_error_handler() = default;

public:
  bool handle_condition(THD *thd,
                        uint sql_errno,
                        const char* sqlstate,
                        Sql_condition::enum_warning_level *level,
                        const char* msg,
                        Sql_condition ** cond_hdl);

private:
};


/**
  Internal error handler to process an error from MDL_context::upgrade_lock()
  and mysql_lock_tables(). Used by implementations of HANDLER READ and
  LOCK TABLES LOCAL.
*/

class MDL_deadlock_and_lock_abort_error_handler: public Internal_error_handler
{
public:
  virtual
  bool handle_condition(THD *thd,
                        uint sql_errno,
                        const char *sqlstate,
                        Sql_condition::enum_warning_level *level,
                        const char* msg,
                        Sql_condition **cond_hdl);

  bool need_reopen() const { return m_need_reopen; };
  void init() { m_need_reopen= FALSE; };
private:
  bool m_need_reopen;
};


struct Suppress_warnings_error_handler : public Internal_error_handler
{
  bool handle_condition(THD *thd,
                        uint sql_errno,
                        const char *sqlstate,
                        Sql_condition::enum_warning_level *level,
                        const char *msg,
                        Sql_condition **cond_hdl)
  {
    return *level == Sql_condition::WARN_LEVEL_WARN;
  }
};



/**
  Tables that were locked with LOCK TABLES statement.

  Encapsulates a list of TABLE_LIST instances for tables
  locked by LOCK TABLES statement, memory root for metadata locks,
  and, generally, the context of LOCK TABLES statement.

  In LOCK TABLES mode, the locked tables are kept open between
  statements.
  Therefore, we can't allocate metadata locks on execution memory
  root -- as well as tables, the locks need to stay around till
  UNLOCK TABLES is called.
  The locks are allocated in the memory root encapsulated in this
  class.

  Some SQL commands, like FLUSH TABLE or ALTER TABLE, demand that
  the tables they operate on are closed, at least temporarily.
  This class encapsulates a list of TABLE_LIST instances, one
  for each base table from LOCK TABLES list,
  which helps conveniently close the TABLEs when it's necessary
  and later reopen them.

  Implemented in sql_base.cc
*/

class Locked_tables_list
{
public:
  MEM_ROOT m_locked_tables_root;
private:
  TABLE_LIST *m_locked_tables;
  TABLE_LIST **m_locked_tables_last;
  /** An auxiliary array used only in reopen_tables(). */
  TABLE_LIST **m_reopen_array;
  /**
    Count the number of tables in m_locked_tables list. We can't
    rely on thd->lock->table_count because it excludes
    non-transactional temporary tables. We need to know
    an exact number of TABLE objects.
  */
  uint m_locked_tables_count;
public:
  bool some_table_marked_for_reopen;

  Locked_tables_list()
    :m_locked_tables(NULL),
    m_locked_tables_last(&m_locked_tables),
    m_reopen_array(NULL),
    m_locked_tables_count(0),
    some_table_marked_for_reopen(0)
  {
    init_sql_alloc(key_memory_locked_table_list, &m_locked_tables_root,
                   MEM_ROOT_BLOCK_SIZE, 0, MYF(MY_THREAD_SPECIFIC));
  }
  int unlock_locked_tables(THD *thd);
  int unlock_locked_table(THD *thd, MDL_ticket *mdl_ticket);
  ~Locked_tables_list()
  {
    reset();
  }
  void reset();
  bool init_locked_tables(THD *thd);
  TABLE_LIST *locked_tables() { return m_locked_tables; }
  void unlink_from_list(THD *thd, TABLE_LIST *table_list,
                        bool remove_from_locked_tables);
  void unlink_all_closed_tables(THD *thd,
                                MYSQL_LOCK *lock,
                                size_t reopen_count);
  bool reopen_tables(THD *thd, bool need_reopen);
  bool restore_lock(THD *thd, TABLE_LIST *dst_table_list, TABLE *table,
                    MYSQL_LOCK *lock);
  void add_back_last_deleted_lock(TABLE_LIST *dst_table_list);
  void mark_table_for_reopen(THD *thd, TABLE *table);
};


/**
  Storage engine specific thread local data.
*/

struct Ha_data
{
  /**
    Storage engine specific thread local data.
    Lifetime: one user connection.
  */
  void *ha_ptr;
  /**
    0: Life time: one statement within a transaction. If @@autocommit is
    on, also represents the entire transaction.
    @sa trans_register_ha()

    1: Life time: one transaction within a connection.
    If the storage engine does not participate in a transaction,
    this should not be used.
    @sa trans_register_ha()
  */
  Ha_trx_info ha_info[2];
  /**
    NULL: engine is not bound to this thread
    non-NULL: engine is bound to this thread, engine shutdown forbidden
  */
  plugin_ref lock;
  Ha_data() :ha_ptr(NULL) {}

  void reset()
  {
    ha_ptr= nullptr;
    for (auto &info : ha_info)
      info.reset();
    lock= nullptr;
  }
};

/**
  An instance of the global read lock in a connection.
  Implemented in lock.cc.
*/

class Global_read_lock
{
public:
  enum enum_grl_state
  {
    GRL_NONE,
    GRL_ACQUIRED,
    GRL_ACQUIRED_AND_BLOCKS_COMMIT
  };

  Global_read_lock()
    : m_state(GRL_NONE),
      m_mdl_global_read_lock(NULL)
  {}

  bool lock_global_read_lock(THD *thd);
  void unlock_global_read_lock(THD *thd);
  bool make_global_read_lock_block_commit(THD *thd);
  bool is_acquired() const { return m_state != GRL_NONE; }
  void set_explicit_lock_duration(THD *thd);
private:
  enum_grl_state m_state;
  /**
    Global read lock is acquired in two steps:
    1. acquire MDL_BACKUP_FTWRL1 in BACKUP namespace to prohibit DDL and DML
    2. upgrade to MDL_BACKUP_FTWRL2 to prohibit commits
  */
  MDL_ticket *m_mdl_global_read_lock;
};


/*
  Class to facilitate the commit of one transactions waiting for the commit of
  another transaction to complete first.

  This is used during (parallel) replication, to allow different transactions
  to be applied in parallel, but still commit in order.

  The transaction that wants to wait for a prior commit must first register
  to wait with register_wait_for_prior_commit(waitee). Such registration
  must be done holding the waitee->LOCK_wait_commit, to prevent the other
  THD from disappearing during the registration.

  Then during commit, if a THD is registered to wait, it will call
  wait_for_prior_commit() as part of ha_commit_trans(). If no wait is
  registered, or if the waitee for has already completed commit, then
  wait_for_prior_commit() returns immediately.

  And when a THD that may be waited for has completed commit (more precisely
  commit_ordered()), then it must call wakeup_subsequent_commits() to wake
  up any waiters. Note that this must be done at a point that is guaranteed
  to be later than any waiters registering themselves. It is safe to call
  wakeup_subsequent_commits() multiple times, as waiters are removed from
  registration as part of the wakeup.

  The reason for separate register and wait calls is that this allows to
  register the wait early, at a point where the waited-for THD is known to
  exist. And then the actual wait can be done much later, where the
  waited-for THD may have been long gone. By registering early, the waitee
  can signal before disappearing.
*/
struct wait_for_commit
{
  /*
    The LOCK_wait_commit protects the fields subsequent_commits_list and
    wakeup_subsequent_commits_running (for a waitee), and the pointer
    waitee and associated COND_wait_commit (for a waiter).
  */
  mysql_mutex_t LOCK_wait_commit;
  mysql_cond_t COND_wait_commit;
  /* List of threads that did register_wait_for_prior_commit() on us. */
  wait_for_commit *subsequent_commits_list;
  /* Link field for entries in subsequent_commits_list. */
  wait_for_commit *next_subsequent_commit;
  /*
    Our waitee, if we did register_wait_for_prior_commit(), and were not
    yet woken up. Else NULL.

    When this is cleared for wakeup, the COND_wait_commit condition is
    signalled.

    This pointer is protected by LOCK_wait_commit. But there is also a "fast
    path" where the waiter compares this to NULL without holding the lock.
    Such read must be done with acquire semantics (and all corresponding
    writes done with release semantics). This ensures that a wakeup with error
    is reliably detected as (waitee==NULL && wakeup_error != 0).
  */
  std::atomic<wait_for_commit *> waitee;
  /*
    Generic pointer for use by the transaction coordinator to optimise the
    waiting for improved group commit.

    Currently used by binlog TC to signal that a waiter is ready to commit, so
    that the waitee can grab it and group commit it directly. It is free to be
    used by another transaction coordinator for similar purposes.
  */
  void *opaque_pointer;
  /* The wakeup error code from the waitee. 0 means no error. */
  int wakeup_error;
  /*
    Flag set when wakeup_subsequent_commits_running() is active, see comments
    on that function for details.
  */
  bool wakeup_subsequent_commits_running;
  /*
    This flag can be set when a commit starts, but has not completed yet.
    It is used by binlog group commit to allow a waiting transaction T2 to
    join the group commit of an earlier transaction T1. When T1 has queued
    itself for group commit, it will set the commit_started flag. Then when
    T2 becomes ready to commit and needs to wait for T1 to commit first, T2
    can queue itself before waiting, and thereby participate in the same
    group commit as T1.
  */
  bool commit_started;
  /*
    Set to temporarily ignore calls to wakeup_subsequent_commits(). The
    caller must arrange that another wakeup_subsequent_commits() gets called
    later after wakeup_blocked has been set back to false.

    This is used for parallel replication with temporary tables.
    Temporary tables require strict single-threaded operation. The normal
    optimization, of doing wakeup_subsequent_commits early and overlapping
    part of the commit with the following transaction, is not safe. Thus
    when temporary tables are replicated, wakeup is blocked until the
    event group is fully done.
  */
  bool wakeup_blocked;

  void register_wait_for_prior_commit(wait_for_commit *waitee);
  int wait_for_prior_commit(THD *thd, bool allow_kill=true)
  {
    /*
      Quick inline check, to avoid function call and locking in the common case
      where no wakeup is registered, or a registered wait was already signalled.
    */
    if (waitee.load(std::memory_order_acquire))
      return wait_for_prior_commit2(thd, allow_kill);
    else
    {
      if (wakeup_error)
        my_error(ER_PRIOR_COMMIT_FAILED, MYF(0));
      return wakeup_error;
    }
  }
  void wakeup_subsequent_commits(int wakeup_error_arg)
  {
    /*
      Do the check inline, so only the wakeup case takes the cost of a function
      call for every commmit.

      Note that the check is done without locking. It is the responsibility of
      the user of the wakeup facility to ensure that no waiters can register
      themselves after the last call to wakeup_subsequent_commits().

      This avoids having to take another lock for every commit, which would be
      pointless anyway - even if we check under lock, there is nothing to
      prevent a waiter from arriving just after releasing the lock.
    */
    if (subsequent_commits_list)
      wakeup_subsequent_commits2(wakeup_error_arg);
  }
  void unregister_wait_for_prior_commit()
  {
    if (waitee.load(std::memory_order_relaxed))
      unregister_wait_for_prior_commit2();
    else
      wakeup_error= 0;
  }
  /*
    Remove a waiter from the list in the waitee. Used to unregister a wait.
    The caller must be holding the locks of both waiter and waitee.
  */
  void remove_from_list(wait_for_commit **next_ptr_ptr)
  {
    wait_for_commit *cur;

    while ((cur= *next_ptr_ptr) != NULL)
    {
      if (cur == this)
      {
        *next_ptr_ptr= this->next_subsequent_commit;
        break;
      }
      next_ptr_ptr= &cur->next_subsequent_commit;
    }
    waitee.store(NULL, std::memory_order_relaxed);
  }

  void wakeup(int wakeup_error);

  int wait_for_prior_commit2(THD *thd, bool allow_kill);
  void wakeup_subsequent_commits2(int wakeup_error);
  void unregister_wait_for_prior_commit2();

  wait_for_commit();
  ~wait_for_commit();
  void reinit();
};


class Sp_caches
{
public:
  sp_cache *sp_proc_cache;
  sp_cache *sp_func_cache;
  sp_cache *sp_package_spec_cache;
  sp_cache *sp_package_body_cache;
  Sp_caches()
   :sp_proc_cache(NULL),
    sp_func_cache(NULL),
    sp_package_spec_cache(NULL),
    sp_package_body_cache(NULL)
  { }
  ~Sp_caches()
  {
    // All caches must be freed by the caller explicitly
    DBUG_ASSERT(sp_proc_cache == NULL);
    DBUG_ASSERT(sp_func_cache == NULL);
    DBUG_ASSERT(sp_package_spec_cache == NULL);
    DBUG_ASSERT(sp_package_body_cache == NULL);
  }
  void sp_caches_swap(Sp_caches &rhs)
  {
    swap_variables(sp_cache*, sp_proc_cache, rhs.sp_proc_cache);
    swap_variables(sp_cache*, sp_func_cache, rhs.sp_func_cache);
    swap_variables(sp_cache*, sp_package_spec_cache, rhs.sp_package_spec_cache);
    swap_variables(sp_cache*, sp_package_body_cache, rhs.sp_package_body_cache);
  }
  void sp_caches_clear();
};


extern "C" void my_message_sql(uint error, const char *str, myf MyFlags);


class Gap_time_tracker;

/*
  Thread context for Gap_time_tracker class.
*/
class Gap_time_tracker_data
{
public:
  Gap_time_tracker_data(): bill_to(NULL) {}

  Gap_time_tracker *bill_to;
  ulonglong start_time;

  void init() { bill_to = NULL; }
};

/**
  @class THD
  For each client connection we create a separate thread with THD serving as
  a thread/connection descriptor
*/

class THD: public THD_count, /* this must be first */
           public Statement,
           /*
             This is to track items changed during execution of a prepared
             statement/stored procedure. It's created by
             nocheck_register_item_tree_change() in memory root of THD,
             and freed in rollback_item_tree_changes().
             For conventional execution it's always empty.
           */
           public Item_change_list,
           public MDL_context_owner,
           public Open_tables_state,
           public Sp_caches
{
private:
  inline bool is_stmt_prepare() const
  { DBUG_ASSERT(0); return Statement::is_stmt_prepare(); }

  inline bool is_stmt_prepare_or_first_sp_execute() const
  { DBUG_ASSERT(0); return Statement::is_stmt_prepare_or_first_sp_execute(); }

  inline bool is_stmt_prepare_or_first_stmt_execute() const
  { DBUG_ASSERT(0); return Statement::is_stmt_prepare_or_first_stmt_execute(); }

  inline bool is_conventional() const
  { DBUG_ASSERT(0); return Statement::is_conventional(); }

public:
  MDL_context mdl_context;

  /* Used to execute base64 coded binlog events in MySQL server */
  Relay_log_info* rli_fake;
  rpl_group_info* rgi_fake;
  /* Slave applier execution context */
  rpl_group_info* rgi_slave;

  union {
    rpl_io_thread_info *rpl_io_info;
    rpl_sql_thread_info *rpl_sql_info;
  } system_thread_info;
  /* Used for BACKUP LOCK */
  MDL_ticket *mdl_backup_ticket, *mdl_backup_lock;
  /* Used to register that thread has a MDL_BACKUP_WAIT_COMMIT lock */
  MDL_request *backup_commit_lock;

  void reset_for_next_command(bool do_clear_errors= 1);
  /*
    Constant for THD::where initialization in the beginning of every query.

    It's needed because we do not save/restore THD::where normally during
    primary (non subselect) query execution.
  */
  static const char * const DEFAULT_WHERE;

#ifdef EMBEDDED_LIBRARY
  struct st_mysql  *mysql;
  unsigned long	 client_stmt_id;
  unsigned long  client_param_count;
  struct st_mysql_bind *client_params;
  char *extra_data;
  ulong extra_length;
  struct st_mysql_data *cur_data;
  struct st_mysql_data *first_data;
  struct st_mysql_data **data_tail;
  void clear_data_list();
  struct st_mysql_data *alloc_new_dataset();
  /*
    In embedded server it points to the statement that is processed
    in the current query. We store some results directly in statement
    fields then.
  */
  struct st_mysql_stmt *current_stmt;
#endif
#ifdef HAVE_QUERY_CACHE
  Query_cache_tls query_cache_tls;
#endif
  NET	  net;				// client connection descriptor
  /** Aditional network instrumentation for the server only. */
  NET_SERVER m_net_server_extension;
  scheduler_functions *scheduler;       // Scheduler for this connection
  Protocol *protocol;			// Current protocol
  Protocol_text   protocol_text;	// Normal protocol
  Protocol_binary protocol_binary;	// Binary protocol
  HASH    user_vars;			// hash for user variables
  String  packet;			// dynamic buffer for network I/O
  String  convert_buffer;               // buffer for charset conversions
  struct  my_rnd_struct rand;		// used for authentication
  struct  system_variables variables;	// Changeable local variables
  struct  system_status_var status_var; // Per thread statistic vars
  struct  system_status_var org_status_var; // For user statistics
  struct  system_status_var *initial_status_var; /* used by show status */
  THR_LOCK_INFO lock_info;              // Locking info of this thread
  /**
    Protects THD data accessed from other threads:
    - thd->query and thd->query_length (used by SHOW ENGINE
      INNODB STATUS and SHOW PROCESSLIST
    - thd->db (used in SHOW PROCESSLIST)
    Is locked when THD is deleted.
  */
  mutable mysql_mutex_t LOCK_thd_data;
  /*
    Protects:
    - kill information
    - mysys_var (used by KILL statement and shutdown).
    - Also ensures that THD is not deleted while mutex is hold
  */
  mutable mysql_mutex_t LOCK_thd_kill;

  /* all prepared statements and cursors of this connection */
  Statement_map stmt_map;

  /* Last created prepared statement */
  Statement *last_stmt;
  inline void set_last_stmt(Statement *stmt)
  { last_stmt= (is_error() ? NULL : stmt); }
  inline void clear_last_stmt() { last_stmt= NULL; }

  /*
    A pointer to the stack frame of handle_one_connection(),
    which is called first in the thread for handling a client
  */
  char	  *thread_stack;

  /**
    Currently selected catalog.
  */
  char *catalog;

  /**
    @note
    Some members of THD (currently 'Statement::db',
    'catalog' and 'query')  are set and alloced by the slave SQL thread
    (for the THD of that thread); that thread is (and must remain, for now)
    the only responsible for freeing these 3 members. If you add members
    here, and you add code to set them in replication, don't forget to
    free_them_and_set_them_to_0 in replication properly. For details see
    the 'err:' label of the handle_slave_sql() in sql/slave.cc.

    @see handle_slave_sql
  */

  Security_context main_security_ctx;
  Security_context *security_ctx;
  Security_context *security_context() const { return security_ctx; }
  void set_security_context(Security_context *sctx) { security_ctx = sctx; }

  /*
    Points to info-string that we show in SHOW PROCESSLIST
    You are supposed to update thd->proc_info only if you have coded
    a time-consuming piece that MySQL can get stuck in for a long time.

    Set it using the  thd_proc_info(THD *thread, const char *message)
    macro/function.

    This member is accessed and assigned without any synchronization.
    Therefore, it may point only to constant (statically
    allocated) strings, which memory won't go away over time.
  */
  const char *proc_info;

  void set_psi(PSI_thread *psi)
  {
    my_atomic_storeptr((void*volatile*)&m_psi, psi);
  }

  PSI_thread* get_psi()
  {
    return static_cast<PSI_thread*>(my_atomic_loadptr((void*volatile*)&m_psi));
  }

private:
  unsigned int m_current_stage_key;

  /** Performance schema thread instrumentation for this session. */
  PSI_thread *m_psi;

public:
  void enter_stage(const PSI_stage_info *stage,
                   const char *calling_func,
                   const char *calling_file,
                   const unsigned int calling_line)
  {
    DBUG_PRINT("THD::enter_stage", ("%s at %s:%d", stage->m_name,
                                    calling_file, calling_line));
    DBUG_ASSERT(stage);
    m_current_stage_key= stage->m_key;
    proc_info= stage->m_name;
#if defined(ENABLED_PROFILING)
    profiling.status_change(proc_info, calling_func, calling_file,
                            calling_line);
#endif
#ifdef HAVE_PSI_THREAD_INTERFACE
    m_stage_progress_psi= MYSQL_SET_STAGE(m_current_stage_key, calling_file, calling_line);
#endif
  }

  void backup_stage(PSI_stage_info *stage)
  {
    stage->m_key= m_current_stage_key;
    stage->m_name= proc_info;
  }

  const char *get_proc_info() const
  { return proc_info; }

  /*
    Used in error messages to tell user in what part of MySQL we found an
    error. E. g. when where= "having clause", if fix_fields() fails, user
    will know that the error was in having clause.
  */
  const char *where;

  /* Needed by MariaDB semi sync replication */
  Trans_binlog_info *semisync_info;
  /* If this is a semisync slave connection. */
  bool semi_sync_slave;
  ulonglong client_capabilities;  /* What the client supports */
  ulong max_client_packet_length;

  HASH		handler_tables_hash;
  /*
    A thread can hold named user-level locks. This variable
    contains granted tickets if a lock is present. See item_func.cc and
    chapter 'Miscellaneous functions', for functions GET_LOCK, RELEASE_LOCK.
  */
  HASH ull_hash;
  /* Hash of used seqeunces (for PREVIOUS value) */
  HASH sequences;
#ifdef DBUG_ASSERT_EXISTS
  uint dbug_sentry; // watch out for memory corruption
#endif
  struct st_my_thread_var *mysys_var;

  /* Original charset number from the first client packet, or COM_CHANGE_USER*/
  CHARSET_INFO *org_charset;
private:
  /*
    Type of current query: COM_STMT_PREPARE, COM_QUERY, etc. Set from
    first byte of the packet in do_command()
  */
  enum enum_server_command m_command;

public:
  uint32     file_id;			// for LOAD DATA INFILE
  /* remote (peer) port */
  uint16     peer_port;
  my_time_t  start_time;             // start_time and its sec_part 
  ulong      start_time_sec_part;    // are almost always used separately
  my_hrtime_t user_time;
  // track down slow pthread_create
  ulonglong  prior_thr_create_utime, thr_create_utime;
  ulonglong  start_utime, utime_after_lock, utime_after_query;
  /* This can be used by handlers to send signals to the SQL level */
  ulonglong  replication_flags;
  // Process indicator
  struct {
    /*
      true, if the currently running command can send progress report
      packets to a client. Set by mysql_execute_command() for safe commands
      See CF_REPORT_PROGRESS
    */
    bool       report_to_client;
    /*
      true, if we will send progress report packets to a client
      (client has requested them, see MARIADB_CLIENT_PROGRESS; report_to_client
      is true; not in sub-statement)
    */
    bool       report;
    uint       stage, max_stage;
    ulonglong  counter, max_counter;
    ulonglong  next_report_time;
    Query_arena *arena;
  } progress;

  thr_lock_type update_lock_default;
  Delayed_insert *di;

  /* <> 0 if we are inside of trigger or stored function. */
  uint in_sub_stmt;
  /* True when opt_userstat_running is set at start of query */
  bool userstat_running;
  /*
    True if we have to log all errors. Are set by some engines to temporary
    force errors to the error log.
  */
  bool log_all_errors;

  /* Do not set socket timeouts for wait_timeout (used with threadpool) */
  bool skip_wait_timeout;

  bool prepare_derived_at_open;

  /* Set to 1 if status of this THD is already in global status */
  bool status_in_global;

  /* 
    To signal that the tmp table to be created is created for materialized
    derived table or a view.
  */ 
  bool create_tmp_table_for_derived;

  bool save_prep_leaf_list;

  /* container for handler's private per-connection data */
  Ha_data ha_data[MAX_HA];

  /**
    Bit field for the state of binlog warnings.

    The first Lex::BINLOG_STMT_UNSAFE_COUNT bits list all types of
    unsafeness that the current statement has.

    This must be a member of THD and not of LEX, because warnings are
    detected and issued in different places (@c
    decide_logging_format() and @c binlog_query(), respectively).
    Between these calls, the THD->lex object may change; e.g., if a
    stored routine is invoked.  Only THD persists between the calls.
  */
  uint32 binlog_unsafe_warning_flags;

#ifndef MYSQL_CLIENT
  binlog_cache_mngr *  binlog_setup_trx_data();

  /*
    Public interface to write RBR events to the binlog
  */
  void binlog_start_trans_and_stmt();
  void binlog_set_stmt_begin();
  int binlog_write_row(TABLE* table, bool is_transactional,
                       const uchar *buf);
  int binlog_delete_row(TABLE* table, bool is_transactional,
                        const uchar *buf);
  int binlog_update_row(TABLE* table, bool is_transactional,
                        const uchar *old_data, const uchar *new_data);
  bool prepare_handlers_for_update(uint flag);
  bool binlog_write_annotated_row(Log_event_writer *writer);
  void binlog_prepare_for_row_logging();
  bool binlog_write_table_maps();
  bool binlog_write_table_map(TABLE *table, bool with_annotate);
  static void binlog_prepare_row_images(TABLE* table);

  void set_server_id(uint32 sid) { variables.server_id = sid; }

  /*
    Member functions to handle pending event for row-level logging.
  */
  template <class RowsEventT> Rows_log_event*
    binlog_prepare_pending_rows_event(TABLE* table, uint32 serv_id,
                                      size_t needed,
                                      bool is_transactional,
                                      RowsEventT* hint);
  Rows_log_event* binlog_get_pending_rows_event(bool is_transactional) const;
  void binlog_set_pending_rows_event(Rows_log_event* ev, bool is_transactional);
  inline int binlog_flush_pending_rows_event(bool stmt_end)
  {
    return (binlog_flush_pending_rows_event(stmt_end, FALSE) || 
            binlog_flush_pending_rows_event(stmt_end, TRUE));
  }
  int binlog_flush_pending_rows_event(bool stmt_end, bool is_transactional);
  int binlog_remove_pending_rows_event(bool clear_maps, bool is_transactional);

  /**
    Determine the binlog format of the current statement.

    @retval 0 if the current statement will be logged in statement
    format.
    @retval nonzero if the current statement will be logged in row
    format.
   */
  int is_current_stmt_binlog_format_row() const {
    DBUG_ASSERT(current_stmt_binlog_format == BINLOG_FORMAT_STMT ||
                current_stmt_binlog_format == BINLOG_FORMAT_ROW);
    return current_stmt_binlog_format == BINLOG_FORMAT_ROW;
  }
  /**
    Determine if binlogging is disabled for this session
    @retval 0 if the current statement binlogging is disabled
              (could be because of binlog closed/binlog option
               is set to false).
    @retval 1 if the current statement will be binlogged
  */
  inline bool is_current_stmt_binlog_disabled() const
  {
    return (!(variables.option_bits & OPTION_BIN_LOG) ||
            !mysql_bin_log.is_open());
  }

  enum binlog_filter_state
  {
    BINLOG_FILTER_UNKNOWN,
    BINLOG_FILTER_CLEAR,
    BINLOG_FILTER_SET
  };

  inline void reset_binlog_local_stmt_filter()
  {
    m_binlog_filter_state= BINLOG_FILTER_UNKNOWN;
  }

  inline void clear_binlog_local_stmt_filter()
  {
    DBUG_ASSERT(m_binlog_filter_state == BINLOG_FILTER_UNKNOWN);
    m_binlog_filter_state= BINLOG_FILTER_CLEAR;
  }

  inline void set_binlog_local_stmt_filter()
  {
    DBUG_ASSERT(m_binlog_filter_state == BINLOG_FILTER_UNKNOWN);
    m_binlog_filter_state= BINLOG_FILTER_SET;
  }

  inline binlog_filter_state get_binlog_local_stmt_filter()
  {
    return m_binlog_filter_state;
  }

  /**
    Checks if a user connection is read-only
  */
  inline bool is_read_only_ctx()
  {
    return opt_readonly &&
           !(security_ctx->master_access & PRIV_IGNORE_READ_ONLY) &&
           !slave_thread;
  }

private:
  /**
    Indicate if the current statement should be discarded
    instead of written to the binlog.
    This is used to discard special statements, such as
    DML or DDL that affects only 'local' (non replicated)
    tables, such as performance_schema.*
  */
  binlog_filter_state m_binlog_filter_state;

  /**
    Indicates the format in which the current statement will be
    logged.  This can only be set from @c decide_logging_format().
  */
  enum_binlog_format current_stmt_binlog_format;

public:

  /* 1 if binlog table maps has been written */
  bool binlog_table_maps;

  void issue_unsafe_warnings();
  void reset_unsafe_warnings()
  { binlog_unsafe_warning_flags= 0; }

  void reset_binlog_for_next_statement()
  {
    binlog_table_maps= 0;
  }
  bool binlog_table_should_be_logged(const LEX_CSTRING *db);

#endif /* MYSQL_CLIENT */

public:

  struct st_transactions {
    SAVEPOINT *savepoints;
    THD_TRANS all;			// Trans since BEGIN WORK
    THD_TRANS stmt;			// Trans for current statement
    bool on;                            // see ha_enable_transaction()
    XID_STATE xid_state;
    XID implicit_xid;
    WT_THD wt;                          ///< for deadlock detection
    Rows_log_event *m_pending_rows_event;

    struct st_trans_time : public timeval
    {
      void reset(THD *thd)
      {
        tv_sec= thd->query_start();
        tv_usec= (long) thd->query_start_sec_part();
      }
    } start_time;

    /*
       Tables changed in transaction (that must be invalidated in query cache).
       List contain only transactional tables, that not invalidated in query
       cache (instead of full list of changed in transaction tables).
    */
    CHANGED_TABLE_LIST* changed_tables;
    MEM_ROOT mem_root; // Transaction-life memory allocation pool
    void cleanup()
    {
      DBUG_ENTER("THD::st_transactions::cleanup");
      changed_tables= 0;
      savepoints= 0;
      implicit_xid.null();
      free_root(&mem_root,MYF(MY_KEEP_PREALLOC));
      DBUG_VOID_RETURN;
    }
    void free()
    {
      free_root(&mem_root,MYF(0));
    }
    bool is_active()
    {
      return (all.ha_list != NULL);
    }
    bool is_empty()
    {
      return all.is_empty() && stmt.is_empty();
    }
    st_transactions()
    {
      bzero((char*)this, sizeof(*this));
      implicit_xid.null();
      init_sql_alloc(key_memory_thd_transactions, &mem_root,
                     ALLOC_ROOT_MIN_BLOCK_SIZE, 0, MYF(MY_THREAD_SPECIFIC));
    }
  } default_transaction, *transaction;
  Global_read_lock global_read_lock;
  Field      *dup_field;
#ifndef __WIN__
  sigset_t signals;
#endif
#ifdef SIGNAL_WITH_VIO_CLOSE
  Vio* active_vio;
#endif

  /*
    A permanent memory area of the statement. For conventional
    execution, the parsed tree and execution runtime reside in the same
    memory root. In this case stmt_arena points to THD. In case of
    a prepared statement or a stored procedure statement, thd->mem_root
    conventionally points to runtime memory, and thd->stmt_arena
    points to the memory of the PS/SP, where the parsed tree of the
    statement resides. Whenever you need to perform a permanent
    transformation of a parsed tree, you should allocate new memory in
    stmt_arena, to allow correct re-execution of PS/SP.
    Note: in the parser, stmt_arena == thd, even for PS/SP.
  */
  Query_arena *stmt_arena;

  void *bulk_param;

  /*
    map for tables that will be updated for a multi-table update query
    statement, for other query statements, this will be zero.
  */
  table_map table_map_for_update;

  /* Tells if LAST_INSERT_ID(#) was called for the current statement */
  bool arg_of_last_insert_id_function;
  /*
    ALL OVER THIS FILE, "insert_id" means "*automatically generated* value for
    insertion into an auto_increment column".
  */
  /*
    This is the first autogenerated insert id which was *successfully*
    inserted by the previous statement (exactly, if the previous statement
    didn't successfully insert an autogenerated insert id, then it's the one
    of the statement before, etc).
    It can also be set by SET LAST_INSERT_ID=# or SELECT LAST_INSERT_ID(#).
    It is returned by LAST_INSERT_ID().
  */
  ulonglong  first_successful_insert_id_in_prev_stmt;
  /*
    Variant of the above, used for storing in statement-based binlog. The
    difference is that the one above can change as the execution of a stored
    function progresses, while the one below is set once and then does not
    change (which is the value which statement-based binlog needs).
  */
  ulonglong  first_successful_insert_id_in_prev_stmt_for_binlog;
  /*
    This is the first autogenerated insert id which was *successfully*
    inserted by the current statement. It is maintained only to set
    first_successful_insert_id_in_prev_stmt when statement ends.
  */
  ulonglong  first_successful_insert_id_in_cur_stmt;
  /*
    We follow this logic:
    - when stmt starts, first_successful_insert_id_in_prev_stmt contains the
    first insert id successfully inserted by the previous stmt.
    - as stmt makes progress, handler::insert_id_for_cur_row changes;
    every time get_auto_increment() is called,
    auto_inc_intervals_in_cur_stmt_for_binlog is augmented with the
    reserved interval (if statement-based binlogging).
    - at first successful insertion of an autogenerated value,
    first_successful_insert_id_in_cur_stmt is set to
    handler::insert_id_for_cur_row.
    - when stmt goes to binlog,
    auto_inc_intervals_in_cur_stmt_for_binlog is binlogged if
    non-empty.
    - when stmt ends, first_successful_insert_id_in_prev_stmt is set to
    first_successful_insert_id_in_cur_stmt.
  */
  /*
    stmt_depends_on_first_successful_insert_id_in_prev_stmt is set when
    LAST_INSERT_ID() is used by a statement.
    If it is set, first_successful_insert_id_in_prev_stmt_for_binlog will be
    stored in the statement-based binlog.
    This variable is CUMULATIVE along the execution of a stored function or
    trigger: if one substatement sets it to 1 it will stay 1 until the
    function/trigger ends, thus making sure that
    first_successful_insert_id_in_prev_stmt_for_binlog does not change anymore
    and is propagated to the caller for binlogging.
  */
  bool       stmt_depends_on_first_successful_insert_id_in_prev_stmt;
  /*
    List of auto_increment intervals reserved by the thread so far, for
    storage in the statement-based binlog.
    Note that its minimum is not first_successful_insert_id_in_cur_stmt:
    assuming a table with an autoinc column, and this happens:
    INSERT INTO ... VALUES(3);
    SET INSERT_ID=3; INSERT IGNORE ... VALUES (NULL);
    then the latter INSERT will insert no rows
    (first_successful_insert_id_in_cur_stmt == 0), but storing "INSERT_ID=3"
    in the binlog is still needed; the list's minimum will contain 3.
    This variable is cumulative: if several statements are written to binlog
    as one (stored functions or triggers are used) this list is the
    concatenation of all intervals reserved by all statements.
  */
  Discrete_intervals_list auto_inc_intervals_in_cur_stmt_for_binlog;
  /* Used by replication and SET INSERT_ID */
  Discrete_intervals_list auto_inc_intervals_forced;
  /*
    There is BUG#19630 where statement-based replication of stored
    functions/triggers with two auto_increment columns breaks.
    We however ensure that it works when there is 0 or 1 auto_increment
    column; our rules are
    a) on master, while executing a top statement involving substatements,
    first top- or sub- statement to generate auto_increment values wins the
    exclusive right to see its values be written to binlog (the write
    will be done by the statement or its caller), and the losers won't see
    their values be written to binlog.
    b) on slave, while replicating a top statement involving substatements,
    first top- or sub- statement to need to read auto_increment values from
    the master's binlog wins the exclusive right to read them (so the losers
    won't read their values from binlog but instead generate on their own).
    a) implies that we mustn't backup/restore
    auto_inc_intervals_in_cur_stmt_for_binlog.
    b) implies that we mustn't backup/restore auto_inc_intervals_forced.

    If there are more than 1 auto_increment columns, then intervals for
    different columns may mix into the
    auto_inc_intervals_in_cur_stmt_for_binlog list, which is logically wrong,
    but there is no point in preventing this mixing by preventing intervals
    from the secondly inserted column to come into the list, as such
    prevention would be wrong too.
    What will happen in the case of
    INSERT INTO t1 (auto_inc) VALUES(NULL);
    where t1 has a trigger which inserts into an auto_inc column of t2, is
    that in binlog we'll store the interval of t1 and the interval of t2 (when
    we store intervals, soon), then in slave, t1 will use both intervals, t2
    will use none; if t1 inserts the same number of rows as on master,
    normally the 2nd interval will not be used by t1, which is fine. t2's
    values will be wrong if t2's internal auto_increment counter is different
    from what it was on master (which is likely). In 5.1, in mixed binlogging
    mode, row-based binlogging is used for such cases where two
    auto_increment columns are inserted.
  */
  inline void record_first_successful_insert_id_in_cur_stmt(ulonglong id_arg)
  {
    if (first_successful_insert_id_in_cur_stmt == 0)
      first_successful_insert_id_in_cur_stmt= id_arg;
  }
  inline ulonglong read_first_successful_insert_id_in_prev_stmt(void)
  {
    if (!stmt_depends_on_first_successful_insert_id_in_prev_stmt)
    {
      /* It's the first time we read it */
      first_successful_insert_id_in_prev_stmt_for_binlog=
        first_successful_insert_id_in_prev_stmt;
      stmt_depends_on_first_successful_insert_id_in_prev_stmt= 1;
    }
    return first_successful_insert_id_in_prev_stmt;
  }
  /*
    Used by Intvar_log_event::do_apply_event() and by "SET INSERT_ID=#"
    (mysqlbinlog). We'll soon add a variant which can take many intervals in
    argument.
  */
  inline void force_one_auto_inc_interval(ulonglong next_id)
  {
    auto_inc_intervals_forced.empty(); // in case of multiple SET INSERT_ID
    auto_inc_intervals_forced.append(next_id, ULONGLONG_MAX, 0);
  }

  ulonglong  limit_found_rows;

private:
  /**
    Stores the result of ROW_COUNT() function.

    ROW_COUNT() function is a MySQL extention, but we try to keep it
    similar to ROW_COUNT member of the GET DIAGNOSTICS stack of the SQL
    standard (see SQL99, part 2, search for ROW_COUNT). It's value is
    implementation defined for anything except INSERT, DELETE, UPDATE.

    ROW_COUNT is assigned according to the following rules:

      - In my_ok():
        - for DML statements: to the number of affected rows;
        - for DDL statements: to 0.

      - In my_eof(): to -1 to indicate that there was a result set.

        We derive this semantics from the JDBC specification, where int
        java.sql.Statement.getUpdateCount() is defined to (sic) "return the
        current result as an update count; if the result is a ResultSet
        object or there are no more results, -1 is returned".

      - In my_error(): to -1 to be compatible with the MySQL C API and
        MySQL ODBC driver.

      - For SIGNAL statements: to 0 per WL#2110 specification (see also
        sql_signal.cc comment). Zero is used since that's the "default"
        value of ROW_COUNT in the diagnostics area.
  */

  longlong m_row_count_func;    /* For the ROW_COUNT() function */

public:
  inline longlong get_row_count_func() const
  {
    return m_row_count_func;
  }

  inline void set_row_count_func(longlong row_count_func)
  {
    m_row_count_func= row_count_func;
  }
  inline void set_affected_rows(longlong row_count_func)
  {
    /*
      We have to add to affected_rows (used by slow log), as otherwise
      information for 'call' will be wrong
    */
    affected_rows+= (row_count_func >= 0 ? row_count_func : 0);
  }

  ha_rows    cuted_fields;

private:
  /*
    number of rows we actually sent to the client, including "synthetic"
    rows in ROLLUP etc.
  */
  ha_rows    m_sent_row_count;

  /**
    Number of rows read and/or evaluated for a statement. Used for
    slow log reporting.

    An examined row is defined as a row that is read and/or evaluated
    according to a statement condition, including in
    create_sort_index(). Rows may be counted more than once, e.g., a
    statement including ORDER BY could possibly evaluate the row in
    filesort() before reading it for e.g. update.
  */
  ha_rows    m_examined_row_count;

public:
  ha_rows get_sent_row_count() const
  { return m_sent_row_count; }

  ha_rows get_examined_row_count() const
  { return m_examined_row_count; }

  ulonglong get_affected_rows() const
  { return affected_rows; }

  void set_sent_row_count(ha_rows count);
  void set_examined_row_count(ha_rows count);

  void inc_sent_row_count(ha_rows count);
  void inc_examined_row_count(ha_rows count);

  void inc_status_created_tmp_disk_tables();
  void inc_status_created_tmp_files();
  void inc_status_created_tmp_tables();
  void inc_status_select_full_join();
  void inc_status_select_full_range_join();
  void inc_status_select_range();
  void inc_status_select_range_check();
  void inc_status_select_scan();
  void inc_status_sort_merge_passes();
  void inc_status_sort_range();
  void inc_status_sort_rows(ha_rows count);
  void inc_status_sort_scan();
  void set_status_no_index_used();
  void set_status_no_good_index_used();

  /**
    The number of rows and/or keys examined by the query, both read,
    changed or written.
  */
  ulonglong accessed_rows_and_keys;

  /**
    Check if the number of rows accessed by a statement exceeded
    LIMIT ROWS EXAMINED. If so, signal the query engine to stop execution.
  */
  void check_limit_rows_examined()
  {
    if (++accessed_rows_and_keys > lex->limit_rows_examined_cnt)
      set_killed(ABORT_QUERY);
  }

  USER_CONN *user_connect;
  CHARSET_INFO *db_charset;
#if defined(ENABLED_PROFILING)
  PROFILING  profiling;
#endif

  /** Current stage progress instrumentation. */
  PSI_stage_progress *m_stage_progress_psi;
  /** Current statement digest. */
  sql_digest_state *m_digest;
  /** Current statement digest token array. */
  unsigned char *m_token_array;
  /** Top level statement digest. */
  sql_digest_state m_digest_state;

  /** Current statement instrumentation. */
  PSI_statement_locker *m_statement_psi;
#ifdef HAVE_PSI_STATEMENT_INTERFACE
  /** Current statement instrumentation state. */
  PSI_statement_locker_state m_statement_state;
#endif /* HAVE_PSI_STATEMENT_INTERFACE */

  /** Current transaction instrumentation. */
  PSI_transaction_locker *m_transaction_psi;
#ifdef HAVE_PSI_TRANSACTION_INTERFACE
  /** Current transaction instrumentation state. */
  PSI_transaction_locker_state m_transaction_state;
#endif /* HAVE_PSI_TRANSACTION_INTERFACE */

  /** Idle instrumentation. */
  PSI_idle_locker *m_idle_psi;
#ifdef HAVE_PSI_IDLE_INTERFACE
  /** Idle instrumentation state. */
  PSI_idle_locker_state m_idle_state;
#endif /* HAVE_PSI_IDLE_INTERFACE */

  /*
    Id of current query. Statement can be reused to execute several queries
    query_id is global in context of the whole MySQL server.
    ID is automatically generated from mutex-protected counter.
    It's used in handler code for various purposes: to check which columns
    from table are necessary for this select, to check if it's necessary to
    update auto-updatable fields (like auto_increment and timestamp).
  */
  query_id_t query_id;
  privilege_t col_access;

  /* Statement id is thread-wide. This counter is used to generate ids */
  ulong      statement_id_counter;
  ulong	     rand_saved_seed1, rand_saved_seed2;

  /* The following variables are used when printing to slow log */
  ulong      query_plan_flags; 
  ulong      query_plan_fsort_passes; 
  ulong      tmp_tables_used;
  ulong      tmp_tables_disk_used;
  ulonglong  tmp_tables_size;
  ulonglong  bytes_sent_old;
  ulonglong  affected_rows;                     /* Number of changed rows */

  Opt_trace_context opt_trace;
  pthread_t  real_id;                           /* For debugging */
  my_thread_id  thread_id, thread_dbug_id;
  uint32      os_thread_id;
  uint	     tmp_table, global_disable_checkpoint;
  uint	     server_status,open_options;
  enum enum_thread_type system_thread;
  enum backup_stages current_backup_stage;
#ifdef WITH_WSREP
  bool wsrep_desynced_backup_stage;
#endif /* WITH_WSREP */
  /*
    Current or next transaction isolation level.
    When a connection is established, the value is taken from
    @@session.tx_isolation (default transaction isolation for
    the session), which is in turn taken from @@global.tx_isolation
    (the global value).
    If there is no transaction started, this variable
    holds the value of the next transaction's isolation level.
    When a transaction starts, the value stored in this variable
    becomes "actual".
    At transaction commit or rollback, we assign this variable
    again from @@session.tx_isolation.
    The only statement that can otherwise change the value
    of this variable is SET TRANSACTION ISOLATION LEVEL.
    Its purpose is to effect the isolation level of the next
    transaction in this session. When this statement is executed,
    the value in this variable is changed. However, since
    this statement is only allowed when there is no active
    transaction, this assignment (naturally) only affects the
    upcoming transaction.
    At the end of the current active transaction the value is
    be reset again from @@session.tx_isolation, as described
    above.
  */
  enum_tx_isolation tx_isolation;
  /*
    Current or next transaction access mode.
    See comment above regarding tx_isolation.
  */
  bool              tx_read_only;
  enum_check_fields count_cuted_fields;

  DYNAMIC_ARRAY user_var_events;        /* For user variables replication */
  MEM_ROOT      *user_var_events_alloc; /* Allocate above array elements here */

  /*
    Define durability properties that engines may check to
    improve performance. Not yet used in MariaDB
  */
  enum durability_properties durability_property;
 
  /*
    If checking this in conjunction with a wait condition, please
    include a check after enter_cond() if you want to avoid a race
    condition. For details see the implementation of awake(),
    especially the "broadcast" part.
  */
  killed_state volatile killed;

  /*
    The following is used if one wants to have a specific error number and
    text for the kill
  */
  struct err_info
  {
    int no;
    const char msg[256];
  } *killed_err;

  /* See also thd_killed() */
  inline bool check_killed(bool dont_send_error_message= 0)
  {
    if (unlikely(killed))
    {
      if (!dont_send_error_message)
        send_kill_message();
      return TRUE;
    }
    if (apc_target.have_apc_requests())
      apc_target.process_apc_requests(); 
    return FALSE;
  }

  /* scramble - random string sent to client on handshake */
  char	     scramble[SCRAMBLE_LENGTH+1];

  /*
    If this is a slave, the name of the connection stored here.
    This is used for taging error messages in the log files.
  */
  LEX_CSTRING connection_name;
  char       default_master_connection_buff[MAX_CONNECTION_NAME+1];
  uint8      password; /* 0, 1 or 2 */
  uint8      failed_com_change_user;
  bool       slave_thread;
  bool	     no_errors;

  /**
    Set to TRUE if execution of the current compound statement
    can not continue. In particular, disables activation of
    CONTINUE or EXIT handlers of stored routines.
    Reset in the end of processing of the current user request, in
    @see THD::reset_for_next_command().
  */
  bool is_fatal_error;
  /**
    Set by a storage engine to request the entire
    transaction (that possibly spans multiple engines) to
    rollback. Reset in ha_rollback.
  */
  bool       transaction_rollback_request;
  /**
    TRUE if we are in a sub-statement and the current error can
    not be safely recovered until we left the sub-statement mode.
    In particular, disables activation of CONTINUE and EXIT
    handlers inside sub-statements. E.g. if it is a deadlock
    error and requires a transaction-wide rollback, this flag is
    raised (traditionally, MySQL first has to close all the reads
    via @see handler::ha_index_or_rnd_end() and only then perform
    the rollback).
    Reset to FALSE when we leave the sub-statement mode.
  */
  bool       is_fatal_sub_stmt_error;
  bool	     rand_used, time_zone_used;
  bool       query_start_sec_part_used;
  /* for IS NULL => = last_insert_id() fix in remove_eq_conds() */
  bool       substitute_null_with_insert_id;
  bool	     in_lock_tables;
  bool       bootstrap, cleanup_done, free_connection_done;

  /**  is set if some thread specific value(s) used in a statement. */
  bool       thread_specific_used;
  /**  
    is set if a statement accesses a temporary table created through
    CREATE TEMPORARY TABLE. 
  */
private:
  bool       charset_is_system_charset, charset_is_collation_connection;
  bool       charset_is_character_set_filesystem;
public:
  bool       enable_slow_log;    /* Enable slow log for current statement */
  bool	     abort_on_warning;
  bool 	     got_warning;       /* Set on call to push_warning() */
  /* set during loop of derived table processing */
  bool       derived_tables_processing;
  bool       tablespace_op;	/* This is TRUE in DISCARD/IMPORT TABLESPACE */
  /* True if we have to log the current statement */
  bool	     log_current_statement;
  /**
    True if a slave error. Causes the slave to stop. Not the same
    as the statement execution error (is_error()), since
    a statement may be expected to return an error, e.g. because
    it returned an error on master, and this is OK on the slave.
  */
  bool       is_slave_error;
  /* True if we have printed something to the error log for this statement */
  bool       error_printed_to_log;

  /*
    True when a transaction is queued up for binlog group commit.
    Used so that if another transaction needs to wait for a row lock held by
    this transaction, it can signal to trigger the group commit immediately,
    skipping the normal --binlog-commit-wait-count wait.
  */
  bool waiting_on_group_commit;
  /*
    Set true when another transaction goes to wait on a row lock held by this
    transaction. Used together with waiting_on_group_commit.
  */
  bool has_waiter;
  /*
    In case of a slave, set to the error code the master got when executing
    the query. 0 if no error on the master.
    The stored into variable master error code may get reset inside
    execution stack when the event turns out to be ignored.
  */
  int	     slave_expected_error;
  enum_sql_command last_sql_command;  // Last sql_command exceuted in mysql_execute_command()

  sp_rcontext *spcont;		// SP runtime context

  /** number of name_const() substitutions, see sp_head.cc:subst_spvars() */
  uint       query_name_consts;

  NET*       slave_net;			// network connection from slave -> m.

  /*
    Used to update global user stats.  The global user stats are updated
    occasionally with the 'diff' variables.  After the update, the 'diff'
    variables are reset to 0.
  */
  /* Time when the current thread connected to MySQL. */
  time_t current_connect_time;
  /* Last time when THD stats were updated in global_user_stats. */
  time_t last_global_update_time;
  /* Number of commands not reflected in global_user_stats yet. */
  uint select_commands, update_commands, other_commands;
  ulonglong start_cpu_time;
  ulonglong start_bytes_received;

  /* Used by the sys_var class to store temporary values */
  union
  {
    my_bool   my_bool_value;
    int       int_value;
    uint      uint_value;
    long      long_value;
    ulong     ulong_value;
    ulonglong ulonglong_value;
    double    double_value;
    void      *ptr_value;
  } sys_var_tmp;

  struct {
    /*
      If true, mysql_bin_log::write(Log_event) call will not write events to
      binlog, and maintain 2 below variables instead (use
      mysql_bin_log.start_union_events to turn this on)
    */
    bool do_union;
    /*
      If TRUE, at least one mysql_bin_log::write(Log_event) call has been
      made after last mysql_bin_log.start_union_events() call.
    */
    bool unioned_events;
    /*
      If TRUE, at least one mysql_bin_log::write(Log_event e), where
      e.cache_stmt == TRUE call has been made after last
      mysql_bin_log.start_union_events() call.
    */
    bool unioned_events_trans;
    /*
      'queries' (actually SP statements) that run under inside this binlog
      union have thd->query_id >= first_query_id.
    */
    query_id_t first_query_id;
  } binlog_evt_union;

  /**
    Internal parser state.
    Note that since the parser is not re-entrant, we keep only one parser
    state here. This member is valid only when executing code during parsing.
  */
  Parser_state *m_parser_state;

  Locked_tables_list locked_tables_list;

#ifdef WITH_PARTITION_STORAGE_ENGINE
  partition_info *work_part_info;
#endif

#ifndef EMBEDDED_LIBRARY
  /**
    Array of active audit plugins which have been used by this THD.
    This list is later iterated to invoke release_thd() on those
    plugins.
  */
  DYNAMIC_ARRAY audit_class_plugins;
  /**
    Array of bits indicating which audit classes have already been
    added to the list of audit plugins which are currently in use.
  */
  unsigned long audit_class_mask[MYSQL_AUDIT_CLASS_MASK_SIZE];
  int audit_plugin_version;
#endif

#if defined(ENABLED_DEBUG_SYNC)
  /* Debug Sync facility. See debug_sync.cc. */
  struct st_debug_sync_control *debug_sync_control;
#endif /* defined(ENABLED_DEBUG_SYNC) */
  /**
    @param id                thread identifier
    @param is_wsrep_applier  thread type
  */
  THD(my_thread_id id, bool is_wsrep_applier= false);

  ~THD();

  void init();
  /*
    Initialize memory roots necessary for query processing and (!)
    pre-allocate memory for it. We can't do that in THD constructor because
    there are use cases (acl_init, delayed inserts, watcher threads,
    killing mysqld) where it's vital to not allocate excessive and not used
    memory. Note, that we still don't return error from init_for_queries():
    if preallocation fails, we should notice that at the first call to
    alloc_root.
  */
  void init_for_queries();
  void update_all_stats();
  void update_stats(void);
  void change_user(void);
  void cleanup(void);
  void cleanup_after_query();
  void free_connection();
  void reset_for_reuse();
  void store_globals();
  void reset_globals();
  bool trace_started()
  {
    return opt_trace.is_started();
  }
#ifdef SIGNAL_WITH_VIO_CLOSE
  inline void set_active_vio(Vio* vio)
  {
    mysql_mutex_lock(&LOCK_thd_data);
    active_vio = vio;
    mysql_mutex_unlock(&LOCK_thd_data);
  }
  inline void clear_active_vio()
  {
    mysql_mutex_lock(&LOCK_thd_data);
    active_vio = 0;
    mysql_mutex_unlock(&LOCK_thd_data);
  }
  void close_active_vio();
#endif
  void awake_no_mutex(killed_state state_to_set);
  void awake(killed_state state_to_set)
  {
    mysql_mutex_lock(&LOCK_thd_kill);
    mysql_mutex_lock(&LOCK_thd_data);
    awake_no_mutex(state_to_set);
    mysql_mutex_unlock(&LOCK_thd_data);
    mysql_mutex_unlock(&LOCK_thd_kill);
  }
  void abort_current_cond_wait(bool force);
 
  /** Disconnect the associated communication endpoint. */
  void disconnect();


  /*
    Allows this thread to serve as a target for others to schedule Async 
    Procedure Calls on.

    It's possible to schedule any code to be executed this way, by
    inheriting from the Apc_call object. Currently, only
    Show_explain_request uses this.
  */
  Apc_target apc_target;

  Gap_time_tracker_data gap_tracker_data;
#ifndef MYSQL_CLIENT
  enum enum_binlog_query_type {
    /* The query can be logged in row format or in statement format. */
    ROW_QUERY_TYPE,
    
    /* The query has to be logged in statement format. */
    STMT_QUERY_TYPE,
    
    QUERY_TYPE_COUNT
  };

  int binlog_query(enum_binlog_query_type qtype,
                   char const *query, ulong query_len, bool is_trans,
                   bool direct, bool suppress_use,
                   int errcode);
  bool binlog_current_query_unfiltered();
#endif

  inline void
  enter_cond(mysql_cond_t *cond, mysql_mutex_t* mutex,
             const PSI_stage_info *stage, PSI_stage_info *old_stage,
             const char *src_function, const char *src_file,
             int src_line)
  {
    mysql_mutex_assert_owner(mutex);
    mysys_var->current_mutex = mutex;
    mysys_var->current_cond = cond;
    if (old_stage)
      backup_stage(old_stage);
    if (stage)
      enter_stage(stage, src_function, src_file, src_line);
  }
  inline void exit_cond(const PSI_stage_info *stage,
                        const char *src_function, const char *src_file,
                        int src_line)
  {
    /*
      Putting the mutex unlock in thd->exit_cond() ensures that
      mysys_var->current_mutex is always unlocked _before_ mysys_var->mutex is
      locked (if that would not be the case, you'll get a deadlock if someone
      does a THD::awake() on you).
    */
    mysql_mutex_unlock(mysys_var->current_mutex);
    mysql_mutex_lock(&mysys_var->mutex);
    mysys_var->current_mutex = 0;
    mysys_var->current_cond = 0;
    if (stage)
      enter_stage(stage, src_function, src_file, src_line);
    mysql_mutex_unlock(&mysys_var->mutex);
    return;
  }
  virtual int is_killed() { return killed; }
  virtual THD* get_thd() { return this; }

  /**
    A callback to the server internals that is used to address
    special cases of the locking protocol.
    Invoked when acquiring an exclusive lock, for each thread that
    has a conflicting shared metadata lock.

    This function:
    - aborts waiting of the thread on a data lock, to make it notice
      the pending exclusive lock and back off.
    - if the thread is an INSERT DELAYED thread, sends it a KILL
      signal to terminate it.

    @note This function does not wait for the thread to give away its
          locks. Waiting is done outside for all threads at once.

    @param ctx_in_use           The MDL context owner (thread) to wake up.
    @param needs_thr_lock_abort Indicates that to wake up thread
                                this call needs to abort its waiting
                                on table-level lock.

    @retval  TRUE  if the thread was woken up
    @retval  FALSE otherwise.
   */
  virtual bool notify_shared_lock(MDL_context_owner *ctx_in_use,
                                  bool needs_thr_lock_abort);

  // End implementation of MDL_context_owner interface.

  inline bool is_strict_mode() const
  {
    return (bool) (variables.sql_mode & (MODE_STRICT_TRANS_TABLES |
                                         MODE_STRICT_ALL_TABLES));
  }
  inline bool backslash_escapes() const
  {
    return !MY_TEST(variables.sql_mode & MODE_NO_BACKSLASH_ESCAPES);
  }
  const Type_handler *type_handler_for_datetime() const;
  bool timestamp_to_TIME(MYSQL_TIME *ltime, my_time_t ts,
                         ulong sec_part, date_mode_t fuzzydate);
  inline my_time_t query_start() { return start_time; }
  inline ulong query_start_sec_part()
  { query_start_sec_part_used=1; return start_time_sec_part; }
  MYSQL_TIME query_start_TIME();
  time_round_mode_t temporal_round_mode() const
  {
    return variables.sql_mode & MODE_TIME_ROUND_FRACTIONAL ?
           TIME_FRAC_ROUND : TIME_FRAC_TRUNCATE;
  }

private:
  struct {
    my_hrtime_t start;
    my_time_t sec;
    ulong sec_part;
  } system_time;

  void set_system_time()
  {
    my_hrtime_t hrtime= my_hrtime();
    my_time_t sec= hrtime_to_my_time(hrtime);
    ulong sec_part= hrtime_sec_part(hrtime);
    if (sec > system_time.sec ||
        (sec == system_time.sec && sec_part > system_time.sec_part) ||
        hrtime.val < system_time.start.val)
    {
      system_time.sec= sec;
      system_time.sec_part= sec_part;
      system_time.start= hrtime;
    }
    else
    {
      if (system_time.sec_part < TIME_MAX_SECOND_PART)
        system_time.sec_part++;
      else
      {
        system_time.sec++;
        system_time.sec_part= 0;
      }
    }
  }

public:
  timeval transaction_time()
  {
    if (!in_multi_stmt_transaction_mode())
      transaction->start_time.reset(this);
    return transaction->start_time;
  }

  inline void set_start_time()
  {
    if (user_time.val)
    {
      start_time= hrtime_to_my_time(user_time);
      start_time_sec_part= hrtime_sec_part(user_time);
    }
    else
    {
      set_system_time();
      start_time= system_time.sec;
      start_time_sec_part= system_time.sec_part;
    }
    PSI_CALL_set_thread_start_time(start_time);
  }
  inline void set_time()
  {
    set_start_time();
    start_utime= utime_after_lock= microsecond_interval_timer();
  }
  /* only used in SET @@timestamp=... */
  inline void set_time(my_hrtime_t t)
  {
    user_time= t;
    set_time();
  }
  /*
    this is only used by replication and BINLOG command.
    usecs > TIME_MAX_SECOND_PART means "was not in binlog"
  */
  inline void set_time(my_time_t t, ulong sec_part)
  {
    if (opt_secure_timestamp > (slave_thread ? SECTIME_REPL : SECTIME_SUPER))
      set_time();                 // note that BINLOG itself requires SUPER
    else
    {
      if (sec_part <= TIME_MAX_SECOND_PART)
      {
        start_time= system_time.sec= t;
        start_time_sec_part= system_time.sec_part= sec_part;
      }
      else if (t != system_time.sec)
      {
        start_time= system_time.sec= t;
        start_time_sec_part= system_time.sec_part= 0;
      }
      else
      {
        start_time= t;
        start_time_sec_part= ++system_time.sec_part;
      }
      user_time.val= hrtime_from_time(start_time) + start_time_sec_part;
      PSI_CALL_set_thread_start_time(start_time);
      start_utime= utime_after_lock= microsecond_interval_timer();
    }
  }
  void set_time_after_lock()
  {
    utime_after_lock= microsecond_interval_timer();
    MYSQL_SET_STATEMENT_LOCK_TIME(m_statement_psi,
                                  (utime_after_lock - start_utime));
  }
  ulonglong current_utime()  { return microsecond_interval_timer(); }

  /* Tell SHOW PROCESSLIST to show time from this point */
  inline void set_time_for_next_stage()
  {
    utime_after_query= current_utime();
  }

  /**
   Update server status after execution of a top level statement.
   Currently only checks if a query was slow, and assigns
   the status accordingly.
   Evaluate the current time, and if it exceeds the long-query-time
   setting, mark the query as slow.
  */
  void update_server_status()
  {
    set_time_for_next_stage();
    if (utime_after_query >= utime_after_lock + variables.long_query_time)
      server_status|= SERVER_QUERY_WAS_SLOW;
  }
  inline ulonglong found_rows(void)
  {
    return limit_found_rows;
  }
  /**
    Returns TRUE if session is in a multi-statement transaction mode.

    OPTION_NOT_AUTOCOMMIT: When autocommit is off, a multi-statement
    transaction is implicitly started on the first statement after a
    previous transaction has been ended.

    OPTION_BEGIN: Regardless of the autocommit status, a multi-statement
    transaction can be explicitly started with the statements "START
    TRANSACTION", "BEGIN [WORK]", "[COMMIT | ROLLBACK] AND CHAIN", etc.

    Note: this doesn't tell you whether a transaction is active.
    A session can be in multi-statement transaction mode, and yet
    have no active transaction, e.g., in case of:
    set @@autocommit=0;
    set @a= 3;                                     <-- these statements don't
    set transaction isolation level serializable;  <-- start an active
    flush tables;                                  <-- transaction

    I.e. for the above scenario this function returns TRUE, even
    though no active transaction has begun.
    @sa in_active_multi_stmt_transaction()
  */
  inline bool in_multi_stmt_transaction_mode()
  {
    return variables.option_bits & (OPTION_NOT_AUTOCOMMIT | OPTION_BEGIN);
  }
  /**
    TRUE if the session is in a multi-statement transaction mode
    (@sa in_multi_stmt_transaction_mode()) *and* there is an
    active transaction, i.e. there is an explicit start of a
    transaction with BEGIN statement, or implicit with a
    statement that uses a transactional engine.

    For example, these scenarios don't start an active transaction
    (even though the server is in multi-statement transaction mode):

    set @@autocommit=0;
    select * from nontrans_table;
    set @var=TRUE;
    flush tables;

    Note, that even for a statement that starts a multi-statement
    transaction (i.e. select * from trans_table), this
    flag won't be set until we open the statement's tables
    and the engines register themselves for the transaction
    (see trans_register_ha()),
    hence this method is reliable to use only after
    open_tables() has completed.

    Why do we need a flag?
    ----------------------
    We need to maintain a (at first glance redundant)
    session flag, rather than looking at thd->transaction.all.ha_list
    because of explicit start of a transaction with BEGIN. 

    I.e. in case of
    BEGIN;
    select * from nontrans_t1; <-- in_active_multi_stmt_transaction() is true
  */
  inline bool in_active_multi_stmt_transaction()
  {
    return server_status & SERVER_STATUS_IN_TRANS;
  }
  /* Commit both statement and full transaction */
  int commit_whole_transaction_and_close_tables();
  void give_protection_error();
  /*
    Give an error if any of the following is true for this connection
    - BACKUP STAGE is active
    - FLUSH TABLE WITH READ LOCK is active
    - BACKUP LOCK table_name is active
  */
  inline bool has_read_only_protection()
  {
    if (current_backup_stage == BACKUP_FINISHED &&
        !global_read_lock.is_acquired() &&
        !mdl_backup_lock)
      return FALSE;
    give_protection_error();
    return TRUE;
  }
  inline bool fill_information_schema_tables()
  {
    return !stmt_arena->is_stmt_prepare();
  }
  inline void* trans_alloc(size_t size)
  {
    return alloc_root(&transaction->mem_root,size);
  }

  LEX_CSTRING strmake_lex_cstring(const char *str, size_t length)
  {
    const char *tmp= strmake_root(mem_root, str, length);
    if (!tmp)
      return {0,0};
    return {tmp, length};
  }
  LEX_CSTRING strmake_lex_cstring(const LEX_CSTRING &from)
  {
    return strmake_lex_cstring(from.str, from.length);
  }
  LEX_CSTRING strmake_lex_cstring_trim_whitespace(const LEX_CSTRING &from)
  {
    return strmake_lex_cstring(Lex_cstring(from).trim_whitespace(charset()));
  }

  LEX_STRING *make_lex_string(LEX_STRING *lex_str, const char* str, size_t length)
  {
    if (!(lex_str->str= strmake_root(mem_root, str, length)))
    {
      lex_str->length= 0;
      return 0;
    }
    lex_str->length= length;
    return lex_str;
  }
  LEX_CSTRING *make_lex_string(LEX_CSTRING *lex_str, const char* str, size_t length)
  {
    if (!(lex_str->str= strmake_root(mem_root, str, length)))
    {
      lex_str->length= 0;
      return 0;
    }
    lex_str->length= length;
    return lex_str;
  }
  // Remove double quotes:  aaa""bbb -> aaa"bbb
  bool quote_unescape(LEX_CSTRING *dst, const LEX_CSTRING *src, char quote)
  {
    const char *tmp= src->str;
    const char *tmpend= src->str + src->length;
    char *to;
    if (!(dst->str= to= (char *) alloc(src->length + 1)))
    {
      dst->length= 0; // Safety
      return true;
    }
    for ( ; tmp < tmpend; )
    {
      if ((*to++= *tmp++) == quote)
        tmp++;                                  // Skip double quotes
    }
    *to= 0;                                     // End null for safety
    dst->length= to - dst->str;
    return false;
  }

  LEX_CSTRING *make_clex_string(const char* str, size_t length)
  {
    LEX_CSTRING *lex_str;
    char *tmp;
    if (unlikely(!(lex_str= (LEX_CSTRING *)alloc_root(mem_root,
                                                      sizeof(LEX_CSTRING) +
                                                      length+1))))
      return 0;
    tmp= (char*) (lex_str+1);
    lex_str->str= tmp;
    memcpy(tmp, str, length);
    tmp[length]= 0;
    lex_str->length= length;
    return lex_str;
  }
  LEX_CSTRING *make_clex_string(const LEX_CSTRING from)
  {
    return make_clex_string(from.str, from.length);
  }

  // Allocate LEX_STRING for character set conversion
  bool alloc_lex_string(LEX_STRING *dst, size_t length)
  {
    if (likely((dst->str= (char*) alloc(length))))
      return false;
    dst->length= 0;  // Safety
    return true;     // EOM
  }
  bool convert_string(LEX_STRING *to, CHARSET_INFO *to_cs,
		      const char *from, size_t from_length,
		      CHARSET_INFO *from_cs);
  bool reinterpret_string_from_binary(LEX_CSTRING *to, CHARSET_INFO *to_cs,
                                      const char *from, size_t from_length);
  bool convert_string(LEX_CSTRING *to, CHARSET_INFO *to_cs,
                      const char *from, size_t from_length,
                      CHARSET_INFO *from_cs)
  {
    LEX_STRING tmp;
    bool rc= convert_string(&tmp, to_cs, from, from_length, from_cs);
    to->str= tmp.str;
    to->length= tmp.length;
    return rc;
  }
  bool convert_string(LEX_CSTRING *to, CHARSET_INFO *tocs,
                      const LEX_CSTRING *from, CHARSET_INFO *fromcs,
                      bool simple_copy_is_possible)
  {
    if (!simple_copy_is_possible)
      return unlikely(convert_string(to, tocs, from->str, from->length, fromcs));
    if (fromcs == &my_charset_bin)
      return reinterpret_string_from_binary(to, tocs, from->str, from->length);
    *to= *from;
    return false;
  }
  /*
    Convert a strings between character sets.
    Uses my_convert_fix(), which uses an mb_wc .. mc_mb loop internally.
    dstcs and srccs cannot be &my_charset_bin.
  */
  bool convert_fix(CHARSET_INFO *dstcs, LEX_STRING *dst,
                   CHARSET_INFO *srccs, const char *src, size_t src_length,
                   String_copier *status);

  /*
    Same as above, but additionally sends ER_INVALID_CHARACTER_STRING
    in case of bad byte sequences or Unicode conversion problems.
  */
  bool convert_with_error(CHARSET_INFO *dstcs, LEX_STRING *dst,
                          CHARSET_INFO *srccs,
                          const char *src, size_t src_length);
  /*
    If either "dstcs" or "srccs" is &my_charset_bin,
    then performs native copying using copy_fix().
    Otherwise, performs Unicode conversion using convert_fix().
  */
  bool copy_fix(CHARSET_INFO *dstcs, LEX_STRING *dst,
                CHARSET_INFO *srccs, const char *src, size_t src_length,
                String_copier *status);

  /*
    Same as above, but additionally sends ER_INVALID_CHARACTER_STRING
    in case of bad byte sequences or Unicode conversion problems.
  */
  bool copy_with_error(CHARSET_INFO *dstcs, LEX_STRING *dst,
                       CHARSET_INFO *srccs, const char *src, size_t src_length);

  bool convert_string(String *s, CHARSET_INFO *from_cs, CHARSET_INFO *to_cs);

  /*
    Check if the string is wellformed, raise an error if not wellformed.
    @param str    - The string to check.
    @param length - the string length.
  */
  bool check_string_for_wellformedness(const char *str,
                                       size_t length,
                                       CHARSET_INFO *cs) const;

  bool to_ident_sys_alloc(Lex_ident_sys_st *to, const Lex_ident_cli_st *from);

  /*
    Create a string literal with optional client->connection conversion.
    @param str        - the string in the client character set
    @param length     - length of the string
    @param repertoire - the repertoire of the string
  */
  Item_basic_constant *make_string_literal(const char *str, size_t length,
                                           my_repertoire_t repertoire);
  Item_basic_constant *make_string_literal(const Lex_string_with_metadata_st &str)
  {
    my_repertoire_t repertoire= str.repertoire(variables.character_set_client);
    return make_string_literal(str.str, str.length, repertoire);
  }
  Item_basic_constant *make_string_literal_nchar(const Lex_string_with_metadata_st &str);
  Item_basic_constant *make_string_literal_charset(const Lex_string_with_metadata_st &str,
                                                   CHARSET_INFO *cs);
  bool make_text_string_sys(LEX_CSTRING *to,
                            const Lex_string_with_metadata_st *from)
  {
    return convert_string(to, system_charset_info,
                          from, charset(), charset_is_system_charset);
  }
  bool make_text_string_connection(LEX_CSTRING *to,
                                   const Lex_string_with_metadata_st *from)
  {
    return convert_string(to, variables.collation_connection,
                          from, charset(), charset_is_collation_connection);
  }
  bool make_text_string_filesystem(LEX_CSTRING *to,
                                   const Lex_string_with_metadata_st *from)
  {
    return convert_string(to, variables.character_set_filesystem,
                          from, charset(), charset_is_character_set_filesystem);
  }
  void add_changed_table(TABLE *table);
  void add_changed_table(const char *key, size_t key_length);
  CHANGED_TABLE_LIST * changed_table_dup(const char *key, size_t key_length);
  int prepare_explain_fields(select_result *result, List<Item> *field_list,
                             uint8 explain_flags, bool is_analyze);
  int send_explain_fields(select_result *result, uint8 explain_flags,
                          bool is_analyze);
  void make_explain_field_list(List<Item> &field_list, uint8 explain_flags,
                               bool is_analyze);
  void make_explain_json_field_list(List<Item> &field_list, bool is_analyze);

  /**
    Clear the current error, if any.
    We do not clear is_fatal_error or is_fatal_sub_stmt_error since we
    assume this is never called if the fatal error is set.

    @todo: To silence an error, one should use Internal_error_handler
    mechanism. Issuing an error that can be possibly later "cleared" is not
    compatible with other installed error handlers and audit plugins.
  */
  inline void clear_error(bool clear_diagnostics= 0)
  {
    DBUG_ENTER("clear_error");
    if (get_stmt_da()->is_error() || clear_diagnostics)
      get_stmt_da()->reset_diagnostics_area();
    is_slave_error= 0;
    if (killed == KILL_BAD_DATA)
      reset_killed();
    DBUG_VOID_RETURN;
  }

#ifndef EMBEDDED_LIBRARY
  inline bool vio_ok() const { return net.vio != 0; }
  /** Return FALSE if connection to client is broken. */
  bool is_connected()
  {
    /*
      All system threads (e.g., the slave IO thread) are connected but
      not using vio. So this function always returns true for all
      system threads.
    */
    return system_thread || (vio_ok() ? vio_is_connected(net.vio) : FALSE);
  }
#else
  inline bool vio_ok() const { return TRUE; }
  inline bool is_connected() { return TRUE; }
#endif

   void my_ok_with_recreate_info(const Recreate_info &info, ulong warn_count);
  /**
    Mark the current error as fatal. Warning: this does not
    set any error, it sets a property of the error, so must be
    followed or prefixed with my_error().
  */
  inline void fatal_error()
  {
    DBUG_ASSERT(get_stmt_da()->is_error() || killed);
    is_fatal_error= 1;
    DBUG_PRINT("error",("Fatal error set"));
  }
  /**
    TRUE if there is an error in the error stack.

    Please use this method instead of direct access to
    net.report_error.

    If TRUE, the current (sub)-statement should be aborted.
    The main difference between this member and is_fatal_error
    is that a fatal error can not be handled by a stored
    procedure continue handler, whereas a normal error can.

    To raise this flag, use my_error().
  */
  inline bool is_error() const { return m_stmt_da->is_error(); }
  void set_bulk_execution(void *bulk)
  {
    bulk_param= bulk;
    m_stmt_da->set_bulk_execution(MY_TEST(bulk));
  }
  bool is_bulk_op() const { return MY_TEST(bulk_param); }

  /// Returns Diagnostics-area for the current statement.
  Diagnostics_area *get_stmt_da()
  { return m_stmt_da; }

  /// Returns Diagnostics-area for the current statement.
  const Diagnostics_area *get_stmt_da() const
  { return m_stmt_da; }

  /// Sets Diagnostics-area for the current statement.
  void set_stmt_da(Diagnostics_area *da)
  { m_stmt_da= da; }

  inline CHARSET_INFO *charset() const { return variables.character_set_client; }
  void update_charset();
  void update_charset(CHARSET_INFO *character_set_client,
                      CHARSET_INFO *collation_connection)
  {
    variables.character_set_client= character_set_client;
    variables.collation_connection= collation_connection;
    update_charset();
  }
  void update_charset(CHARSET_INFO *character_set_client,
                      CHARSET_INFO *collation_connection,
                      CHARSET_INFO *character_set_results)
  {
    variables.character_set_client= character_set_client;
    variables.collation_connection= collation_connection;
    variables.character_set_results= character_set_results;
    update_charset();
  }

  inline Query_arena *activate_stmt_arena_if_needed(Query_arena *backup)
  {
    if (state == Query_arena::STMT_SP_QUERY_ARGUMENTS)
      /*
        Caller uses the arena with state STMT_SP_QUERY_ARGUMENTS for stored
        routine's parameters. Lifetime of these objects spans a lifetime of
        stored routine call and freed every time the stored routine execution
        has been completed. That is the reason why switching to statement's
        arena is not performed for arguments, else we would observe increasing
        of memory usage while a stored routine be called over and over again.
      */
      return NULL;

    /*
      Use the persistent arena if we are in a prepared statement or a stored
      procedure statement and we have not already changed to use this arena.
    */
    if (!stmt_arena->is_conventional() && mem_root != stmt_arena->mem_root)
    {
      set_n_backup_active_arena(stmt_arena, backup);
      return stmt_arena;
    }
    return 0;
  }


  bool is_item_tree_change_register_required()
  {
    return !stmt_arena->is_conventional();
  }

  void change_item_tree(Item **place, Item *new_value)
  {
    DBUG_ENTER("THD::change_item_tree");
    DBUG_PRINT("enter", ("Register: %p (%p) <- %p",
                       *place, place, new_value));
    /* TODO: check for OOM condition here */
    if (is_item_tree_change_register_required())
      nocheck_register_item_tree_change(place, *place, mem_root);
    *place= new_value;
    DBUG_VOID_RETURN;
  }
  /**
    Make change in item tree after checking whether it needs registering


    @param place         place where we should assign new value
    @param new_value     place of the new value

    @details
    see check_and_register_item_tree_change details
  */
  void check_and_register_item_tree(Item **place, Item **new_value)
  {
    if (!stmt_arena->is_conventional())
      check_and_register_item_tree_change(place, new_value, mem_root);
    /*
      We have to use memcpy instead of  *place= *new_value merge to
      avoid problems with strict aliasing.
    */
    memcpy((char*) place, new_value, sizeof(*new_value));
  }

  /*
    Cleanup statement parse state (parse tree, lex) and execution
    state after execution of a non-prepared SQL statement.
  */
  void end_statement();

  /*
    Mark thread to be killed, with optional error number and string.
    string is not released, so it has to be allocted on thd mem_root
    or be a global string

    Ensure that we don't replace a kill with a lesser one. For example
    if user has done 'kill_connection' we shouldn't replace it with
    KILL_QUERY.
  */
  inline void set_killed(killed_state killed_arg,
                         int killed_errno_arg= 0,
                         const char *killed_err_msg_arg= 0)
  {
    mysql_mutex_lock(&LOCK_thd_kill);
    set_killed_no_mutex(killed_arg, killed_errno_arg, killed_err_msg_arg);
    mysql_mutex_unlock(&LOCK_thd_kill);
  }
  /*
    This is only used by THD::awake where we need to keep the lock mutex
    locked over some time.
    It's ok to have this inline, as in most cases killed_errno_arg will
    be a constant 0 and most of the function will disappear.
  */
  inline void set_killed_no_mutex(killed_state killed_arg,
                                  int killed_errno_arg= 0,
                                  const char *killed_err_msg_arg= 0)
  {
    if (killed <= killed_arg)
    {
      killed= killed_arg;
      if (killed_errno_arg)
      {
        /*
          If alloc fails, we only remember the killed flag.
          The worst things that can happen is that we get
          a suboptimal error message.
        */
        killed_err= (err_info*) alloc_root(&main_mem_root, sizeof(*killed_err));
        if (likely(killed_err))
        {
          killed_err->no= killed_errno_arg;
          ::strmake((char*) killed_err->msg, killed_err_msg_arg,
                    sizeof(killed_err->msg)-1);
        }
      }
    }
  }
  int killed_errno();
  void reset_killed();
  inline void reset_kill_query()
  {
    if (killed < KILL_CONNECTION)
    {
      reset_killed();
      mysys_var->abort= 0;
    }
  }
  inline void send_kill_message()
  {
    mysql_mutex_lock(&LOCK_thd_kill);
    int err= killed_errno();
    if (err)
      my_message(err, killed_err ? killed_err->msg : ER_THD(this, err), MYF(0));
    mysql_mutex_unlock(&LOCK_thd_kill);
  }
  /* return TRUE if we will abort query if we make a warning now */
  inline bool really_abort_on_warning()
  {
    return (abort_on_warning &&
            (!transaction->stmt.modified_non_trans_table ||
             (variables.sql_mode & MODE_STRICT_ALL_TABLES)));
  }
  void set_status_var_init();
  void reset_n_backup_open_tables_state(Open_tables_backup *backup);
  void restore_backup_open_tables_state(Open_tables_backup *backup);
  void reset_sub_statement_state(Sub_statement_state *backup, uint new_state);
  void restore_sub_statement_state(Sub_statement_state *backup);
  void store_slow_query_state(Sub_statement_state *backup);
  void reset_slow_query_state();
  void add_slow_query_state(Sub_statement_state *backup);
  void set_n_backup_active_arena(Query_arena *set, Query_arena *backup);
  void restore_active_arena(Query_arena *set, Query_arena *backup);

  inline void get_binlog_format(enum_binlog_format *format,
                                enum_binlog_format *current_format)
  {
    *format= (enum_binlog_format) variables.binlog_format;
    *current_format= current_stmt_binlog_format;
  }
  inline enum_binlog_format get_current_stmt_binlog_format()
  {
    return current_stmt_binlog_format;
  }
  inline void set_binlog_format(enum_binlog_format format,
                                enum_binlog_format current_format)
  {
    DBUG_ENTER("set_binlog_format");
    variables.binlog_format= format;
    current_stmt_binlog_format= current_format;
    DBUG_VOID_RETURN;
  }
  inline void set_binlog_format_stmt()
  {
    DBUG_ENTER("set_binlog_format_stmt");
    variables.binlog_format=    BINLOG_FORMAT_STMT;
    current_stmt_binlog_format= BINLOG_FORMAT_STMT;
    DBUG_VOID_RETURN;
  }
  /*
    @todo Make these methods private or remove them completely.  Only
    decide_logging_format should call them. /Sven
  */
  inline void set_current_stmt_binlog_format_row_if_mixed()
  {
    DBUG_ENTER("set_current_stmt_binlog_format_row_if_mixed");
    /*
      This should only be called from decide_logging_format.

      @todo Once we have ensured this, uncomment the following
      statement, remove the big comment below that, and remove the
      in_sub_stmt==0 condition from the following 'if'.
    */
    /* DBUG_ASSERT(in_sub_stmt == 0); */
    /*
      If in a stored/function trigger, the caller should already have done the
      change. We test in_sub_stmt to prevent introducing bugs where people
      wouldn't ensure that, and would switch to row-based mode in the middle
      of executing a stored function/trigger (which is too late, see also
      reset_current_stmt_binlog_format_row()); this condition will make their
      tests fail and so force them to propagate the
      lex->binlog_row_based_if_mixed upwards to the caller.
    */
    if ((wsrep_binlog_format(variables.binlog_format) == BINLOG_FORMAT_MIXED) && (in_sub_stmt == 0))
      set_current_stmt_binlog_format_row();

    DBUG_VOID_RETURN;
  }

  inline void set_current_stmt_binlog_format(enum_binlog_format format)
  {
    current_stmt_binlog_format= format;
  }

  inline void set_current_stmt_binlog_format_row()
  {
    DBUG_ENTER("set_current_stmt_binlog_format_row");
    current_stmt_binlog_format= BINLOG_FORMAT_ROW;
    DBUG_VOID_RETURN;
  }
  /* Set binlog format temporarily to statement. Returns old format */
  inline enum_binlog_format set_current_stmt_binlog_format_stmt()
  {
    enum_binlog_format orig_format= current_stmt_binlog_format;
    DBUG_ENTER("set_current_stmt_binlog_format_stmt");
    current_stmt_binlog_format= BINLOG_FORMAT_STMT;
    DBUG_RETURN(orig_format);
  }
  inline void restore_stmt_binlog_format(enum_binlog_format format)
  {
    DBUG_ENTER("restore_stmt_binlog_format");
    DBUG_ASSERT(!is_current_stmt_binlog_format_row());
    current_stmt_binlog_format= format;
    DBUG_VOID_RETURN;
  }
  inline void reset_current_stmt_binlog_format_row()
  {
    DBUG_ENTER("reset_current_stmt_binlog_format_row");
    /*
      If there are temporary tables, don't reset back to
      statement-based. Indeed it could be that:
      CREATE TEMPORARY TABLE t SELECT UUID(); # row-based
      # and row-based does not store updates to temp tables
      # in the binlog.
      INSERT INTO u SELECT * FROM t; # stmt-based
      and then the INSERT will fail as data inserted into t was not logged.
      So we continue with row-based until the temp table is dropped.
      If we are in a stored function or trigger, we mustn't reset in the
      middle of its execution (as the binary logging way of a stored function
      or trigger is decided when it starts executing, depending for example on
      the caller (for a stored function: if caller is SELECT or
      INSERT/UPDATE/DELETE...).
    */
    DBUG_PRINT("debug",
               ("temporary_tables: %s, in_sub_stmt: %s, system_thread: %s",
                YESNO(has_temporary_tables()), YESNO(in_sub_stmt),
                show_system_thread(system_thread)));
    if (in_sub_stmt == 0)
    {
      if (wsrep_binlog_format(variables.binlog_format) == BINLOG_FORMAT_ROW)
        set_current_stmt_binlog_format_row();
      else if (!has_temporary_tables())
        set_current_stmt_binlog_format_stmt();
    }
    DBUG_VOID_RETURN;
  }

  /**
    Set the current database; use deep copy of C-string.

    @param new_db     a pointer to the new database name.
    @param new_db_len length of the new database name.

    Initialize the current database from a NULL-terminated string with
    length. If we run out of memory, we free the current database and
    return TRUE.  This way the user will notice the error as there will be
    no current database selected (in addition to the error message set by
    malloc).

    @note This operation just sets {db, db_length}. Switching the current
    database usually involves other actions, like switching other database
    attributes including security context. In the future, this operation
    will be made private and more convenient interface will be provided.

    @return Operation status
      @retval FALSE Success
      @retval TRUE  Out-of-memory error
  */
  bool set_db(const LEX_CSTRING *new_db);

  /** Set the current database, without copying */
  void reset_db(const LEX_CSTRING *new_db);

  /*
    Copy the current database to the argument. Use the current arena to
    allocate memory for a deep copy: current database may be freed after
    a statement is parsed but before it's executed.

    Can only be called by owner of thd (no mutex protection)
  */
  bool copy_db_to(LEX_CSTRING *to)
  {
    if (db.str == NULL)
    {
      /*
        No default database is set. In this case if it's guaranteed that
        no CTE can be used in the statement then we can throw an error right
        now at the parser stage. Otherwise the decision about throwing such
        a message must be postponed until a post-parser stage when we are able
        to resolve all CTE names as we don't need this message to be thrown
        for any CTE references.
      */
      if (!lex->with_cte_resolution)
        my_message(ER_NO_DB_ERROR, ER(ER_NO_DB_ERROR), MYF(0));
      return TRUE;
    }

    to->str= strmake(db.str, db.length);
    to->length= db.length;
    return to->str == NULL;                     /* True on error */
  }
  /* Get db name or "". Use for printing current db */
  const char *get_db()
  { return safe_str(db.str); }

  thd_scheduler event_scheduler;

public:
  inline Internal_error_handler *get_internal_handler()
  { return m_internal_handler; }

  /**
    Add an internal error handler to the thread execution context.
    @param handler the exception handler to add
  */
  void push_internal_handler(Internal_error_handler *handler);

private:
  /**
    Handle a sql condition.
    @param sql_errno the condition error number
    @param sqlstate the condition sqlstate
    @param level the condition level
    @param msg the condition message text
    @param[out] cond_hdl the sql condition raised, if any
    @return true if the condition is handled
  */
  bool handle_condition(uint sql_errno,
                        const char* sqlstate,
                        Sql_condition::enum_warning_level *level,
                        const char* msg,
                        Sql_condition ** cond_hdl);

public:
  /**
    Remove the error handler last pushed.
  */
  Internal_error_handler *pop_internal_handler();

  /**
    Raise an exception condition.
    @param code the MYSQL_ERRNO error code of the error
  */
  void raise_error(uint code);

  /**
    Raise an exception condition, with a formatted message.
    @param code the MYSQL_ERRNO error code of the error
  */
  void raise_error_printf(uint code, ...);

  /**
    Raise a completion condition (warning).
    @param code the MYSQL_ERRNO error code of the warning
  */
  void raise_warning(uint code);

  /**
    Raise a completion condition (warning), with a formatted message.
    @param code the MYSQL_ERRNO error code of the warning
  */
  void raise_warning_printf(uint code, ...);

  /**
    Raise a completion condition (note), with a fixed message.
    @param code the MYSQL_ERRNO error code of the note
  */
  void raise_note(uint code);

  /**
    Raise an completion condition (note), with a formatted message.
    @param code the MYSQL_ERRNO error code of the note
  */
  void raise_note_printf(uint code, ...);

  /**
    @brief Push an error message into MySQL error stack with line
    and position information.

    This function provides semantic action implementers with a way
    to push the famous "You have a syntax error near..." error
    message into the error stack, which is normally produced only if
    a parse error is discovered internally by the Bison generated
    parser.
  */
  void parse_error(const char *err_text, const char *yytext)
  {
    Lex_input_stream *lip= &m_parser_state->m_lip;
    if (!yytext && !(yytext= lip->get_tok_start()))
        yytext= "";
    /* Push an error into the error stack */
    ErrConvString err(yytext, strlen(yytext), variables.character_set_client);
    my_printf_error(ER_PARSE_ERROR,  ER_THD(this, ER_PARSE_ERROR), MYF(0),
                    err_text, err.ptr(), lip->yylineno);
  }
  void parse_error(uint err_number, const char *yytext= 0)
  {
    parse_error(ER_THD(this, err_number), yytext);
  }
  void parse_error()
  {
    parse_error(ER_SYNTAX_ERROR);
  }
#ifdef mysqld_error_find_printf_error_used
  void parse_error(const char *t)
  {
  }
#endif
private:
  /*
    Only the implementation of the SIGNAL and RESIGNAL statements
    is permitted to raise SQL conditions in a generic way,
    or to raise them by bypassing handlers (RESIGNAL).
    To raise a SQL condition, the code should use the public
    raise_error() or raise_warning() methods provided by class THD.
  */
  friend class Sql_cmd_common_signal;
  friend class Sql_cmd_signal;
  friend class Sql_cmd_resignal;
  friend void push_warning(THD*, Sql_condition::enum_warning_level, uint, const char*);
  friend void my_message_sql(uint, const char *, myf);

  /**
    Raise a generic SQL condition.
    @param sql_errno the condition error number
    @param sqlstate the condition SQLSTATE
    @param level the condition level
    @param msg the condition message text
    @return The condition raised, or NULL
  */
  Sql_condition*
  raise_condition(uint sql_errno,
                  const char* sqlstate,
                  Sql_condition::enum_warning_level level,
                  const char* msg)
  {
    return raise_condition(sql_errno, sqlstate, level,
                           Sql_user_condition_identity(), msg);
  }

  /**
    Raise a generic or a user defined SQL condition.
    @param ucid      - the user condition identity
                       (or an empty identity if not a user condition)
    @param sql_errno - the condition error number
    @param sqlstate  - the condition SQLSTATE
    @param level     - the condition level
    @param msg       - the condition message text
    @return The condition raised, or NULL
  */
  Sql_condition*
  raise_condition(uint sql_errno,
                  const char* sqlstate,
                  Sql_condition::enum_warning_level level,
                  const Sql_user_condition_identity &ucid,
                  const char* msg);

  Sql_condition*
  raise_condition(const Sql_condition *cond)
  {
    Sql_condition *raised= raise_condition(cond->get_sql_errno(),
                                           cond->get_sqlstate(),
                                           cond->get_level(),
                                           *cond/*Sql_user_condition_identity*/,
                                           cond->get_message_text());
    if (raised)
      raised->copy_opt_attributes(cond);
    return raised;
  }

private:
  void push_warning_truncated_priv(Sql_condition::enum_warning_level level,
                                   uint sql_errno,
                                   const char *type_str, const char *val)
  {
    DBUG_ASSERT(sql_errno == ER_TRUNCATED_WRONG_VALUE ||
                sql_errno == ER_WRONG_VALUE);
    char buff[MYSQL_ERRMSG_SIZE];
    CHARSET_INFO *cs= &my_charset_latin1;
    cs->cset->snprintf(cs, buff, sizeof(buff),
                       ER_THD(this, sql_errno), type_str, val);
    /*
      Note: the format string can vary between ER_TRUNCATED_WRONG_VALUE
      and ER_WRONG_VALUE, but the code passed to push_warning() is
      always ER_TRUNCATED_WRONG_VALUE. This is intentional.
    */
    push_warning(this, level, ER_TRUNCATED_WRONG_VALUE, buff);
  }
public:
  void push_warning_truncated_wrong_value(Sql_condition::enum_warning_level level,
                                          const char *type_str, const char *val)
  {
    return push_warning_truncated_priv(level, ER_TRUNCATED_WRONG_VALUE,
                                       type_str, val);
  }
  void push_warning_wrong_value(Sql_condition::enum_warning_level level,
                                const char *type_str, const char *val)
  {
    return push_warning_truncated_priv(level, ER_WRONG_VALUE, type_str, val);
  }
  void push_warning_truncated_wrong_value(const char *type_str, const char *val)
  {
    return push_warning_truncated_wrong_value(Sql_condition::WARN_LEVEL_WARN,
                                              type_str, val);
  }
  void push_warning_truncated_value_for_field(Sql_condition::enum_warning_level
                                              level, const char *type_str,
                                              const char *val,
                                              const char *db_name,
                                              const char *table_name,
                                              const char *name)
  {
    DBUG_ASSERT(name);
    char buff[MYSQL_ERRMSG_SIZE];
    CHARSET_INFO *cs= &my_charset_latin1;

    if (!db_name)
      db_name= "";
    if (!table_name)
      table_name= "";
    cs->cset->snprintf(cs, buff, sizeof(buff),
                       ER_THD(this, ER_TRUNCATED_WRONG_VALUE_FOR_FIELD),
                       type_str, val, db_name, table_name, name,
                       (ulong) get_stmt_da()->current_row_for_warning());
    push_warning(this, level, ER_TRUNCATED_WRONG_VALUE, buff);

  }
  void push_warning_wrong_or_truncated_value(Sql_condition::enum_warning_level level,
                                             bool totally_useless_value,
                                             const char *type_str,
                                             const char *val,
                                             const char *db_name,
                                             const char *table_name,
                                             const char *field_name)
  {
    if (field_name)
      push_warning_truncated_value_for_field(level, type_str, val,
                                             db_name, table_name, field_name);
    else if (totally_useless_value)
      push_warning_wrong_value(level, type_str, val);
    else
      push_warning_truncated_wrong_value(level, type_str, val);
  }

public:
  /** Overloaded to guard query/query_length fields */
  virtual void set_statement(Statement *stmt);
  void set_command(enum enum_server_command command)
  {
    m_command= command;
#ifdef HAVE_PSI_THREAD_INTERFACE
    PSI_STATEMENT_CALL(set_thread_command)(m_command);
#endif
  }
  inline enum enum_server_command get_command() const
  { return m_command; }

  /**
    Assign a new value to thd->query and thd->query_id and mysys_var.
    Protected with LOCK_thd_data mutex.
  */
  void set_query(char *query_arg, size_t query_length_arg,
                 CHARSET_INFO *cs_arg)
  {
    set_query(CSET_STRING(query_arg, query_length_arg, cs_arg));
  }
  void set_query(char *query_arg, size_t query_length_arg) /*Mutex protected*/
  {
    set_query(CSET_STRING(query_arg, query_length_arg, charset()));
  }
  void set_query(const CSET_STRING &string_arg)
  {
    mysql_mutex_lock(&LOCK_thd_data);
    set_query_inner(string_arg);
    mysql_mutex_unlock(&LOCK_thd_data);

    PSI_CALL_set_thread_info(query(), query_length());
  }
  void reset_query()               /* Mutex protected */
  { set_query(CSET_STRING()); }
  void set_query_and_id(char *query_arg, uint32 query_length_arg,
                        CHARSET_INFO *cs, query_id_t new_query_id);
  void set_query_id(query_id_t new_query_id)
  {
    query_id= new_query_id;
#ifdef WITH_WSREP
    if (WSREP_NNULL(this))
    {
      set_wsrep_next_trx_id(query_id);
      WSREP_DEBUG("assigned new next trx id: %" PRIu64, wsrep_next_trx_id());
    }
#endif /* WITH_WSREP */
  }
  void set_open_tables(TABLE *open_tables_arg)
  {
    mysql_mutex_lock(&LOCK_thd_data);
    open_tables= open_tables_arg;
    mysql_mutex_unlock(&LOCK_thd_data);
  }
  void set_mysys_var(struct st_my_thread_var *new_mysys_var);
  void enter_locked_tables_mode(enum_locked_tables_mode mode_arg)
  {
    DBUG_ASSERT(locked_tables_mode == LTM_NONE);

    if (mode_arg == LTM_LOCK_TABLES)
    {
      /*
        When entering LOCK TABLES mode we should set explicit duration
        for all metadata locks acquired so far in order to avoid releasing
        them till UNLOCK TABLES statement.
        We don't do this when entering prelocked mode since sub-statements
        don't release metadata locks and restoring status-quo after leaving
        prelocking mode gets complicated.
      */
      mdl_context.set_explicit_duration_for_all_locks();
    }

    locked_tables_mode= mode_arg;
  }
  void leave_locked_tables_mode();
  /* Relesae transactional locks if there are no active transactions */
  void release_transactional_locks()
  {
    if (!in_active_multi_stmt_transaction())
      mdl_context.release_transactional_locks(this);
  }
  int decide_logging_format(TABLE_LIST *tables);

  /*
   In Some cases when decide_logging_format is called it does not have
   all information to decide the logging format. So that cases we call
   decide_logging_format_2 at later stages in execution.

   One example would be binlog format for insert on duplicate key
   (IODKU) but column with unique key is not inserted.  We do not have
   inserted columns info when we call decide_logging_format so on
   later stage we call reconsider_logging_format_for_iodup()
  */
  void reconsider_logging_format_for_iodup(TABLE *table);

  enum need_invoker { INVOKER_NONE=0, INVOKER_USER, INVOKER_ROLE};
  void binlog_invoker(bool role) { m_binlog_invoker= role ? INVOKER_ROLE : INVOKER_USER; }
  enum need_invoker need_binlog_invoker() { return m_binlog_invoker; }
  void get_definer(LEX_USER *definer, bool role);
  void set_invoker(const LEX_CSTRING *user, const LEX_CSTRING *host)
  {
    invoker.user= *user;
    invoker.host= *host;
  }
  LEX_CSTRING get_invoker_user() { return invoker.user; }
  LEX_CSTRING get_invoker_host() { return invoker.host; }
  bool has_invoker() { return invoker.user.length > 0; }

  void print_aborted_warning(uint threshold, const char *reason)
  {
    if (global_system_variables.log_warnings > threshold)
    {
      Security_context *sctx= &main_security_ctx;
      sql_print_warning(ER_THD(this, ER_NEW_ABORTING_CONNECTION),
                        thread_id, (db.str ? db.str : "unconnected"),
                        sctx->user ? sctx->user : "unauthenticated",
                        sctx->host_or_ip, reason);
    }
  }

public:
  void clear_wakeup_ready() { wakeup_ready= false; }
  /*
    Sleep waiting for others to wake us up with signal_wakeup_ready().
    Must call clear_wakeup_ready() before waiting.
  */
  void wait_for_wakeup_ready();
  /* Wake this thread up from wait_for_wakeup_ready(). */
  void signal_wakeup_ready();

  void add_status_to_global()
  {
    DBUG_ASSERT(status_in_global == 0);
    mysql_mutex_lock(&LOCK_status);
    add_to_status(&global_status_var, &status_var);
    /* Mark that this THD status has already been added in global status */
    status_var.global_memory_used= 0;
    status_in_global= 1;
    mysql_mutex_unlock(&LOCK_status);
  }

  wait_for_commit *wait_for_commit_ptr;
  int wait_for_prior_commit(bool allow_kill=true)
  {
    if (wait_for_commit_ptr)
      return wait_for_commit_ptr->wait_for_prior_commit(this, allow_kill);
    return 0;
  }
  void wakeup_subsequent_commits(int wakeup_error)
  {
    if (wait_for_commit_ptr)
      wait_for_commit_ptr->wakeup_subsequent_commits(wakeup_error);
  }
  wait_for_commit *suspend_subsequent_commits() {
    wait_for_commit *suspended= wait_for_commit_ptr;
    wait_for_commit_ptr= NULL;
    return suspended;
  }
  void resume_subsequent_commits(wait_for_commit *suspended) {
    DBUG_ASSERT(!wait_for_commit_ptr);
    wait_for_commit_ptr= suspended;
  }

  void mark_transaction_to_rollback(bool all);
  bool internal_transaction() { return transaction != &default_transaction; }
private:

  /** The current internal error handler for this thread, or NULL. */
  Internal_error_handler *m_internal_handler;

  /**
    The lex to hold the parsed tree of conventional (non-prepared) queries.
    Whereas for prepared and stored procedure statements we use an own lex
    instance for each new query, for conventional statements we reuse
    the same lex. (@see mysql_parse for details).
  */
  LEX main_lex;
  /**
    This memory root is used for two purposes:
    - for conventional queries, to allocate structures stored in main_lex
    during parsing, and allocate runtime data (execution plan, etc.)
    during execution.
    - for prepared queries, only to allocate runtime data. The parsed
    tree itself is reused between executions and thus is stored elsewhere.
  */
  MEM_ROOT main_mem_root;
  Diagnostics_area main_da;
  Diagnostics_area *m_stmt_da;

  /**
    It will be set if CURRENT_USER() or CURRENT_ROLE() is called in account
    management statements or default definer is set in CREATE/ALTER SP, SF,
    Event, TRIGGER or VIEW statements.

    Current user or role will be binlogged into Query_log_event if
    m_binlog_invoker is not NONE; It will be stored into invoker_host and
    invoker_user by SQL thread.
   */
  enum need_invoker m_binlog_invoker;

  /**
    It points to the invoker in the Query_log_event.
    SQL thread use it as the default definer in CREATE/ALTER SP, SF, Event,
    TRIGGER or VIEW statements or current user in account management
    statements if it is not NULL.
   */
  AUTHID invoker;

public:
  Session_tracker session_tracker;
  /*
    Flag, mutex and condition for a thread to wait for a signal from another
    thread.

    Currently used to wait for group commit to complete, can also be used for
    other purposes.
  */
  bool wakeup_ready;
  mysql_mutex_t LOCK_wakeup_ready;
  mysql_cond_t COND_wakeup_ready;
  /*
    The GTID assigned to the last commit. If no GTID was assigned to any commit
    so far, this is indicated by last_commit_gtid.seq_no == 0.
  */
private:
  rpl_gtid m_last_commit_gtid;

public:
  rpl_gtid get_last_commit_gtid() { return m_last_commit_gtid; }
  void set_last_commit_gtid(rpl_gtid &gtid);


  LF_PINS *tdc_hash_pins;
  LF_PINS *xid_hash_pins;
  bool fix_xid_hash_pins();

  const XID *get_xid() const
  {
#ifdef WITH_WSREP
    if (!wsrep_xid.is_null())
      return &wsrep_xid;
#endif /* WITH_WSREP */
    return (transaction->xid_state.is_explicit_XA() ?
            transaction->xid_state.get_xid() :
            &transaction->implicit_xid);
  }

/* Members related to temporary tables. */
public:
  /* Opened table states. */
  enum Temporary_table_state {
    TMP_TABLE_IN_USE,
    TMP_TABLE_NOT_IN_USE,
    TMP_TABLE_ANY
  };
  bool has_thd_temporary_tables();
  bool has_temporary_tables();

  TABLE *create_and_open_tmp_table(LEX_CUSTRING *frm,
                                   const char *path,
                                   const char *db,
                                   const char *table_name,
                                   bool open_internal_tables);

  TABLE *find_temporary_table(const char *db, const char *table_name,
                              Temporary_table_state state= TMP_TABLE_IN_USE);
  TABLE *find_temporary_table(const TABLE_LIST *tl,
                              Temporary_table_state state= TMP_TABLE_IN_USE);

  TMP_TABLE_SHARE *find_tmp_table_share_w_base_key(const char *key,
                                                   uint key_length);
  TMP_TABLE_SHARE *find_tmp_table_share(const char *db,
                                        const char *table_name);
  TMP_TABLE_SHARE *find_tmp_table_share(const TABLE_LIST *tl);
  TMP_TABLE_SHARE *find_tmp_table_share(const char *key, size_t key_length);

  bool open_temporary_table(TABLE_LIST *tl);
  bool open_temporary_tables(TABLE_LIST *tl);

  bool close_temporary_tables();
  bool rename_temporary_table(TABLE *table, const LEX_CSTRING *db,
                              const LEX_CSTRING *table_name);
  bool drop_temporary_table(TABLE *table, bool *is_trans, bool delete_table);
  bool rm_temporary_table(handlerton *hton, const char *path);
  void mark_tmp_tables_as_free_for_reuse();
  void mark_tmp_table_as_free_for_reuse(TABLE *table);

  TMP_TABLE_SHARE* save_tmp_table_share(TABLE *table);
  void restore_tmp_table_share(TMP_TABLE_SHARE *share);
  void close_unused_temporary_table_instances(const TABLE_LIST *tl);

private:
  /* Whether a lock has been acquired? */
  bool m_tmp_tables_locked;

  uint create_tmp_table_def_key(char *key, const char *db,
                                const char *table_name);
  TMP_TABLE_SHARE *create_temporary_table(LEX_CUSTRING *frm,
                                          const char *path, const char *db,
                                          const char *table_name);
  TABLE *find_temporary_table(const char *key, uint key_length,
                              Temporary_table_state state);
  TABLE *open_temporary_table(TMP_TABLE_SHARE *share, const char *alias);
  bool find_and_use_tmp_table(const TABLE_LIST *tl, TABLE **out_table);
  bool use_temporary_table(TABLE *table, TABLE **out_table);
  void close_temporary_table(TABLE *table);
  bool log_events_and_free_tmp_shares();
  bool free_tmp_table_share(TMP_TABLE_SHARE *share, bool delete_table);
  void free_temporary_table(TABLE *table);
  bool lock_temporary_tables();
  void unlock_temporary_tables();

  inline uint tmpkeyval(TMP_TABLE_SHARE *share)
  {
    return uint4korr(share->table_cache_key.str +
                     share->table_cache_key.length - 4);
  }

  inline TMP_TABLE_SHARE *tmp_table_share(TABLE *table)
  {
    DBUG_ASSERT(table->s->tmp_table);
    return static_cast<TMP_TABLE_SHARE *>(table->s);
  }

public:
#ifdef HAVE_REPLICATION
  /*
    If we do a purge of binary logs, log index info of the threads
    that are currently reading it needs to be adjusted. To do that
    each thread that is using LOG_INFO needs to adjust the pointer to it
  */
  LOG_INFO *current_linfo;
  Slave_info *slave_info;

  void set_current_linfo(LOG_INFO *linfo);
  void reset_current_linfo() { set_current_linfo(0); }

  int register_slave(uchar *packet, size_t packet_length);
  void unregister_slave();
  bool is_binlog_dump_thread();
#endif

  /*
    Indicates if this thread is suspended due to awaiting an ACK from a
    replica. True if suspended, false otherwise.

    Note that this variable is protected by Repl_semi_sync_master::LOCK_binlog
  */
  bool is_awaiting_semisync_ack;

  inline ulong wsrep_binlog_format(ulong binlog_format) const
  {
#ifdef WITH_WSREP
    // During CTAS we force ROW format
    if (wsrep_ctas)
      return BINLOG_FORMAT_ROW;
    else
      return ((wsrep_forced_binlog_format != BINLOG_FORMAT_UNSPEC) ?
               wsrep_forced_binlog_format : binlog_format);
#else
    return (binlog_format);
#endif
  }

#ifdef WITH_WSREP
  bool                      wsrep_applier; /* dedicated slave applier thread */
  bool                      wsrep_applier_closing; /* applier marked to close */
  bool                      wsrep_client_thread; /* to identify client threads*/
  query_id_t                wsrep_last_query_id;
  XID                       wsrep_xid;

  /** This flag denotes that record locking should be skipped during INSERT
  and gap locking during SELECT. Only used by the streaming replication thread
  that only modifies the wsrep_schema.SR table. */
  my_bool                   wsrep_skip_locking;

  mysql_cond_t              COND_wsrep_thd;

  // changed from wsrep_seqno_t to wsrep_trx_meta_t in wsrep API rev 75
  uint32                    wsrep_rand;
  rpl_group_info            *wsrep_rgi;
  bool                      wsrep_converted_lock_session;
  char                      wsrep_info[128]; /* string for dynamic proc info */
  ulong                     wsrep_retry_counter; // of autocommit
  bool                      wsrep_PA_safe;
  char*                     wsrep_retry_query;
  size_t                    wsrep_retry_query_len;
  enum enum_server_command  wsrep_retry_command;
  enum wsrep_consistency_check_mode 
                            wsrep_consistency_check;
  std::vector<wsrep::provider::status_variable> wsrep_status_vars;
  int                       wsrep_mysql_replicated;
  const char*               wsrep_TOI_pre_query; /* a query to apply before 
                                                    the actual TOI query */
  size_t                    wsrep_TOI_pre_query_len;
  wsrep_po_handle_t         wsrep_po_handle;
  size_t                    wsrep_po_cnt;
  void                      *wsrep_apply_format;
  uchar*                    wsrep_rbr_buf;
  wsrep_gtid_t              wsrep_sync_wait_gtid;
  uint64                    wsrep_last_written_gtid_seqno;
  uint64                    wsrep_current_gtid_seqno;
  ulong                     wsrep_affected_rows;
  bool                      wsrep_has_ignored_error;
  /*
    When enabled, do not replicate/binlog updates from the current table that's
    being processed. At the moment, it is used to keep mysql.gtid_slave_pos
    table updates from being replicated to other nodes via galera replication.
  */
  bool                      wsrep_ignore_table;
  /* thread who has started kill for this THD protected by LOCK_thd_data*/
  my_thread_id              wsrep_aborter;
  /* Kill signal used, if thread was killed by manual KILL. Protected by
     LOCK_thd_kill. */
  std::atomic<killed_state> wsrep_abort_by_kill;
  /* */
  struct err_info*          wsrep_abort_by_kill_err;
#ifndef DBUG_OFF
  int                       wsrep_killed_state;
#endif /* DBUG_OFF */
  /* true if BF abort is observed in do_command() right after reading
  client's packet, and if the client has sent PS execute command. */
  bool                      wsrep_delayed_BF_abort;
  // true if this transaction is CREATE TABLE AS SELECT (CTAS)
  bool                      wsrep_ctas;
  /*
    Transaction id:
    * m_wsrep_next_trx_id is assigned on the first query after
      wsrep_next_trx_id() return WSREP_UNDEFINED_TRX_ID
    * Each storage engine must assign value of wsrep_next_trx_id()
      when the transaction starts.
    * Effective transaction id is returned via wsrep_trx_id()
   */
  /*
    Return effective transaction id
  */
  wsrep_trx_id_t wsrep_trx_id() const
  {
    return m_wsrep_client_state.transaction().id().get();
  }


  /*
    Set next trx id
   */
  void set_wsrep_next_trx_id(query_id_t query_id)
  {
    m_wsrep_next_trx_id = (wsrep_trx_id_t) query_id;
  }
  /*
    Return next trx id
   */
  wsrep_trx_id_t wsrep_next_trx_id() const
  {
    return m_wsrep_next_trx_id;
  }
  /*
    If node is async slave and have parallel execution, wait for prior commits.
   */
  bool wsrep_parallel_slave_wait_for_prior_commit();
private:
  wsrep_trx_id_t m_wsrep_next_trx_id; /* cast from query_id_t */
  /* wsrep-lib */
  Wsrep_mutex m_wsrep_mutex;
  Wsrep_condition_variable m_wsrep_cond;
  Wsrep_client_service m_wsrep_client_service;
  Wsrep_client_state m_wsrep_client_state;

public:
  Wsrep_client_state& wsrep_cs() { return m_wsrep_client_state; }
  const Wsrep_client_state& wsrep_cs() const { return m_wsrep_client_state; }
  const wsrep::transaction& wsrep_trx() const
  { return m_wsrep_client_state.transaction(); }
  const wsrep::streaming_context& wsrep_sr() const
  { return m_wsrep_client_state.transaction().streaming_context(); }
  /* Pointer to applier service for streaming THDs. This is needed to
     be able to delete applier service object in case of background
     rollback. */
  Wsrep_applier_service* wsrep_applier_service;
  /* wait_for_commit struct for binlog group commit */
  wait_for_commit wsrep_wfc;
#endif /* WITH_WSREP */

  /* Handling of timeouts for commands */
  thr_timer_t query_timer;

public:
  void set_query_timer()
  {
#ifndef EMBEDDED_LIBRARY
    /*
      Don't start a query timer if
      - If timeouts are not set
      - if we are in a stored procedure or sub statement
      - If this is a slave thread
      - If we already have set a timeout (happens when running prepared
        statements that calls mysql_execute_command())
    */
    if (!variables.max_statement_time || spcont  || in_sub_stmt ||
        slave_thread || query_timer.expired == 0)
      return;
    thr_timer_settime(&query_timer, variables.max_statement_time);
#endif
  }
  void reset_query_timer()
  {
#ifndef EMBEDDED_LIBRARY
    if (spcont || in_sub_stmt || slave_thread)
      return;
    if (!query_timer.expired)
      thr_timer_end(&query_timer);
#endif
  }
  void restore_set_statement_var()
  {
    main_lex.restore_set_statement_var();
  }
  /* Copy relevant `stmt` transaction flags to `all` transaction. */
  void merge_unsafe_rollback_flags()
  {
    if (transaction->stmt.modified_non_trans_table)
      transaction->all.modified_non_trans_table= TRUE;
    transaction->all.m_unsafe_rollback_flags|=
      (transaction->stmt.m_unsafe_rollback_flags &
       (THD_TRANS::MODIFIED_NON_TRANS_TABLE |
        THD_TRANS::DID_WAIT | THD_TRANS::CREATED_TEMP_TABLE |
        THD_TRANS::DROPPED_TEMP_TABLE | THD_TRANS::DID_DDL |
        THD_TRANS::EXECUTED_TABLE_ADMIN_CMD));
  }

  uint get_net_wait_timeout()
  {
    if (in_active_multi_stmt_transaction())
    {
      if (transaction->all.is_trx_read_write())
      {
        if (variables.idle_write_transaction_timeout > 0)
          return variables.idle_write_transaction_timeout;
      }
      else
      {
        if (variables.idle_readonly_transaction_timeout > 0)
          return variables.idle_readonly_transaction_timeout;
      }

      if (variables.idle_transaction_timeout > 0)
        return variables.idle_transaction_timeout;
    }

    return variables.net_wait_timeout;
  }

  /**
    Switch to a sublex, to parse a substatement or an expression.
  */
  void set_local_lex(sp_lex_local *sublex)
  {
    DBUG_ASSERT(lex->sphead);
    lex= sublex;
    /* Reset part of parser state which needs this. */
    m_parser_state->m_yacc.reset_before_substatement();
  }

  /**
    Switch back from a sublex (currently pointed by this->lex) to the old lex.
    Sublex is merged to "oldlex" and this->lex is set to "oldlex".

    This method is called after parsing a substatement or an expression.
    set_local_lex() must be previously called.
    @param oldlex - The old lex which was active before set_local_lex().
    @returns      - false on success, true on error (failed to merge LEX's).

    See also sp_head::merge_lex().
  */
  bool restore_from_local_lex_to_old_lex(LEX *oldlex);

  Item *sp_fix_func_item(Item **it_addr);
  Item *sp_prepare_func_item(Item **it_addr, uint cols= 1);
  bool sp_eval_expr(Field *result_field, Item **expr_item_ptr);

  bool sql_parser(LEX *old_lex, LEX *lex,
                  char *str, uint str_len, bool stmt_prepare_mode);

};


/*
  Start a new independent transaction for the THD.
  The old one is stored in this object and restored when calling
  restore_old_transaction() or when the object is freed
*/

class start_new_trans
{
  /* container for handler's private per-connection data */
  Ha_data old_ha_data[MAX_HA];
  struct THD::st_transactions *old_transaction, new_transaction;
  Open_tables_backup open_tables_state_backup;
  MDL_savepoint mdl_savepoint;
  PSI_transaction_locker *m_transaction_psi;
  THD *org_thd;
  uint in_sub_stmt;
  uint server_status;
  my_bool wsrep_on;

public:
  start_new_trans(THD *thd);
  ~start_new_trans()
  {
    destroy();
  }
  void destroy()
  {
    if (org_thd)                                // Safety
      restore_old_transaction();
    new_transaction.free();
  }
  void restore_old_transaction();
};

/** A short cut for thd->get_stmt_da()->set_ok_status(). */

inline void
my_ok(THD *thd, ulonglong affected_rows_arg= 0, ulonglong id= 0,
        const char *message= NULL)
{
  thd->set_row_count_func(affected_rows_arg);
  thd->set_affected_rows(affected_rows_arg);
  thd->get_stmt_da()->set_ok_status(affected_rows_arg, id, message);
}


/** A short cut for thd->get_stmt_da()->set_eof_status(). */

inline void
my_eof(THD *thd)
{
  thd->set_row_count_func(-1);
  thd->get_stmt_da()->set_eof_status(thd);

  TRANSACT_TRACKER(add_trx_state(thd, TX_RESULT_SET));
}

#define tmp_disable_binlog(A)                                              \
  {ulonglong tmp_disable_binlog__save_options= (A)->variables.option_bits; \
  (A)->variables.option_bits&= ~OPTION_BIN_LOG;                            \
  (A)->variables.option_bits|= OPTION_BIN_TMP_LOG_OFF;

#define reenable_binlog(A)                                                  \
  (A)->variables.option_bits= tmp_disable_binlog__save_options; }


inline date_conv_mode_t sql_mode_for_dates(THD *thd)
{
  static_assert((ulonglong(date_conv_mode_t::KNOWN_MODES) &
                 ulonglong(time_round_mode_t::KNOWN_MODES)) == 0,
                "date_conv_mode_t and time_round_mode_t must use different "
                "bit values");
  static_assert(MODE_NO_ZERO_DATE    == date_mode_t::NO_ZERO_DATE &&
                MODE_NO_ZERO_IN_DATE == date_mode_t::NO_ZERO_IN_DATE &&
                MODE_INVALID_DATES   == date_mode_t::INVALID_DATES,
                "sql_mode_t and date_mode_t values must be equal");
  return date_conv_mode_t(thd->variables.sql_mode &
          (MODE_NO_ZERO_DATE | MODE_NO_ZERO_IN_DATE | MODE_INVALID_DATES));
}

/*
  Used to hold information about file and file structure in exchange
  via non-DB file (...INTO OUTFILE..., ...LOAD DATA...)
  XXX: We never call destructor for objects of this class.
*/

class sql_exchange :public Sql_alloc
{
public:
  enum enum_filetype filetype; /* load XML, Added by Arnold & Erik */
  const char *file_name;
  String *field_term,*enclosed,*line_term,*line_start,*escaped;
  bool opt_enclosed;
  bool dumpfile;
  ulong skip_lines;
  CHARSET_INFO *cs;
  sql_exchange(const char *name, bool dumpfile_flag,
               enum_filetype filetype_arg= FILETYPE_CSV);
  bool escaped_given(void) const;
};

/*
  This is used to get result from a select
*/

class JOIN;

/* Pure interface for sending tabular data */
class select_result_sink: public Sql_alloc
{
public:
  THD *thd;
  select_result_sink(THD *thd_arg): thd(thd_arg) {}
  inline int send_data_with_check(List<Item> &items,
                              SELECT_LEX_UNIT *u,
                              ha_rows sent)
  {
    if (u->lim.check_offset(sent))
      return 0;

    if (u->thd->killed == ABORT_QUERY)
      return 0;

    return send_data(items);
  }
  /*
    send_data returns 0 on ok, 1 on error and -1 if data was ignored, for
    example for a duplicate row entry written to a temp table.
  */
  virtual int send_data(List<Item> &items)=0;
  virtual ~select_result_sink() = default;
  void reset(THD *thd_arg) { thd= thd_arg; }
};

class select_result_interceptor;

/*
  Interface for sending tabular data, together with some other stuff:

  - Primary purpose seems to be seding typed tabular data:
     = the DDL is sent with send_fields()
     = the rows are sent with send_data()
  Besides that,
  - there seems to be an assumption that the sent data is a result of 
    SELECT_LEX_UNIT *unit,
  - nest_level is used by SQL parser
*/

class select_result :public select_result_sink 
{
protected:
  /* 
    All descendant classes have their send_data() skip the first 
    unit->offset_limit_cnt rows sent.  Select_materialize
    also uses unit->get_column_types().
  */
  SELECT_LEX_UNIT *unit;
  /* Something used only by the parser: */
public:
  ha_rows est_records;  /* estimated number of records in the result */
  select_result(THD *thd_arg): select_result_sink(thd_arg), est_records(0) {}
  void set_unit(SELECT_LEX_UNIT *unit_arg) { unit= unit_arg; }
  virtual ~select_result() = default;
  /**
    Change wrapped select_result.

    Replace the wrapped result object with new_result and call
    prepare() and prepare2() on new_result.

    This base class implementation doesn't wrap other select_results.

    @param new_result The new result object to wrap around

    @retval false Success
    @retval true  Error
  */
  virtual bool change_result(select_result *new_result)
  {
    return false;
  }
  virtual int prepare(List<Item> &list, SELECT_LEX_UNIT *u)
  {
    unit= u;
    return 0;
  }
  virtual int prepare2(JOIN *join) { return 0; }
  /*
    Because of peculiarities of prepared statements protocol
    we need to know number of columns in the result set (if
    there is a result set) apart from sending columns metadata.
  */
  virtual uint field_count(List<Item> &fields) const
  { return fields.elements; }
  virtual bool send_result_set_metadata(List<Item> &list, uint flags)=0;
  virtual bool initialize_tables (JOIN *join) { return 0; }
  virtual bool send_eof()=0;
  /**
    Check if this query returns a result set and therefore is allowed in
    cursors and set an error message if it is not the case.

    @retval FALSE     success
    @retval TRUE      error, an error message is set
  */
  virtual bool check_simple_select() const;
  virtual void abort_result_set() {}
  /*
    Cleanup instance of this class for next execution of a prepared
    statement/stored procedure.
  */
  virtual void cleanup();
  void set_thd(THD *thd_arg) { thd= thd_arg; }
  void reset(THD *thd_arg)
  {
    select_result_sink::reset(thd_arg);
    unit= NULL;
  }
#ifdef EMBEDDED_LIBRARY
  virtual void begin_dataset() {}
#else
  void begin_dataset() {}
#endif
  virtual void update_used_tables() {}

  /* this method is called just before the first row of the table can be read */
  virtual void prepare_to_read_rows() {}

  void remove_offset_limit()
  {
    unit->lim.remove_offset();
  }

  /*
    This returns
    - NULL if the class sends output row to the client
    - this if the output is set elsewhere (a file, @variable, or table).
  */
  virtual select_result_interceptor *result_interceptor()=0;

  /*
    This method is used to distinguish an normal SELECT from the cursor
    structure discovery for cursor%ROWTYPE routine variables.
    If this method returns "true", then a SELECT execution performs only
    all preparation stages, but does not fetch any rows.
  */
  virtual bool view_structure_only() const { return false; }
};


/*
  This is a select_result_sink which simply writes all data into a (temporary)
  table. Creation/deletion of the table is outside of the scope of the class
  
  It is aimed at capturing SHOW EXPLAIN output, so:
  - Unlike select_result class, we don't assume that the sent data is an 
    output of a SELECT_LEX_UNIT (and so we don't apply "LIMIT x,y" from the
    unit)
  - We don't try to convert the target table to MyISAM 
*/

class select_result_explain_buffer : public select_result_sink
{
public:
  select_result_explain_buffer(THD *thd_arg, TABLE *table_arg) : 
    select_result_sink(thd_arg), dst_table(table_arg) {};

  TABLE *dst_table; /* table to write into */

  /* The following is called in the child thread: */
  int send_data(List<Item> &items);
};


/*
  This is a select_result_sink which stores the data in text form.

  It is only used to save EXPLAIN output.
*/

class select_result_text_buffer : public select_result_sink
{
public:
  select_result_text_buffer(THD *thd_arg): select_result_sink(thd_arg) {}
  int send_data(List<Item> &items);
  bool send_result_set_metadata(List<Item> &fields, uint flag);

  void save_to(String *res);
private:
  int append_row(List<Item> &items, bool send_names);

  List<char*> rows;
  int n_columns;
};


/*
  Base class for select_result descendands which intercept and
  transform result set rows. As the rows are not sent to the client,
  sending of result set metadata should be suppressed as well.
*/

class select_result_interceptor: public select_result
{
public:
  select_result_interceptor(THD *thd_arg):
    select_result(thd_arg), suppress_my_ok(false)
  {
    DBUG_ENTER("select_result_interceptor::select_result_interceptor");
    DBUG_PRINT("enter", ("this %p", this));
    DBUG_VOID_RETURN;
  }              /* Remove gcc warning */
  uint field_count(List<Item> &fields) const { return 0; }
  bool send_result_set_metadata(List<Item> &fields, uint flag) { return FALSE; }
  select_result_interceptor *result_interceptor() { return this; }

  /*
    Instruct the object to not call my_ok(). Client output will be handled
    elsewhere. (this is used by ANALYZE $stmt feature).
  */
  void disable_my_ok_calls() { suppress_my_ok= true; }
  void reset(THD *thd_arg)
  {
    select_result::reset(thd_arg);
    suppress_my_ok= false;
  }
protected:
  bool suppress_my_ok;
};


class sp_cursor_statistics
{
protected:
  ulonglong m_fetch_count; // Number of FETCH commands since last OPEN
  ulonglong m_row_count;   // Number of successful FETCH since last OPEN
  bool m_found;            // If last FETCH fetched a row
public:
  sp_cursor_statistics()
   :m_fetch_count(0),
    m_row_count(0),
    m_found(false)
  { }
  bool found() const
  { return m_found; }

  ulonglong row_count() const
  { return m_row_count; }

  ulonglong fetch_count() const
  { return m_fetch_count; }
  void reset() { *this= sp_cursor_statistics(); }
};


/* A mediator between stored procedures and server side cursors */
class sp_lex_keeper;
class sp_cursor: public sp_cursor_statistics
{
private:
  /// An interceptor of cursor result set used to implement
  /// FETCH <cname> INTO <varlist>.
  class Select_fetch_into_spvars: public select_result_interceptor
  {
    List<sp_variable> *spvar_list;
    uint field_count;
    bool m_view_structure_only;
    bool send_data_to_variable_list(List<sp_variable> &vars, List<Item> &items);
  public:
    Select_fetch_into_spvars(THD *thd_arg, bool view_structure_only)
     :select_result_interceptor(thd_arg),
      m_view_structure_only(view_structure_only)
    {}
    void reset(THD *thd_arg)
    {
      select_result_interceptor::reset(thd_arg);
      spvar_list= NULL;
      field_count= 0;
    }
    uint get_field_count() { return field_count; }
    void set_spvar_list(List<sp_variable> *vars) { spvar_list= vars; }

    virtual bool send_eof() { return FALSE; }
    virtual int send_data(List<Item> &items);
    virtual int prepare(List<Item> &list, SELECT_LEX_UNIT *u);
    virtual bool view_structure_only() const { return m_view_structure_only; }
};

public:
  sp_cursor()
   :result(NULL, false),
    m_lex_keeper(NULL),
    server_side_cursor(NULL)
  { }
  sp_cursor(THD *thd_arg, sp_lex_keeper *lex_keeper, bool view_structure_only)
   :result(thd_arg, view_structure_only),
    m_lex_keeper(lex_keeper),
    server_side_cursor(NULL)
  {}

  virtual ~sp_cursor()
  { destroy(); }

  sp_lex_keeper *get_lex_keeper() { return m_lex_keeper; }

  int open(THD *thd);

  int close(THD *thd);

  my_bool is_open()
  { return MY_TEST(server_side_cursor); }

  int fetch(THD *, List<sp_variable> *vars, bool error_on_no_data);

  bool export_structure(THD *thd, Row_definition_list *list);

  void reset(THD *thd_arg, sp_lex_keeper *lex_keeper)
  {
    sp_cursor_statistics::reset();
    result.reset(thd_arg);
    m_lex_keeper= lex_keeper;
    server_side_cursor= NULL;
  }

private:
  Select_fetch_into_spvars result;
  sp_lex_keeper *m_lex_keeper;
  Server_side_cursor *server_side_cursor;
  void destroy();
};


class select_send :public select_result {
  /**
    True if we have sent result set metadata to the client.
    In this case the client always expects us to end the result
    set with an eof or error packet
  */
  bool is_result_set_started;
public:
  select_send(THD *thd_arg):
    select_result(thd_arg), is_result_set_started(FALSE) {}
  bool send_result_set_metadata(List<Item> &list, uint flags);
  int send_data(List<Item> &items);
  bool send_eof();
  virtual bool check_simple_select() const { return FALSE; }
  void abort_result_set();
  virtual void cleanup();
  select_result_interceptor *result_interceptor() { return NULL; }
};


/*
  We need this class, because select_send::send_eof() will call ::my_eof.

  See also class Protocol_discard.
*/

class select_send_analyze : public select_send
{
  bool send_result_set_metadata(List<Item> &list, uint flags) { return 0; }
  bool send_eof() { return 0; }
  void abort_result_set() {}
public:
  select_send_analyze(THD *thd_arg): select_send(thd_arg) {}
};


class select_to_file :public select_result_interceptor {
protected:
  sql_exchange *exchange;
  File file;
  IO_CACHE cache;
  ha_rows row_count;
  char path[FN_REFLEN];

public:
  select_to_file(THD *thd_arg, sql_exchange *ex):
    select_result_interceptor(thd_arg), exchange(ex), file(-1),row_count(0L)
  { path[0]=0; }
  ~select_to_file();
  bool send_eof();
  void cleanup();
};


#define ESCAPE_CHARS "ntrb0ZN" // keep synchronous with READ_INFO::unescape


/*
 List of all possible characters of a numeric value text representation.
*/
#define NUMERIC_CHARS ".0123456789e+-"


class select_export :public select_to_file {
  uint field_term_length;
  int field_sep_char,escape_char,line_sep_char;
  int field_term_char; // first char of FIELDS TERMINATED BY or MAX_INT
  /*
    The is_ambiguous_field_sep field is true if a value of the field_sep_char
    field is one of the 'n', 't', 'r' etc characters
    (see the READ_INFO::unescape method and the ESCAPE_CHARS constant value).
  */
  bool is_ambiguous_field_sep;
  /*
     The is_ambiguous_field_term is true if field_sep_char contains the first
     char of the FIELDS TERMINATED BY (ENCLOSED BY is empty), and items can
     contain this character.
  */
  bool is_ambiguous_field_term;
  /*
    The is_unsafe_field_sep field is true if a value of the field_sep_char
    field is one of the '0'..'9', '+', '-', '.' and 'e' characters
    (see the NUMERIC_CHARS constant value).
  */
  bool is_unsafe_field_sep;
  bool fixed_row_size;
  CHARSET_INFO *write_cs; // output charset
public:
  select_export(THD *thd_arg, sql_exchange *ex): select_to_file(thd_arg, ex) {}
  ~select_export();
  int prepare(List<Item> &list, SELECT_LEX_UNIT *u);
  int send_data(List<Item> &items);
};


class select_dump :public select_to_file {
public:
  select_dump(THD *thd_arg, sql_exchange *ex): select_to_file(thd_arg, ex) {}
  int prepare(List<Item> &list, SELECT_LEX_UNIT *u);
  int send_data(List<Item> &items);
};


class select_insert :public select_result_interceptor {
 public:
  select_result *sel_result;
  TABLE_LIST *table_list;
  TABLE *table;
  List<Item> *fields;
  ulonglong autoinc_value_of_last_inserted_row; // autogenerated or not
  COPY_INFO info;
  bool insert_into_view;
  select_insert(THD *thd_arg, TABLE_LIST *table_list_par, TABLE *table_par,
                List<Item> *fields_par, List<Item> *update_fields,
                List<Item> *update_values, enum_duplicates duplic,
                bool ignore, select_result *sel_ret_list);
  ~select_insert();
  int prepare(List<Item> &list, SELECT_LEX_UNIT *u);
  virtual int prepare2(JOIN *join);
  virtual int send_data(List<Item> &items);
  virtual bool store_values(List<Item> &values);
  virtual bool can_rollback_data() { return 0; }
  bool prepare_eof();
  bool send_ok_packet();
  bool send_eof();
  virtual void abort_result_set();
  /* not implemented: select_insert is never re-used in prepared statements */
  void cleanup();
};


class select_create: public select_insert {
  TABLE_LIST *create_table;
  Table_specification_st *create_info;
  TABLE_LIST *select_tables;
  Alter_info *alter_info;
  Field **field;
  /* lock data for tmp table */
  MYSQL_LOCK *m_lock;
  /* m_lock or thd->extra_lock */
  MYSQL_LOCK **m_plock;
  bool       exit_done;
  TMP_TABLE_SHARE *saved_tmp_table_share;

public:
  select_create(THD *thd_arg, TABLE_LIST *table_arg,
                Table_specification_st *create_info_par,
                Alter_info *alter_info_arg,
                List<Item> &select_fields,enum_duplicates duplic, bool ignore,
                TABLE_LIST *select_tables_arg):
    select_insert(thd_arg, table_arg, NULL, &select_fields, 0, 0, duplic,
                  ignore, NULL),
    create_table(table_arg),
    create_info(create_info_par),
    select_tables(select_tables_arg),
    alter_info(alter_info_arg),
    m_plock(NULL), exit_done(0),
    saved_tmp_table_share(0)
    {}
  int prepare(List<Item> &list, SELECT_LEX_UNIT *u);

  int binlog_show_create_table(TABLE **tables, uint count);
  bool store_values(List<Item> &values);
  bool send_eof();
  virtual void abort_result_set();
  virtual bool can_rollback_data() { return 1; }

  // Needed for access from local class MY_HOOKS in prepare(), since thd is proteted.
  const THD *get_thd(void) { return thd; }
  const HA_CREATE_INFO *get_create_info() { return create_info; };
  int prepare2(JOIN *join) { return 0; }

private:
  TABLE *create_table_from_items(THD *thd,
                                  List<Item> *items,
                                  MYSQL_LOCK **lock,
                                  TABLEOP_HOOKS *hooks);
};

#include <myisam.h>

#ifdef WITH_ARIA_STORAGE_ENGINE
#include <maria.h>
#else
#undef USE_ARIA_FOR_TMP_TABLES
#endif

#ifdef USE_ARIA_FOR_TMP_TABLES
#define TMP_ENGINE_COLUMNDEF MARIA_COLUMNDEF
#define TMP_ENGINE_HTON maria_hton
#define TMP_ENGINE_NAME "Aria"
inline uint tmp_table_max_key_length() { return maria_max_key_length(); }
inline uint tmp_table_max_key_parts() { return maria_max_key_segments(); }
#else
#define TMP_ENGINE_COLUMNDEF MI_COLUMNDEF
#define TMP_ENGINE_HTON myisam_hton
#define TMP_ENGINE_NAME "MyISAM"
inline uint tmp_table_max_key_length() { return MI_MAX_KEY_LENGTH; }
inline uint tmp_table_max_key_parts() { return MI_MAX_KEY_SEG; }
#endif

/*
  Param to create temporary tables when doing SELECT:s
  NOTE
    This structure is copied using memcpy as a part of JOIN.
*/

class TMP_TABLE_PARAM :public Sql_alloc
{
public:
  List<Item> copy_funcs;
  Copy_field *copy_field, *copy_field_end;
  uchar	    *group_buff;
  Item	    **items_to_copy;			/* Fields in tmp table */
  TMP_ENGINE_COLUMNDEF *recinfo, *start_recinfo;
  KEY *keyinfo;
  ha_rows end_write_records;
  /**
    Number of normal fields in the query, including those referred to
    from aggregate functions. Hence, "SELECT `field1`,
    SUM(`field2`) from t1" sets this counter to 2.

    @see count_field_types
  */
  uint	field_count; 
  /**
    Number of fields in the query that have functions. Includes both
    aggregate functions (e.g., SUM) and non-aggregates (e.g., RAND).
    Also counts functions referred to from aggregate functions, i.e.,
    "SELECT SUM(RAND())" sets this counter to 2.

    @see count_field_types
  */
  uint  func_count;  
  /**
    Number of fields in the query that have aggregate functions. Note
    that the optimizer may choose to optimize away these fields by
    replacing them with constants, in which case sum_func_count will
    need to be updated.

    @see opt_sum_query, count_field_types
  */
  uint  sum_func_count;   
  uint  copy_func_count;                        // Allocated copy fields
  uint  hidden_field_count;
  uint	group_parts,group_length,group_null_parts;

  /*
    If we're doing a GROUP BY operation, shows which one is used:
    true  TemporaryTableWithPartialSums algorithm (see end_update()).
    false OrderedGroupBy algorithm (see end_write_group()).
  */
  uint	quick_group;
  /**
    Enabled when we have atleast one outer_sum_func. Needed when used
    along with distinct.

    @see create_tmp_table
  */
  bool  using_outer_summary_function;
  CHARSET_INFO *table_charset;
  bool schema_table;
  /* TRUE if the temp table is created for subquery materialization. */
  bool materialized_subquery;
  /* TRUE if all columns of the table are guaranteed to be non-nullable */
  bool force_not_null_cols;
  /*
    True if GROUP BY and its aggregate functions are already computed
    by a table access method (e.g. by loose index scan). In this case
    query execution should not perform aggregation and should treat
    aggregate functions as normal functions.
  */
  bool precomputed_group_by;
  bool force_copy_fields;
  /*
    If TRUE, create_tmp_field called from create_tmp_table will convert
    all BIT fields to 64-bit longs. This is a workaround the limitation
    that MEMORY tables cannot index BIT columns.
  */
  bool bit_fields_as_long;
  /*
    Whether to create or postpone actual creation of this temporary table.
    TRUE <=> create_tmp_table will create only the TABLE structure.
  */
  bool skip_create_table;

  TMP_TABLE_PARAM()
    :copy_field(0), group_parts(0),
     group_length(0), group_null_parts(0),
     using_outer_summary_function(0),
     schema_table(0), materialized_subquery(0), force_not_null_cols(0),
     precomputed_group_by(0),
     force_copy_fields(0), bit_fields_as_long(0), skip_create_table(0)
  {}
  ~TMP_TABLE_PARAM()
  {
    cleanup();
  }
  void init(void);
  inline void cleanup(void)
  {
    if (copy_field)				/* Fix for Intel compiler */
    {
      delete [] copy_field;
      copy_field= NULL;
      copy_field_end= NULL;
    }
  }
};


class select_unit :public select_result_interceptor
{
protected:
  uint curr_step, prev_step, curr_sel;
  enum sub_select_type step;
public:
  TMP_TABLE_PARAM tmp_table_param;
  /* Number of additional (hidden) field of the used temporary table */
  int addon_cnt;
  int write_err; /* Error code from the last send_data->ha_write_row call. */
  TABLE *table;

  select_unit(THD *thd_arg):
    select_result_interceptor(thd_arg), addon_cnt(0), table(0)
  {
    init();
    tmp_table_param.init();
  }
  int prepare(List<Item> &list, SELECT_LEX_UNIT *u);
  /**
    Do prepare() and prepare2() if they have been postponed until
    column type information is computed (used by select_union_direct).

    @param types Column types

    @return false on success, true on failure
  */
  virtual bool postponed_prepare(List<Item> &types)
  { return false; }
  int send_data(List<Item> &items);
  int write_record();
  int update_counter(Field *counter, longlong value);
  int delete_record();
  bool send_eof();
  virtual bool flush();
  void cleanup();
  virtual bool create_result_table(THD *thd, List<Item> *column_types,
                                   bool is_distinct, ulonglong options,
                                   const LEX_CSTRING *alias,
                                   bool bit_fields_as_long,
                                   bool create_table,
                                   bool keep_row_order,
                                   uint hidden);
  TMP_TABLE_PARAM *get_tmp_table_param() { return &tmp_table_param; }
  void init()
  {
    curr_step= prev_step= 0;
    curr_sel= UINT_MAX;
    step= UNION_TYPE;
    write_err= 0;
  }
  virtual void change_select();
  virtual bool force_enable_index_if_needed() { return false; }
};


/**
  @class select_unit_ext

  The class used when processing rows produced by operands of query expressions
  containing INTERSECT ALL and/or EXCEPT all operations. One or two extra fields
  of the temporary to store the rows of the partial and final result can be employed.
  Both of them contain counters. The second additional field is used only when
  the processed query expression contains INTERSECT ALL.

  Consider how these extra fields are used.

  Let
    table t1 (f char(8))
    table t2 (f char(8))
    table t3 (f char(8))
  contain the following sets:
    ("b"),("a"),("d"),("c"),("b"),("a"),("c"),("a")
    ("c"),("b"),("c"),("c"),("a"),("b"),("g")
    ("c"),("a"),("b"),("d"),("b"),("e")

  - Let's demonstrate how the the set operation INTERSECT ALL is proceesed
    for the query
              SELECT f FROM t1 INTERSECT ALL SELECT f FROM t2

    When send_data() is called for the rows of the first operand we put
    the processed record into the temporary table if there was no such record
    setting dup_cnt field to 1 and add_cnt field to 0 and increment the
    counter in the dup_cnt field by one otherwise. We get

      |add_cnt|dup_cnt| f |
      |0      |2      |b  |
      |0      |3      |a  |
      |0      |1      |d  |
      |0      |2      |c  |

    The call of send_eof() for the first operand swaps the values stored in
    dup_cnt and add_cnt. After this, we'll see the following rows in the
    temporary table

      |add_cnt|dup_cnt| f |
      |2      |0      |b  |
      |3      |0      |a  |
      |1      |0      |d  |
      |2      |0      |c  |

    When send_data() is called for the rows of the second operand we increment
    the counter in dup_cnt if the processed row is found in the table and do
    nothing otherwise. As a result we get

      |add_cnt|dup_cnt| f |
      |2      |2      |b  |
      |3      |1      |a  |
      |1      |0      |d  |
      |2      |3      |c  |

    At the call of send_eof() for the second operand first we disable index.
    Then for each record, the minimum of counters from dup_cnt and add_cnt m is
    taken. If m == 0 then the record is deleted. Otherwise record is replaced
    with m copies of it. Yet the counter in this copies are set to 1 for
    dup_cnt and to 0 for add_cnt

      |add_cnt|dup_cnt| f |
      |0      |1      |b  |
      |0      |1      |b  |
      |0      |1      |a  |
      |0      |1      |c  |
      |0      |1      |c  |

  - Let's demonstrate how the the set operation EXCEPT ALL is proceesed
    for the query
              SELECT f FROM t1 EXCEPT ALL SELECT f FROM t3

    Only one additional counter field dup_cnt is used for EXCEPT ALL.
    After the first operand has been processed we have in the temporary table

      |dup_cnt| f |
      |2      |b  |
      |3      |a  |
      |1      |d  |
      |2      |c  |

    When send_data() is called for the rows of the second operand we decrement
    the counter in dup_cnt if the processed row is found in the table and do
    nothing otherwise. If the counter becomes 0 we delete the record

      |dup_cnt| f |
      |2      |a  |
      |1      |c  |

    Finally at the call of send_eof() for the second operand we disable index
    unfold rows adding duplicates

      |dup_cnt| f |
      |1      |a  |
      |1      |a  |
      |1      |c  |
 */

class select_unit_ext :public select_unit
{
public:
  select_unit_ext(THD *thd_arg):
    select_unit(thd_arg), increment(0), is_index_enabled(TRUE), 
    curr_op_type(UNSPECIFIED)
  {
  };
  int send_data(List<Item> &items);
  void change_select();
  int unfold_record(ha_rows cnt);
  bool send_eof();
  bool force_enable_index_if_needed()
  {
    is_index_enabled= true;
    return true;
  }
  bool disable_index_if_needed(SELECT_LEX *curr_sl);
  
  /* 
    How to change increment/decrement the counter in duplicate_cnt field 
    when processing a record produced by the current operand in send_data().
    The value can be 1 or -1
  */
  int increment;
  /* TRUE <=> the index of the result temporary table is enabled */
  bool is_index_enabled;
  /* The type of the set operation currently executed */
  enum set_op_type curr_op_type;
  /* 
    Points to the extra field of the temporary table where
    duplicate counters are stored
  */ 
  Field *duplicate_cnt;
  /* 
    Points to the extra field of the temporary table where additional
    counters used only for INTERSECT ALL operations are stored
  */
  Field *additional_cnt;
};

class select_union_recursive :public select_unit
{
 public:
  /* The temporary table with the new records generated by one iterative step */
  TABLE *incr_table;
  /* The TMP_TABLE_PARAM structure used to create incr_table */
  TMP_TABLE_PARAM incr_table_param;
  /* One of tables from the list rec_tables (determined dynamically) */
  TABLE *first_rec_table_to_update;
  /*
    The list of all recursive table references to the CTE for whose
    specification this select_union_recursive was created
 */
  List<TABLE_LIST> rec_table_refs;
  /*
    The count of how many times cleanup() was called with cleaned==false
    for the unit specifying the recursive CTE for which this object was created
    or for the unit specifying a CTE that mutually recursive with this CTE.
  */
  uint cleanup_count;
  long row_counter;

  select_union_recursive(THD *thd_arg):
    select_unit(thd_arg),
      incr_table(0), first_rec_table_to_update(0), cleanup_count(0),
      row_counter(0)
  { incr_table_param.init(); };

  int send_data(List<Item> &items);
  bool create_result_table(THD *thd, List<Item> *column_types,
                           bool is_distinct, ulonglong options,
                           const LEX_CSTRING *alias,
                           bool bit_fields_as_long,
                           bool create_table,
                           bool keep_row_order,
                           uint hidden);
  void cleanup();
};

/**
  UNION result that is passed directly to the receiving select_result
  without filling a temporary table.

  Function calls are forwarded to the wrapped select_result, but some
  functions are expected to be called only once for each query, so
  they are only executed for the first SELECT in the union (execept
  for send_eof(), which is executed only for the last SELECT).

  This select_result is used when a UNION is not DISTINCT and doesn't
  have a global ORDER BY clause. @see st_select_lex_unit::prepare().
*/

class select_union_direct :public select_unit
{
private:
  /* Result object that receives all rows */
  select_result *result;
  /* The last SELECT_LEX of the union */
  SELECT_LEX *last_select_lex;

  /* Wrapped result has received metadata */
  bool done_send_result_set_metadata;
  /* Wrapped result has initialized tables */
  bool done_initialize_tables;

  /* Accumulated limit_found_rows */
  ulonglong limit_found_rows;

  /* Number of rows offset */
  ha_rows offset;
  /* Number of rows limit + offset, @see select_union_direct::send_data() */
  ha_rows limit;

public:
  /* Number of rows in the union */
  ha_rows send_records; 
  select_union_direct(THD *thd_arg, select_result *result_arg,
                      SELECT_LEX *last_select_lex_arg):
  select_unit(thd_arg), result(result_arg),
    last_select_lex(last_select_lex_arg),
    done_send_result_set_metadata(false), done_initialize_tables(false),
    limit_found_rows(0)
    { send_records= 0; }
  bool change_result(select_result *new_result);
  uint field_count(List<Item> &fields) const
  {
    // Only called for top-level select_results, usually select_send
    DBUG_ASSERT(false); /* purecov: inspected */
    return 0; /* purecov: inspected */
  }
  bool postponed_prepare(List<Item> &types);
  bool send_result_set_metadata(List<Item> &list, uint flags);
  int send_data(List<Item> &items);
  bool initialize_tables (JOIN *join);
  bool send_eof();
  bool flush() { return false; }
  bool check_simple_select() const
  {
    /* Only called for top-level select_results, usually select_send */
    DBUG_ASSERT(false); /* purecov: inspected */
    return false; /* purecov: inspected */
  }
  void abort_result_set()
  {
    result->abort_result_set(); /* purecov: inspected */
  }
  void cleanup()
  {
    send_records= 0;
  }
  void set_thd(THD *thd_arg)
  {
    /*
      Only called for top-level select_results, usually select_send,
      and for the results of subquery engines
      (select_<something>_subselect).
    */
    DBUG_ASSERT(false); /* purecov: inspected */
  }
  void remove_offset_limit()
  {
    // EXPLAIN should never output to a select_union_direct
    DBUG_ASSERT(false); /* purecov: inspected */
  }
  void begin_dataset()
  {
    // Only called for sp_cursor::Select_fetch_into_spvars
    DBUG_ASSERT(false); /* purecov: inspected */
  }
};


/* Base subselect interface class */
class select_subselect :public select_result_interceptor
{
protected:
  Item_subselect *item;
public:
  select_subselect(THD *thd_arg, Item_subselect *item_arg):
    select_result_interceptor(thd_arg), item(item_arg) {}
  int send_data(List<Item> &items)=0;
  bool send_eof() { return 0; };
};

/* Single value subselect interface class */
class select_singlerow_subselect :public select_subselect
{
public:
  select_singlerow_subselect(THD *thd_arg, Item_subselect *item_arg):
    select_subselect(thd_arg, item_arg)
  {}
  int send_data(List<Item> &items);
};


/*
  This class specializes select_union to collect statistics about the
  data stored in the temp table. Currently the class collects statistcs
  about NULLs.
*/

class select_materialize_with_stats : public select_unit
{
protected:
  class Column_statistics
  {
  public:
    /* Count of NULLs per column. */
    ha_rows null_count;
    /* The row number that contains the first NULL in a column. */
    ha_rows min_null_row;
    /* The row number that contains the last NULL in a column. */
    ha_rows max_null_row;
  };

  /* Array of statistics data per column. */
  Column_statistics* col_stat;

  /*
    The number of columns in the biggest sub-row that consists of only
    NULL values.
  */
  uint max_nulls_in_row;
  /*
    Count of rows writtent to the temp table. This is redundant as it is
    already stored in handler::stats.records, however that one is relatively
    expensive to compute (given we need that for evry row).
  */
  ha_rows count_rows;

protected:
  void reset();

public:
  select_materialize_with_stats(THD *thd_arg): select_unit(thd_arg)
  { tmp_table_param.init(); }
  bool create_result_table(THD *thd, List<Item> *column_types,
                           bool is_distinct, ulonglong options,
                           const LEX_CSTRING *alias,
                           bool bit_fields_as_long,
                           bool create_table,
                           bool keep_row_order,
                           uint hidden);
  bool init_result_table(ulonglong select_options);
  int send_data(List<Item> &items);
  void cleanup();
  ha_rows get_null_count_of_col(uint idx)
  {
    DBUG_ASSERT(idx < table->s->fields);
    return col_stat[idx].null_count;
  }
  ha_rows get_max_null_of_col(uint idx)
  {
    DBUG_ASSERT(idx < table->s->fields);
    return col_stat[idx].max_null_row;
  }
  ha_rows get_min_null_of_col(uint idx)
  {
    DBUG_ASSERT(idx < table->s->fields);
    return col_stat[idx].min_null_row;
  }
  uint get_max_nulls_in_row() { return max_nulls_in_row; }
};


/* used in independent ALL/ANY optimisation */
class select_max_min_finder_subselect :public select_subselect
{
  Item_cache *cache;
  bool (select_max_min_finder_subselect::*op)();
  bool fmax;
  bool is_all;
  void set_op(const Type_handler *ha);
public:
  select_max_min_finder_subselect(THD *thd_arg, Item_subselect *item_arg,
                                  bool mx, bool all):
    select_subselect(thd_arg, item_arg), cache(0), fmax(mx), is_all(all)
  {}
  void cleanup();
  int send_data(List<Item> &items);
  bool cmp_real();
  bool cmp_int();
  bool cmp_decimal();
  bool cmp_str();
  bool cmp_time();
  bool cmp_native();
};

/* EXISTS subselect interface class */
class select_exists_subselect :public select_subselect
{
public:
  select_exists_subselect(THD *thd_arg, Item_subselect *item_arg):
    select_subselect(thd_arg, item_arg) {}
  int send_data(List<Item> &items);
};


/*
  Optimizer and executor structure for the materialized semi-join info. This
  structure contains
   - The sj-materialization temporary table
   - Members needed to make index lookup or a full scan of the temptable.
*/
class POSITION;

class SJ_MATERIALIZATION_INFO : public Sql_alloc
{
public:
  /* Optimal join sub-order */
  POSITION *positions;

  uint tables; /* Number of tables in the sj-nest */

  /* Number of rows in the materialized table, before the de-duplication */
  double rows_with_duplicates;

  /* Expected #rows in the materialized table, after de-duplication */
  double rows;

  /* 
    Cost to materialize - execute the sub-join and write rows into temp.table
  */
  Cost_estimate materialization_cost;

  /* Cost to make one lookup in the temptable */
  Cost_estimate lookup_cost;
  
  /* Cost of scanning the materialized table */
  Cost_estimate scan_cost;

  /* --- Execution structures ---------- */
  
  /*
    TRUE <=> This structure is used for execution. We don't necessarily pick
    sj-materialization, so some of SJ_MATERIALIZATION_INFO structures are not
    used by materialization
  */
  bool is_used;
  
  bool materialized; /* TRUE <=> materialization already performed */
  /*
    TRUE  - the temptable is read with full scan
    FALSE - we use the temptable for index lookups
  */
  bool is_sj_scan; 
  
  /* The temptable and its related info */
  TMP_TABLE_PARAM sjm_table_param;
  List<Item> sjm_table_cols;
  TABLE *table;

  /* Structure used to make index lookups */
  struct st_table_ref *tab_ref;
  Item *in_equality; /* See create_subq_in_equalities() */

  Item *join_cond; /* See comments in make_join_select() */
  Copy_field *copy_field; /* Needed for SJ_Materialization scan */
};


/* Structs used when sorting */
struct SORT_FIELD_ATTR
{
  /*
    If using mem-comparable fixed-size keys:
    length of the mem-comparable image of the field, in bytes.

    If using packed keys: still the same? Not clear what is the use of it.
  */
  uint length;

  /*
    For most datatypes, this is 0.
    The exception are the VARBINARY columns.
    For those columns, the comparison actually compares

      (value_prefix(N), suffix=length(value))

    Here value_prefix is either the whole value or its prefix if it was too
    long, and the suffix is the length of the original value.
    (this way, for values X and Y:  if X=prefix(Y) then X compares as less
    than Y
  */
  uint suffix_length;

  /*
    If using packed keys, number of bytes that are used to store the length
    of the packed key.

  */
  uint length_bytes;

  /* Max. length of the original value, in bytes */
  uint original_length;
  enum Type { FIXED_SIZE, VARIABLE_SIZE } type;
  /*
    TRUE  : if the item or field is NULLABLE
    FALSE : otherwise
  */
  bool maybe_null;
  CHARSET_INFO *cs;
  uint pack_sort_string(uchar *to, const Binary_string *str,
                        CHARSET_INFO *cs) const;
  int compare_packed_fixed_size_vals(uchar *a, size_t *a_len,
                                     uchar *b, size_t *b_len);
  int compare_packed_varstrings(uchar *a, size_t *a_len,
                                uchar *b, size_t *b_len);
  bool check_if_packing_possible(THD *thd) const;
  bool is_variable_sized() { return type == VARIABLE_SIZE; }
  void set_length_and_original_length(THD *thd, uint length_arg);
};


struct SORT_FIELD: public SORT_FIELD_ATTR
{
  Field *field;				/* Field to sort */
  Item	*item;				/* Item if not sorting fields */
  bool reverse;				/* if descending sort */
};


typedef struct st_sort_buffer {
  uint index;					/* 0 or 1 */
  uint sort_orders;
  uint change_pos;				/* If sort-fields changed */
  char **buff;
  SORT_FIELD *sortorder;
} SORT_BUFFER;

/* Structure for db & table in sql_yacc */

class Table_ident :public Sql_alloc
{
public:
  LEX_CSTRING db;
  LEX_CSTRING table;
  SELECT_LEX_UNIT *sel;
  inline Table_ident(THD *thd, const LEX_CSTRING *db_arg,
                     const LEX_CSTRING *table_arg,
		     bool force)
    :table(*table_arg), sel((SELECT_LEX_UNIT *)0)
  {
    if (!force && (thd->client_capabilities & CLIENT_NO_SCHEMA))
      db= null_clex_str;
    else
      db= *db_arg;
  }
  inline Table_ident(const LEX_CSTRING *table_arg)
    :table(*table_arg), sel((SELECT_LEX_UNIT *)0)
  {
    db= null_clex_str;
  }
  /*
    This constructor is used only for the case when we create a derived
    table. A derived table has no name and doesn't belong to any database.
    Later, if there was an alias specified for the table, it will be set
    by add_table_to_list.
  */
  inline Table_ident(SELECT_LEX_UNIT *s) : sel(s)
  {
    /* We must have a table name here as this is used with add_table_to_list */
    db.str= empty_c_string;                    /* a subject to casedn_str */
    db.length= 0;
    table.str= internal_table_name;
    table.length=1;
  }
  bool is_derived_table() const { return MY_TEST(sel); }
  inline void change_db(LEX_CSTRING *db_name)
  {
    db= *db_name;
  }
  bool resolve_table_rowtype_ref(THD *thd, Row_definition_list &defs);
  bool append_to(THD *thd, String *to) const;
};


class Qualified_column_ident: public Table_ident
{
public:
  LEX_CSTRING m_column;
public:
  Qualified_column_ident(const LEX_CSTRING *column)
    :Table_ident(&null_clex_str),
    m_column(*column)
  { }
  Qualified_column_ident(const LEX_CSTRING *table, const LEX_CSTRING *column)
   :Table_ident(table),
    m_column(*column)
  { }
  Qualified_column_ident(THD *thd,
                         const LEX_CSTRING *db,
                         const LEX_CSTRING *table,
                         const LEX_CSTRING *column)
   :Table_ident(thd, db, table, false),
    m_column(*column)
  { }
  bool resolve_type_ref(THD *thd, Column_definition *def);
  bool append_to(THD *thd, String *to) const;
};


// this is needed for user_vars hash
class user_var_entry
{
  CHARSET_INFO *m_charset;
 public:
  user_var_entry() = default;                         /* Remove gcc warning */
  LEX_CSTRING name;
  char *value;
  size_t length;
  query_id_t update_query_id, used_query_id;
  Item_result type;
  bool unsigned_flag;

  double val_real(bool *null_value);
  longlong val_int(bool *null_value) const;
  String *val_str(bool *null_value, String *str, uint decimals) const;
  my_decimal *val_decimal(bool *null_value, my_decimal *result);
  CHARSET_INFO *charset() const { return m_charset; }
  void set_charset(CHARSET_INFO *cs) { m_charset= cs; }
};

user_var_entry *get_variable(HASH *hash, LEX_CSTRING *name,
				    bool create_if_not_exists);

class SORT_INFO;
class multi_delete :public select_result_interceptor
{
  TABLE_LIST *delete_tables, *table_being_deleted;
  Unique **tempfiles;
  ha_rows deleted, found;
  uint num_of_tables;
  int error;
  bool do_delete;
  /* True if at least one table we delete from is transactional */
  bool transactional_tables;
  /* True if at least one table we delete from is not transactional */
  bool normal_tables;
  bool delete_while_scanning;
  /*
     error handling (rollback and binlogging) can happen in send_eof()
     so that afterward abort_result_set() needs to find out that.
  */
  bool error_handled;

public:
  // Methods used by ColumnStore
  uint get_num_of_tables() const { return num_of_tables; }
  TABLE_LIST* get_tables() const { return delete_tables; }
public:
  multi_delete(THD *thd_arg, TABLE_LIST *dt, uint num_of_tables);
  ~multi_delete();
  int prepare(List<Item> &list, SELECT_LEX_UNIT *u);
  int send_data(List<Item> &items);
  bool initialize_tables (JOIN *join);
  int do_deletes();
  int do_table_deletes(TABLE *table, SORT_INFO *sort_info, bool ignore);
  bool send_eof();
  inline ha_rows num_deleted() const { return deleted; }
  virtual void abort_result_set();
  void prepare_to_read_rows();
};


class multi_update :public select_result_interceptor
{
  TABLE_LIST *all_tables; /* query/update command tables */
  List<TABLE_LIST> *leaves;     /* list of leaves of join table tree */
  List<TABLE_LIST> updated_leaves;  /* list of of updated leaves */
  TABLE_LIST *update_tables;
  TABLE **tmp_tables, *main_table, *table_to_update;
  TMP_TABLE_PARAM *tmp_table_param;
  ha_rows updated, found;
  List <Item> *fields, *values;
  List <Item> **fields_for_table, **values_for_table;
  uint table_count;
  /*
   List of tables referenced in the CHECK OPTION condition of
   the updated view excluding the updated table.
  */
  List <TABLE> unupdated_check_opt_tables;
  Copy_field *copy_field;
  enum enum_duplicates handle_duplicates;
  bool do_update, trans_safe;
  /* True if the update operation has made a change in a transactional table */
  bool transactional_tables;
  bool ignore;
  /* 
     error handling (rollback and binlogging) can happen in send_eof()
     so that afterward  abort_result_set() needs to find out that.
  */
  bool error_handled;
  
  /* Need this to protect against multiple prepare() calls */
  bool prepared;

  // For System Versioning (may need to insert new fields to a table).
  ha_rows updated_sys_ver;

  bool has_vers_fields;

public:
  multi_update(THD *thd_arg, TABLE_LIST *ut, List<TABLE_LIST> *leaves_list,
	       List<Item> *fields, List<Item> *values,
	       enum_duplicates handle_duplicates, bool ignore);
  ~multi_update();
  bool init(THD *thd);
  int prepare(List<Item> &list, SELECT_LEX_UNIT *u);
  int send_data(List<Item> &items);
  bool initialize_tables (JOIN *join);
  int prepare2(JOIN *join);
  int  do_updates();
  bool send_eof();
  inline ha_rows num_found() const { return found; }
  inline ha_rows num_updated() const { return updated; }
  virtual void abort_result_set();
  void update_used_tables();
  void prepare_to_read_rows();
};

class my_var_sp;
class my_var : public Sql_alloc  {
public:
  const LEX_CSTRING name;
  enum type { SESSION_VAR, LOCAL_VAR, PARAM_VAR };
  type scope;
  my_var(const LEX_CSTRING *j, enum type s) : name(*j), scope(s) { }
  virtual ~my_var() = default;
  virtual bool set(THD *thd, Item *val) = 0;
  virtual my_var_sp *get_my_var_sp() { return NULL; }
};

class my_var_sp: public my_var {
  const Sp_rcontext_handler *m_rcontext_handler;
  const Type_handler *m_type_handler;
public:
  uint offset;
  /*
    Routine to which this Item_splocal belongs. Used for checking if correct
    runtime context is used for variable handling.
  */
  sp_head *sp;
  my_var_sp(const Sp_rcontext_handler *rcontext_handler,
            const LEX_CSTRING *j, uint o, const Type_handler *type_handler,
            sp_head *s)
    : my_var(j, LOCAL_VAR),
      m_rcontext_handler(rcontext_handler),
      m_type_handler(type_handler), offset(o), sp(s) { }
  ~my_var_sp() = default;
  bool set(THD *thd, Item *val);
  my_var_sp *get_my_var_sp() { return this; }
  const Type_handler *type_handler() const { return m_type_handler; }
  sp_rcontext *get_rcontext(sp_rcontext *local_ctx) const;
};

/*
  This class handles fields of a ROW SP variable when it's used as a OUT
  parameter in a stored procedure.
*/
class my_var_sp_row_field: public my_var_sp
{
  uint m_field_offset;
public:
  my_var_sp_row_field(const Sp_rcontext_handler *rcontext_handler,
                      const LEX_CSTRING *varname, const LEX_CSTRING *fieldname,
                      uint var_idx, uint field_idx, sp_head *s)
   :my_var_sp(rcontext_handler, varname, var_idx,
              &type_handler_double/*Not really used*/, s),
    m_field_offset(field_idx)
  { }
  bool set(THD *thd, Item *val);
};

class my_var_user: public my_var {
public:
  my_var_user(const LEX_CSTRING *j)
    : my_var(j, SESSION_VAR) { }
  ~my_var_user() = default;
  bool set(THD *thd, Item *val);
};

class select_dumpvar :public select_result_interceptor {
  ha_rows row_count;
  my_var_sp *m_var_sp_row; // Not NULL if SELECT INTO row_type_sp_variable
  bool send_data_to_var_list(List<Item> &items);
public:
  List<my_var> var_list;
  select_dumpvar(THD *thd_arg)
   :select_result_interceptor(thd_arg), row_count(0), m_var_sp_row(NULL)
  { var_list.empty(); }
  ~select_dumpvar() = default;
  int prepare(List<Item> &list, SELECT_LEX_UNIT *u);
  int send_data(List<Item> &items);
  bool send_eof();
  virtual bool check_simple_select() const;
  void cleanup();
};

/* Bits in sql_command_flags */

#define CF_CHANGES_DATA           (1U << 0)
#define CF_REPORT_PROGRESS        (1U << 1)
#define CF_STATUS_COMMAND         (1U << 2)
#define CF_SHOW_TABLE_COMMAND     (1U << 3)
#define CF_WRITE_LOGS_COMMAND     (1U << 4)

/**
  Must be set for SQL statements that may contain
  Item expressions and/or use joins and tables.
  Indicates that the parse tree of such statement may
  contain rule-based optimizations that depend on metadata
  (i.e. number of columns in a table), and consequently
  that the statement must be re-prepared whenever
  referenced metadata changes. Must not be set for
  statements that themselves change metadata, e.g. RENAME,
  ALTER and other DDL, since otherwise will trigger constant
  reprepare. Consequently, complex item expressions and
  joins are currently prohibited in these statements.
*/
#define CF_REEXECUTION_FRAGILE    (1U << 5)
/**
  Implicitly commit before the SQL statement is executed.

  Statements marked with this flag will cause any active
  transaction to end (commit) before proceeding with the
  command execution.

  This flag should be set for statements that probably can't
  be rolled back or that do not expect any previously metadata
  locked tables.
*/
#define CF_IMPLICIT_COMMIT_BEGIN   (1U << 6)
/**
  Implicitly commit after the SQL statement.

  Statements marked with this flag are automatically committed
  at the end of the statement.

  This flag should be set for statements that will implicitly
  open and take metadata locks on system tables that should not
  be carried for the whole duration of a active transaction.
*/
#define CF_IMPLICIT_COMMIT_END    (1U << 7)
/**
  CF_IMPLICT_COMMIT_BEGIN and CF_IMPLICIT_COMMIT_END are used
  to ensure that the active transaction is implicitly committed
  before and after every DDL statement and any statement that
  modifies our currently non-transactional system tables.
*/
#define CF_AUTO_COMMIT_TRANS  (CF_IMPLICIT_COMMIT_BEGIN | CF_IMPLICIT_COMMIT_END)

/**
  Diagnostic statement.
  Diagnostic statements:
  - SHOW WARNING
  - SHOW ERROR
  - GET DIAGNOSTICS (WL#2111)
  do not modify the diagnostics area during execution.
*/
#define CF_DIAGNOSTIC_STMT        (1U << 8)

/**
  Identifies statements that may generate row events
  and that may end up in the binary log.
*/
#define CF_CAN_GENERATE_ROW_EVENTS (1U << 9)

/**
  Identifies statements which may deal with temporary tables and for which
  temporary tables should be pre-opened to simplify privilege checks.
*/
#define CF_PREOPEN_TMP_TABLES   (1U << 10)

/**
  Identifies statements for which open handlers should be closed in the
  beginning of the statement.
*/
#define CF_HA_CLOSE             (1U << 11)

/**
  Identifies statements that can be explained with EXPLAIN.
*/
#define CF_CAN_BE_EXPLAINED       (1U << 12)

/** Identifies statements which may generate an optimizer trace */
#define CF_OPTIMIZER_TRACE        (1U << 14)

/**
   Identifies statements that should always be disallowed in
   read only transactions.
*/
#define CF_DISALLOW_IN_RO_TRANS   (1U << 15)

/**
  Statement that need the binlog format to be unchanged.
*/
#define CF_FORCE_ORIGINAL_BINLOG_FORMAT (1U << 16)

/**
  Statement that inserts new rows (INSERT, REPLACE, LOAD, ALTER TABLE)
*/
#define CF_INSERTS_DATA (1U << 17)

/**
  Statement that updates existing rows (UPDATE, multi-update)
*/
#define CF_UPDATES_DATA (1U << 18)

/**
  Not logged into slow log as "admin commands"
*/
#define CF_ADMIN_COMMAND (1U << 19)

/**
  SP Bulk execution safe
*/
#define CF_PS_ARRAY_BINDING_SAFE (1U << 20)
/**
  SP Bulk execution optimized
*/
#define CF_PS_ARRAY_BINDING_OPTIMIZED (1U << 21)
/**
  If command creates or drops a table
*/
#define CF_SCHEMA_CHANGE (1U << 22)
/**
  If command creates or drops a database
*/
#define CF_DB_CHANGE (1U << 23)

#ifdef WITH_WSREP
/**
  DDL statement that may be subject to error filtering.
*/
#define CF_WSREP_MAY_IGNORE_ERRORS (1U << 24)
#endif /* WITH_WSREP */


/* Bits in server_command_flags */

/**
  Statement that deletes existing rows (DELETE, DELETE_MULTI)
*/
#define CF_DELETES_DATA (1U << 24)

/**
  Skip the increase of the global query id counter. Commonly set for
  commands that are stateless (won't cause any change on the server
  internal states).
*/
#define CF_SKIP_QUERY_ID        (1U << 0)

/**
  Skip the increase of the number of statements that clients have
  sent to the server. Commonly used for commands that will cause
  a statement to be executed but the statement might have not been
  sent by the user (ie: stored procedure).
*/
#define CF_SKIP_QUESTIONS       (1U << 1)
#ifdef WITH_WSREP
/**
  Do not check that wsrep snapshot is ready before allowing this command
*/
#define CF_SKIP_WSREP_CHECK     (1U << 2)
#else
#define CF_SKIP_WSREP_CHECK     0
#endif /* WITH_WSREP */

/**
  Do not allow it for COM_MULTI batch
*/
#define CF_NO_COM_MULTI         (1U << 3)

/* Inline functions */

inline bool add_item_to_list(THD *thd, Item *item)
{
  bool res;
  LEX *lex= thd->lex;
  if (lex->current_select->parsing_place == IN_RETURNING)
    res= lex->returning()->add_item_to_list(thd, item);
  else
    res= lex->current_select->add_item_to_list(thd, item);
  return res;
}

inline bool add_value_to_list(THD *thd, Item *value)
{
  return thd->lex->value_list.push_back(value, thd->mem_root);
}

inline bool add_order_to_list(THD *thd, Item *item, bool asc)
{
  return thd->lex->current_select->add_order_to_list(thd, item, asc);
}

inline bool add_gorder_to_list(THD *thd, Item *item, bool asc)
{
  return thd->lex->current_select->add_gorder_to_list(thd, item, asc);
}

inline bool add_group_to_list(THD *thd, Item *item, bool asc)
{
  return thd->lex->current_select->add_group_to_list(thd, item, asc);
}

inline Item *and_conds(THD *thd, Item *a, Item *b)
{
  if (!b) return a;
  if (!a) return b;
  return new (thd->mem_root) Item_cond_and(thd, a, b);
}

/* inline handler methods that need to know TABLE and THD structures */
inline void handler::increment_statistics(ulong SSV::*offset) const
{
  status_var_increment(table->in_use->status_var.*offset);
  table->in_use->check_limit_rows_examined();
}

inline void handler::decrement_statistics(ulong SSV::*offset) const
{
  status_var_decrement(table->in_use->status_var.*offset);
}


inline int handler::ha_ft_read(uchar *buf)
{
  int error= ft_read(buf);
  if (!error)
  {
    update_rows_read();

    if (table->vfield && buf == table->record[0])
      table->update_virtual_fields(this, VCOL_UPDATE_FOR_READ);
  }

  table->status=error ? STATUS_NOT_FOUND: 0;
  return error;
}

inline int handler::ha_rnd_pos_by_record(uchar *buf)
{
  int error= rnd_pos_by_record(buf);
  table->status=error ? STATUS_NOT_FOUND: 0;
  return error;
}

inline int handler::ha_read_first_row(uchar *buf, uint primary_key)
{
  int error= read_first_row(buf, primary_key);
  if (!error)
    update_rows_read();
  table->status=error ? STATUS_NOT_FOUND: 0;
  return error;
}

inline int handler::ha_write_tmp_row(uchar *buf)
{
  int error;
  MYSQL_INSERT_ROW_START(table_share->db.str, table_share->table_name.str);
  increment_statistics(&SSV::ha_tmp_write_count);
  TABLE_IO_WAIT(tracker, PSI_TABLE_WRITE_ROW, MAX_KEY, error,
          { error= write_row(buf); })
  MYSQL_INSERT_ROW_DONE(error);
  return error;
}

inline int handler::ha_delete_tmp_row(uchar *buf)
{
  int error;
  MYSQL_DELETE_ROW_START(table_share->db.str, table_share->table_name.str);
  increment_statistics(&SSV::ha_tmp_delete_count);
  TABLE_IO_WAIT(tracker, PSI_TABLE_DELETE_ROW, MAX_KEY, error,
                { error= delete_row(buf); })
  MYSQL_DELETE_ROW_DONE(error);
  return error;
}

inline int handler::ha_update_tmp_row(const uchar *old_data, uchar *new_data)
{
  int error;
  MYSQL_UPDATE_ROW_START(table_share->db.str, table_share->table_name.str);
  increment_statistics(&SSV::ha_tmp_update_count);
  TABLE_IO_WAIT(tracker, PSI_TABLE_UPDATE_ROW, active_index, error,
          { error= update_row(old_data, new_data);})
  MYSQL_UPDATE_ROW_DONE(error);
  return error;
}

inline bool handler::has_long_unique()
{
  return table->s->long_unique_table;
}

extern pthread_attr_t *get_connection_attrib(void);

/**
   Set thread entering a condition

   This function should be called before putting a thread to wait for
   a condition. @a mutex should be held before calling this
   function. After being waken up, @f thd_exit_cond should be called.

   @param thd      The thread entering the condition, NULL means current thread
   @param cond     The condition the thread is going to wait for
   @param mutex    The mutex associated with the condition, this must be
                   held before call this function
   @param stage    The new process message for the thread
   @param old_stage The old process message for the thread
   @param src_function The caller source function name
   @param src_file The caller source file name
   @param src_line The caller source line number
*/
void thd_enter_cond(MYSQL_THD thd, mysql_cond_t *cond, mysql_mutex_t *mutex,
                    const PSI_stage_info *stage, PSI_stage_info *old_stage,
                    const char *src_function, const char *src_file,
                    int src_line);

#define THD_ENTER_COND(P1, P2, P3, P4, P5) \
  thd_enter_cond(P1, P2, P3, P4, P5, __func__, __FILE__, __LINE__)

/**
   Set thread leaving a condition

   This function should be called after a thread being waken up for a
   condition.

   @param thd      The thread entering the condition, NULL means current thread
   @param stage    The process message, ususally this should be the old process
                   message before calling @f thd_enter_cond
   @param src_function The caller source function name
   @param src_file The caller source file name
   @param src_line The caller source line number
*/
void thd_exit_cond(MYSQL_THD thd, const PSI_stage_info *stage,
                   const char *src_function, const char *src_file,
                   int src_line);

#define THD_EXIT_COND(P1, P2) \
  thd_exit_cond(P1, P2, __func__, __FILE__, __LINE__)

inline bool binlog_should_compress(size_t len)
{
  return opt_bin_log_compress &&
    len >= opt_bin_log_compress_min_len;
}


/**
   Save thd sql_mode on instantiation.
   On destruction it resets the mode to the previously stored value.
*/
class Sql_mode_save
{
 public:
  Sql_mode_save(THD *thd) : thd(thd), old_mode(thd->variables.sql_mode) {}
  ~Sql_mode_save() { thd->variables.sql_mode = old_mode; }

 private:
  THD *thd;
  sql_mode_t old_mode; // SQL mode saved at construction time.
};

<<<<<<< HEAD
=======

/*
  Save the current sql_mode. Switch off sql_mode flags which can prevent
  normal parsing of VIEWs, expressions in generated columns.
  Restore the old sql_mode on destructor.
*/
class Sql_mode_save_for_frm_handling: public Sql_mode_save
{
public:
  Sql_mode_save_for_frm_handling(THD *thd)
   :Sql_mode_save(thd)
  {
    /*
      - MODE_REAL_AS_FLOAT            affect only CREATE TABLE parsing
      + MODE_PIPES_AS_CONCAT          affect expression parsing
      + MODE_ANSI_QUOTES              affect expression parsing
      + MODE_IGNORE_SPACE             affect expression parsing
      - MODE_IGNORE_BAD_TABLE_OPTIONS affect only CREATE/ALTER TABLE parsing
      * MODE_ONLY_FULL_GROUP_BY       affect execution
      * MODE_NO_UNSIGNED_SUBTRACTION  affect execution
      - MODE_NO_DIR_IN_CREATE         affect table creation only
      - MODE_POSTGRESQL               compounded from other modes
      + MODE_ORACLE                   affects Item creation (e.g for CONCAT)
      - MODE_MSSQL                    compounded from other modes
      - MODE_DB2                      compounded from other modes
      - MODE_MAXDB                    affect only CREATE TABLE parsing
      - MODE_NO_KEY_OPTIONS           affect only SHOW
      - MODE_NO_TABLE_OPTIONS         affect only SHOW
      - MODE_NO_FIELD_OPTIONS         affect only SHOW
      - MODE_MYSQL323                 affect only SHOW
      - MODE_MYSQL40                  affect only SHOW
      - MODE_ANSI                     compounded from other modes
                                      (+ transaction mode)
      ? MODE_NO_AUTO_VALUE_ON_ZERO    affect UPDATEs
      + MODE_NO_BACKSLASH_ESCAPES     affect expression parsing
      + MODE_EMPTY_STRING_IS_NULL     affect expression parsing
    */
    thd->variables.sql_mode&= ~(MODE_PIPES_AS_CONCAT | MODE_ANSI_QUOTES |
                                MODE_IGNORE_SPACE | MODE_NO_BACKSLASH_ESCAPES |
                                MODE_ORACLE | MODE_EMPTY_STRING_IS_NULL);
  };
};


class Abort_on_warning_instant_set
{
  THD *m_thd;
  bool m_save_abort_on_warning;
public:
  Abort_on_warning_instant_set(THD *thd, bool temporary_value)
   :m_thd(thd), m_save_abort_on_warning(thd->abort_on_warning)
  {
    thd->abort_on_warning= temporary_value;
  }
  ~Abort_on_warning_instant_set()
  {
    m_thd->abort_on_warning= m_save_abort_on_warning;
  }
};

>>>>>>> 1fe4a71b
class Switch_to_definer_security_ctx
{
 public:
  Switch_to_definer_security_ctx(THD *thd, TABLE_LIST *table) :
    m_thd(thd), m_sctx(thd->security_ctx)
  {
    if (table->security_ctx)
      thd->security_ctx= table->security_ctx;
  }
  ~Switch_to_definer_security_ctx() { m_thd->security_ctx = m_sctx; }

 private:
  THD *m_thd;
  Security_context *m_sctx;
};


class Sql_mode_instant_set: public Sql_mode_save
{
public:
  Sql_mode_instant_set(THD *thd, sql_mode_t temporary_value)
   :Sql_mode_save(thd)
  {
    thd->variables.sql_mode= temporary_value;
  }
};


class Sql_mode_instant_remove: public Sql_mode_save
{
public:
  Sql_mode_instant_remove(THD *thd, sql_mode_t temporary_remove_flags)
   :Sql_mode_save(thd)
  {
    thd->variables.sql_mode&= ~temporary_remove_flags;
  }
};


class Abort_on_warning_instant_set
{
  THD *m_thd;
  bool m_save_abort_on_warning;
public:
  Abort_on_warning_instant_set(THD *thd, bool temporary_value)
   :m_thd(thd), m_save_abort_on_warning(thd->abort_on_warning)
  {
    thd->abort_on_warning= temporary_value;
  }
  ~Abort_on_warning_instant_set()
  {
    m_thd->abort_on_warning= m_save_abort_on_warning;
  }
};


class Check_level_instant_set
{
  THD *m_thd;
  enum_check_fields m_check_level;
public:
  Check_level_instant_set(THD *thd, enum_check_fields temporary_value)
   :m_thd(thd), m_check_level(thd->count_cuted_fields)
  {
    thd->count_cuted_fields= temporary_value;
  }
  ~Check_level_instant_set()
  {
    m_thd->count_cuted_fields= m_check_level;
  }
};


class Use_relaxed_field_copy: public Sql_mode_save,
                              public Check_level_instant_set
{
public:
  Use_relaxed_field_copy(THD *thd) :
      Sql_mode_save(thd), Check_level_instant_set(thd, CHECK_FIELD_IGNORE)
  {
    thd->variables.sql_mode&= ~(MODE_NO_ZERO_IN_DATE | MODE_NO_ZERO_DATE);
    thd->variables.sql_mode|= MODE_INVALID_DATES;
  }
};


/**
  This class resembles the SQL Standard schema qualified object name:
  <schema qualified name> ::= [ <schema name> <period> ] <qualified identifier>
*/
class Database_qualified_name
{
public:
  LEX_CSTRING m_db;
  LEX_CSTRING m_name;
  Database_qualified_name(const LEX_CSTRING *db, const LEX_CSTRING *name)
   :m_db(*db), m_name(*name)
  { }
  Database_qualified_name(const LEX_CSTRING &db, const LEX_CSTRING &name)
   :m_db(db), m_name(name)
  { }
  Database_qualified_name(const char *db, size_t db_length,
                          const char *name, size_t name_length)
  {
    m_db.str= db;
    m_db.length= db_length;
    m_name.str= name;
    m_name.length= name_length;
  }

  bool eq(const Database_qualified_name *other) const
  {
    CHARSET_INFO *cs= lower_case_table_names ?
                      &my_charset_utf8mb3_general_ci :
                      &my_charset_utf8mb3_bin;
    return
      m_db.length == other->m_db.length &&
      m_name.length == other->m_name.length &&
      !cs->strnncoll(m_db.str, m_db.length,
                     other->m_db.str, other->m_db.length) &&
      !cs->strnncoll(m_name.str, m_name.length,
                     other->m_name.str, other->m_name.length);
  }
  void copy(MEM_ROOT *mem_root, const LEX_CSTRING &db,
                                const LEX_CSTRING &name);

  static Database_qualified_name split(const LEX_CSTRING &txt)
  {
    DBUG_ASSERT(txt.str[txt.length] == '\0'); // Expect 0-terminated input
    const char *dot= strchr(txt.str, '.');
    if (!dot)
      return Database_qualified_name(NULL, 0, txt.str, txt.length);
    size_t dblen= dot - txt.str;
    Lex_cstring db(txt.str, dblen);
    Lex_cstring name(txt.str + dblen + 1, txt.length - dblen - 1);
    return Database_qualified_name(db, name);
  }

  // Export db and name as a qualified name string: 'db.name'
  size_t make_qname(char *dst, size_t dstlen) const
  {
    return my_snprintf(dst, dstlen, "%.*s.%.*s",
                       (int) m_db.length, m_db.str,
                       (int) m_name.length, m_name.str);
  }
  // Export db and name as a qualified name string, allocate on mem_root.
  bool make_qname(MEM_ROOT *mem_root, LEX_CSTRING *dst) const
  {
    const uint dot= !!m_db.length;
    char *tmp;
    /* format: [database + dot] + name + '\0' */
    dst->length= m_db.length + dot + m_name.length;
    if (unlikely(!(dst->str= tmp= (char*) alloc_root(mem_root,
                                                     dst->length + 1))))
      return true;
    snprintf(tmp, dst->length + 1, "%.*s%.*s%.*s",
            (int) m_db.length, (m_db.length ? m_db.str : ""),
            dot, ".",
            (int) m_name.length, m_name.str);
    DBUG_SLOW_ASSERT(ok_for_lower_case_names(m_db.str));
    return false;
  }

  bool make_package_routine_name(MEM_ROOT *mem_root,
                                 const LEX_CSTRING &package,
                                 const LEX_CSTRING &routine)
  {
    char *tmp;
    size_t length= package.length + 1 + routine.length + 1;
    if (unlikely(!(tmp= (char *) alloc_root(mem_root, length))))
      return true;
    m_name.length= my_snprintf(tmp, length, "%.*s.%.*s",
                               (int) package.length, package.str,
                               (int) routine.length, routine.str);
    m_name.str= tmp;
    return false;
  }

  bool make_package_routine_name(MEM_ROOT *mem_root,
                                 const LEX_CSTRING &db,
                                 const LEX_CSTRING &package,
                                 const LEX_CSTRING &routine)
  {
    if (unlikely(make_package_routine_name(mem_root, package, routine)))
      return true;
    if (unlikely(!(m_db.str= strmake_root(mem_root, db.str, db.length))))
      return true;
    m_db.length= db.length;
    return false;
  }
};


class ErrConvDQName: public ErrConv
{
  const Database_qualified_name *m_name;
public:
  ErrConvDQName(const Database_qualified_name *name)
   :m_name(name)
  { }
  const char *ptr() const
  {
    m_name->make_qname(err_buffer, sizeof(err_buffer));
    return err_buffer;
  }
};

class Type_holder: public Sql_alloc,
                   public Item_args,
                   public Type_handler_hybrid_field_type,
                   public Type_all_attributes
{
  const TYPELIB *m_typelib;
  bool m_maybe_null;
public:
  Type_holder()
   :m_typelib(NULL),
    m_maybe_null(false)
  { }

  void set_maybe_null(bool maybe_null_arg) { m_maybe_null= maybe_null_arg; }
  bool get_maybe_null() const { return m_maybe_null; }

  uint decimal_precision() const
  {
    /*
      Type_holder is not used directly to create fields, so
      its virtual decimal_precision() is never called.
      We should eventually extend create_result_table() to accept
      an array of Type_holders directly, without having to allocate
      Item_type_holder's and put them into List<Item>.
    */
    DBUG_ASSERT(0);
    return 0;
  }
  void set_typelib(const TYPELIB *typelib)
  {
    m_typelib= typelib;
  }
  const TYPELIB *get_typelib() const
  {
    return m_typelib;
  }

  bool aggregate_attributes(THD *thd)
  {
    for (uint i= 0; i < arg_count; i++)
      m_maybe_null|= args[i]->maybe_null;
    return
       type_handler()->Item_hybrid_func_fix_attributes(thd,
                                                       "UNION", this, this,
                                                       args, arg_count);
  }
};


/*
  A helper class to set THD flags to emit warnings/errors in case of
  overflow/type errors during assigning values into the SP variable fields.
  Saves original flags values in constructor.
  Restores original flags in destructor.
*/
class Sp_eval_expr_state
{
  THD *m_thd;
  enum_check_fields m_count_cuted_fields;
  bool m_abort_on_warning;
  bool m_stmt_modified_non_trans_table;
  void start()
  {
    m_thd->count_cuted_fields= CHECK_FIELD_ERROR_FOR_NULL;
    m_thd->abort_on_warning= m_thd->is_strict_mode();
    m_thd->transaction->stmt.modified_non_trans_table= false;
  }
  void stop()
  {
    m_thd->count_cuted_fields= m_count_cuted_fields;
    m_thd->abort_on_warning= m_abort_on_warning;
    m_thd->transaction->stmt.modified_non_trans_table=
      m_stmt_modified_non_trans_table;
  }
public:
  Sp_eval_expr_state(THD *thd)
   :m_thd(thd),
    m_count_cuted_fields(thd->count_cuted_fields),
    m_abort_on_warning(thd->abort_on_warning),
    m_stmt_modified_non_trans_table(thd->transaction->stmt.
                                    modified_non_trans_table)
  {
    start();
  }
  ~Sp_eval_expr_state()
  {
    stop();
  }
};


#ifndef DBUG_OFF
void dbug_serve_apcs(THD *thd, int n_calls);
#endif 

class ScopedStatementReplication
{
public:
  ScopedStatementReplication(THD *thd) :
    saved_binlog_format(thd
                        ? thd->set_current_stmt_binlog_format_stmt()
                        : BINLOG_FORMAT_MIXED),
    thd(thd)
  {}
  ~ScopedStatementReplication()
  {
    if (thd)
      thd->restore_stmt_binlog_format(saved_binlog_format);
  }

private:
  const enum_binlog_format saved_binlog_format;
  THD *const thd;
};


/** THD registry */
class THD_list: public THD_list_iterator
{
public:
  /**
    Constructor replacement.

    Unfortunately we can't use fair constructor to initialize mutex
    for two reasons: PFS and embedded. The former can probably be fixed,
    the latter can probably be dropped.
  */
  void init()
  {
    mysql_rwlock_init(key_rwlock_THD_list, &lock);
  }

  /** Destructor replacement. */
  void destroy()
  {
    mysql_rwlock_destroy(&lock);
  }

  /**
    Inserts thread to registry.

    @param thd         thread

    Thread becomes accessible via server_threads.
  */
  void insert(THD *thd)
  {
    mysql_rwlock_wrlock(&lock);
    threads.append(thd);
    mysql_rwlock_unlock(&lock);
  }

  /**
    Removes thread from registry.

    @param thd         thread

    Thread becomes not accessible via server_threads.
  */
  void erase(THD *thd)
  {
    thd->assert_linked();
    mysql_rwlock_wrlock(&lock);
    thd->unlink();
    mysql_rwlock_unlock(&lock);
  }
};

extern THD_list server_threads;

#endif /* MYSQL_SERVER */
#endif /* SQL_CLASS_INCLUDED */<|MERGE_RESOLUTION|>--- conflicted
+++ resolved
@@ -7336,8 +7336,6 @@
   sql_mode_t old_mode; // SQL mode saved at construction time.
 };
 
-<<<<<<< HEAD
-=======
 
 /*
   Save the current sql_mode. Switch off sql_mode flags which can prevent
@@ -7382,23 +7380,6 @@
 };
 
 
-class Abort_on_warning_instant_set
-{
-  THD *m_thd;
-  bool m_save_abort_on_warning;
-public:
-  Abort_on_warning_instant_set(THD *thd, bool temporary_value)
-   :m_thd(thd), m_save_abort_on_warning(thd->abort_on_warning)
-  {
-    thd->abort_on_warning= temporary_value;
-  }
-  ~Abort_on_warning_instant_set()
-  {
-    m_thd->abort_on_warning= m_save_abort_on_warning;
-  }
-};
-
->>>>>>> 1fe4a71b
 class Switch_to_definer_security_ctx
 {
  public:
