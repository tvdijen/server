--- conflicted
+++ resolved
@@ -5209,7 +5209,6 @@
   bool sql_parser(LEX *old_lex, LEX *lex,
                   char *str, uint str_len, bool stmt_prepare_mode);
 
-<<<<<<< HEAD
 };
 
 
@@ -5245,8 +5244,6 @@
     new_transaction.free();
   }
   void restore_old_transaction();
-=======
->>>>>>> 1dea7f79
 };
 
 /** A short cut for thd->get_stmt_da()->set_ok_status(). */
