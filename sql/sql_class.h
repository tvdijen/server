--- conflicted
+++ resolved
@@ -2040,7 +2040,6 @@
 };
 
 
-<<<<<<< HEAD
 class Turn_errors_to_warnings_handler : public Internal_error_handler
 {
 public:
@@ -2060,7 +2059,6 @@
 };
 
 
-=======
 struct Suppress_warnings_error_handler : public Internal_error_handler
 {
   bool handle_condition(THD *thd,
@@ -2076,7 +2074,6 @@
 
 
 
->>>>>>> 6b8c43ba
 /**
   Tables that were locked with LOCK TABLES statement.
 
