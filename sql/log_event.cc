--- conflicted
+++ resolved
@@ -3138,12 +3138,10 @@
       ptr_after_width+= (m_width + 7) / 8;
     }
     else
-<<<<<<< HEAD
     {
       DBUG_ASSERT(m_cols_ai.bitmap == NULL);
-=======
->>>>>>> 683fbced
       DBUG_VOID_RETURN;
+    }
   }
   else
   {
