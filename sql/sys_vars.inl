--- conflicted
+++ resolved
@@ -565,7 +565,6 @@
     return false;
   }
   bool do_check(THD *thd, set_var *var) override
-<<<<<<< HEAD
   {
     if (do_string_check(thd, var, charset(thd)))
       return true;
@@ -578,11 +577,6 @@
     return false;
   }
   char *update_prepare(set_var *var, myf my_flags)
-=======
-  { return do_string_check(thd, var, charset(thd)); }
-  bool session_update(THD *thd, set_var *var) override= 0;
-  char *global_update_prepare(THD *thd, set_var *var)
->>>>>>> 8aad19dd
   {
     char *new_val, *ptr= var->save_result.string_value.str;
     size_t len=var->save_result.string_value.length;
@@ -617,18 +611,13 @@
     global_update_finish(new_val);
     return (new_val == 0 && var->save_result.string_value.str != 0);
   }
-<<<<<<< HEAD
   void session_save_default(THD *, set_var *var) override
   {
     var->save_result.string_value.str= global_var(char*);
     var->save_result.string_value.length=
       strlen(var->save_result.string_value.str);
   }
-  void global_save_default(THD *, set_var *var) override
-=======
-  void session_save_default(THD *thd, set_var *var) override= 0;
   void global_save_default(THD *thd, set_var *var) override
->>>>>>> 8aad19dd
   {
     char *ptr= (char*)(intptr)option.def_value;
     var->save_result.string_value.str= ptr;
@@ -636,38 +625,6 @@
   }
 };
 
-<<<<<<< HEAD
-=======
-class Sys_var_charptr: public Sys_var_charptr_base
-{
-public:
-  Sys_var_charptr(const char *name_arg,
-          const char *comment, int flag_args, ptrdiff_t off, size_t size,
-          CMD_LINE getopt,
-          const char *def_val, PolyLock *lock=0,
-          enum binlog_status_enum binlog_status_arg=VARIABLE_NOT_IN_BINLOG,
-          on_check_function on_check_func=0,
-          on_update_function on_update_func=0,
-          const char *substitute=0) :
-    Sys_var_charptr_base(name_arg, comment, flag_args, off, size, getopt,
-                         def_val, lock, binlog_status_arg,
-                         on_check_func, on_update_func, substitute)
-  {
-    SYSVAR_ASSERT(scope() == GLOBAL);
-    SYSVAR_ASSERT(size == sizeof(char *));
-  }
-
-  bool session_update(THD *thd, set_var *var) override
-  {
-    DBUG_ASSERT(FALSE);
-    return true;
-  }
-  void session_save_default(THD *thd, set_var *var) override
-  { DBUG_ASSERT(FALSE); }
-};
-
-
->>>>>>> 8aad19dd
 class Sys_var_charptr_fscs: public Sys_var_charptr
 {
   using Sys_var_charptr::Sys_var_charptr;
@@ -938,95 +895,13 @@
     global_var(LEX_CSTRING).length= var->save_result.string_value.length;
     return false;
   }
-<<<<<<< HEAD
-  bool session_update(THD *thd, set_var *var)
+  bool session_update(THD *thd, set_var *var) override
   {
     if (Sys_var_charptr::session_update(thd, var))
       return true;
     session_var(thd, LEX_CSTRING).length= var->save_result.string_value.length;
     return false;
   }
-=======
-};
-
-
-/*
-  A LEX_CSTRING stored only in thd->variables
-  Only to be used for small buffers
-*/
-
-class Sys_var_session_lexstring: public sys_var
-{
-  size_t max_length;
-public:
-  Sys_var_session_lexstring(const char *name_arg,
-                            const char *comment, int flag_args,
-                            ptrdiff_t off, size_t size, CMD_LINE getopt,
-                            const char *def_val, size_t max_length_arg,
-                            on_check_function on_check_func=0,
-                            on_update_function on_update_func=0)
-    : sys_var(&all_sys_vars, name_arg, comment, flag_args, off, getopt.id,
-              getopt.arg_type, SHOW_CHAR, (intptr)def_val,
-              0, VARIABLE_NOT_IN_BINLOG, on_check_func, on_update_func,
-              0),max_length(max_length_arg)
-  {
-    option.var_type|= GET_STR;
-    SYSVAR_ASSERT(scope() == ONLY_SESSION)
-    *const_cast<SHOW_TYPE*>(&show_val_type)= SHOW_LEX_STRING;
-  }
-  bool do_check(THD *thd, set_var *var) override
-  {
-    char buff[STRING_BUFFER_USUAL_SIZE];
-    String str(buff, sizeof(buff), system_charset_info), *res;
-
-    if (!(res=var->value->val_str(&str)))
-    {
-      var->save_result.string_value.str= 0;     /* NULL */
-      var->save_result.string_value.length= 0;
-    }
-    else
-    {
-      if (res->length() > max_length)
-      {
-        my_error(ER_WRONG_STRING_LENGTH, MYF(0),
-                 res->ptr(), name.str, (int) max_length);
-        return true;
-      }
-      var->save_result.string_value.str= thd->strmake(res->ptr(),
-                                                      res->length());
-      var->save_result.string_value.length= res->length();
-    }
-    return false;
-  }
-  bool session_update(THD *thd, set_var *var) override
-  {
-    LEX_CSTRING *tmp= &session_var(thd, LEX_CSTRING);
-    tmp->length= var->save_result.string_value.length;
-    /* Store as \0 terminated string (just to be safe) */
-    strmake((char*) tmp->str, var->save_result.string_value.str, tmp->length);
-    return false;
-  }
-  bool global_update(THD *thd, set_var *var) override
-  {
-    DBUG_ASSERT(FALSE);
-    return false;
-  }
-  void session_save_default(THD *thd, set_var *var) override
-  {
-    char *ptr= (char*)(intptr)option.def_value;
-    var->save_result.string_value.str= ptr;
-    var->save_result.string_value.length= strlen(ptr);
-  }
-  void global_save_default(THD *thd, set_var *var) override
-  {
-    DBUG_ASSERT(FALSE);
-  }
-  const uchar *global_value_ptr(THD *thd, const LEX_CSTRING *base) const override
-  {
-    DBUG_ASSERT(FALSE);
-    return NULL;
-  }
->>>>>>> 8aad19dd
 };
 
 #ifndef DBUG_OFF
