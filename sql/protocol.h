#ifndef PROTOCOL_INCLUDED
#define PROTOCOL_INCLUDED

/* Copyright (c) 2002, 2010, Oracle and/or its affiliates. All rights reserved.
   Copyright (c) 2020, MariaDB Corporation.

   This program is free software; you can redistribute it and/or modify
   it under the terms of the GNU General Public License as published by
   the Free Software Foundation; version 2 of the License.

   This program is distributed in the hope that it will be useful,
   but WITHOUT ANY WARRANTY; without even the implied warranty of
   MERCHANTABILITY or FITNESS FOR A PARTICULAR PURPOSE.  See the
   GNU General Public License for more details.

   You should have received a copy of the GNU General Public License
   along with this program; if not, write to the Free Software
   Foundation, Inc., 51 Franklin St, Fifth Floor, Boston, MA 02110-1335  USA */

#ifdef USE_PRAGMA_INTERFACE
#pragma interface			/* gcc class implementation */
#endif

#include "sql_error.h"
#include "my_decimal.h"                         /* my_decimal */
#include "sql_type.h"

class i_string;
class Field;
class Send_field;
class THD;
class Item_param;
struct TABLE_LIST;
typedef struct st_mysql_field MYSQL_FIELD;
typedef struct st_mysql_rows MYSQL_ROWS;

class Protocol
{
protected:
  String *packet;
  /* Used by net_store_data() for charset conversions */
  String *convert;
  uint field_pos;
#ifndef DBUG_OFF
  const Type_handler **field_handlers;
  bool valid_handler(uint pos, protocol_send_type_t type) const
  {
    return field_handlers == 0 ||
           field_handlers[field_pos]->protocol_send_type() == type;
  }
#endif
  uint field_count;
  virtual bool net_store_data(const uchar *from, size_t length);
  virtual bool net_store_data_cs(const uchar *from, size_t length,
                      CHARSET_INFO *fromcs, CHARSET_INFO *tocs);
  virtual bool net_send_ok(THD *, uint, uint, ulonglong, ulonglong, const char *,
                           bool, bool);
  virtual bool net_send_error_packet(THD *, uint, const char *, const char *);
#ifdef EMBEDDED_LIBRARY
  char **next_field;
  MYSQL_FIELD *next_mysql_field;
  MEM_ROOT *alloc;
#endif
  bool needs_conversion(CHARSET_INFO *fromcs,
                        CHARSET_INFO *tocs) const
  {
    // 'tocs' is set 0 when client issues SET character_set_results=NULL
    return tocs && !my_charset_same(fromcs, tocs) &&
           fromcs != &my_charset_bin &&
           tocs != &my_charset_bin;
  }
  /* 
    The following two are low-level functions that are invoked from
    higher-level store_xxx() funcs.  The data is stored into this->packet.
  */
  bool store_string_aux(const char *from, size_t length,
                        CHARSET_INFO *fromcs, CHARSET_INFO *tocs);

  virtual bool send_ok(uint server_status, uint statement_warn_count,
                       ulonglong affected_rows, ulonglong last_insert_id,
                       const char *message, bool skip_flush);

  virtual bool send_eof(uint server_status, uint statement_warn_count);

  virtual bool send_error(uint sql_errno, const char *err_msg,
                          const char *sql_state);

  CHARSET_INFO *character_set_results() const;

public:
  THD	 *thd;
  Protocol(THD *thd_arg) { init(thd_arg); }
  virtual ~Protocol() = default;
  void init(THD* thd_arg);

  enum { SEND_NUM_ROWS= 1, SEND_EOF= 2 };
  virtual bool send_result_set_metadata(List<Item> *list, uint flags);
  bool send_list_fields(List<Field> *list, const TABLE_LIST *table_list);
  bool send_result_set_row(List<Item> *row_items);

  bool store(I_List<i_string> *str_list);
  bool store(const char *from, CHARSET_INFO *cs);
  bool store_warning(const char *from, size_t length);
  String *storage_packet() { return packet; }
  inline void free() { packet->free(); }
  virtual bool write();
  inline  bool store(int from)
  { return store_long((longlong) from); }
  inline  bool store(uint32 from)
  { return store_long((longlong) from); }
  inline  bool store(longlong from)
  { return store_longlong((longlong) from, 0); }
  inline  bool store(ulonglong from)
  { return store_longlong((longlong) from, 1); }
  inline bool store(String *str)
  { return store((char*) str->ptr(), str->length(), str->charset()); }
  inline bool store(const LEX_CSTRING *from, CHARSET_INFO *cs)
  {
    return store(from->str, from->length, cs);
  }

  virtual bool prepare_for_send(uint num_columns)
  {
    field_count= num_columns;
    return 0;
  }
  virtual bool flush();
  virtual void end_partial_result_set(THD *thd);
  virtual void prepare_for_resend()=0;

  virtual bool store_null()=0;
  virtual bool store_tiny(longlong from)=0;
  virtual bool store_short(longlong from)=0;
  virtual bool store_long(longlong from)=0;
  virtual bool store_longlong(longlong from, bool unsigned_flag)=0;
  virtual bool store_decimal(const my_decimal *)=0;
  virtual bool store_str(const char *from, size_t length,
                         CHARSET_INFO *fromcs, CHARSET_INFO *tocs)=0;
  virtual bool store_float(float from, uint32 decimals)=0;
  virtual bool store_double(double from, uint32 decimals)=0;
  virtual bool store(MYSQL_TIME *time, int decimals)=0;
  virtual bool store_date(MYSQL_TIME *time)=0;
  virtual bool store_time(MYSQL_TIME *time, int decimals)=0;
  virtual bool store(Field *field)=0;

  // Various useful wrappers for the virtual store*() methods.
  // Backward wrapper for store_str()
  bool store(const char *from, size_t length, CHARSET_INFO *cs)
  {
    return store_str(from, length, cs, character_set_results());
  }
  bool store_lex_cstring(const LEX_CSTRING &s,
                         CHARSET_INFO *fromcs,
                         CHARSET_INFO *tocs)
  {
    return store_str(s.str, (uint) s.length, fromcs, tocs);
  }
  bool store_binary_string(const char *str, size_t length)
  {
    return store_str(str, (uint) length, &my_charset_bin, &my_charset_bin);
  }
  bool store_ident(const LEX_CSTRING &s)
  {
    return store_lex_cstring(s, system_charset_info, character_set_results());
  }
  // End of wrappers

  virtual bool send_out_parameters(List<Item_param> *sp_params)=0;
#ifdef EMBEDDED_LIBRARY
  bool begin_dataset();
  bool begin_dataset(THD *thd, uint numfields);
  virtual void remove_last_row() {}
#else
  void remove_last_row() {}
#endif
  enum enum_protocol_type
  {
    /*
      Before adding a new type, please make sure
      there is enough storage for it in Query_cache_query_flags.
    */
    PROTOCOL_TEXT= 0, PROTOCOL_BINARY= 1, PROTOCOL_LOCAL= 2,
    PROTOCOL_DISCARD= 3 /* Should be last, not used by Query_cache */
  };
  virtual enum enum_protocol_type type()= 0;

  virtual bool net_send_eof(THD *thd, uint server_status, uint statement_warn_count);
  bool net_send_error(THD *thd, uint sql_errno, const char *err,
                      const char* sqlstate);
  void end_statement();

  friend int send_answer_1(Protocol *protocol, String *s1, String *s2,
                           String *s3);
  friend int send_header_2(Protocol *protocol, bool for_category);
};


/** Class used for the old (MySQL 4.0 protocol). */

class Protocol_text :public Protocol
{
  StringBuffer<FLOATING_POINT_BUFFER> buffer;
  bool store_numeric_string_aux(const char *from, size_t length);
public:
  Protocol_text(THD *thd_arg, ulong prealloc= 0)
   :Protocol(thd_arg)
  {
    if (prealloc)
      packet->alloc(prealloc);
  }
  void prepare_for_resend() override;
  bool store_null() override;
  bool store_tiny(longlong from) override;
  bool store_short(longlong from) override;
  bool store_long(longlong from) override;
  bool store_longlong(longlong from, bool unsigned_flag) override;
  bool store_decimal(const my_decimal *) override;
  bool store_str(const char *from, size_t length,
                 CHARSET_INFO *fromcs, CHARSET_INFO *tocs) override;
  bool store(MYSQL_TIME *time, int decimals) override;
  bool store_date(MYSQL_TIME *time) override;
  bool store_time(MYSQL_TIME *time, int decimals) override;
  bool store_float(float nr, uint32 decimals) override;
  bool store_double(double from, uint32 decimals) override;
  bool store(Field *field) override;

  bool send_out_parameters(List<Item_param> *sp_params) override;

  bool store_numeric_zerofill_str(const char *from, size_t length,
                                  protocol_send_type_t send_type);

#ifdef EMBEDDED_LIBRARY
  void remove_last_row() override;
#endif
<<<<<<< HEAD
  virtual bool store_field_metadata(const THD *thd, const Send_field &field,
                                    CHARSET_INFO *charset_for_protocol,
                                    uint pos);
=======
  bool store_field_metadata(const THD *thd, const Send_field &field,
                            CHARSET_INFO *charset_for_protocol,
                            uint pos);
>>>>>>> 5f890452
  bool store_item_metadata(THD *thd, Item *item, uint pos);
  bool store_field_metadata_for_list_fields(const THD *thd, Field *field,
                                            const TABLE_LIST *table_list,
                                            uint pos);
  enum enum_protocol_type type() override { return PROTOCOL_TEXT; };
};


class Protocol_binary final :public Protocol
{
private:
  uint bit_fields;
public:
  Protocol_binary(THD *thd_arg) :Protocol(thd_arg) {}
  bool prepare_for_send(uint num_columns) override;
  void prepare_for_resend() override;
#ifdef EMBEDDED_LIBRARY
  bool write() override;
  bool net_store_data(const uchar *from, size_t length) override;
  bool net_store_data_cs(const uchar *from, size_t length,
                         CHARSET_INFO *fromcs, CHARSET_INFO *tocs) override;
#endif
  bool store_null() override;
  bool store_tiny(longlong from) override;
  bool store_short(longlong from) override;
  bool store_long(longlong from) override;
  bool store_longlong(longlong from, bool unsigned_flag) override;
  bool store_decimal(const my_decimal *) override;
  bool store_str(const char *from, size_t length,
                 CHARSET_INFO *fromcs, CHARSET_INFO *tocs) override;
  bool store(MYSQL_TIME *time, int decimals) override;
  bool store_date(MYSQL_TIME *time) override;
  bool store_time(MYSQL_TIME *time, int decimals) override;
  bool store_float(float nr, uint32 decimals) override;
  bool store_double(double from, uint32 decimals) override;
  bool store(Field *field) override;

  bool send_out_parameters(List<Item_param> *sp_params) override;

  enum enum_protocol_type type() override { return PROTOCOL_BINARY; };
};


/*
  A helper for "ANALYZE $stmt" which looks a real network procotol but doesn't
  write results to the network.

  At first glance, class select_send looks like a more appropriate place to
  implement the "write nothing" hook. This is not true, because
    - we need to evaluate the value of every item, and do it the way
      select_send does it (i.e. call item->val_int() or val_real() or...)
    - select_send::send_data() has some other code, like telling the storage
      engine that the row can be unlocked. We want to keep that also.
  as a result, "ANALYZE $stmt" uses a select_send_analyze which still uses 
  select_send::send_data() & co., and also uses  Protocol_discard object.
*/

class Protocol_discard final : public Protocol
{
public:
  Protocol_discard(THD *thd_arg) : Protocol(thd_arg) {}
  bool write() override { return 0; }
  bool send_result_set_metadata(List<Item> *, uint) override { return 0; }
  bool send_eof(uint, uint) override { return 0; }
  void prepare_for_resend() override { IF_DBUG(field_pos= 0,); }
  bool send_out_parameters(List<Item_param> *sp_params) override { return false; }
  
  /* 
    Provide dummy overrides for any storage methods so that we
    avoid allocating and copying of data
  */
  bool store_null() override { return false; }
  bool store_tiny(longlong) override { return false; }
  bool store_short(longlong) override { return false; }
  bool store_long(longlong) override { return false; }
  bool store_longlong(longlong, bool) override { return false; }
  bool store_decimal(const my_decimal *) override { return false; }
  bool store_str(const char *, size_t, CHARSET_INFO *, CHARSET_INFO *) override
  {
    return false;
  }
  bool store(MYSQL_TIME *, int) override { return false; }
  bool store_date(MYSQL_TIME *) override { return false; }
  bool store_time(MYSQL_TIME *, int) override { return false; }
  bool store_float(float, uint32) override { return false; }
  bool store_double(double, uint32) override { return false; }
  bool store(Field *) override { return false; }
  enum enum_protocol_type type() override { return PROTOCOL_DISCARD; };
};


void send_warning(THD *thd, uint sql_errno, const char *err=0);
void net_send_progress_packet(THD *thd);
uchar *net_store_data(uchar *to,const uchar *from, size_t length);
uchar *net_store_data(uchar *to,int32 from);
uchar *net_store_data(uchar *to,longlong from);

#endif /* PROTOCOL_INCLUDED */<|MERGE_RESOLUTION|>--- conflicted
+++ resolved
@@ -232,15 +232,9 @@
 #ifdef EMBEDDED_LIBRARY
   void remove_last_row() override;
 #endif
-<<<<<<< HEAD
-  virtual bool store_field_metadata(const THD *thd, const Send_field &field,
-                                    CHARSET_INFO *charset_for_protocol,
-                                    uint pos);
-=======
   bool store_field_metadata(const THD *thd, const Send_field &field,
                             CHARSET_INFO *charset_for_protocol,
                             uint pos);
->>>>>>> 5f890452
   bool store_item_metadata(THD *thd, Item *item, uint pos);
   bool store_field_metadata_for_list_fields(const THD *thd, Field *field,
                                             const TABLE_LIST *table_list,
