/*
   Copyright (c) 2002, 2016, Oracle and/or its affiliates.
   Copyright (c) 2009, 2017, MariaDB

   This program is free software; you can redistribute it and/or modify
   it under the terms of the GNU General Public License as published by
   the Free Software Foundation; version 2 of the License.

   This program is distributed in the hope that it will be useful,
   but WITHOUT ANY WARRANTY; without even the implied warranty of
   MERCHANTABILITY or FITNESS FOR A PARTICULAR PURPOSE.  See the
   GNU General Public License for more details.

   You should have received a copy of the GNU General Public License
   along with this program; if not, write to the Free Software
   Foundation, Inc., 51 Franklin St, Fifth Floor, Boston, MA 02110-1301  USA */

#include <my_global.h>
#include "sql_priv.h"
#include "unireg.h"
#include "sp.h"
#include "sql_base.h"                           // close_thread_tables
#include "sql_lex.h"                            // empty_clex_str
#include "sql_parse.h"                          // parse_sql
#include "key.h"                                // key_copy
#include "sql_show.h"             // append_definer, append_identifier
#include "sql_db.h" // get_default_db_collation, mysql_opt_change_db,
                    // mysql_change_db, check_db_dir_existence,
                    // load_db_opt_by_name
#include "sql_table.h"                          // write_bin_log
#include "sql_acl.h"                       // SUPER_ACL
#include "sp_head.h"
#include "sp_cache.h"
#include "lock.h"                               // lock_object_name

#include <my_user.h>


sp_cache **Sp_handler_procedure::get_cache(THD *thd) const
{
  return &thd->sp_proc_cache;
}

sp_cache **Sp_handler_function::get_cache(THD *thd) const
{
  return &thd->sp_func_cache;
}

ulong Sp_handler_procedure::recursion_depth(THD *thd) const
{
  return thd->variables.max_sp_recursion_depth;
}


bool Sp_handler::add_instr_freturn(THD *thd, sp_head *sp,
                                   sp_pcontext *spcont,
                                   Item *item, LEX *lex) const
{
  my_error(ER_SP_BADRETURN, MYF(0));
  return true;
}


bool Sp_handler::add_instr_preturn(THD *thd, sp_head *sp,
                                   sp_pcontext *spcont) const
{
  thd->parse_error();
  return true;
}


bool Sp_handler_function::add_instr_freturn(THD *thd, sp_head *sp,
                                            sp_pcontext *spcont,
                                            Item *item, LEX *lex) const
{
  return sp->add_instr_freturn(thd, spcont, item, lex);
}


bool Sp_handler_procedure::add_instr_preturn(THD *thd, sp_head *sp,
                                             sp_pcontext *spcont) const
{
  return sp->add_instr_preturn(thd, spcont);
}


Sp_handler_procedure sp_handler_procedure;
Sp_handler_function sp_handler_function;
Sp_handler_trigger sp_handler_trigger;


static const
TABLE_FIELD_TYPE proc_table_fields[MYSQL_PROC_FIELD_COUNT] =
{
  {
    { C_STRING_WITH_LEN("db") },
    { C_STRING_WITH_LEN("char(64)") },
    { C_STRING_WITH_LEN("utf8") }
  },
  {
    { C_STRING_WITH_LEN("name") },
    { C_STRING_WITH_LEN("char(64)") },
    { C_STRING_WITH_LEN("utf8") }
  },
  {
    { C_STRING_WITH_LEN("type") },
    { C_STRING_WITH_LEN("enum('FUNCTION','PROCEDURE')") },
    { NULL, 0 }
  },
  {
    { C_STRING_WITH_LEN("specific_name") },
    { C_STRING_WITH_LEN("char(64)") },
    { C_STRING_WITH_LEN("utf8") }
  },
  {
    { C_STRING_WITH_LEN("language") },
    { C_STRING_WITH_LEN("enum('SQL')") },
    { NULL, 0 }
  },
  {
    { C_STRING_WITH_LEN("sql_data_access") },
    { C_STRING_WITH_LEN("enum('CONTAINS_SQL','NO_SQL','READS_SQL_DATA','MODIFIES_SQL_DATA')") },
    { NULL, 0 }
  },
  {
    { C_STRING_WITH_LEN("is_deterministic") },
    { C_STRING_WITH_LEN("enum('YES','NO')") },
    { NULL, 0 }
  },
  {
    { C_STRING_WITH_LEN("security_type") },
    { C_STRING_WITH_LEN("enum('INVOKER','DEFINER')") },
    { NULL, 0 }
  },
  {
    { C_STRING_WITH_LEN("param_list") },
    { C_STRING_WITH_LEN("blob") },
    { NULL, 0 }
  },

  {
    { C_STRING_WITH_LEN("returns") },
    { C_STRING_WITH_LEN("longblob") },
    { NULL, 0 }
  },
  {
    { C_STRING_WITH_LEN("body") },
    { C_STRING_WITH_LEN("longblob") },
    { NULL, 0 }
  },
  {
    { C_STRING_WITH_LEN("definer") },
    { C_STRING_WITH_LEN("char(") },
    { C_STRING_WITH_LEN("utf8") }
  },
  {
    { C_STRING_WITH_LEN("created") },
    { C_STRING_WITH_LEN("timestamp") },
    { NULL, 0 }
  },
  {
    { C_STRING_WITH_LEN("modified") },
    { C_STRING_WITH_LEN("timestamp") },
    { NULL, 0 }
  },
  {
    { C_STRING_WITH_LEN("sql_mode") },
    { C_STRING_WITH_LEN("set('REAL_AS_FLOAT','PIPES_AS_CONCAT','ANSI_QUOTES',"
    "'IGNORE_SPACE','IGNORE_BAD_TABLE_OPTIONS','ONLY_FULL_GROUP_BY',"
    "'NO_UNSIGNED_SUBTRACTION',"
    "'NO_DIR_IN_CREATE','POSTGRESQL','ORACLE','MSSQL','DB2','MAXDB',"
    "'NO_KEY_OPTIONS','NO_TABLE_OPTIONS','NO_FIELD_OPTIONS','MYSQL323','MYSQL40',"
    "'ANSI','NO_AUTO_VALUE_ON_ZERO','NO_BACKSLASH_ESCAPES','STRICT_TRANS_TABLES',"
    "'STRICT_ALL_TABLES','NO_ZERO_IN_DATE','NO_ZERO_DATE','INVALID_DATES',"
    "'ERROR_FOR_DIVISION_BY_ZERO','TRADITIONAL','NO_AUTO_CREATE_USER',"
    "'HIGH_NOT_PRECEDENCE','NO_ENGINE_SUBSTITUTION','PAD_CHAR_TO_FULL_LENGTH')") },
    { NULL, 0 }
  },
  {
    { C_STRING_WITH_LEN("comment") },
    { C_STRING_WITH_LEN("text") },
    { C_STRING_WITH_LEN("utf8") }
  },
  {
    { C_STRING_WITH_LEN("character_set_client") },
    { C_STRING_WITH_LEN("char(32)") },
    { C_STRING_WITH_LEN("utf8") }
  },
  {
    { C_STRING_WITH_LEN("collation_connection") },
    { C_STRING_WITH_LEN("char(32)") },
    { C_STRING_WITH_LEN("utf8") }
  },
  {
    { C_STRING_WITH_LEN("db_collation") },
    { C_STRING_WITH_LEN("char(32)") },
    { C_STRING_WITH_LEN("utf8") }
  },
  {
    { C_STRING_WITH_LEN("body_utf8") },
    { C_STRING_WITH_LEN("longblob") },
    { NULL, 0 }
  }
};

static const TABLE_FIELD_DEF
proc_table_def= {MYSQL_PROC_FIELD_COUNT, proc_table_fields, 0, (uint*) 0 };

/*************************************************************************/

/**
  Stored_routine_creation_ctx -- creation context of stored routines
  (stored procedures and functions).
*/

class Stored_routine_creation_ctx : public Stored_program_creation_ctx,
                                    public Sql_alloc
{
public:
  static Stored_routine_creation_ctx *
  load_from_db(THD *thd, const Database_qualified_name *name, TABLE *proc_tbl);

public:
  virtual Stored_program_creation_ctx *clone(MEM_ROOT *mem_root)
  {
    return new (mem_root) Stored_routine_creation_ctx(m_client_cs,
                                                      m_connection_cl,
                                                      m_db_cl);
  }

protected:
  virtual Object_creation_ctx *create_backup_ctx(THD *thd) const
  {
    DBUG_ENTER("Stored_routine_creation_ctx::create_backup_ctx");
    DBUG_RETURN(new Stored_routine_creation_ctx(thd));
  }

private:
  Stored_routine_creation_ctx(THD *thd)
    : Stored_program_creation_ctx(thd)
  { }

  Stored_routine_creation_ctx(CHARSET_INFO *client_cs,
                              CHARSET_INFO *connection_cl,
                              CHARSET_INFO *db_cl)
    : Stored_program_creation_ctx(client_cs, connection_cl, db_cl)
  { }
};

/**************************************************************************
  Stored_routine_creation_ctx implementation.
**************************************************************************/

bool load_charset(MEM_ROOT *mem_root,
                  Field *field,
                  CHARSET_INFO *dflt_cs,
                  CHARSET_INFO **cs)
{
  LEX_CSTRING cs_name;

  if (field->val_str_nopad(mem_root, &cs_name))
  {
    *cs= dflt_cs;
    return TRUE;
  }

  DBUG_ASSERT(cs_name.str[cs_name.length] == 0);
  *cs= get_charset_by_csname(cs_name.str, MY_CS_PRIMARY, MYF(0));

  if (*cs == NULL)
  {
    *cs= dflt_cs;
    return TRUE;
  }

  return FALSE;
}

/*************************************************************************/

bool load_collation(MEM_ROOT *mem_root,
                    Field *field,
                    CHARSET_INFO *dflt_cl,
                    CHARSET_INFO **cl)
{
  LEX_CSTRING cl_name;

  if (field->val_str_nopad(mem_root, &cl_name))
  {
    *cl= dflt_cl;
    return TRUE;
  }

  DBUG_ASSERT(cl_name.str[cl_name.length] == 0);
  *cl= get_charset_by_name(cl_name.str, MYF(0));

  if (*cl == NULL)
  {
    *cl= dflt_cl;
    return TRUE;
  }

  return FALSE;
}

/*************************************************************************/

Stored_routine_creation_ctx *
Stored_routine_creation_ctx::load_from_db(THD *thd,
                                          const Database_qualified_name *name,
                                          TABLE *proc_tbl)
{
  /* Load character set/collation attributes. */

  CHARSET_INFO *client_cs;
  CHARSET_INFO *connection_cl;
  CHARSET_INFO *db_cl;

  const char *db_name= thd->strmake(name->m_db.str, name->m_db.length);
  const char *sr_name= thd->strmake(name->m_name.str, name->m_name.length);

  bool invalid_creation_ctx= FALSE;

  if (load_charset(thd->mem_root,
                   proc_tbl->field[MYSQL_PROC_FIELD_CHARACTER_SET_CLIENT],
                   thd->variables.character_set_client,
                   &client_cs))
  {
    sql_print_warning("Stored routine '%s'.'%s': invalid value "
                      "in column mysql.proc.character_set_client.",
                      (const char *) db_name,
                      (const char *) sr_name);

    invalid_creation_ctx= TRUE;
  }

  if (load_collation(thd->mem_root,
                     proc_tbl->field[MYSQL_PROC_FIELD_COLLATION_CONNECTION],
                     thd->variables.collation_connection,
                     &connection_cl))
  {
    sql_print_warning("Stored routine '%s'.'%s': invalid value "
                      "in column mysql.proc.collation_connection.",
                      (const char *) db_name,
                      (const char *) sr_name);

    invalid_creation_ctx= TRUE;
  }

  if (load_collation(thd->mem_root,
                     proc_tbl->field[MYSQL_PROC_FIELD_DB_COLLATION],
                     NULL,
                     &db_cl))
  {
    sql_print_warning("Stored routine '%s'.'%s': invalid value "
                      "in column mysql.proc.db_collation.",
                      (const char *) db_name,
                      (const char *) sr_name);

    invalid_creation_ctx= TRUE;
  }

  if (invalid_creation_ctx)
  {
    push_warning_printf(thd,
                        Sql_condition::WARN_LEVEL_WARN,
                        ER_SR_INVALID_CREATION_CTX,
                        ER_THD(thd, ER_SR_INVALID_CREATION_CTX),
                        (const char *) db_name,
                        (const char *) sr_name);
  }

  /*
    If we failed to retrieve the database collation, load the default one
    from the disk.
  */

  if (!db_cl)
    db_cl= get_default_db_collation(thd, name->m_db.str);

  /* Create the context. */

  return new Stored_routine_creation_ctx(client_cs, connection_cl, db_cl);
}

/*************************************************************************/

class Proc_table_intact : public Table_check_intact
{
private:
  bool m_print_once;

public:
  Proc_table_intact() : m_print_once(TRUE) {}

protected:
  void report_error(uint code, const char *fmt, ...);
};


/**
  Report failure to validate the mysql.proc table definition.
  Print a message to the error log only once.
*/

void Proc_table_intact::report_error(uint code, const char *fmt, ...)
{
  va_list args;
  char buf[512];

  va_start(args, fmt);
  my_vsnprintf(buf, sizeof(buf), fmt, args);
  va_end(args);

  if (code)
    my_message(code, buf, MYF(0));
  else
    my_error(ER_CANNOT_LOAD_FROM_TABLE_V2, MYF(0), "mysql", "proc");

  if (m_print_once)
  {
    m_print_once= FALSE;
    sql_print_error("%s", buf);
  }
};


/** Single instance used to control printing to the error log. */
static Proc_table_intact proc_table_intact;


/**
  Open the mysql.proc table for read.

  @param thd     Thread context
  @param backup  Pointer to Open_tables_state instance where information about
                 currently open tables will be saved, and from which will be
                 restored when we will end work with mysql.proc.

  @retval
    0	Error
  @retval
    \#	Pointer to TABLE object of mysql.proc
*/

TABLE *open_proc_table_for_read(THD *thd, Open_tables_backup *backup)
{
  TABLE_LIST table;

  DBUG_ENTER("open_proc_table_for_read");

  table.init_one_table("mysql", 5, "proc", 4, "proc", TL_READ);

  if (open_system_tables_for_read(thd, &table, backup))
    DBUG_RETURN(NULL);

  if (!proc_table_intact.check(table.table, &proc_table_def))
    DBUG_RETURN(table.table);

  close_system_tables(thd, backup);

  DBUG_RETURN(NULL);
}


/**
  Open the mysql.proc table for update.

  @param thd  Thread context

  @note
    Table opened with this call should closed using close_thread_tables().

  @retval
    0	Error
  @retval
    \#	Pointer to TABLE object of mysql.proc
*/

static TABLE *open_proc_table_for_update(THD *thd)
{
  TABLE_LIST table_list;
  TABLE *table;
  MDL_savepoint mdl_savepoint= thd->mdl_context.mdl_savepoint();
  DBUG_ENTER("open_proc_table_for_update");

  table_list.init_one_table("mysql", 5, "proc", 4, "proc", TL_WRITE);

  if (!(table= open_system_table_for_update(thd, &table_list)))
    DBUG_RETURN(NULL);

  if (!proc_table_intact.check(table, &proc_table_def))
    DBUG_RETURN(table);

  close_thread_tables(thd);
  thd->mdl_context.rollback_to_savepoint(mdl_savepoint);

  DBUG_RETURN(NULL);
}


/**
  Find row in open mysql.proc table representing stored routine.

  @param thd    Thread context
  @param name   Name of routine
  @param table  TABLE object for open mysql.proc table.

  @retval
    SP_OK             Routine found
  @retval
    SP_KEY_NOT_FOUND  No routine with given name
*/

int
Sp_handler::db_find_routine_aux(THD *thd,
                                const Database_qualified_name *name,
                                TABLE *table) const
{
  uchar key[MAX_KEY_LENGTH];	// db, name, optional key length type
  DBUG_ENTER("db_find_routine_aux");
  DBUG_PRINT("enter", ("type: %s  name: %.*s",
		       type_str(),
		       (int) name->m_name.length, name->m_name.str));

  /*
    Create key to find row. We have to use field->store() to be able to
    handle VARCHAR and CHAR fields.
    Assumption here is that the three first fields in the table are
    'db', 'name' and 'type' and the first key is the primary key over the
    same fields.
  */
  if (name->m_name.length > table->field[1]->field_length)
    DBUG_RETURN(SP_KEY_NOT_FOUND);
  table->field[0]->store(name->m_db, &my_charset_bin);
  table->field[1]->store(name->m_name, &my_charset_bin);
  table->field[2]->store((longlong) type(), true);
  key_copy(key, table->record[0], table->key_info,
           table->key_info->key_length);

  if (table->file->ha_index_read_idx_map(table->record[0], 0, key,
                                         HA_WHOLE_KEY,
                                         HA_READ_KEY_EXACT))
    DBUG_RETURN(SP_KEY_NOT_FOUND);

  DBUG_RETURN(SP_OK);
}


bool st_sp_chistics::read_from_mysql_proc_row(THD *thd, TABLE *table)
{
  LEX_CSTRING str;

  if (table->field[MYSQL_PROC_FIELD_ACCESS]->val_str_nopad(thd->mem_root,
                                                           &str))
    return true;

  switch (str.str[0]) {
  case 'N':
    daccess= SP_NO_SQL;
    break;
  case 'C':
    daccess= SP_CONTAINS_SQL;
    break;
  case 'R':
    daccess= SP_READS_SQL_DATA;
    break;
  case 'M':
    daccess= SP_MODIFIES_SQL_DATA;
    break;
  default:
    daccess= SP_DEFAULT_ACCESS_MAPPING;
  }

  if (table->field[MYSQL_PROC_FIELD_DETERMINISTIC]->val_str_nopad(thd->mem_root,
                                                                  &str))
    return true;
  detistic= str.str[0] == 'N' ? false : true;

  if (table->field[MYSQL_PROC_FIELD_SECURITY_TYPE]->val_str_nopad(thd->mem_root,
                                                                  &str))
    return true;
  suid= str.str[0] == 'I' ? SP_IS_NOT_SUID : SP_IS_SUID;

  if (table->field[MYSQL_PROC_FIELD_COMMENT]->val_str_nopad(thd->mem_root,
                                                            &comment))
    return true;

  return false;
}


bool AUTHID::read_from_mysql_proc_row(THD *thd, TABLE *table)
{
  LEX_CSTRING str;
  if (table->field[MYSQL_PROC_FIELD_DEFINER]->val_str_nopad(thd->mem_root,
                                                            &str))
    return true;
  parse(str.str, str.length);
  if (user.str[user.length])
    ((char *) user.str)[user.length]= '\0'; // 0-terminate if was truncated
  return false;
}


/**
  Find routine definition in mysql.proc table and create corresponding
  sp_head object for it.

  @param thd   Thread context
  @param name  Name of routine
  @param sphp  Out parameter in which pointer to created sp_head
               object is returned (0 in case of error).

  @note
    This function may damage current LEX during execution, so it is good
    idea to create temporary LEX and make it active before calling it.

  @retval
    0       Success
  @retval
    non-0   Error (may be one of special codes like SP_KEY_NOT_FOUND)
*/

int
Sp_handler::db_find_routine(THD *thd,
                            const Database_qualified_name *name,
                            sp_head **sphp) const
{
  TABLE *table;
  LEX_CSTRING params, returns, body;
  int ret;
  longlong created;
  longlong modified;
  Sp_chistics chistics;
  bool saved_time_zone_used= thd->time_zone_used;
  sql_mode_t sql_mode, saved_mode= thd->variables.sql_mode;
  Open_tables_backup open_tables_state_backup;
  Stored_program_creation_ctx *creation_ctx;
  AUTHID definer;

  DBUG_ENTER("db_find_routine");
  DBUG_PRINT("enter", ("type: %s name: %.*s",
		       type_str(),
		       (int) name->m_name.length, name->m_name.str));

  *sphp= 0;                                     // In case of errors
  if (!(table= open_proc_table_for_read(thd, &open_tables_state_backup)))
    DBUG_RETURN(SP_OPEN_TABLE_FAILED);

  /* Reset sql_mode during data dictionary operations. */
  thd->variables.sql_mode= 0;

  if ((ret= db_find_routine_aux(thd, name, table)) != SP_OK)
    goto done;

  if (table->s->fields < MYSQL_PROC_FIELD_COUNT)
  {
    ret= SP_GET_FIELD_FAILED;
    goto done;
  }

  if (chistics.read_from_mysql_proc_row(thd, table) ||
      definer.read_from_mysql_proc_row(thd, table))
  {
    ret= SP_GET_FIELD_FAILED;
    goto done;
  }

  table->field[MYSQL_PROC_FIELD_PARAM_LIST]->val_str_nopad(thd->mem_root,
                                                           &params);
  if (type() == TYPE_ENUM_PROCEDURE)
    returns= empty_clex_str;
  else if (table->field[MYSQL_PROC_FIELD_RETURNS]->val_str_nopad(thd->mem_root,
                                                                 &returns))
  {
    ret= SP_GET_FIELD_FAILED;
    goto done;
  }

  if (table->field[MYSQL_PROC_FIELD_BODY]->val_str_nopad(thd->mem_root,
                                                         &body))
  {
    ret= SP_GET_FIELD_FAILED;
    goto done;
  }

  // Get additional information
  modified= table->field[MYSQL_PROC_FIELD_MODIFIED]->val_int();
  created= table->field[MYSQL_PROC_FIELD_CREATED]->val_int();
  sql_mode= (ulong) table->field[MYSQL_PROC_FIELD_SQL_MODE]->val_int();

  creation_ctx= Stored_routine_creation_ctx::load_from_db(thd, name, table);

  close_system_tables(thd, &open_tables_state_backup);
  table= 0;

  ret= db_load_routine(thd, name, sphp,
                       sql_mode, params, returns, body, chistics, definer,
                       created, modified, creation_ctx);
 done:
  /* 
    Restore the time zone flag as the timezone usage in proc table
    does not affect replication.
  */  
  thd->time_zone_used= saved_time_zone_used;
  if (table)
    close_system_tables(thd, &open_tables_state_backup);
  thd->variables.sql_mode= saved_mode;
  DBUG_RETURN(ret);
}


int
Sp_handler::db_find_and_cache_routine(THD *thd,
                                      const Database_qualified_name *name,
                                      sp_head **sp) const
{
  int rc= db_find_routine(thd, name, sp);
  if (rc == SP_OK)
  {
    sp_cache_insert(get_cache(thd), *sp);
    DBUG_PRINT("info", ("added new: 0x%lx, level: %lu, flags %x",
                        (ulong) sp[0], sp[0]->m_recursion_level,
                        sp[0]->m_flags));
  }
  return rc;
}


/**
  Silence DEPRECATED SYNTAX warnings when loading a stored procedure
  into the cache.
*/
struct Silence_deprecated_warning : public Internal_error_handler
{
public:
  virtual bool handle_condition(THD *thd,
                                uint sql_errno,
                                const char* sqlstate,
                                Sql_condition::enum_warning_level *level,
                                const char* msg,
                                Sql_condition ** cond_hdl);
};

bool
Silence_deprecated_warning::handle_condition(
  THD *,
  uint sql_errno,
  const char*,
  Sql_condition::enum_warning_level *level,
  const char*,
  Sql_condition ** cond_hdl)
{
  *cond_hdl= NULL;
  if (sql_errno == ER_WARN_DEPRECATED_SYNTAX &&
      *level == Sql_condition::WARN_LEVEL_WARN)
    return TRUE;

  return FALSE;
}


/**
  @brief    The function parses input strings and returns SP stucture.

  @param[in]      thd               Thread handler
  @param[in]      defstr            CREATE... string
  @param[in]      sql_mode          SQL mode
  @param[in]      creation_ctx      Creation context of stored routines
                                    
  @return     Pointer on sp_head struct
    @retval   #                     Pointer on sp_head struct
    @retval   0                     error
*/

static sp_head *sp_compile(THD *thd, String *defstr, sql_mode_t sql_mode,
                           Stored_program_creation_ctx *creation_ctx)
{
  sp_head *sp;
  sql_mode_t old_sql_mode= thd->variables.sql_mode;
  ha_rows old_select_limit= thd->variables.select_limit;
  sp_rcontext *old_spcont= thd->spcont;
  Silence_deprecated_warning warning_handler;
  Parser_state parser_state;

  thd->variables.sql_mode= sql_mode;
  thd->variables.select_limit= HA_POS_ERROR;

  if (parser_state.init(thd, defstr->c_ptr_safe(), defstr->length()))
  {
    thd->variables.sql_mode= old_sql_mode;
    thd->variables.select_limit= old_select_limit;
    return NULL;
  }

  lex_start(thd);
  thd->push_internal_handler(&warning_handler);
  thd->spcont= 0;

  if (parse_sql(thd, & parser_state, creation_ctx) || thd->lex == NULL)
  {
    sp= thd->lex->sphead;
    delete sp;
    sp= 0;
  }
  else
  {
    sp= thd->lex->sphead;
    sp->set_select_number(thd->select_number);
  }

  thd->pop_internal_handler();
  thd->spcont= old_spcont;
  thd->variables.sql_mode= old_sql_mode;
  thd->variables.select_limit= old_select_limit;
  return sp;
}


class Bad_db_error_handler : public Internal_error_handler
{
public:
  Bad_db_error_handler()
    :m_error_caught(false)
  {}

  virtual bool handle_condition(THD *thd,
                                uint sql_errno,
                                const char* sqlstate,
                                Sql_condition::enum_warning_level *level,
                                const char* message,
                                Sql_condition ** cond_hdl);

  bool error_caught() const { return m_error_caught; }

private:
  bool m_error_caught;
};

bool
Bad_db_error_handler::handle_condition(THD *thd,
                                       uint sql_errno,
                                       const char* sqlstate,
                                       Sql_condition::enum_warning_level
                                       *level,
                                       const char* message,
                                       Sql_condition ** cond_hdl)
{
  if (sql_errno == ER_BAD_DB_ERROR)
  {
    m_error_caught= true;
    return true;
  }
  return false;
}


int
Sp_handler::db_load_routine(THD *thd, const Database_qualified_name *name,
                            sp_head **sphp,
                            sql_mode_t sql_mode,
                            const LEX_CSTRING &params,
                            const LEX_CSTRING &returns,
                            const LEX_CSTRING &body,
                            const st_sp_chistics &chistics,
                            const AUTHID &definer,
                            longlong created, longlong modified,
                            Stored_program_creation_ctx *creation_ctx) const
{
  LEX *old_lex= thd->lex, newlex;
  String defstr;
  char saved_cur_db_name_buf[SAFE_NAME_LEN+1];
  LEX_STRING saved_cur_db_name=
    { saved_cur_db_name_buf, sizeof(saved_cur_db_name_buf) };
  bool cur_db_changed;
  Bad_db_error_handler db_not_exists_handler;

  int ret= 0;

  thd->lex= &newlex;
  newlex.current_select= NULL;

  defstr.set_charset(creation_ctx->get_client_cs());

  /*
    We have to add DEFINER clause and provide proper routine characterstics in
    routine definition statement that we build here to be able to use this
    definition for SHOW CREATE PROCEDURE later.
   */

  if (show_create_sp(thd, &defstr,
                     null_clex_str, name->m_name,
                     params, returns, body,
                     chistics, definer, DDL_options(), sql_mode))
  {
    ret= SP_INTERNAL_ERROR;
    goto end;
  }

  thd->push_internal_handler(&db_not_exists_handler);
  /*
    Change the current database (if needed).

    TODO: why do we force switch here?
  */

  if (mysql_opt_change_db(thd, &name->m_db, &saved_cur_db_name, TRUE,
                          &cur_db_changed))
  {
    ret= SP_INTERNAL_ERROR;
    thd->pop_internal_handler();
    goto end;
  }
  thd->pop_internal_handler();
  if (db_not_exists_handler.error_caught())
  {
    ret= SP_INTERNAL_ERROR;
    my_error(ER_BAD_DB_ERROR, MYF(0), name->m_db.str);

    goto end;
  }

  {
    *sphp= sp_compile(thd, &defstr, sql_mode, creation_ctx);
    /*
      Force switching back to the saved current database (if changed),
      because it may be NULL. In this case, mysql_change_db() would
      generate an error.
    */

    if (cur_db_changed && mysql_change_db(thd,
                                          (LEX_CSTRING*) &saved_cur_db_name,
                                          TRUE))
    {
      ret= SP_INTERNAL_ERROR;
      goto end;
    }

    if (!*sphp)
    {
      ret= SP_PARSE_ERROR;
      goto end;
    }

    (*sphp)->set_definer(&definer.user, &definer.host);
    (*sphp)->set_info(created, modified, chistics, sql_mode);
    (*sphp)->set_creation_ctx(creation_ctx);
    (*sphp)->optimize();
    /*
      Not strictly necessary to invoke this method here, since we know
      that we've parsed CREATE PROCEDURE/FUNCTION and not an
      UPDATE/DELETE/INSERT/REPLACE/LOAD/CREATE TABLE, but we try to
      maintain the invariant that this method is called for each
      distinct statement, in case its logic is extended with other
      types of analyses in future.
    */
    newlex.set_trg_event_type_for_tables();
  }

end:
  thd->lex->sphead= NULL;
  lex_end(thd->lex);
  thd->lex= old_lex;
  return ret;
}


void
sp_returns_type(THD *thd, String &result, const sp_head *sp)
{
  TABLE table;
  TABLE_SHARE share;
  Field *field;
  bzero((char*) &table, sizeof(table));
  bzero((char*) &share, sizeof(share));
  table.in_use= thd;
  table.s = &share;
  field= sp->create_result_field(0, 0, &table);
  field->sql_type(result);

  if (field->has_charset())
  {
    result.append(STRING_WITH_LEN(" CHARSET "));
    result.append(field->charset()->csname);
    if (!(field->charset()->state & MY_CS_PRIMARY))
    {
      result.append(STRING_WITH_LEN(" COLLATE "));
      result.append(field->charset()->name);
    }
  }

  delete field;
}


/**
  Delete the record for the stored routine object from mysql.proc,
  which is already opened, locked, and positioned to the record with the
  record to be deleted.

  The operation deletes the record for the current record in "table"
  and invalidates the stored-routine cache.

  @param thd    Thread context.
  @param name   Stored routine name.
  @param table  A pointer to the opened mysql.proc table

  @returns      Error code.
  @return       SP_OK on success, or SP_DELETE_ROW_FAILED on error.
  used to indicate about errors.
*/
int
Sp_handler::sp_drop_routine_internal(THD *thd,
                                     const Database_qualified_name *name,
                                     TABLE *table) const
{
  DBUG_ENTER("sp_drop_routine_internal");

  if (table->file->ha_delete_row(table->record[0]))
    DBUG_RETURN(SP_DELETE_ROW_FAILED);

  /* Make change permanent and avoid 'table is marked as crashed' errors */
  table->file->extra(HA_EXTRA_FLUSH);

  sp_cache_invalidate();
  /*
    A lame workaround for lack of cache flush:
    make sure the routine is at least gone from the
    local cache.
  */
  sp_head *sp;
  sp_cache **spc= get_cache(thd);
  DBUG_ASSERT(spc);
  if ((sp= sp_cache_lookup(spc, name)))
    sp_cache_flush_obsolete(spc, &sp);
  DBUG_RETURN(SP_OK);
}


/**
  Write stored-routine object into mysql.proc.

  This operation stores attributes of the stored procedure/function into
  the mysql.proc.

  @param thd  Thread context.
  @param sp   Stored routine object to store.

  @note Opens and closes the thread tables. Therefore assumes
  that there are no locked tables in this thread at the time of
  invocation.
  Unlike some other DDL statements, *does* close the tables
  in the end, since the call to this function is normally
  followed by an implicit grant (sp_grant_privileges())
  and this subsequent call opens and closes mysql.procs_priv.

  @return Error status.
    @retval FALSE on success
    @retval TRUE on error
*/

bool
Sp_handler::sp_create_routine(THD *thd, const sp_head *sp) const
{
  LEX *lex= thd->lex;
  bool ret= TRUE;
  TABLE *table;
  char definer_buf[USER_HOST_BUFF_SIZE];
  LEX_CSTRING definer;
  sql_mode_t saved_mode= thd->variables.sql_mode;

  CHARSET_INFO *db_cs= get_default_db_collation(thd, sp->m_db.str);

  enum_check_fields saved_count_cuted_fields;

  bool store_failed= FALSE;
  DBUG_ENTER("sp_create_routine");
  DBUG_PRINT("enter", ("type: %s  name: %.*s",
                       type_str(),
                       (int) sp->m_name.length,
                       sp->m_name.str));
  MDL_key::enum_mdl_namespace mdl_type= get_mdl_type();
  LEX_CSTRING returns= empty_clex_str;
  String retstr(64);
  retstr.set_charset(system_charset_info);

  /* Grab an exclusive MDL lock. */
  if (lock_object_name(thd, mdl_type, sp->m_db.str, sp->m_name.str))
  {
    my_error(ER_BAD_DB_ERROR, MYF(0), sp->m_db.str);
    DBUG_RETURN(TRUE);
  }

  /*
    Check that a database directory with this name
    exists. Design note: This won't work on virtual databases
    like information_schema.
  */
  if (check_db_dir_existence(sp->m_db.str))
  {
    my_error(ER_BAD_DB_ERROR, MYF(0), sp->m_db.str);
    DBUG_RETURN(TRUE);
  }


  /* Reset sql_mode during data dictionary operations. */
  thd->variables.sql_mode= 0;

  saved_count_cuted_fields= thd->count_cuted_fields;
  thd->count_cuted_fields= CHECK_FIELD_WARN;

  if (!(table= open_proc_table_for_update(thd)))
  {
    my_error(ER_SP_STORE_FAILED, MYF(0), type_str(), sp->m_name.str);
    goto done;
  }
  else
  {
    /* Checking if the routine already exists */
    if (db_find_routine_aux(thd, sp, table) == SP_OK)
    {
      if (lex->create_info.or_replace())
      {
        if ((ret= sp_drop_routine_internal(thd, sp, table)))
          goto done;
      }
      else if (lex->create_info.if_not_exists())
      {
        push_warning_printf(thd, Sql_condition::WARN_LEVEL_NOTE,
                            ER_SP_ALREADY_EXISTS,
                            ER_THD(thd, ER_SP_ALREADY_EXISTS),
                            type_str(), sp->m_name.str);

        ret= FALSE;

        // Setting retstr as it is used for logging.
        if (type() == TYPE_ENUM_FUNCTION)
        {
          sp_returns_type(thd, retstr, sp);
          returns= retstr.lex_cstring();
        }
        goto log;
      }
      else
      {
        my_error(ER_SP_ALREADY_EXISTS, MYF(0), type_str(), sp->m_name.str);
        goto done;
      }
    }

    restore_record(table, s->default_values); // Get default values for fields

    /* NOTE: all needed privilege checks have been already done. */
    thd->lex->definer->set_lex_string(&definer, definer_buf);

    if (table->s->fields < MYSQL_PROC_FIELD_COUNT)
    {
      my_error(ER_SP_STORE_FAILED, MYF(0), type_str(), sp->m_name.str);
      goto done;
    }

    if (system_charset_info->cset->numchars(system_charset_info,
                                            sp->m_name.str,
                                            sp->m_name.str+sp->m_name.length) >
        table->field[MYSQL_PROC_FIELD_NAME]->char_length())
    {
      my_error(ER_TOO_LONG_IDENT, MYF(0), sp->m_name.str);
      goto done;
    }
    if (sp->m_body.length > table->field[MYSQL_PROC_FIELD_BODY]->field_length)
    {
      my_error(ER_TOO_LONG_BODY, MYF(0), sp->m_name.str);
      goto done;
    }

    store_failed=
      table->field[MYSQL_PROC_FIELD_DB]->
        store(sp->m_db, system_charset_info);

    store_failed= store_failed ||
      table->field[MYSQL_PROC_FIELD_NAME]->
        store(sp->m_name, system_charset_info);

    store_failed= store_failed ||
      table->field[MYSQL_PROC_MYSQL_TYPE]->
        store((longlong) type(), true);

    store_failed= store_failed ||
      table->field[MYSQL_PROC_FIELD_SPECIFIC_NAME]->
        store(sp->m_name, system_charset_info);

    if (sp->daccess() != SP_DEFAULT_ACCESS)
    {
      store_failed= store_failed ||
        table->field[MYSQL_PROC_FIELD_ACCESS]->
          store((longlong)sp->daccess(), TRUE);
    }

    store_failed= store_failed ||
      table->field[MYSQL_PROC_FIELD_DETERMINISTIC]->
        store((longlong)(sp->detistic() ? 1 : 2), TRUE);

    if (sp->suid() != SP_IS_DEFAULT_SUID)
    {
      store_failed= store_failed ||
        table->field[MYSQL_PROC_FIELD_SECURITY_TYPE]->
          store((longlong)sp->suid(), TRUE);
    }

    store_failed= store_failed ||
      table->field[MYSQL_PROC_FIELD_PARAM_LIST]->
        store(sp->m_params, system_charset_info);

    if (type() == TYPE_ENUM_FUNCTION)
    {
      sp_returns_type(thd, retstr, sp);
      returns= retstr.lex_cstring();

      store_failed= store_failed ||
        table->field[MYSQL_PROC_FIELD_RETURNS]->
          store(retstr.ptr(), retstr.length(), system_charset_info);
    }

    store_failed= store_failed ||
      table->field[MYSQL_PROC_FIELD_BODY]->
        store(sp->m_body, system_charset_info);

    store_failed= store_failed ||
      table->field[MYSQL_PROC_FIELD_DEFINER]->
        store(definer, system_charset_info);

    ((Field_timestamp *)table->field[MYSQL_PROC_FIELD_CREATED])->set_time();
    ((Field_timestamp *)table->field[MYSQL_PROC_FIELD_MODIFIED])->set_time();

    store_failed= store_failed ||
      table->field[MYSQL_PROC_FIELD_SQL_MODE]->
        store((longlong)saved_mode, TRUE);

    if (sp->comment().str)
    {
      store_failed= store_failed ||
        table->field[MYSQL_PROC_FIELD_COMMENT]->
          store(sp->comment(), system_charset_info);
    }

    if (type() == TYPE_ENUM_FUNCTION &&
        !trust_function_creators && mysql_bin_log.is_open())
    {
      if (!sp->detistic())
      {
	/*
	  Note that this test is not perfect; one could use
	  a non-deterministic read-only function in an update statement.
	*/
	enum enum_sp_data_access access=
	  (sp->daccess() == SP_DEFAULT_ACCESS) ?
	  SP_DEFAULT_ACCESS_MAPPING : sp->daccess();
	if (access == SP_CONTAINS_SQL ||
	    access == SP_MODIFIES_SQL_DATA)
	{
          my_error(ER_BINLOG_UNSAFE_ROUTINE, MYF(0));
	  goto done;
	}
      }
      if (!(thd->security_ctx->master_access & SUPER_ACL))
      {
        my_error(ER_BINLOG_CREATE_ROUTINE_NEED_SUPER,MYF(0));
	goto done;
      }
    }

    table->field[MYSQL_PROC_FIELD_CHARACTER_SET_CLIENT]->set_notnull();
    store_failed= store_failed ||
      table->field[MYSQL_PROC_FIELD_CHARACTER_SET_CLIENT]->store(
        thd->charset()->csname,
        strlen(thd->charset()->csname),
        system_charset_info);

    table->field[MYSQL_PROC_FIELD_COLLATION_CONNECTION]->set_notnull();
    store_failed= store_failed ||
      table->field[MYSQL_PROC_FIELD_COLLATION_CONNECTION]->store(
        thd->variables.collation_connection->name,
        strlen(thd->variables.collation_connection->name),
        system_charset_info);

    table->field[MYSQL_PROC_FIELD_DB_COLLATION]->set_notnull();
    store_failed= store_failed ||
      table->field[MYSQL_PROC_FIELD_DB_COLLATION]->store(
        db_cs->name, strlen(db_cs->name), system_charset_info);

    table->field[MYSQL_PROC_FIELD_BODY_UTF8]->set_notnull();
    store_failed= store_failed ||
      table->field[MYSQL_PROC_FIELD_BODY_UTF8]->store(
        sp->m_body_utf8, system_charset_info);

    if (store_failed)
    {
      my_error(ER_CANT_CREATE_SROUTINE, MYF(0), sp->m_name.str);
      goto done;
    }

    if (table->file->ha_write_row(table->record[0]))
    {
      my_error(ER_SP_ALREADY_EXISTS, MYF(0), type_str(), sp->m_name.str);
      goto done;
    }
    /* Make change permanent and avoid 'table is marked as crashed' errors */
    table->file->extra(HA_EXTRA_FLUSH);

    sp_cache_invalidate();
  }

log:
  if (mysql_bin_log.is_open())
  {
    thd->clear_error();

    String log_query;
    log_query.set_charset(system_charset_info);

    if (show_create_sp(thd, &log_query,
                       sp->m_explicit_name ? sp->m_db : null_clex_str,
                       sp->m_name,
                       sp->m_params, returns, sp->m_body,
                       sp->chistics(),
                       thd->lex->definer[0],
                       thd->lex->create_info,
                       saved_mode))
    {
      my_error(ER_OUT_OF_RESOURCES, MYF(0));
      goto done;
    }
    /* restore sql_mode when binloging */
    thd->variables.sql_mode= saved_mode;
    /* Such a statement can always go directly to binlog, no trans cache */
    if (thd->binlog_query(THD::STMT_QUERY_TYPE,
                          log_query.ptr(), log_query.length(),
                          FALSE, FALSE, FALSE, 0))
    {
      my_error(ER_ERROR_ON_WRITE, MYF(MY_WME), "binary log", -1);
      goto done;
    }
    thd->variables.sql_mode= 0;
  }
  ret= FALSE;

done:
  thd->count_cuted_fields= saved_count_cuted_fields;
  thd->variables.sql_mode= saved_mode;
  DBUG_ASSERT(!thd->is_current_stmt_binlog_format_row());
  DBUG_RETURN(ret);
}


static bool
append_suid(String *buf, enum_sp_suid_behaviour suid)
{
  return suid == SP_IS_NOT_SUID &&
         buf->append(STRING_WITH_LEN("    SQL SECURITY INVOKER\n"));
}


static bool
append_comment(String *buf, const LEX_CSTRING &comment)
{
  if (!comment.length)
    return false;
  if (buf->append(STRING_WITH_LEN("    COMMENT ")))
    return true;
  append_unescaped(buf, comment.str, comment.length);
  return buf->append('\n');
}


/**
  Delete the record for the stored routine object from mysql.proc
  and do binary logging.

  The operation deletes the record for the stored routine specified by name
  from the mysql.proc table and invalidates the stored-routine cache.

  @param thd  Thread context.
  @param name Stored routine name.

  @return Error code. SP_OK is returned on success. Other SP_ constants are
  used to indicate about errors.
*/

int
Sp_handler::sp_drop_routine(THD *thd,
                            const Database_qualified_name *name) const
{
  TABLE *table;
  int ret;
  DBUG_ENTER("sp_drop_routine");
  DBUG_PRINT("enter", ("type: %s  name: %.*s",
		       type_str(),
		       (int) name->m_name.length, name->m_name.str));
  MDL_key::enum_mdl_namespace mdl_type= get_mdl_type();

  /* Grab an exclusive MDL lock. */
  if (lock_object_name(thd, mdl_type, name->m_db.str, name->m_name.str))
    DBUG_RETURN(SP_DELETE_ROW_FAILED);

  if (!(table= open_proc_table_for_update(thd)))
    DBUG_RETURN(SP_OPEN_TABLE_FAILED);

  if ((ret= db_find_routine_aux(thd, name, table)) == SP_OK)
    ret= sp_drop_routine_internal(thd, name, table);

  if (ret == SP_OK &&
      write_bin_log(thd, TRUE, thd->query(), thd->query_length()))
    ret= SP_INTERNAL_ERROR;
  /*
    This statement will be replicated as a statement, even when using
    row-based replication.  The flag will be reset at the end of the
    statement.
  */
  DBUG_ASSERT(!thd->is_current_stmt_binlog_format_row());
  DBUG_RETURN(ret);
}


/**
  Find and updated the record for the stored routine object in mysql.proc.

  The operation finds the record for the stored routine specified by name
  in the mysql.proc table and updates it with new attributes. After
  successful update, the cache is invalidated.

  @param thd      Thread context.
  @param name     Stored routine name.
  @param chistics New values of stored routine attributes to write.

  @return Error code. SP_OK is returned on success. Other SP_ constants are
  used to indicate about errors.
*/

int
Sp_handler::sp_update_routine(THD *thd, const Database_qualified_name *name,
                              const st_sp_chistics *chistics) const
{
  TABLE *table;
  int ret;
  DBUG_ENTER("sp_update_routine");
  DBUG_PRINT("enter", ("type: %s  name: %.*s",
                       type_str(),
                       (int) name->m_name.length, name->m_name.str));
  MDL_key::enum_mdl_namespace mdl_type= get_mdl_type();

  /* Grab an exclusive MDL lock. */
  if (lock_object_name(thd, mdl_type, name->m_db.str, name->m_name.str))
    DBUG_RETURN(SP_OPEN_TABLE_FAILED);

  if (!(table= open_proc_table_for_update(thd)))
    DBUG_RETURN(SP_OPEN_TABLE_FAILED);

  if ((ret= db_find_routine_aux(thd, name, table)) == SP_OK)
  {
    if (type() == TYPE_ENUM_FUNCTION && ! trust_function_creators &&
        mysql_bin_log.is_open() &&
        (chistics->daccess == SP_CONTAINS_SQL ||
         chistics->daccess == SP_MODIFIES_SQL_DATA))
    {
      char *ptr;
      bool is_deterministic;
      ptr= get_field(thd->mem_root,
                     table->field[MYSQL_PROC_FIELD_DETERMINISTIC]);
      if (ptr == NULL)
      {
        ret= SP_INTERNAL_ERROR;
        goto err;
      }
      is_deterministic= ptr[0] == 'N' ? FALSE : TRUE;
      if (!is_deterministic)
      {
        my_message(ER_BINLOG_UNSAFE_ROUTINE,
                   ER_THD(thd, ER_BINLOG_UNSAFE_ROUTINE), MYF(0));
        ret= SP_INTERNAL_ERROR;
        goto err;
      }
    }

    store_record(table,record[1]);
    ((Field_timestamp *)table->field[MYSQL_PROC_FIELD_MODIFIED])->set_time();
    if (chistics->suid != SP_IS_DEFAULT_SUID)
      table->field[MYSQL_PROC_FIELD_SECURITY_TYPE]->
	store((longlong)chistics->suid, TRUE);
    if (chistics->daccess != SP_DEFAULT_ACCESS)
      table->field[MYSQL_PROC_FIELD_ACCESS]->
	store((longlong)chistics->daccess, TRUE);
    if (chistics->comment.str)
      table->field[MYSQL_PROC_FIELD_COMMENT]->store(chistics->comment,
						    system_charset_info);
    if ((ret= table->file->ha_update_row(table->record[1],table->record[0])) &&
        ret != HA_ERR_RECORD_IS_THE_SAME)
      ret= SP_WRITE_ROW_FAILED;
    else
      ret= 0;
    /* Make change permanent and avoid 'table is marked as crashed' errors */
    table->file->extra(HA_EXTRA_FLUSH);
  }

  if (ret == SP_OK)
  {
    if (write_bin_log(thd, TRUE, thd->query(), thd->query_length()))
      ret= SP_INTERNAL_ERROR;
    sp_cache_invalidate();
  }
err:
  DBUG_ASSERT(!thd->is_current_stmt_binlog_format_row());
  DBUG_RETURN(ret);
}


/**
  This internal handler is used to trap errors from opening mysql.proc.
*/

class Lock_db_routines_error_handler : public Internal_error_handler
{
public:
  bool handle_condition(THD *thd,
                        uint sql_errno,
                        const char* sqlstate,
                        Sql_condition::enum_warning_level *level,
                        const char* msg,
                        Sql_condition ** cond_hdl)
  {
    if (sql_errno == ER_NO_SUCH_TABLE ||
        sql_errno == ER_NO_SUCH_TABLE_IN_ENGINE ||
        sql_errno == ER_CANNOT_LOAD_FROM_TABLE_V2 ||
        sql_errno == ER_COL_COUNT_DOESNT_MATCH_PLEASE_UPDATE ||
        sql_errno == ER_COL_COUNT_DOESNT_MATCH_CORRUPTED_V2)
      return true;
    return false;
  }
};


/**
   Acquires exclusive metadata lock on all stored routines in the
   given database.

   @note Will also return false (=success) if mysql.proc can't be opened
         or is outdated. This allows DROP DATABASE to continue in these
         cases.
 */

bool lock_db_routines(THD *thd, const char *db)
{
  TABLE *table;
  uint key_len;
  Open_tables_backup open_tables_state_backup;
  MDL_request_list mdl_requests;
  Lock_db_routines_error_handler err_handler;
  uchar keybuf[MAX_KEY_LENGTH];
  DBUG_ENTER("lock_db_routines");

  DBUG_ASSERT(ok_for_lower_case_names(db));

  /*
    mysql.proc will be re-opened during deletion, so we can ignore
    errors when opening the table here. The error handler is
    used to avoid getting the same warning twice.
  */
  thd->push_internal_handler(&err_handler);
  table= open_proc_table_for_read(thd, &open_tables_state_backup);
  thd->pop_internal_handler();
  if (!table)
  {
    /*
      DROP DATABASE should not fail even if mysql.proc does not exist
      or is outdated. We therefore only abort mysql_rm_db() if we
      have errors not handled by the error handler.
    */
    DBUG_RETURN(thd->is_error() || thd->killed);
  }

  table->field[MYSQL_PROC_FIELD_DB]->store(db, strlen(db), system_charset_info);
  key_len= table->key_info->key_part[0].store_length;
  table->field[MYSQL_PROC_FIELD_DB]->get_key_image(keybuf, key_len, Field::itRAW);
  int nxtres= table->file->ha_index_init(0, 1);
  if (nxtres)
  {
    table->file->print_error(nxtres, MYF(0));
    close_system_tables(thd, &open_tables_state_backup);
    DBUG_RETURN(true);
  }

  if (! table->file->ha_index_read_map(table->record[0], keybuf, (key_part_map)1,
                                       HA_READ_KEY_EXACT))
  {
    do
    {
      char *sp_name= get_field(thd->mem_root,
                               table->field[MYSQL_PROC_FIELD_NAME]);
      if (sp_name == NULL) // skip invalid sp names (hand-edited mysql.proc?)
        continue;

      longlong sp_type= table->field[MYSQL_PROC_MYSQL_TYPE]->val_int();
      MDL_request *mdl_request= new (thd->mem_root) MDL_request;
      mdl_request->init(sp_type == TYPE_ENUM_FUNCTION ?
                        MDL_key::FUNCTION : MDL_key::PROCEDURE,
                        db, sp_name, MDL_EXCLUSIVE, MDL_TRANSACTION);
      mdl_requests.push_front(mdl_request);
    } while (! (nxtres= table->file->ha_index_next_same(table->record[0], keybuf, key_len)));
  }
  table->file->ha_index_end();
  if (nxtres != 0 && nxtres != HA_ERR_END_OF_FILE)
  {
    table->file->print_error(nxtres, MYF(0));
    close_system_tables(thd, &open_tables_state_backup);
    DBUG_RETURN(true);
  }
  close_system_tables(thd, &open_tables_state_backup);

  /* We should already hold a global IX lock and a schema X lock. */
  DBUG_ASSERT(thd->mdl_context.is_lock_owner(MDL_key::GLOBAL, "", "",
                                             MDL_INTENTION_EXCLUSIVE) &&
              thd->mdl_context.is_lock_owner(MDL_key::SCHEMA, db, "",
                                             MDL_EXCLUSIVE));
  DBUG_RETURN(thd->mdl_context.acquire_locks(&mdl_requests,
                                             thd->variables.lock_wait_timeout));
}


/**
  Drop all routines in database 'db'

  @note Close the thread tables, the calling code might want to
  delete from other system tables afterwards.
*/

int
sp_drop_db_routines(THD *thd, const char *db)
{
  TABLE *table;
  int ret;
  uint key_len;
  MDL_savepoint mdl_savepoint= thd->mdl_context.mdl_savepoint();
  uchar keybuf[MAX_KEY_LENGTH];
  DBUG_ENTER("sp_drop_db_routines");
  DBUG_PRINT("enter", ("db: %s", db));

  ret= SP_OPEN_TABLE_FAILED;
  if (!(table= open_proc_table_for_update(thd)))
    goto err;

  table->field[MYSQL_PROC_FIELD_DB]->store(db, strlen(db), system_charset_info);
  key_len= table->key_info->key_part[0].store_length;
  table->field[MYSQL_PROC_FIELD_DB]->get_key_image(keybuf, key_len, Field::itRAW);

  ret= SP_OK;
  if (table->file->ha_index_init(0, 1))
  {
    ret= SP_KEY_NOT_FOUND;
    goto err_idx_init;
  }
  if (!table->file->ha_index_read_map(table->record[0], keybuf, (key_part_map)1,
                                      HA_READ_KEY_EXACT))
  {
    int nxtres;
    bool deleted= FALSE;

    do
    {
      if (! table->file->ha_delete_row(table->record[0]))
	deleted= TRUE;		/* We deleted something */
      else
      {
	ret= SP_DELETE_ROW_FAILED;
	nxtres= 0;
	break;
      }
    } while (!(nxtres= table->file->ha_index_next_same(table->record[0],
                                                       keybuf, key_len)));
    if (nxtres != HA_ERR_END_OF_FILE)
      ret= SP_KEY_NOT_FOUND;
    if (deleted)
    {
      sp_cache_invalidate();
      /* Make change permanent and avoid 'table is marked as crashed' errors */
      table->file->extra(HA_EXTRA_FLUSH);
    }
  }
  table->file->ha_index_end();

err_idx_init:
  close_thread_tables(thd);
  /*
    Make sure to only release the MDL lock on mysql.proc, not other
    metadata locks DROP DATABASE might have acquired.
  */
  thd->mdl_context.rollback_to_savepoint(mdl_savepoint);

err:
  DBUG_RETURN(ret);
}


/**
  Implement SHOW CREATE statement for stored routines.

  The operation finds the stored routine object specified by name and then
  calls sp_head::show_create_routine() for the object.

  @param thd  Thread context.
  @param name Stored routine name.

  @return Error status.
    @retval FALSE on success
    @retval TRUE on error
*/

bool
Sp_handler::sp_show_create_routine(THD *thd,
                                   const Database_qualified_name *name) const
{
  sp_head *sp;

  DBUG_ENTER("sp_show_create_routine");
  DBUG_PRINT("enter", ("type: %s name: %.*s",
                       type_str(),
                       (int) name->m_name.length,
                       name->m_name.str));
  /*
    @todo: Consider using prelocking for this code as well. Currently
    SHOW CREATE PROCEDURE/FUNCTION is a dirty read of the data
    dictionary, i.e. takes no metadata locks.
    It is "safe" to do as long as it doesn't affect the results
    of the binary log or the query cache, which currently it does not.
  */
  if (sp_cache_routine(thd, name, false, &sp))
    DBUG_RETURN(TRUE);

  if (sp == NULL || sp->show_create_routine(thd, this))
  {
    /*
      If we have insufficient privileges, pretend the routine
      does not exist.
    */
    my_error(ER_SP_DOES_NOT_EXIST, MYF(0), type_str(), name->m_name.str);
    DBUG_RETURN(TRUE);
  }

  DBUG_RETURN(FALSE);
}


/*
  In case of recursions, we create multiple copies of the same SP.
  This methods checks the current recursion depth.
  In case if the recursion limit exceeded, it throws an error
  and returns NULL.
  Otherwise, depending on the current recursion level, it:
  - either returns the original SP,
  - or makes and returns a new clone of SP
*/
sp_head *
Sp_handler::sp_clone_and_link_routine(THD *thd,
                                      const Database_qualified_name *name,
                                      sp_head *sp) const
{
  DBUG_ENTER("sp_link_routine");
  ulong level;
  sp_head *new_sp;
  LEX_CSTRING returns= empty_clex_str;

  /*
    String buffer for RETURNS data type must have system charset;
    64 -- size of "returns" column of mysql.proc.
  */
  String retstr(64);
  retstr.set_charset(sp->get_creation_ctx()->get_client_cs());

  DBUG_PRINT("info", ("found: 0x%lx", (ulong)sp));
  if (sp->m_first_free_instance)
  {
    DBUG_PRINT("info", ("first free: 0x%lx  level: %lu  flags %x",
                        (ulong)sp->m_first_free_instance,
                        sp->m_first_free_instance->m_recursion_level,
                        sp->m_first_free_instance->m_flags));
    DBUG_ASSERT(!(sp->m_first_free_instance->m_flags & sp_head::IS_INVOKED));
    if (sp->m_first_free_instance->m_recursion_level > recursion_depth(thd))
    {
      recursion_level_error(thd, sp);
      DBUG_RETURN(0);
    }
    DBUG_RETURN(sp->m_first_free_instance);
  }
  /*
    Actually depth could be +1 than the actual value in case a SP calls
    SHOW CREATE PROCEDURE. Hence, the linked list could hold up to one more
    instance.
  */

  level= sp->m_last_cached_sp->m_recursion_level + 1;
  if (level > recursion_depth(thd))
  {
    recursion_level_error(thd, sp);
    DBUG_RETURN(0);
  }

  if (type() == TYPE_ENUM_FUNCTION)
  {
    sp_returns_type(thd, retstr, sp);
    returns= retstr.lex_cstring();
  }
  if (db_load_routine(thd, name, &new_sp,
                      sp->m_sql_mode, sp->m_params, returns,
                      sp->m_body, sp->chistics(),
                      sp->m_definer,
                      sp->m_created, sp->m_modified,
                      sp->get_creation_ctx()) == SP_OK)
  {
    sp->m_last_cached_sp->m_next_cached_sp= new_sp;
    new_sp->m_recursion_level= level;
    new_sp->m_first_instance= sp;
    sp->m_last_cached_sp= sp->m_first_free_instance= new_sp;
    DBUG_PRINT("info", ("added level: 0x%lx, level: %lu, flags %x",
                        (ulong)new_sp, new_sp->m_recursion_level,
                        new_sp->m_flags));
    DBUG_RETURN(new_sp);
  }
  DBUG_RETURN(0);
}


/**
  Obtain object representing stored procedure/function by its name from
  stored procedures cache and looking into mysql.proc if needed.

  @param thd          thread context
  @param name         name of procedure
  @param cp           hash to look routine in
  @param cache_only   if true perform cache-only lookup
                      (Don't look in mysql.proc).

  @retval
    NonNULL pointer to sp_head object for the procedure
  @retval
    NULL    in case of error.
*/

sp_head *
Sp_handler::sp_find_routine(THD *thd, const Database_qualified_name *name,
                            bool cache_only) const
{
  DBUG_ENTER("sp_find_routine");
  DBUG_PRINT("enter", ("name:  %.*s.%.*s  type: %s  cache only %d",
                       (int) name->m_db.length, name->m_db.str,
                       (int) name->m_name.length, name->m_name.str,
                       type_str(), cache_only));
  sp_cache **cp= get_cache(thd);
  sp_head *sp;

  if ((sp= sp_cache_lookup(cp, name)))
<<<<<<< HEAD
    DBUG_RETURN(sp_clone_and_link_routine(thd, name, sp));
  if (!cache_only)
    db_find_and_cache_routine(thd, name, &sp);
=======
  {
    ulong level;
    sp_head *new_sp;
    const char *returns= "";

    /*
      String buffer for RETURNS data type must have system charset;
      64 -- size of "returns" column of mysql.proc.
    */
    String retstr(64);
    retstr.set_charset(sp->get_creation_ctx()->get_client_cs());

    DBUG_PRINT("info", ("found:%p", sp));
    if (sp->m_first_free_instance)
    {
      DBUG_PRINT("info", ("first free:%p  level: %lu  flags %x",
                          sp->m_first_free_instance,
                          sp->m_first_free_instance->m_recursion_level,
                          sp->m_first_free_instance->m_flags));
      DBUG_ASSERT(!(sp->m_first_free_instance->m_flags & sp_head::IS_INVOKED));
      if (sp->m_first_free_instance->m_recursion_level > depth)
      {
        sp->recursion_level_error(thd);
        DBUG_RETURN(0);
      }
      DBUG_RETURN(sp->m_first_free_instance);
    }
    /*
      Actually depth could be +1 than the actual value in case a SP calls
      SHOW CREATE PROCEDURE. Hence, the linked list could hold up to one more
      instance.
    */

    level= sp->m_last_cached_sp->m_recursion_level + 1;
    if (level > depth)
    {
      sp->recursion_level_error(thd);
      DBUG_RETURN(0);
    }

    if (type == TYPE_ENUM_FUNCTION)
    {
      sp_returns_type(thd, retstr, sp);
      returns= retstr.ptr();
    }
    if (db_load_routine(thd, type, name, &new_sp,
                        sp->m_sql_mode, sp->m_params.str, returns,
                        sp->m_body.str, *sp->m_chistics,
                        &sp->m_definer_user, &sp->m_definer_host,
                        sp->m_created, sp->m_modified,
                        sp->get_creation_ctx()) == SP_OK)
    {
      sp->m_last_cached_sp->m_next_cached_sp= new_sp;
      new_sp->m_recursion_level= level;
      new_sp->m_first_instance= sp;
      sp->m_last_cached_sp= sp->m_first_free_instance= new_sp;
      DBUG_PRINT("info", ("added level:%p, level: %lu, flags %x",
                          new_sp, new_sp->m_recursion_level,
                          new_sp->m_flags));
      DBUG_RETURN(new_sp);
    }
    DBUG_RETURN(0);
  }
  if (!cache_only)
  {
    if (db_find_routine(thd, type, name, &sp) == SP_OK)
    {
      sp_cache_insert(cp, sp);
      DBUG_PRINT("info", ("added new:%p, level: %lu, flags %x",
                          sp, sp->m_recursion_level,
                          sp->m_flags));
    }
  }
>>>>>>> 387bdf07
  DBUG_RETURN(sp);
}


/**
  This is used by sql_acl.cc:mysql_routine_grant() and is used to find
  the routines in 'routines'.

  @param thd Thread handler
  @param routines List of needles in the hay stack

  @return
    @retval FALSE Found.
    @retval TRUE  Not found
*/

bool
Sp_handler::sp_exist_routines(THD *thd, TABLE_LIST *routines) const
{
  TABLE_LIST *routine;
  bool sp_object_found;
  DBUG_ENTER("sp_exists_routine");
  for (routine= routines; routine; routine= routine->next_global)
  {
    sp_name *name;
    LEX_CSTRING lex_db;
    LEX_CSTRING lex_name;
    thd->make_lex_string(&lex_db, routine->db, strlen(routine->db));
    thd->make_lex_string(&lex_name, routine->table_name,
                         strlen(routine->table_name));
    name= new sp_name(&lex_db, &lex_name, true);
    sp_object_found= sp_find_routine(thd, name, false) != NULL;
    thd->get_stmt_da()->clear_warning_info(thd->query_id);
    if (! sp_object_found)
    {
      my_error(ER_SP_DOES_NOT_EXIST, MYF(0), "FUNCTION or PROCEDURE",
               routine->table_name);
      DBUG_RETURN(TRUE);
    }
  }
  DBUG_RETURN(FALSE);
}


extern "C" uchar* sp_sroutine_key(const uchar *ptr, size_t *plen,
                                  my_bool first)
{
  Sroutine_hash_entry *rn= (Sroutine_hash_entry *)ptr;
  *plen= rn->mdl_request.key.length();
  return (uchar *)rn->mdl_request.key.ptr();
}


/**
  Auxilary function that adds new element to the set of stored routines
  used by statement.

  In case when statement uses stored routines but does not need
  prelocking (i.e. it does not use any tables) we will access the
  elements of Query_tables_list::sroutines set on prepared statement
  re-execution. Because of this we have to allocate memory for both
  hash element and copy of its key in persistent arena.

  @param prelocking_ctx  Prelocking context of the statement
  @param arena           Arena in which memory for new element will be
                         allocated
  @param key             Key for the hash representing set
  @param belong_to_view  Uppermost view which uses this routine
                         (0 if routine is not used by view)

  @note
    Will also add element to end of 'Query_tables_list::sroutines_list' list.

  @todo
    When we will got rid of these accesses on re-executions we will be
    able to allocate memory for hash elements in non-persitent arena
    and directly use key values from sp_head::m_sroutines sets instead
    of making their copies.

  @retval
    TRUE   new element was added.
  @retval
    FALSE  element was not added (because it is already present in
    the set).
*/

bool sp_add_used_routine(Query_tables_list *prelocking_ctx, Query_arena *arena,
                         const MDL_key *key, TABLE_LIST *belong_to_view)
{
  my_hash_init_opt(&prelocking_ctx->sroutines, system_charset_info,
                   Query_tables_list::START_SROUTINES_HASH_SIZE,
                   0, 0, sp_sroutine_key, 0, 0);

  if (!my_hash_search(&prelocking_ctx->sroutines, key->ptr(), key->length()))
  {
    Sroutine_hash_entry *rn=
      (Sroutine_hash_entry *)arena->alloc(sizeof(Sroutine_hash_entry));
    if (!rn)              // OOM. Error will be reported using fatal_error().
      return FALSE;
    rn->mdl_request.init(key, MDL_SHARED, MDL_TRANSACTION);
    if (my_hash_insert(&prelocking_ctx->sroutines, (uchar *)rn))
      return FALSE;
    prelocking_ctx->sroutines_list.link_in_list(rn, &rn->next);
    rn->belong_to_view= belong_to_view;
    rn->m_sp_cache_version= 0;
    return TRUE;
  }
  return FALSE;
}


/**
  Add routine which is explicitly used by statement to the set of stored
  routines used by this statement.

  To be friendly towards prepared statements one should pass
  persistent arena as second argument.

  @param prelocking_ctx  Prelocking context of the statement
  @param arena           Arena in which memory for new element of the set
                         will be allocated
  @param rt              Routine name

  @note
    Will also add element to end of 'Query_tables_list::sroutines_list' list
    (and will take into account that this is an explicitly used routine).
*/

void Sp_handler::add_used_routine(Query_tables_list *prelocking_ctx,
                                  Query_arena *arena,
                                  const Database_qualified_name *rt) const
{
  MDL_key key(get_mdl_type(), rt->m_db.str, rt->m_name.str);
  (void) sp_add_used_routine(prelocking_ctx, arena, &key, 0);
  prelocking_ctx->sroutines_list_own_last= prelocking_ctx->sroutines_list.next;
  prelocking_ctx->sroutines_list_own_elements=
                    prelocking_ctx->sroutines_list.elements;
}


/**
  Remove routines which are only indirectly used by statement from
  the set of routines used by this statement.

  @param prelocking_ctx  Prelocking context of the statement
*/

void sp_remove_not_own_routines(Query_tables_list *prelocking_ctx)
{
  Sroutine_hash_entry *not_own_rt, *next_rt;
  for (not_own_rt= *prelocking_ctx->sroutines_list_own_last;
       not_own_rt; not_own_rt= next_rt)
  {
    /*
      It is safe to obtain not_own_rt->next after calling hash_delete() now
      but we want to be more future-proof.
    */
    next_rt= not_own_rt->next;
    my_hash_delete(&prelocking_ctx->sroutines, (uchar *)not_own_rt);
  }

  *prelocking_ctx->sroutines_list_own_last= NULL;
  prelocking_ctx->sroutines_list.next= prelocking_ctx->sroutines_list_own_last;
  prelocking_ctx->sroutines_list.elements= 
                    prelocking_ctx->sroutines_list_own_elements;
}


/**
  Merge contents of two hashes representing sets of routines used
  by statements or by other routines.

  @param dst   hash to which elements should be added
  @param src   hash from which elements merged

  @note
    This procedure won't create new Sroutine_hash_entry objects,
    instead it will simply add elements from source to destination
    hash. Thus time of life of elements in destination hash becomes
    dependant on time of life of elements from source hash. It also
    won't touch lists linking elements in source and destination
    hashes.

  @returns
    @return TRUE Failure
    @return FALSE Success
*/

bool sp_update_sp_used_routines(HASH *dst, HASH *src)
{
  for (uint i=0 ; i < src->records ; i++)
  {
    Sroutine_hash_entry *rt= (Sroutine_hash_entry *)my_hash_element(src, i);
    if (!my_hash_search(dst, (uchar *)rt->mdl_request.key.ptr(),
                        rt->mdl_request.key.length()))
    {
      if (my_hash_insert(dst, (uchar *)rt))
        return TRUE;
    }
  }
  return FALSE;
}


/**
  Add contents of hash representing set of routines to the set of
  routines used by statement.

  @param thd             Thread context
  @param prelocking_ctx  Prelocking context of the statement
  @param src             Hash representing set from which routines will
                         be added
  @param belong_to_view  Uppermost view which uses these routines, 0 if none

  @note It will also add elements to end of
        'Query_tables_list::sroutines_list' list.
*/

void
sp_update_stmt_used_routines(THD *thd, Query_tables_list *prelocking_ctx,
                             HASH *src, TABLE_LIST *belong_to_view)
{
  for (uint i=0 ; i < src->records ; i++)
  {
    Sroutine_hash_entry *rt= (Sroutine_hash_entry *)my_hash_element(src, i);
    (void)sp_add_used_routine(prelocking_ctx, thd->stmt_arena,
                              &rt->mdl_request.key, belong_to_view);
  }
}


/**
  Add contents of list representing set of routines to the set of
  routines used by statement.

  @param thd             Thread context
  @param prelocking_ctx  Prelocking context of the statement
  @param src             List representing set from which routines will
                         be added
  @param belong_to_view  Uppermost view which uses these routines, 0 if none

  @note It will also add elements to end of
        'Query_tables_list::sroutines_list' list.
*/

void sp_update_stmt_used_routines(THD *thd, Query_tables_list *prelocking_ctx,
                                  SQL_I_List<Sroutine_hash_entry> *src,
                                  TABLE_LIST *belong_to_view)
{
  for (Sroutine_hash_entry *rt= src->first; rt; rt= rt->next)
    (void)sp_add_used_routine(prelocking_ctx, thd->stmt_arena,
                              &rt->mdl_request.key, belong_to_view);
}


/**
  A helper wrapper around sp_cache_routine() to use from
  prelocking until 'sp_name' is eradicated as a class.
*/

int Sroutine_hash_entry::sp_cache_routine(THD *thd,
                                          bool lookup_only,
                                          sp_head **sp) const
{
  char qname_buff[NAME_LEN*2+1+1];
  sp_name name(&mdl_request.key, qname_buff);
  MDL_key::enum_mdl_namespace mdl_type= mdl_request.key.mdl_namespace();
  const Sp_handler *sph= Sp_handler::handler(mdl_type);
  DBUG_ASSERT(sph);
  /*
    Check that we have an MDL lock on this routine, unless it's a top-level
    CALL. The assert below should be unambiguous: the first element
    in sroutines_list has an MDL lock unless it's a top-level call, or a
    trigger, but triggers can't occur here (see the preceding assert).
  */
  DBUG_ASSERT(mdl_request.ticket || this == thd->lex->sroutines_list.first);

  return sph->sp_cache_routine(thd, &name, lookup_only, sp);
}


/**
  Ensure that routine is present in cache by loading it from the mysql.proc
  table if needed. If the routine is present but old, reload it.
  Emit an appropriate error if there was a problem during
  loading.

  @param[in]  thd   Thread context.
  @param[in]  name  Name of routine.
  @param[in]  lookup_only Only check that the routine is in the cache.
                    If it's not, don't try to load. If it is present,
                    but old, don't try to reload.
  @param[out] sp    Pointer to sp_head object for routine, NULL if routine was
                    not found.

  @retval 0      Either routine is found and was succesfully loaded into cache
                 or it does not exist.
  @retval non-0  Error while loading routine from mysql,proc table.
*/

int Sp_handler::sp_cache_routine(THD *thd,
                                 const Database_qualified_name *name,
                                 bool lookup_only,
                                 sp_head **sp) const
{
  int ret= 0;
  sp_cache **spc= get_cache(thd);

  DBUG_ENTER("sp_cache_routine");

  DBUG_ASSERT(spc);

  *sp= sp_cache_lookup(spc, name);

  if (lookup_only)
    DBUG_RETURN(SP_OK);

  if (*sp)
  {
    sp_cache_flush_obsolete(spc, sp);
    if (*sp)
      DBUG_RETURN(SP_OK);
  }

  switch ((ret= db_find_and_cache_routine(thd, name, sp)))
  {
    case SP_OK:
      break;
    case SP_KEY_NOT_FOUND:
      ret= SP_OK;
      break;
    default:
      /* Query might have been killed, don't set error. */
      if (thd->killed)
        break;
      /*
        Any error when loading an existing routine is either some problem
        with the mysql.proc table, or a parse error because the contents
        has been tampered with (in which case we clear that error).
      */
      if (ret == SP_PARSE_ERROR)
        thd->clear_error();
      /*
        If we cleared the parse error, or when db_find_routine() flagged
        an error with it's return value without calling my_error(), we
        set the generic "mysql.proc table corrupt" error here.
      */
      if (! thd->is_error())
      {
        my_error(ER_SP_PROC_TABLE_CORRUPT, MYF(0),
                 ErrConvDQName(name).ptr(), ret);
      }
      break;
  }
  DBUG_RETURN(ret);
}


/**
  Generates the CREATE... string from the table information.

  @return
    Returns false on success, true on (alloc) failure.
*/
bool
Sp_handler::show_create_sp(THD *thd, String *buf,
                           const LEX_CSTRING &db,
                           const LEX_CSTRING &name,
                           const LEX_CSTRING &params,
                           const LEX_CSTRING &returns,
                           const LEX_CSTRING &body,
                           const st_sp_chistics &chistics,
                           const AUTHID &definer,
                           const DDL_options_st ddl_options,
                           sql_mode_t sql_mode) const
{
  sql_mode_t old_sql_mode= thd->variables.sql_mode;
  /* Make some room to begin with */
  if (buf->alloc(100 + db.length + 1 + name.length +
                 params.length + returns.length +
		 chistics.comment.length + 10 /* length of " DEFINER= "*/ +
                 USER_HOST_BUFF_SIZE))
    return true;

  thd->variables.sql_mode= sql_mode;
  buf->append(STRING_WITH_LEN("CREATE "));
  if (ddl_options.or_replace())
    buf->append(STRING_WITH_LEN("OR REPLACE "));
  append_definer(thd, buf, &definer.user, &definer.host);
  buf->append(type_lex_cstring());
  buf->append(STRING_WITH_LEN(" "));
  if (ddl_options.if_not_exists())
    buf->append(STRING_WITH_LEN("IF NOT EXISTS "));

  if (db.length > 0)
  {
    append_identifier(thd, buf, db.str, db.length);
    buf->append('.');
  }
  append_identifier(thd, buf, name.str, name.length);
  buf->append('(');
  buf->append(params);
  buf->append(')');
  if (type() == TYPE_ENUM_FUNCTION)
  {
    if (sql_mode & MODE_ORACLE)
      buf->append(STRING_WITH_LEN(" RETURN "));
    else
      buf->append(STRING_WITH_LEN(" RETURNS "));
    buf->append(returns);
  }
  buf->append('\n');
  switch (chistics.daccess) {
  case SP_NO_SQL:
    buf->append(STRING_WITH_LEN("    NO SQL\n"));
    break;
  case SP_READS_SQL_DATA:
    buf->append(STRING_WITH_LEN("    READS SQL DATA\n"));
    break;
  case SP_MODIFIES_SQL_DATA:
    buf->append(STRING_WITH_LEN("    MODIFIES SQL DATA\n"));
    break;
  case SP_DEFAULT_ACCESS:
  case SP_CONTAINS_SQL:
    /* Do nothing */
    break;
  }
  if (chistics.detistic)
    buf->append(STRING_WITH_LEN("    DETERMINISTIC\n"));
  append_suid(buf, chistics.suid);
  append_comment(buf, chistics.comment);
  buf->append(body);
  thd->variables.sql_mode= old_sql_mode;
  return false;
}


/**
  @brief    The function loads sp_head struct for information schema purposes
            (used for I_S ROUTINES & PARAMETERS tables).

  @param[in]      thd               thread handler
  @param[in]      proc_table        mysql.proc table structurte
  @param[in]      db                database name
  @param[in]      name              sp name
  @param[in]      sql_mode          SQL mode
  @param[in]      type              Routine type
  @param[in]      returns           'returns' string
  @param[in]      params            parameters definition string
  @param[out]     free_sp_head      returns 1 if we need to free sp_head struct
                                    otherwise returns 0
                                    
  @return     Pointer on sp_head struct
    @retval   #                     Pointer on sp_head struct
    @retval   0                     error
*/

sp_head *
Sp_handler::sp_load_for_information_schema(THD *thd, TABLE *proc_table,
                                           const LEX_CSTRING &db,
                                           const LEX_CSTRING &name,
                                           const LEX_CSTRING &params,
                                           const LEX_CSTRING &returns,
                                           sql_mode_t sql_mode,
                                           bool *free_sp_head) const
{
  String defstr;
  const AUTHID definer= {{STRING_WITH_LEN("")}, {STRING_WITH_LEN("")}};
  sp_head *sp;
  sp_cache **spc= get_cache(thd);
  sp_name sp_name_obj(&db, &name, true); // This can change "name"
  *free_sp_head= 0;
  if ((sp= sp_cache_lookup(spc, &sp_name_obj)))
  {
    return sp;
  }

  LEX *old_lex= thd->lex, newlex;
  Stored_program_creation_ctx *creation_ctx= 
    Stored_routine_creation_ctx::load_from_db(thd, &sp_name_obj, proc_table);
  defstr.set_charset(creation_ctx->get_client_cs());
  if (show_create_sp(thd, &defstr,
                     sp_name_obj.m_db, sp_name_obj.m_name,
                     params, returns, empty_body_lex_cstring(),
                     Sp_chistics(), definer, DDL_options(), sql_mode))
    return 0;

  thd->lex= &newlex;
  newlex.current_select= NULL; 
  sp= sp_compile(thd, &defstr, sql_mode, creation_ctx);
  *free_sp_head= 1;
  thd->lex->sphead= NULL;
  lex_end(thd->lex);
  thd->lex= old_lex;
  return sp;
}
<|MERGE_RESOLUTION|>--- conflicted
+++ resolved
@@ -720,8 +720,8 @@
   if (rc == SP_OK)
   {
     sp_cache_insert(get_cache(thd), *sp);
-    DBUG_PRINT("info", ("added new: 0x%lx, level: %lu, flags %x",
-                        (ulong) sp[0], sp[0]->m_recursion_level,
+    DBUG_PRINT("info", ("added new: %p, level: %lu, flags %x",
+                        sp[0], sp[0]->m_recursion_level,
                         sp[0]->m_flags));
   }
   return rc;
@@ -1775,11 +1775,11 @@
   String retstr(64);
   retstr.set_charset(sp->get_creation_ctx()->get_client_cs());
 
-  DBUG_PRINT("info", ("found: 0x%lx", (ulong)sp));
+  DBUG_PRINT("info", ("found: %p", sp));
   if (sp->m_first_free_instance)
   {
-    DBUG_PRINT("info", ("first free: 0x%lx  level: %lu  flags %x",
-                        (ulong)sp->m_first_free_instance,
+    DBUG_PRINT("info", ("first free: %p  level: %lu  flags %x",
+                        sp->m_first_free_instance,
                         sp->m_first_free_instance->m_recursion_level,
                         sp->m_first_free_instance->m_flags));
     DBUG_ASSERT(!(sp->m_first_free_instance->m_flags & sp_head::IS_INVOKED));
@@ -1819,8 +1819,8 @@
     new_sp->m_recursion_level= level;
     new_sp->m_first_instance= sp;
     sp->m_last_cached_sp= sp->m_first_free_instance= new_sp;
-    DBUG_PRINT("info", ("added level: 0x%lx, level: %lu, flags %x",
-                        (ulong)new_sp, new_sp->m_recursion_level,
+    DBUG_PRINT("info", ("added level: %p, level: %lu, flags %x",
+                        new_sp, new_sp->m_recursion_level,
                         new_sp->m_flags));
     DBUG_RETURN(new_sp);
   }
@@ -1857,85 +1857,9 @@
   sp_head *sp;
 
   if ((sp= sp_cache_lookup(cp, name)))
-<<<<<<< HEAD
     DBUG_RETURN(sp_clone_and_link_routine(thd, name, sp));
   if (!cache_only)
     db_find_and_cache_routine(thd, name, &sp);
-=======
-  {
-    ulong level;
-    sp_head *new_sp;
-    const char *returns= "";
-
-    /*
-      String buffer for RETURNS data type must have system charset;
-      64 -- size of "returns" column of mysql.proc.
-    */
-    String retstr(64);
-    retstr.set_charset(sp->get_creation_ctx()->get_client_cs());
-
-    DBUG_PRINT("info", ("found:%p", sp));
-    if (sp->m_first_free_instance)
-    {
-      DBUG_PRINT("info", ("first free:%p  level: %lu  flags %x",
-                          sp->m_first_free_instance,
-                          sp->m_first_free_instance->m_recursion_level,
-                          sp->m_first_free_instance->m_flags));
-      DBUG_ASSERT(!(sp->m_first_free_instance->m_flags & sp_head::IS_INVOKED));
-      if (sp->m_first_free_instance->m_recursion_level > depth)
-      {
-        sp->recursion_level_error(thd);
-        DBUG_RETURN(0);
-      }
-      DBUG_RETURN(sp->m_first_free_instance);
-    }
-    /*
-      Actually depth could be +1 than the actual value in case a SP calls
-      SHOW CREATE PROCEDURE. Hence, the linked list could hold up to one more
-      instance.
-    */
-
-    level= sp->m_last_cached_sp->m_recursion_level + 1;
-    if (level > depth)
-    {
-      sp->recursion_level_error(thd);
-      DBUG_RETURN(0);
-    }
-
-    if (type == TYPE_ENUM_FUNCTION)
-    {
-      sp_returns_type(thd, retstr, sp);
-      returns= retstr.ptr();
-    }
-    if (db_load_routine(thd, type, name, &new_sp,
-                        sp->m_sql_mode, sp->m_params.str, returns,
-                        sp->m_body.str, *sp->m_chistics,
-                        &sp->m_definer_user, &sp->m_definer_host,
-                        sp->m_created, sp->m_modified,
-                        sp->get_creation_ctx()) == SP_OK)
-    {
-      sp->m_last_cached_sp->m_next_cached_sp= new_sp;
-      new_sp->m_recursion_level= level;
-      new_sp->m_first_instance= sp;
-      sp->m_last_cached_sp= sp->m_first_free_instance= new_sp;
-      DBUG_PRINT("info", ("added level:%p, level: %lu, flags %x",
-                          new_sp, new_sp->m_recursion_level,
-                          new_sp->m_flags));
-      DBUG_RETURN(new_sp);
-    }
-    DBUG_RETURN(0);
-  }
-  if (!cache_only)
-  {
-    if (db_find_routine(thd, type, name, &sp) == SP_OK)
-    {
-      sp_cache_insert(cp, sp);
-      DBUG_PRINT("info", ("added new:%p, level: %lu, flags %x",
-                          sp, sp->m_recursion_level,
-                          sp->m_flags));
-    }
-  }
->>>>>>> 387bdf07
   DBUG_RETURN(sp);
 }
 
