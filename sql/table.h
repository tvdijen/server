--- conflicted
+++ resolved
@@ -3032,11 +3032,7 @@
      @brief Returns the name of the database that the referenced table belongs
      to.
   */
-<<<<<<< HEAD
   const Lex_ident_db get_db_name() const
-=======
-  const LEX_CSTRING get_db_name() const
->>>>>>> 14d9801c
   {
     return view != NULL ? view_db : db;
   }
@@ -3047,11 +3043,7 @@
      @details The unqualified table name or view name for a table or view,
      respectively.
    */
-<<<<<<< HEAD
   const Lex_ident_table get_table_name() const
-=======
-  const LEX_CSTRING get_table_name() const
->>>>>>> 14d9801c
   {
     return view != NULL ? view_name : table_name;
   }
@@ -3456,11 +3448,7 @@
 extern Lex_ident_table TRANSACTION_REG_NAME;
 
 /* information schema */
-<<<<<<< HEAD
 extern Lex_ident_i_s_db INFORMATION_SCHEMA_NAME;
-=======
-extern LEX_CSTRING INFORMATION_SCHEMA_NAME;
->>>>>>> 14d9801c
 extern Lex_ident_db MYSQL_SCHEMA_NAME;
 
 /* table names */
