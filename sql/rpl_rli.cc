/* Copyright (c) 2006, 2017, Oracle and/or its affiliates.
   Copyright (c) 2010, 2017, MariaDB Corporation

   This program is free software; you can redistribute it and/or modify
   it under the terms of the GNU General Public License as published by
   the Free Software Foundation; version 2 of the License.

   This program is distributed in the hope that it will be useful,
   but WITHOUT ANY WARRANTY; without even the implied warranty of
   MERCHANTABILITY or FITNESS FOR A PARTICULAR PURPOSE.  See the
   GNU General Public License for more details.

   You should have received a copy of the GNU General Public License
   along with this program; if not, write to the Free Software Foundation,
   51 Franklin Street, Fifth Floor, Boston, MA 02110-1335 USA */

#include "mariadb.h"
#include "sql_priv.h"
#include "unireg.h"                             // HAVE_*
#include "rpl_mi.h"
#include "rpl_rli.h"
#include "sql_base.h"                        // close_thread_tables
#include <my_dir.h>    // For MY_STAT
#include "sql_repl.h"  // For check_binlog_magic
#include "log_event.h" // Format_description_log_event, Log_event,
                       // FORMAT_DESCRIPTION_LOG_EVENT, ROTATE_EVENT,
                       // PREFIX_SQL_LOAD
#include "rpl_utility.h"
#include "transaction.h"
#include "sql_parse.h"                          // end_trans, ROLLBACK
#include "slave.h"
#include <mysql/plugin.h>
#include <mysql/service_thd_wait.h>
#include "lock.h"
#include "sql_table.h"

static int count_relay_log_space(Relay_log_info* rli);
bool xa_trans_force_rollback(THD *thd);
/**
   Current replication state (hash of last GTID executed, per replication
   domain).
*/
rpl_slave_state *rpl_global_gtid_slave_state;
/* Object used for MASTER_GTID_WAIT(). */
gtid_waiting rpl_global_gtid_waiting;

const char *const Relay_log_info::state_delaying_string = "Waiting until MASTER_DELAY seconds after master executed event";

Relay_log_info::Relay_log_info(bool is_slave_recovery)
  :Slave_reporting_capability("SQL"),
   replicate_same_server_id(::replicate_same_server_id),
   info_fd(-1), cur_log_fd(-1), relay_log(&sync_relaylog_period),
   sync_counter(0), is_relay_log_recovery(is_slave_recovery),
   save_temporary_tables(0),
   mi(0), inuse_relaylog_list(0), last_inuse_relaylog(0),
   cur_log_old_open_count(0), error_on_rli_init_info(false),
   group_relay_log_pos(0), event_relay_log_pos(0),
   group_master_log_pos(0), log_space_total(0), ignore_log_space_limit(0),
   last_master_timestamp(0), sql_thread_caught_up(true), slave_skip_counter(0),
   abort_pos_wait(0), slave_run_id(0), sql_driver_thd(),
   gtid_skip_flag(GTID_SKIP_NOT), inited(0), abort_slave(0), stop_for_until(0),
   slave_running(MYSQL_SLAVE_NOT_RUN), until_condition(UNTIL_NONE),
   until_log_pos(0), retried_trans(0), executed_entries(0),
   sql_delay(0), sql_delay_end(0),
   m_flags(0)
{
  DBUG_ENTER("Relay_log_info::Relay_log_info");

  relay_log.is_relay_log= TRUE;
  relay_log_state.init();
#ifdef HAVE_PSI_INTERFACE
  relay_log.set_psi_keys(key_RELAYLOG_LOCK_index,
                         key_RELAYLOG_COND_relay_log_updated,
                         key_RELAYLOG_COND_bin_log_updated,
                         key_file_relaylog,
                         key_file_relaylog_cache,
                         key_file_relaylog_index,
                         key_file_relaylog_index_cache,
                         key_RELAYLOG_COND_queue_busy,
                         key_LOCK_relaylog_end_pos);
#endif

  group_relay_log_name[0]= event_relay_log_name[0]=
    group_master_log_name[0]= 0;
  until_log_name[0]= ign_master_log_name_end[0]= 0;
  max_relay_log_size= global_system_variables.max_relay_log_size;
  bzero((char*) &info_file, sizeof(info_file));
  bzero((char*) &cache_buf, sizeof(cache_buf));
  mysql_mutex_init(key_relay_log_info_run_lock, &run_lock, MY_MUTEX_INIT_FAST);
  mysql_mutex_init(key_relay_log_info_data_lock,
                   &data_lock, MY_MUTEX_INIT_FAST);
  mysql_mutex_init(key_relay_log_info_log_space_lock,
                   &log_space_lock, MY_MUTEX_INIT_FAST);
  mysql_cond_init(key_relay_log_info_data_cond, &data_cond, NULL);
  mysql_cond_init(key_relay_log_info_start_cond, &start_cond, NULL);
  mysql_cond_init(key_relay_log_info_stop_cond, &stop_cond, NULL);
  mysql_cond_init(key_relay_log_info_log_space_cond, &log_space_cond, NULL);
  relay_log.init_pthread_objects();
  DBUG_VOID_RETURN;
}


Relay_log_info::~Relay_log_info()
{
  DBUG_ENTER("Relay_log_info::~Relay_log_info");

  reset_inuse_relaylog();
  mysql_mutex_destroy(&run_lock);
  mysql_mutex_destroy(&data_lock);
  mysql_mutex_destroy(&log_space_lock);
  mysql_cond_destroy(&data_cond);
  mysql_cond_destroy(&start_cond);
  mysql_cond_destroy(&stop_cond);
  mysql_cond_destroy(&log_space_cond);
  relay_log.cleanup();
  DBUG_VOID_RETURN;
}


/**
  Read the relay_log.info file.

  @param info_fname The name of the file to read from.
  @retval 0 success
  @retval 1 failure
*/
int Relay_log_info::init(const char* info_fname)
{
  char fname[FN_REFLEN+128];
  const char* msg = 0;
  int error = 0;
  mysql_mutex_t *log_lock;
  DBUG_ENTER("Relay_log_info::init");

  if (inited)                       // Set if this function called
    DBUG_RETURN(0);

  log_lock= relay_log.get_log_lock();
  fn_format(fname, info_fname, mysql_data_home, "", 4+32);
  mysql_mutex_lock(&data_lock);
  cur_log_fd = -1;
  slave_skip_counter=0;
  abort_pos_wait=0;
  log_space_limit= relay_log_space_limit;
  log_space_total= 0;

  if (unlikely(error_on_rli_init_info))
    goto err;

  char pattern[FN_REFLEN];
  (void) my_realpath(pattern, slave_load_tmpdir, 0);
  if (fn_format(pattern, PREFIX_SQL_LOAD, pattern, "",
            MY_SAFE_PATH | MY_RETURN_REAL_PATH) == NullS)
  {
    mysql_mutex_unlock(&data_lock);
    sql_print_error("Unable to use slave's temporary directory %s",
                    slave_load_tmpdir);
    DBUG_RETURN(1);
  }
  unpack_filename(slave_patternload_file, pattern);
  slave_patternload_file_size= strlen(slave_patternload_file);

  /*
    The relay log will now be opened, as a SEQ_READ_APPEND IO_CACHE.
    Note that the I/O thread flushes it to disk after writing every
    event, in flush_master_info(mi, 1, ?).
  */

  {
    /* Reports an error and returns, if the --relay-log's path 
       is a directory.*/
    if (opt_relay_logname && 
        opt_relay_logname[strlen(opt_relay_logname) - 1] == FN_LIBCHAR)
    {
      mysql_mutex_unlock(&data_lock);
      sql_print_error("Path '%s' is a directory name, please specify \
a file name for --relay-log option", opt_relay_logname);
      DBUG_RETURN(1);
    }

    /* Reports an error and returns, if the --relay-log-index's path 
       is a directory.*/
    if (opt_relaylog_index_name && 
        opt_relaylog_index_name[strlen(opt_relaylog_index_name) - 1] 
        == FN_LIBCHAR)
    {
      mysql_mutex_unlock(&data_lock);
      sql_print_error("Path '%s' is a directory name, please specify \
a file name for --relay-log-index option", opt_relaylog_index_name);
      DBUG_RETURN(1);
    }

    char buf[FN_REFLEN];
    const char *ln;
    static bool name_warning_sent= 0;
    ln= relay_log.generate_name(opt_relay_logname, "-relay-bin",
                                     1, buf);
    /* We send the warning only at startup, not after every RESET SLAVE */
    if (!opt_relay_logname && !opt_relaylog_index_name && !name_warning_sent &&
        !opt_bootstrap)
    {
      /*
        User didn't give us info to name the relay log index file.
        Picking `hostname`-relay-bin.index like we do, causes replication to
        fail if this slave's hostname is changed later. So, we would like to
        instead require a name. But as we don't want to break many existing
        setups, we only give warning, not error.
      */
      sql_print_warning("Neither --relay-log nor --relay-log-index were used;"
                        " so replication "
                        "may break when this MySQL server acts as a "
                        "slave and has his hostname changed!! Please "
                        "use '--log-basename=#' or '--relay-log=%s' to avoid "
                        "this problem.", ln);
      name_warning_sent= 1;
    }

    /* For multimaster, add connection name to relay log filenames */
    char buf_relay_logname[FN_REFLEN], buf_relaylog_index_name_buff[FN_REFLEN];
    char *buf_relaylog_index_name= opt_relaylog_index_name;

    create_logfile_name_with_suffix(buf_relay_logname,
                                    sizeof(buf_relay_logname),
                                    ln, 1, &mi->cmp_connection_name);
    ln= buf_relay_logname;

    if (opt_relaylog_index_name)
    {
      buf_relaylog_index_name= buf_relaylog_index_name_buff; 
      create_logfile_name_with_suffix(buf_relaylog_index_name_buff,
                                      sizeof(buf_relaylog_index_name_buff),
                                      opt_relaylog_index_name, 0,
                                      &mi->cmp_connection_name);
    }

    /*
      note, that if open() fails, we'll still have index file open
      but a destructor will take care of that
    */
    mysql_mutex_lock(log_lock);
    if (relay_log.open_index_file(buf_relaylog_index_name, ln, TRUE) ||
        relay_log.open(ln, 0, 0, SEQ_READ_APPEND,
                       (ulong)max_relay_log_size, 1, TRUE))
    {
      mysql_mutex_unlock(log_lock);
      mysql_mutex_unlock(&data_lock);
      sql_print_error("Failed when trying to open logs for '%s' in Relay_log_info::init(). Error: %M", ln, my_errno);
      DBUG_RETURN(1);
    }
    mysql_mutex_unlock(log_lock);
  }

  /* if file does not exist */
  if (access(fname,F_OK))
  {
    /*
      If someone removed the file from underneath our feet, just close
      the old descriptor and re-create the old file
    */
    if (info_fd >= 0)
      mysql_file_close(info_fd, MYF(MY_WME));
    if ((info_fd= mysql_file_open(key_file_relay_log_info,
                                  fname, O_CREAT|O_RDWR|O_BINARY, MYF(MY_WME))) < 0)
    {
      sql_print_error("Failed to create a new relay log info file ("
                      "file '%s', errno %d)", fname, my_errno);
      msg= current_thd->get_stmt_da()->message();
      goto err;
    }
    if (init_io_cache(&info_file, info_fd, IO_SIZE*2, READ_CACHE, 0L,0,
                      MYF(MY_WME)))
    {
      sql_print_error("Failed to create a cache on relay log info file '%s'",
                      fname);
      msg= current_thd->get_stmt_da()->message();
      goto err;
    }

    /* Init relay log with first entry in the relay index file */
    if (init_relay_log_pos(this,NullS,BIN_LOG_HEADER_SIZE,0 /* no data lock */,
                           &msg, 0))
    {
      sql_print_error("Failed to open the relay log 'FIRST' (relay_log_pos 4)");
      goto err;
    }
    group_master_log_name[0]= 0;
    group_master_log_pos= 0;
  }
  else // file exists
  {
    if (info_fd >= 0)
      reinit_io_cache(&info_file, READ_CACHE, 0L,0,0);
    else
    {
      int error=0;
      if ((info_fd= mysql_file_open(key_file_relay_log_info,
                                    fname, O_RDWR|O_BINARY, MYF(MY_WME))) < 0)
      {
        sql_print_error("\
Failed to open the existing relay log info file '%s' (errno %d)",
                        fname, my_errno);
        error= 1;
      }
      else if (init_io_cache(&info_file, info_fd,
                             IO_SIZE*2, READ_CACHE, 0L, 0, MYF(MY_WME)))
      {
        sql_print_error("Failed to create a cache on relay log info file '%s'",
                        fname);
        error= 1;
      }
      if (unlikely(error))
      {
        if (info_fd >= 0)
          mysql_file_close(info_fd, MYF(0));
        info_fd= -1;
        mysql_mutex_lock(log_lock);
        relay_log.close(LOG_CLOSE_INDEX | LOG_CLOSE_STOP_EVENT);
        mysql_mutex_unlock(log_lock);
        mysql_mutex_unlock(&data_lock);
        DBUG_RETURN(1);
      }
    }

    int relay_log_pos, master_log_pos, lines;
    char *first_non_digit;

    /*
      Starting from MySQL 5.6.x, relay-log.info has a new format.
      Now, its first line contains the number of lines in the file.
      By reading this number we can determine which version our master.info
      comes from. We can't simply count the lines in the file, since
      versions before 5.6.x could generate files with more lines than
      needed. If first line doesn't contain a number, or if it
      contains a number less than LINES_IN_RELAY_LOG_INFO_WITH_DELAY,
      then the file is treated like a file from pre-5.6.x version.
      There is no ambiguity when reading an old master.info: before
      5.6.x, the first line contained the binlog's name, which is
      either empty or has an extension (contains a '.'), so can't be
      confused with an integer.

      So we're just reading first line and trying to figure which
      version is this.
    */

    /*
      The first row is temporarily stored in mi->master_log_name, if
      it is line count and not binlog name (new format) it will be
      overwritten by the second row later.
    */
    if (init_strvar_from_file(group_relay_log_name,
                              sizeof(group_relay_log_name),
                              &info_file, ""))
    {
      msg="Error reading slave log configuration";
      goto err;
    }

    lines= strtoul(group_relay_log_name, &first_non_digit, 10);

    if (group_relay_log_name[0] != '\0' &&
        *first_non_digit == '\0' &&
        lines >= LINES_IN_RELAY_LOG_INFO_WITH_DELAY)
    {
      DBUG_PRINT("info", ("relay_log_info file is in new format."));
      /* Seems to be new format => read relay log name from next line */
      if (init_strvar_from_file(group_relay_log_name,
                                sizeof(group_relay_log_name),
                                &info_file, ""))
      {
        msg="Error reading slave log configuration";
        goto err;
      }
    }
    else
      DBUG_PRINT("info", ("relay_log_info file is in old format."));

    if (init_intvar_from_file(&relay_log_pos,
                              &info_file, BIN_LOG_HEADER_SIZE) ||
        init_strvar_from_file(group_master_log_name,
                              sizeof(group_master_log_name),
                              &info_file, "") ||
        init_intvar_from_file(&master_log_pos, &info_file, 0) ||
        (lines >= LINES_IN_RELAY_LOG_INFO_WITH_DELAY &&
         init_intvar_from_file(&sql_delay, &info_file, 0)))
    {
      msg="Error reading slave log configuration";
      goto err;
    }

    strmake_buf(event_relay_log_name,group_relay_log_name);
    group_relay_log_pos= event_relay_log_pos= relay_log_pos;
    group_master_log_pos= master_log_pos;

    if (is_relay_log_recovery && init_recovery(mi, &msg))
      goto err;

    relay_log_state.load(rpl_global_gtid_slave_state);
    if (init_relay_log_pos(this,
                           group_relay_log_name,
                           group_relay_log_pos,
                           0 /* no data lock*/,
                           &msg, 0))
    {
      sql_print_error("Failed to open the relay log '%s' (relay_log_pos %llu)",
                      group_relay_log_name, group_relay_log_pos);
      goto err;
    }
  }

  DBUG_PRINT("info", ("my_b_tell(cur_log)=%llu event_relay_log_pos=%llu",
                      my_b_tell(cur_log), event_relay_log_pos));
  DBUG_ASSERT(event_relay_log_pos >= BIN_LOG_HEADER_SIZE);
  DBUG_ASSERT(my_b_tell(cur_log) == event_relay_log_pos);

  /*
    Now change the cache from READ to WRITE - must do this
    before Relay_log_info::flush()
  */
  reinit_io_cache(&info_file, WRITE_CACHE,0L,0,1);
  if (unlikely((error= flush())))
  {
    msg= "Failed to flush relay log info file";
    goto err;
  }
  if (count_relay_log_space(this))
  {
    msg="Error counting relay log space";
    goto err;
  }
  inited= 1;
  error_on_rli_init_info= false;
  mysql_mutex_unlock(&data_lock);
  DBUG_RETURN(0);

err:
  error_on_rli_init_info= true;
  if (msg)
    sql_print_error("%s", msg);
  end_io_cache(&info_file);
  if (info_fd >= 0)
    mysql_file_close(info_fd, MYF(0));
  info_fd= -1;
  mysql_mutex_lock(log_lock);
  relay_log.close(LOG_CLOSE_INDEX | LOG_CLOSE_STOP_EVENT);
  mysql_mutex_unlock(log_lock);
  mysql_mutex_unlock(&data_lock);
  DBUG_RETURN(1);
}


static inline int add_relay_log(Relay_log_info* rli,LOG_INFO* linfo)
{
  MY_STAT s;
  DBUG_ENTER("add_relay_log");
  if (!mysql_file_stat(key_file_relaylog,
                       linfo->log_file_name, &s, MYF(0)))
  {
    sql_print_error("log %s listed in the index, but failed to stat",
                    linfo->log_file_name);
    DBUG_RETURN(1);
  }
  rli->log_space_total += s.st_size;
  DBUG_PRINT("info",("log_space_total: %llu", rli->log_space_total));
  DBUG_RETURN(0);
}


static int count_relay_log_space(Relay_log_info* rli)
{
  LOG_INFO linfo;
  DBUG_ENTER("count_relay_log_space");
  rli->log_space_total= 0;
  if (rli->relay_log.find_log_pos(&linfo, NullS, 1))
  {
    sql_print_error("Could not find first log while counting relay log space");
    DBUG_RETURN(1);
  }
  do
  {
    if (add_relay_log(rli,&linfo))
      DBUG_RETURN(1);
  } while (!rli->relay_log.find_next_log(&linfo, 1));
  /*
     As we have counted everything, including what may have written in a
     preceding write, we must reset bytes_written, or we may count some space
     twice.
  */
  rli->relay_log.reset_bytes_written();
  DBUG_RETURN(0);
}


/*
   Reset UNTIL condition for Relay_log_info

   SYNOPSYS
    clear_until_condition()
      rli - Relay_log_info structure where UNTIL condition should be reset
 */

void Relay_log_info::clear_until_condition()
{
  DBUG_ENTER("clear_until_condition");

  until_condition= Relay_log_info::UNTIL_NONE;
  until_log_name[0]= 0;
  until_log_pos= 0;
  DBUG_VOID_RETURN;
}


/*
  Read the correct format description event for starting to replicate from
  a given position in a relay log file.
*/
Format_description_log_event *
read_relay_log_description_event(IO_CACHE *cur_log, ulonglong start_pos,
                                 const char **errmsg)
{
  Log_event *ev;
  Format_description_log_event *fdev;
  bool found= false;

  /*
    By default the relay log is in binlog format 3 (4.0).
    Even if format is 4, this will work enough to read the first event
    (Format_desc) (remember that format 4 is just lenghtened compared to format
    3; format 3 is a prefix of format 4).
  */
  fdev= new Format_description_log_event(3);

  while (!found)
  {
    Log_event_type typ;

    /*
      Read the possible Format_description_log_event; if position
      was 4, no need, it will be read naturally.
    */
    DBUG_PRINT("info",("looking for a Format_description_log_event"));

    if (my_b_tell(cur_log) >= start_pos)
      break;

    if (!(ev= Log_event::read_log_event(cur_log, fdev,
                                        opt_slave_sql_verify_checksum)))
    {
      DBUG_PRINT("info",("could not read event, cur_log->error=%d",
                         cur_log->error));
      if (cur_log->error) /* not EOF */
      {
        *errmsg= "I/O error reading event at position 4";
        delete fdev;
        return NULL;
      }
      break;
    }
    typ= ev->get_type_code();
    if (typ == FORMAT_DESCRIPTION_EVENT)
    {
      Format_description_log_event *old= fdev;
      DBUG_PRINT("info",("found Format_description_log_event"));
      fdev= (Format_description_log_event*) ev;
      fdev->copy_crypto_data(old);
      delete old;

      /*
        As ev was returned by read_log_event, it has passed is_valid(), so
        my_malloc() in ctor worked, no need to check again.
      */
      /*
        Ok, we found a Format_description event. But it is not sure that this
        describes the whole relay log; indeed, one can have this sequence
        (starting from position 4):
        Format_desc (of slave)
        Rotate (of master)
        Format_desc (of master)
        So the Format_desc which really describes the rest of the relay log
        is the 3rd event (it can't be further than that, because we rotate
        the relay log when we queue a Rotate event from the master).
        But what describes the Rotate is the first Format_desc.
        So what we do is:
        go on searching for Format_description events, until you exceed the
        position (argument 'pos') or until you find another event than Rotate
        or Format_desc.
      */
    }
    else if (typ == START_ENCRYPTION_EVENT)
    {
      if (fdev->start_decryption((Start_encryption_log_event*) ev))
      {
        *errmsg= "Unable to set up decryption of binlog.";
        delete ev;
        delete fdev;
        return NULL;
      }
      delete ev;
    }
    else
    {
      DBUG_PRINT("info",("found event of another type=%d", typ));
      found= (typ != ROTATE_EVENT);
      delete ev;
    }
  }
  return fdev;
}


/*
  Open the given relay log

  SYNOPSIS
    init_relay_log_pos()
    rli                 Relay information (will be initialized)
    log                 Name of relay log file to read from. NULL = First log
    pos                 Position in relay log file
    need_data_lock      Set to 1 if this functions should do mutex locks
    errmsg              Store pointer to error message here
    look_for_description_event
                        1 if we should look for such an event. We only need
                        this when the SQL thread starts and opens an existing
                        relay log and has to execute it (possibly from an
                        offset >4); then we need to read the first event of
                        the relay log to be able to parse the events we have
                        to execute.

  DESCRIPTION
  - Close old open relay log files.
  - If we are using the same relay log as the running IO-thread, then set
    rli->cur_log to point to the same IO_CACHE entry.
  - If not, open the 'log' binary file.

  TODO
    - check proper initialization of group_master_log_name/group_master_log_pos

  RETURN VALUES
    0   ok
    1   error.  errmsg is set to point to the error message
*/

int init_relay_log_pos(Relay_log_info* rli,const char* log,
                       ulonglong pos, bool need_data_lock,
                       const char** errmsg,
                       bool look_for_description_event)
{
  DBUG_ENTER("init_relay_log_pos");
  DBUG_PRINT("info", ("pos: %lu", (ulong) pos));

  *errmsg=0;
  mysql_mutex_t *log_lock= rli->relay_log.get_log_lock();

  if (need_data_lock)
    mysql_mutex_lock(&rli->data_lock);

  /*
    Slave threads are not the only users of init_relay_log_pos(). CHANGE MASTER
    is, too, and init_slave() too; these 2 functions allocate a description
    event in init_relay_log_pos, which is not freed by the terminating SQL slave
    thread as that thread is not started by these functions. So we have to free
    the description_event here, in case, so that there is no memory leak in
    running, say, CHANGE MASTER.
  */
  delete rli->relay_log.description_event_for_exec;
  /*
    By default the relay log is in binlog format 3 (4.0).
    Even if format is 4, this will work enough to read the first event
    (Format_desc) (remember that format 4 is just lenghtened compared to format
    3; format 3 is a prefix of format 4).
  */
  rli->relay_log.description_event_for_exec= new
    Format_description_log_event(3);

  mysql_mutex_lock(log_lock);

  /* Close log file and free buffers if it's already open */
  if (rli->cur_log_fd >= 0)
  {
    end_io_cache(&rli->cache_buf);
    mysql_file_close(rli->cur_log_fd, MYF(MY_WME));
    rli->cur_log_fd = -1;
  }

  rli->group_relay_log_pos = rli->event_relay_log_pos = pos;
  rli->clear_flag(Relay_log_info::IN_STMT);
  rli->clear_flag(Relay_log_info::IN_TRANSACTION);

  /*
    Test to see if the previous run was with the skip of purging
    If yes, we do not purge when we restart
  */
  if (rli->relay_log.find_log_pos(&rli->linfo, NullS, 1))
  {
    *errmsg="Could not find first log during relay log initialization";
    goto err;
  }

  if (log && rli->relay_log.find_log_pos(&rli->linfo, log, 1))
  {
    *errmsg="Could not find target log during relay log initialization";
    goto err;
  }
  strmake_buf(rli->group_relay_log_name,rli->linfo.log_file_name);
  strmake_buf(rli->event_relay_log_name,rli->linfo.log_file_name);
  if (rli->relay_log.is_active(rli->linfo.log_file_name))
  {
    /*
      The IO thread is using this log file.
      In this case, we will use the same IO_CACHE pointer to
      read data as the IO thread is using to write data.
    */
    my_b_seek((rli->cur_log=rli->relay_log.get_log_file()), (off_t)0);
    if (check_binlog_magic(rli->cur_log,errmsg))
      goto err;
    rli->cur_log_old_open_count=rli->relay_log.get_open_count();
  }
  else
  {
    /*
      Open the relay log and set rli->cur_log to point at this one
    */
    if ((rli->cur_log_fd=open_binlog(&rli->cache_buf,
                                     rli->linfo.log_file_name,errmsg)) < 0)
      goto err;
    rli->cur_log = &rli->cache_buf;
  }
  /*
    In all cases, check_binlog_magic() has been called so we're at offset 4 for
    sure.
  */
  if (pos > BIN_LOG_HEADER_SIZE) /* If pos<=4, we stay at 4 */
  {
    if (look_for_description_event)
    {
      Format_description_log_event *fdev;
      if (!(fdev= read_relay_log_description_event(rli->cur_log, pos, errmsg)))
        goto err;
      delete rli->relay_log.description_event_for_exec;
      rli->relay_log.description_event_for_exec= fdev;
    }
    my_b_seek(rli->cur_log,(off_t)pos);
    DBUG_PRINT("info", ("my_b_tell(rli->cur_log)=%llu rli->event_relay_log_pos=%llu",
                        my_b_tell(rli->cur_log), rli->event_relay_log_pos));

  }

err:
  /*
    If we don't purge, we can't honour relay_log_space_limit ;
    silently discard it
  */
  if (!relay_log_purge)
    rli->log_space_limit= 0;
  mysql_cond_broadcast(&rli->data_cond);

  mysql_mutex_unlock(log_lock);

  if (need_data_lock)
    mysql_mutex_unlock(&rli->data_lock);
  if (!rli->relay_log.description_event_for_exec->is_valid() && !*errmsg)
    *errmsg= "Invalid Format_description log event; could be out of memory";

  DBUG_PRINT("info", ("Returning %d from init_relay_log_pos", (*errmsg)?1:0));

  DBUG_RETURN ((*errmsg) ? 1 : 0);
}


/*
  Waits until the SQL thread reaches (has executed up to) the
  log/position or timed out.

  SYNOPSIS
    wait_for_pos()
    thd             client thread that sent SELECT MASTER_POS_WAIT
    log_name        log name to wait for
    log_pos         position to wait for
    timeout         timeout in seconds before giving up waiting

  NOTES
    timeout is longlong whereas it should be ulong ; but this is
    to catch if the user submitted a negative timeout.

  RETURN VALUES
    -2          improper arguments (log_pos<0)
                or slave not running, or master info changed
                during the function's execution,
                or client thread killed. -2 is translated to NULL by caller
    -1          timed out
    >=0         number of log events the function had to wait
                before reaching the desired log/position
 */

int Relay_log_info::wait_for_pos(THD* thd, String* log_name,
                                    longlong log_pos,
                                    longlong timeout)
{
  int event_count = 0;
  ulong init_abort_pos_wait;
  int error=0;
  struct timespec abstime; // for timeout checking
  PSI_stage_info old_stage;
  DBUG_ENTER("Relay_log_info::wait_for_pos");

  if (!inited)
    DBUG_RETURN(-2);

  DBUG_PRINT("enter",("log_name: '%s'  log_pos: %lu  timeout: %lu",
                      log_name->c_ptr(), (ulong) log_pos, (ulong) timeout));

  set_timespec(abstime,timeout);
  mysql_mutex_lock(&data_lock);
  thd->ENTER_COND(&data_cond, &data_lock,
                  &stage_waiting_for_the_slave_thread_to_advance_position,
                  &old_stage);
  /*
     This function will abort when it notices that some CHANGE MASTER or
     RESET MASTER has changed the master info.
     To catch this, these commands modify abort_pos_wait ; We just monitor
     abort_pos_wait and see if it has changed.
     Why do we have this mechanism instead of simply monitoring slave_running
     in the loop (we do this too), as CHANGE MASTER/RESET SLAVE require that
     the SQL thread be stopped?
     This is becasue if someones does:
     STOP SLAVE;CHANGE MASTER/RESET SLAVE; START SLAVE;
     the change may happen very quickly and we may not notice that
     slave_running briefly switches between 1/0/1.
  */
  init_abort_pos_wait= abort_pos_wait;

  /*
    We'll need to
    handle all possible log names comparisons (e.g. 999 vs 1000).
    We use ulong for string->number conversion ; this is no
    stronger limitation than in find_uniq_filename in sql/log.cc
  */
  ulong log_name_extension;
  char log_name_tmp[FN_REFLEN]; //make a char[] from String

  strmake(log_name_tmp, log_name->ptr(), MY_MIN(log_name->length(), FN_REFLEN-1));

  char *p= fn_ext(log_name_tmp);
  char *p_end;
  if (!*p || log_pos<0)
  {
    error= -2; //means improper arguments
    goto err;
  }
  // Convert 0-3 to 4
  log_pos= MY_MAX(log_pos, BIN_LOG_HEADER_SIZE);
  /* p points to '.' */
  log_name_extension= strtoul(++p, &p_end, 10);
  /*
    p_end points to the first invalid character.
    If it equals to p, no digits were found, error.
    If it contains '\0' it means conversion went ok.
  */
  if (p_end==p || *p_end)
  {
    error= -2;
    goto err;
  }

  /* The "compare and wait" main loop */
  while (!thd->killed &&
         init_abort_pos_wait == abort_pos_wait &&
         slave_running)
  {
    bool pos_reached;
    int cmp_result= 0;

    DBUG_PRINT("info",
               ("init_abort_pos_wait: %ld  abort_pos_wait: %ld",
                init_abort_pos_wait, abort_pos_wait));
    DBUG_PRINT("info",("group_master_log_name: '%s'  pos: %lu",
                       group_master_log_name, (ulong) group_master_log_pos));

    /*
      group_master_log_name can be "", if we are just after a fresh
      replication start or after a CHANGE MASTER TO MASTER_HOST/PORT
      (before we have executed one Rotate event from the master) or
      (rare) if the user is doing a weird slave setup (see next
      paragraph).  If group_master_log_name is "", we assume we don't
      have enough info to do the comparison yet, so we just wait until
      more data. In this case master_log_pos is always 0 except if
      somebody (wrongly) sets this slave to be a slave of itself
      without using --replicate-same-server-id (an unsupported
      configuration which does nothing), then group_master_log_pos
      will grow and group_master_log_name will stay "".
    */
    if (*group_master_log_name)
    {
      char *basename= (group_master_log_name +
                       dirname_length(group_master_log_name));
      /*
        First compare the parts before the extension.
        Find the dot in the master's log basename,
        and protect against user's input error :
        if the names do not match up to '.' included, return error
      */
      char *q= (char*)(fn_ext(basename)+1);
      if (strncmp(basename, log_name_tmp, (int)(q-basename)))
      {
        error= -2;
        break;
      }
      // Now compare extensions.
      char *q_end;
      ulong group_master_log_name_extension= strtoul(q, &q_end, 10);
      if (group_master_log_name_extension < log_name_extension)
        cmp_result= -1 ;
      else
        cmp_result= (group_master_log_name_extension > log_name_extension) ? 1 : 0 ;

      pos_reached= ((!cmp_result && group_master_log_pos >= (ulonglong)log_pos) ||
                    cmp_result > 0);
      if (pos_reached || thd->killed)
        break;
    }

    //wait for master update, with optional timeout.

    DBUG_PRINT("info",("Waiting for master update"));
    /*
      We are going to mysql_cond_(timed)wait(); if the SQL thread stops it
      will wake us up.
    */
    thd_wait_begin(thd, THD_WAIT_BINLOG);
    if (timeout > 0)
    {
      /*
        Note that mysql_cond_timedwait checks for the timeout
        before for the condition ; i.e. it returns ETIMEDOUT
        if the system time equals or exceeds the time specified by abstime
        before the condition variable is signaled or broadcast, _or_ if
        the absolute time specified by abstime has already passed at the time
        of the call.
        For that reason, mysql_cond_timedwait will do the "timeoutting" job
        even if its condition is always immediately signaled (case of a loaded
        master).
      */
      error= mysql_cond_timedwait(&data_cond, &data_lock, &abstime);
    }
    else
      mysql_cond_wait(&data_cond, &data_lock);
    thd_wait_end(thd);
    DBUG_PRINT("info",("Got signal of master update or timed out"));
    if (error == ETIMEDOUT || error == ETIME)
    {
      error= -1;
      break;
    }
    error=0;
    event_count++;
    DBUG_PRINT("info",("Testing if killed or SQL thread not running"));
  }

err:
  thd->EXIT_COND(&old_stage);
  DBUG_PRINT("exit",("killed: %d  abort: %d  slave_running: %d \
improper_arguments: %d  timed_out: %d",
                     thd->killed_errno(),
                     (int) (init_abort_pos_wait != abort_pos_wait),
                     (int) slave_running,
                     (int) (error == -2),
                     (int) (error == -1)));
  if (thd->killed || init_abort_pos_wait != abort_pos_wait ||
      !slave_running)
  {
    error= -2;
  }
  DBUG_RETURN( error ? error : event_count );
}


void Relay_log_info::inc_group_relay_log_pos(ulonglong log_pos,
                                             rpl_group_info *rgi,
                                             bool skip_lock)
{
  DBUG_ENTER("Relay_log_info::inc_group_relay_log_pos");

  if (skip_lock)
    mysql_mutex_assert_owner(&data_lock);
  else
    mysql_mutex_lock(&data_lock);

  rgi->inc_event_relay_log_pos();
  DBUG_PRINT("info", ("log_pos: %lu  group_master_log_pos: %lu",
                      (long) log_pos, (long) group_master_log_pos));
  if (rgi->is_parallel_exec)
  {
    /* In case of parallel replication, do not update the position backwards. */
    int cmp= strcmp(group_relay_log_name, rgi->event_relay_log_name);
    if (cmp < 0)
    {
      group_relay_log_pos= rgi->future_event_relay_log_pos;
      strmake_buf(group_relay_log_name, rgi->event_relay_log_name);
      notify_group_relay_log_name_update();
    } else if (cmp == 0 && group_relay_log_pos < rgi->future_event_relay_log_pos)
      group_relay_log_pos= rgi->future_event_relay_log_pos;

    /*
      In the parallel case we need to update the master_log_name here, rather
      than in Rotate_log_event::do_update_pos().
    */
    cmp= strcmp(group_master_log_name, rgi->future_event_master_log_name);
    if (cmp <= 0)
    {
      if (cmp < 0)
      {
        strcpy(group_master_log_name, rgi->future_event_master_log_name);
        group_master_log_pos= log_pos;
      }
      else if (group_master_log_pos < log_pos)
        group_master_log_pos= log_pos;
    }

    /*
      In the parallel case, we only update the Seconds_Behind_Master at the
      end of a transaction. In the non-parallel case, the value is updated as
      soon as an event is read from the relay log; however this would be too
      confusing for the user, seeing the slave reported as up-to-date when
      potentially thousands of events are still queued up for worker threads
      waiting for execution.
    */
    if (rgi->last_master_timestamp &&
        rgi->last_master_timestamp > last_master_timestamp)
      last_master_timestamp= rgi->last_master_timestamp;
  }
  else
  {
    /* Non-parallel case. */
    group_relay_log_pos= event_relay_log_pos;
    strmake_buf(group_relay_log_name, event_relay_log_name);
    notify_group_relay_log_name_update();
    if (log_pos) // not 3.23 binlogs (no log_pos there) and not Stop_log_event
      group_master_log_pos= log_pos;
  }

  /*
    If the slave does not support transactions and replicates a transaction,
    users should not trust group_master_log_pos (which they can display with
    SHOW SLAVE STATUS or read from relay-log.info), because to compute
    group_master_log_pos the slave relies on log_pos stored in the master's
    binlog, but if we are in a master's transaction these positions are always
    the BEGIN's one (excepted for the COMMIT), so group_master_log_pos does
    not advance as it should on the non-transactional slave (it advances by
    big leaps, whereas it should advance by small leaps).
  */
  /*
    In 4.x we used the event's len to compute the positions here. This is
    wrong if the event was 3.23/4.0 and has been converted to 5.0, because
    then the event's len is not what is was in the master's binlog, so this
    will make a wrong group_master_log_pos (yes it's a bug in 3.23->4.0
    replication: Exec_master_log_pos is wrong). Only way to solve this is to
    have the original offset of the end of the event the relay log. This is
    what we do in 5.0: log_pos has become "end_log_pos" (because the real use
    of log_pos in 4.0 was to compute the end_log_pos; so better to store
    end_log_pos instead of begin_log_pos.
    If we had not done this fix here, the problem would also have appeared
    when the slave and master are 5.0 but with different event length (for
    example the slave is more recent than the master and features the event
    UID). It would give false MASTER_POS_WAIT, false Exec_master_log_pos in
    SHOW SLAVE STATUS, and so the user would do some CHANGE MASTER using this
    value which would lead to badly broken replication.
    Even the relay_log_pos will be corrupted in this case, because the len is
    the relay log is not "val".
    With the end_log_pos solution, we avoid computations involving lengthes.
  */
  mysql_cond_broadcast(&data_cond);
  if (!skip_lock)
    mysql_mutex_unlock(&data_lock);
  DBUG_VOID_RETURN;
}


void Relay_log_info::close_temporary_tables()
{
  DBUG_ENTER("Relay_log_info::close_temporary_tables");

  TMP_TABLE_SHARE *share;
  TABLE *table;

  if (!save_temporary_tables)
  {
    /* There are no temporary tables. */
    DBUG_VOID_RETURN;
  }

  while ((share= save_temporary_tables->pop_front()))
  {
    /*
      Iterate over the list of tables for this TABLE_SHARE and close them.
    */
    while ((table= share->all_tmp_tables.pop_front()))
    {
      DBUG_PRINT("tmptable", ("closing table: '%s'.'%s'",
                              table->s->db.str, table->s->table_name.str));

      /* Reset in_use as the table may have been created by another thd */
      table->in_use= 0;
      /*
        Lets not free TABLE_SHARE here as there could be multiple TABLEs opened
        for the same table (TABLE_SHARE).
      */
      closefrm(table);
      my_free(table);
    }

    /*
      Don't ask for disk deletion. For now, anyway they will be deleted when
      slave restarts, but it is a better intention to not delete them.
    */

    free_table_share(share);
    my_free(share);
  }

  /* By now, there mustn't be any elements left in the list. */
  DBUG_ASSERT(save_temporary_tables->is_empty());

  my_free(save_temporary_tables);
  save_temporary_tables= NULL;
  slave_open_temp_tables= 0;

  DBUG_VOID_RETURN;
}

/*
  purge_relay_logs()

  @param rli		Relay log information
  @param thd		thread id. May be zero during startup

  NOTES
    Assumes to have a run lock on rli and that no slave thread are running.
*/

int purge_relay_logs(Relay_log_info* rli, THD *thd, bool just_reset,
                     const char** errmsg)
{
  int error=0;
  const char *ln;
  char name_buf[FN_REFLEN];
  DBUG_ENTER("purge_relay_logs");

  /*
    Even if rli->inited==0, we still try to empty rli->master_log_* variables.
    Indeed, rli->inited==0 does not imply that they already are empty.
    It could be that slave's info initialization partly succeeded :
    for example if relay-log.info existed but *relay-bin*.*
    have been manually removed, Relay_log_info::init() reads the old
    relay-log.info and fills rli->master_log_*, then Relay_log_info::init()
    checks for the existence of the relay log, this fails and
    Relay_log_info::init() leaves rli->inited to 0.
    In that pathological case, rli->master_log_pos* will be properly reinited
    at the next START SLAVE (as RESET SLAVE or CHANGE
    MASTER, the callers of purge_relay_logs, will delete bogus *.info files
    or replace them with correct files), however if the user does SHOW SLAVE
    STATUS before START SLAVE, he will see old, confusing rli->master_log_*.
    In other words, we reinit rli->master_log_* for SHOW SLAVE STATUS
    to display fine in any case.
  */

  rli->group_master_log_name[0]= 0;
  rli->group_master_log_pos= 0;

  if (!rli->inited)
  {
    DBUG_PRINT("info", ("rli->inited == 0"));
    if (rli->error_on_rli_init_info)
    {
      ln= rli->relay_log.generate_name(opt_relay_logname, "-relay-bin",
                                       1, name_buf);

      if (rli->relay_log.open_index_file(opt_relaylog_index_name, ln, TRUE))
      {
        sql_print_error("Unable to purge relay log files. Failed to open relay "
                        "log index file:%s.", rli->relay_log.get_index_fname());
        DBUG_RETURN(1);
      }
      mysql_mutex_lock(rli->relay_log.get_log_lock());
      if (rli->relay_log.open(ln, 0, 0, SEQ_READ_APPEND,
                             (ulong)(rli->max_relay_log_size ? rli->max_relay_log_size :
                              max_binlog_size), 1, TRUE))
      {
        sql_print_error("Unable to purge relay log files. Failed to open relay "
                        "log file:%s.", rli->relay_log.get_log_fname());
        mysql_mutex_unlock(rli->relay_log.get_log_lock());
        DBUG_RETURN(1);
      }
      mysql_mutex_unlock(rli->relay_log.get_log_lock());
    }
    else
      DBUG_RETURN(0);
  }
  else
  {
    DBUG_ASSERT(rli->slave_running == 0);
    DBUG_ASSERT(rli->mi->slave_running == 0);
  }
  mysql_mutex_lock(&rli->data_lock);

  /*
    we close the relay log fd possibly left open by the slave SQL thread,
    to be able to delete it; the relay log fd possibly left open by the slave
    I/O thread will be closed naturally in reset_logs() by the
    close(LOG_CLOSE_TO_BE_OPENED) call
  */
  if (rli->cur_log_fd >= 0)
  {
    end_io_cache(&rli->cache_buf);
    mysql_file_close(rli->cur_log_fd, MYF(MY_WME));
    rli->cur_log_fd= -1;
  }

  if (rli->relay_log.reset_logs(thd, !just_reset, NULL, 0, 0))
  {
    *errmsg = "Failed during log reset";
    error=1;
    goto err;
  }
  rli->relay_log_state.load(rpl_global_gtid_slave_state);
  if (!just_reset)
  {
    /* Save name of used relay log file */
    strmake_buf(rli->group_relay_log_name, rli->relay_log.get_log_fname());
    strmake_buf(rli->event_relay_log_name, rli->relay_log.get_log_fname());
    rli->group_relay_log_pos= rli->event_relay_log_pos= BIN_LOG_HEADER_SIZE;
    rli->log_space_total= 0;

    if (count_relay_log_space(rli))
    {
      *errmsg= "Error counting relay log space";
      error=1;
      goto err;
    }
    error= init_relay_log_pos(rli, rli->group_relay_log_name,
                              rli->group_relay_log_pos,
                              0 /* do not need data lock */, errmsg, 0);
  }
  else
  {
    /* Ensure relay log names are not used */
    rli->group_relay_log_name[0]= rli->event_relay_log_name[0]= 0;
  }

  if (!rli->inited && rli->error_on_rli_init_info)
  {
    mysql_mutex_lock(rli->relay_log.get_log_lock());
    rli->relay_log.close(LOG_CLOSE_INDEX | LOG_CLOSE_STOP_EVENT);
    mysql_mutex_unlock(rli->relay_log.get_log_lock());
  }
err:
  DBUG_PRINT("info",("log_space_total: %llu",rli->log_space_total));
  mysql_mutex_unlock(&rli->data_lock);
  DBUG_RETURN(error);
}


/*
     Check if condition stated in UNTIL clause of START SLAVE is reached.
   SYNOPSYS
     Relay_log_info::is_until_satisfied()
     master_beg_pos    position of the beginning of to be executed event
                       (not log_pos member of the event that points to the
                        beginning of the following event)


   DESCRIPTION
     Checks if UNTIL condition is reached. Uses caching result of last
     comparison of current log file name and target log file name. So cached
     value should be invalidated if current log file name changes
     (see Relay_log_info::notify_... functions).

     This caching is needed to avoid of expensive string comparisons and
     strtol() conversions needed for log names comparison. We don't need to
     compare them each time this function is called, we only need to do this
     when current log name changes. If we have UNTIL_MASTER_POS condition we
     need to do this only after Rotate_log_event::do_apply_event() (which is
     rare, so caching gives real benifit), and if we have UNTIL_RELAY_POS
     condition then we should invalidate cached comarison value after
     inc_group_relay_log_pos() which called for each group of events (so we
     have some benefit if we have something like queries that use
     autoincrement or if we have transactions).

     Should be called ONLY if until_condition != UNTIL_NONE !
   RETURN VALUE
     true - condition met or error happened (condition seems to have
            bad log file name)
     false - condition not met
*/

bool Relay_log_info::is_until_satisfied(my_off_t master_beg_pos)
{
  const char *log_name;
  ulonglong log_pos;
  DBUG_ENTER("Relay_log_info::is_until_satisfied");

  if (until_condition == UNTIL_MASTER_POS)
  {
    log_name= (mi->using_parallel() ? future_event_master_log_name
                                    : group_master_log_name);
    log_pos= master_beg_pos;
  }
  else
  {
    DBUG_ASSERT(until_condition == UNTIL_RELAY_POS);
    log_name= group_relay_log_name;
    log_pos= group_relay_log_pos;
  }

  DBUG_PRINT("info", ("group_master_log_name='%s', group_master_log_pos=%llu",
                      group_master_log_name, group_master_log_pos));
  DBUG_PRINT("info", ("group_relay_log_name='%s', group_relay_log_pos=%llu",
                      group_relay_log_name, group_relay_log_pos));
  DBUG_PRINT("info", ("(%s) log_name='%s', log_pos=%llu",
                      until_condition == UNTIL_MASTER_POS ? "master" : "relay",
                      log_name, log_pos));
  DBUG_PRINT("info", ("(%s) until_log_name='%s', until_log_pos=%llu",
                      until_condition == UNTIL_MASTER_POS ? "master" : "relay",
                      until_log_name, until_log_pos));

  if (until_log_names_cmp_result == UNTIL_LOG_NAMES_CMP_UNKNOWN)
  {
    /*
      We have no cached comparison results so we should compare log names
      and cache result.
      If we are after RESET SLAVE, and the SQL slave thread has not processed
      any event yet, it could be that group_master_log_name is "". In that case,
      just wait for more events (as there is no sensible comparison to do).
    */

    if (*log_name)
    {
      const char *basename= log_name + dirname_length(log_name);

      const char *q= (const char*)(fn_ext(basename)+1);
      if (strncmp(basename, until_log_name, (int)(q-basename)) == 0)
      {
        /* Now compare extensions. */
        char *q_end;
        ulong log_name_extension= strtoul(q, &q_end, 10);
        if (log_name_extension < until_log_name_extension)
          until_log_names_cmp_result= UNTIL_LOG_NAMES_CMP_LESS;
        else
          until_log_names_cmp_result=
            (log_name_extension > until_log_name_extension) ?
            UNTIL_LOG_NAMES_CMP_GREATER : UNTIL_LOG_NAMES_CMP_EQUAL ;
      }
      else
      {
        /* Probably error so we aborting */
        sql_print_error("Slave SQL thread is stopped because UNTIL "
                        "condition is bad.");
        DBUG_RETURN(TRUE);
      }
    }
    else
      DBUG_RETURN(until_log_pos == 0);
  }

  DBUG_RETURN(((until_log_names_cmp_result == UNTIL_LOG_NAMES_CMP_EQUAL &&
           log_pos >= until_log_pos) ||
          until_log_names_cmp_result == UNTIL_LOG_NAMES_CMP_GREATER));
}


bool Relay_log_info::stmt_done(my_off_t event_master_log_pos, THD *thd,
                               rpl_group_info *rgi)
{
  int error= 0;
  DBUG_ENTER("Relay_log_info::stmt_done");

  DBUG_ASSERT(!belongs_to_client());
  DBUG_ASSERT(rgi->rli == this);
  /*
    If in a transaction, and if the slave supports transactions, just
    inc_event_relay_log_pos(). We only have to check for OPTION_BEGIN
    (not OPTION_NOT_AUTOCOMMIT) as transactions are logged with
    BEGIN/COMMIT, not with SET AUTOCOMMIT= .

    We can't use rgi->rli->get_flag(IN_TRANSACTION) here as OPTION_BEGIN
    is also used for single row transactions.

    CAUTION: opt_using_transactions means innodb || bdb ; suppose the
    master supports InnoDB and BDB, but the slave supports only BDB,
    problems will arise: - suppose an InnoDB table is created on the
    master, - then it will be MyISAM on the slave - but as
    opt_using_transactions is true, the slave will believe he is
    transactional with the MyISAM table. And problems will come when
    one does START SLAVE; STOP SLAVE; START SLAVE; (the slave will
    resume at BEGIN whereas there has not been any rollback).  This is
    the problem of using opt_using_transactions instead of a finer
    "does the slave support _transactional handler used on the
    master_".

    More generally, we'll have problems when a query mixes a
    transactional handler and MyISAM and STOP SLAVE is issued in the
    middle of the "transaction". START SLAVE will resume at BEGIN
    while the MyISAM table has already been updated.
  */
  if ((rgi->thd->variables.option_bits & OPTION_BEGIN) &&
      opt_using_transactions)
    rgi->inc_event_relay_log_pos();
  else
  {
    inc_group_relay_log_pos(event_master_log_pos, rgi);
    if (rpl_global_gtid_slave_state->record_and_update_gtid(thd, rgi))
    {
      report(WARNING_LEVEL, ER_CANNOT_UPDATE_GTID_STATE, rgi->gtid_info(),
             "Failed to update GTID state in %s.%s, slave state may become "
             "inconsistent: %d: %s",
             "mysql", rpl_gtid_slave_state_table_name.str,
             thd->get_stmt_da()->sql_errno(), thd->get_stmt_da()->message());
      /*
        At this point we are not in a transaction (for example after DDL),
        so we can not roll back. Anyway, normally updates to the slave
        state table should not fail, and if they do, at least we made the
        DBA aware of the problem in the error log.
      */
    }
    DBUG_EXECUTE_IF("inject_crash_before_flush_rli", DBUG_SUICIDE(););
    if (mi->using_gtid == Master_info::USE_GTID_NO)
      if (flush())
        error= 1;
    DBUG_EXECUTE_IF("inject_crash_after_flush_rli", DBUG_SUICIDE(););
  }
  DBUG_RETURN(error);
}


int
Relay_log_info::alloc_inuse_relaylog(const char *name)
{
  inuse_relaylog *ir;
  uint32 gtid_count;
  rpl_gtid *gtid_list;

<<<<<<< HEAD
  if (!(ir= (inuse_relaylog *)my_malloc(PSI_INSTRUMENT_ME, sizeof(*ir),
                                        MYF(MY_WME|MY_ZEROFILL))))
  {
    my_error(ER_OUTOFMEMORY, MYF(0), (int)sizeof(*ir));
    return 1;
  }
=======
>>>>>>> ba679ae5
  gtid_count= relay_log_state.count();
  if (!(gtid_list= (rpl_gtid *)my_malloc(PSI_INSTRUMENT_ME,
                                 sizeof(*gtid_list)*gtid_count, MYF(MY_WME))))
  {
    my_error(ER_OUTOFMEMORY, MYF(0), (int)sizeof(*gtid_list)*gtid_count);
    return 1;
  }
  if (!(ir= new inuse_relaylog(this, gtid_list, gtid_count, name)))
  {
    my_free(gtid_list);
    my_error(ER_OUTOFMEMORY, MYF(0), (int) sizeof(*ir));
    return 1;
  }
  if (relay_log_state.get_gtid_list(gtid_list, gtid_count))
  {
    my_free(gtid_list);
    delete ir;
    DBUG_ASSERT(0 /* Should not be possible as we allocated correct length */);
    my_error(ER_OUT_OF_RESOURCES, MYF(0));
    return 1;
  }

  if (!inuse_relaylog_list)
    inuse_relaylog_list= ir;
  else
  {
    last_inuse_relaylog->completed= true;
    last_inuse_relaylog->next= ir;
  }
  last_inuse_relaylog= ir;

  return 0;
}


void
Relay_log_info::free_inuse_relaylog(inuse_relaylog *ir)
{
  my_free(ir->relay_log_state);
  delete ir;
}


void
Relay_log_info::reset_inuse_relaylog()
{
  inuse_relaylog *cur= inuse_relaylog_list;
  while (cur)
  {
    DBUG_ASSERT(cur->queued_count == cur->dequeued_count);
    inuse_relaylog *next= cur->next;
    free_inuse_relaylog(cur);
    cur= next;
  }
  inuse_relaylog_list= last_inuse_relaylog= NULL;
}


int
Relay_log_info::update_relay_log_state(rpl_gtid *gtid_list, uint32 count)
{
  int res= 0;
  while (count)
  {
    if (relay_log_state.update_nolock(gtid_list, false))
      res= 1;
    ++gtid_list;
    --count;
  }
  return res;
}


#if !defined(MYSQL_CLIENT) && defined(HAVE_REPLICATION)
struct gtid_pos_element { uint64 sub_id; rpl_gtid gtid; void *hton; };

static int
scan_one_gtid_slave_pos_table(THD *thd, HASH *hash, DYNAMIC_ARRAY *array,
                              LEX_CSTRING *tablename, void **out_hton)
{
  TABLE_LIST tlist;
  TABLE *UNINIT_VAR(table);
  bool table_opened= false;
  bool table_scanned= false;
  struct gtid_pos_element tmp_entry, *entry;
  int err= 0;

  thd->reset_for_next_command();
  tlist.init_one_table(&MYSQL_SCHEMA_NAME, tablename, NULL, TL_READ);
  if ((err= open_and_lock_tables(thd, &tlist, FALSE, 0)))
    goto end;
  table_opened= true;
  table= tlist.table;

  if ((err= gtid_check_rpl_slave_state_table(table)))
    goto end;

  bitmap_set_all(table->read_set);
  if (unlikely(err= table->file->ha_rnd_init_with_error(1)))
    goto end;

  table_scanned= true;
  for (;;)
  {
    uint32 domain_id, server_id;
    uint64 sub_id, seq_no;
    uchar *rec;

    if ((err= table->file->ha_rnd_next(table->record[0])))
    {
      if (err == HA_ERR_END_OF_FILE)
        break;
      else
      {
        table->file->print_error(err, MYF(0));
        goto end;
      }
    }
    domain_id= (uint32)table->field[0]->val_int();
    sub_id= (ulonglong)table->field[1]->val_int();
    server_id= (uint32)table->field[2]->val_int();
    seq_no= (ulonglong)table->field[3]->val_int();
    DBUG_PRINT("info", ("Read slave state row: %u-%u-%lu sub_id=%lu",
                        (unsigned)domain_id, (unsigned)server_id,
                        (ulong)seq_no, (ulong)sub_id));

    tmp_entry.sub_id= sub_id;
    tmp_entry.gtid.domain_id= domain_id;
    tmp_entry.gtid.server_id= server_id;
    tmp_entry.gtid.seq_no= seq_no;
    tmp_entry.hton= table->s->db_type();
    if ((err= insert_dynamic(array, (uchar *)&tmp_entry)))
    {
      my_error(ER_OUT_OF_RESOURCES, MYF(0));
      goto end;
    }

    if ((rec= my_hash_search(hash, (const uchar *)&domain_id, 0)))
    {
      entry= (struct gtid_pos_element *)rec;
      if (entry->sub_id >= sub_id)
        continue;
      entry->sub_id= sub_id;
      DBUG_ASSERT(entry->gtid.domain_id == domain_id);
      entry->gtid.server_id= server_id;
      entry->gtid.seq_no= seq_no;
      entry->hton= table->s->db_type();
    }
    else
    {
      if (!(entry= (struct gtid_pos_element *)my_malloc(PSI_INSTRUMENT_ME,
                                                sizeof(*entry), MYF(MY_WME))))
      {
        my_error(ER_OUTOFMEMORY, MYF(0), (int)sizeof(*entry));
        err= 1;
        goto end;
      }
      entry->sub_id= sub_id;
      entry->gtid.domain_id= domain_id;
      entry->gtid.server_id= server_id;
      entry->gtid.seq_no= seq_no;
      entry->hton= table->s->db_type();
      if ((err= my_hash_insert(hash, (uchar *)entry)))
      {
        my_free(entry);
        my_error(ER_OUT_OF_RESOURCES, MYF(0));
        goto end;
      }
    }
  }
  err= 0;                                       /* Clear HA_ERR_END_OF_FILE */

end:
  if (table_scanned)
  {
    table->file->ha_index_or_rnd_end();
    ha_commit_trans(thd, FALSE);
    ha_commit_trans(thd, TRUE);
  }
  if (table_opened)
  {
    *out_hton= table->s->db_type();
    close_thread_tables(thd);
    thd->mdl_context.release_transactional_locks();
  }
  return err;
}


/*
  Look for all tables mysql.gtid_slave_pos*. Read all rows from each such
  table found into ARRAY. For each domain id, put the row with highest sub_id
  into HASH.
*/
static int
scan_all_gtid_slave_pos_table(THD *thd, int (*cb)(THD *, LEX_CSTRING *, void *),
                              void *cb_data)
{
  char path[FN_REFLEN];
  MY_DIR *dirp;

  thd->reset_for_next_command();
  if (lock_schema_name(thd, MYSQL_SCHEMA_NAME.str))
    return 1;

  build_table_filename(path, sizeof(path) - 1, MYSQL_SCHEMA_NAME.str, "", "", 0);
  if (!(dirp= my_dir(path, MYF(MY_DONT_SORT))))
  {
    my_error(ER_FILE_NOT_FOUND, MYF(0), path, my_errno);
    close_thread_tables(thd);
    thd->mdl_context.release_transactional_locks();
    return 1;
  }
  else
  {
    size_t i;
    Dynamic_array<LEX_CSTRING*> files(dirp->number_of_files);
    Discovered_table_list tl(thd, &files);
    int err;

    err= ha_discover_table_names(thd, &MYSQL_SCHEMA_NAME, dirp, &tl, false);
    my_dirend(dirp);
    close_thread_tables(thd);
    thd->mdl_context.release_transactional_locks();
    if (err)
      return err;

    for (i = 0; i < files.elements(); ++i)
    {
      if (strncmp(files.at(i)->str,
                  rpl_gtid_slave_state_table_name.str,
                  rpl_gtid_slave_state_table_name.length) == 0)
      {
        if ((err= (*cb)(thd, files.at(i), cb_data)))
          return err;
      }
    }
  }

  return 0;
}


struct load_gtid_state_cb_data {
  HASH *hash;
  DYNAMIC_ARRAY *array;
  struct rpl_slave_state::gtid_pos_table *table_list;
  struct rpl_slave_state::gtid_pos_table *default_entry;
};

static int
process_gtid_pos_table(THD *thd, LEX_CSTRING *table_name, void *hton,
                       struct load_gtid_state_cb_data *data)
{
  struct rpl_slave_state::gtid_pos_table *p, *entry, **next_ptr;
  bool is_default=
    (strcmp(table_name->str, rpl_gtid_slave_state_table_name.str) == 0);

  /*
    Ignore tables with duplicate storage engine, with a warning.
    Prefer the default mysql.gtid_slave_pos over another table
    mysql.gtid_slave_posXXX with the same storage engine.
  */
  next_ptr= &data->table_list;
  entry= data->table_list;
  while (entry)
  {
    if (entry->table_hton == hton)
    {
      static const char *warning_msg= "Ignoring redundant table mysql.%s "
        "since mysql.%s has the same storage engine";
      if (!is_default)
      {
        /* Ignore the redundant table. */
        sql_print_warning(warning_msg, table_name->str, entry->table_name.str);
        return 0;
      }
      else
      {
        sql_print_warning(warning_msg, entry->table_name.str, table_name->str);
        /* Delete the redundant table, and proceed to add this one instead. */
        *next_ptr= entry->next;
        my_free(entry);
        break;
      }
    }
    next_ptr= &entry->next;
    entry= entry->next;
  }

  p= rpl_global_gtid_slave_state->alloc_gtid_pos_table(table_name,
      hton, rpl_slave_state::GTID_POS_AVAILABLE);
  if (!p)
    return 1;
  p->next= data->table_list;
  data->table_list= p;
  if (is_default)
    data->default_entry= p;
  return 0;
}


/*
  Put tables corresponding to @@gtid_pos_auto_engines at the end of the list,
  marked to be auto-created if needed.
*/
static int
gtid_pos_auto_create_tables(rpl_slave_state::gtid_pos_table **list_ptr)
{
  plugin_ref *auto_engines;
  int err= 0;
  mysql_mutex_lock(&LOCK_global_system_variables);
  for (auto_engines= opt_gtid_pos_auto_plugins;
       !err && auto_engines && *auto_engines;
       ++auto_engines)
  {
    void *hton= plugin_hton(*auto_engines);
    char buf[FN_REFLEN+1];
    LEX_CSTRING table_name;
    char *p;
    rpl_slave_state::gtid_pos_table *entry, **next_ptr;

    /* See if this engine is already in the list. */
    next_ptr= list_ptr;
    entry= *list_ptr;
    while (entry)
    {
      if (entry->table_hton == hton)
        break;
      next_ptr= &entry->next;
      entry= entry->next;
    }
    if (entry)
      continue;

    /* Add an auto-create entry for this engine at end of list. */
    p= strmake(buf, rpl_gtid_slave_state_table_name.str, FN_REFLEN);
    p= strmake(p, "_", FN_REFLEN - (p - buf));
    p= strmake(p, plugin_name(*auto_engines)->str, FN_REFLEN - (p - buf));
    table_name.str= buf;
    table_name.length= p - buf;
    table_case_convert(const_cast<char*>(table_name.str),
                       static_cast<uint>(table_name.length));
    entry= rpl_global_gtid_slave_state->alloc_gtid_pos_table
      (&table_name, hton, rpl_slave_state::GTID_POS_AUTO_CREATE);
    if (!entry)
    {
      err= 1;
      break;
    }
    *next_ptr= entry;
  }
  mysql_mutex_unlock(&LOCK_global_system_variables);
  return err;
}


static int
load_gtid_state_cb(THD *thd, LEX_CSTRING *table_name, void *arg)
{
  int err;
  load_gtid_state_cb_data *data= static_cast<load_gtid_state_cb_data *>(arg);
  void *hton;

  if ((err= scan_one_gtid_slave_pos_table(thd, data->hash, data->array,
                                          table_name, &hton)))
    return err;
  return process_gtid_pos_table(thd, table_name, hton, data);
}


int
rpl_load_gtid_slave_state(THD *thd)
{
  bool array_inited= false;
  struct gtid_pos_element tmp_entry, *entry;
  HASH hash;
  DYNAMIC_ARRAY array;
  int err= 0;
  uint32 i;
  load_gtid_state_cb_data cb_data;
  rpl_slave_state::list_element *old_gtids_list;
  DBUG_ENTER("rpl_load_gtid_slave_state");

  mysql_mutex_lock(&rpl_global_gtid_slave_state->LOCK_slave_state);
  bool loaded= rpl_global_gtid_slave_state->loaded;
  mysql_mutex_unlock(&rpl_global_gtid_slave_state->LOCK_slave_state);
  if (loaded)
    DBUG_RETURN(0);

  cb_data.table_list= NULL;
  cb_data.default_entry= NULL;
  my_hash_init(PSI_INSTRUMENT_ME, &hash, &my_charset_bin, 32,
               offsetof(gtid_pos_element, gtid) + offsetof(rpl_gtid, domain_id),
               sizeof(uint32), NULL, my_free, HASH_UNIQUE);
  if ((err= my_init_dynamic_array(PSI_INSTRUMENT_ME, &array,
                                  sizeof(gtid_pos_element), 0, 0, MYF(0))))
    goto end;
  array_inited= true;

  cb_data.hash = &hash;
  cb_data.array = &array;
  if ((err= scan_all_gtid_slave_pos_table(thd, load_gtid_state_cb, &cb_data)))
    goto end;

  if (!cb_data.default_entry)
  {
    /*
      If the mysql.gtid_slave_pos table does not exist, but at least one other
      table is available, arbitrarily pick the first in the list to use as
      default.
    */
    cb_data.default_entry= cb_data.table_list;
  }
  if ((err= gtid_pos_auto_create_tables(&cb_data.table_list)))
    goto end;

  mysql_mutex_lock(&rpl_global_gtid_slave_state->LOCK_slave_state);
  if (rpl_global_gtid_slave_state->loaded)
  {
    mysql_mutex_unlock(&rpl_global_gtid_slave_state->LOCK_slave_state);
    goto end;
  }

  if (!cb_data.table_list)
  {
    my_error(ER_NO_SUCH_TABLE, MYF(0), "mysql",
             rpl_gtid_slave_state_table_name.str);
    mysql_mutex_unlock(&rpl_global_gtid_slave_state->LOCK_slave_state);
    err= 1;
    goto end;
  }

  for (i= 0; i < array.elements; ++i)
  {
    get_dynamic(&array, (uchar *)&tmp_entry, i);
    if ((err= rpl_global_gtid_slave_state->update(tmp_entry.gtid.domain_id,
                                                  tmp_entry.gtid.server_id,
                                                  tmp_entry.sub_id,
                                                  tmp_entry.gtid.seq_no,
                                                  tmp_entry.hton,
                                                  NULL)))
    {
      mysql_mutex_unlock(&rpl_global_gtid_slave_state->LOCK_slave_state);
      my_error(ER_OUT_OF_RESOURCES, MYF(0));
      goto end;
    }
  }

  for (i= 0; i < hash.records; ++i)
  {
    entry= (struct gtid_pos_element *)my_hash_element(&hash, i);
    if (opt_bin_log &&
        mysql_bin_log.bump_seq_no_counter_if_needed(entry->gtid.domain_id,
                                                    entry->gtid.seq_no))
    {
      mysql_mutex_unlock(&rpl_global_gtid_slave_state->LOCK_slave_state);
      my_error(ER_OUT_OF_RESOURCES, MYF(0));
      goto end;
    }
  }

  rpl_global_gtid_slave_state->set_gtid_pos_tables_list(cb_data.table_list,
                                                        cb_data.default_entry);
  cb_data.table_list= NULL;
  rpl_global_gtid_slave_state->loaded= true;
  mysql_mutex_unlock(&rpl_global_gtid_slave_state->LOCK_slave_state);

  /* Clear out no longer needed elements now. */
  old_gtids_list=
    rpl_global_gtid_slave_state->gtid_grab_pending_delete_list();
  rpl_global_gtid_slave_state->gtid_delete_pending(thd, &old_gtids_list);
  if (old_gtids_list)
    rpl_global_gtid_slave_state->put_back_list(old_gtids_list);

end:
  if (array_inited)
    delete_dynamic(&array);
  my_hash_free(&hash);
  if (cb_data.table_list)
    rpl_global_gtid_slave_state->free_gtid_pos_tables(cb_data.table_list);
  DBUG_RETURN(err);
}


static int
find_gtid_pos_tables_cb(THD *thd, LEX_CSTRING *table_name, void *arg)
{
  load_gtid_state_cb_data *data= static_cast<load_gtid_state_cb_data *>(arg);
  TABLE_LIST tlist;
  TABLE *table= NULL;
  int err;

  thd->reset_for_next_command();
  tlist.init_one_table(&MYSQL_SCHEMA_NAME, table_name, NULL, TL_READ);
  if ((err= open_and_lock_tables(thd, &tlist, FALSE, 0)))
    goto end;
  table= tlist.table;

  if ((err= gtid_check_rpl_slave_state_table(table)))
    goto end;
  err= process_gtid_pos_table(thd, table_name, table->s->db_type(), data);

end:
  if (table)
  {
    ha_commit_trans(thd, FALSE);
    ha_commit_trans(thd, TRUE);
    close_thread_tables(thd);
    thd->mdl_context.release_transactional_locks();
  }

  return err;
}


/*
  Re-compute the list of available mysql.gtid_slave_posXXX tables.

  This is done at START SLAVE to pick up any newly created tables without
  requiring server restart.
*/
int
find_gtid_slave_pos_tables(THD *thd)
{
  int err= 0;
  load_gtid_state_cb_data cb_data;
  uint num_running;

  mysql_mutex_lock(&rpl_global_gtid_slave_state->LOCK_slave_state);
  bool loaded= rpl_global_gtid_slave_state->loaded;
  mysql_mutex_unlock(&rpl_global_gtid_slave_state->LOCK_slave_state);
  if (!loaded)
    return 0;

  cb_data.table_list= NULL;
  cb_data.default_entry= NULL;
  if ((err= scan_all_gtid_slave_pos_table(thd, find_gtid_pos_tables_cb, &cb_data)))
    goto end;

  if (!cb_data.table_list)
  {
    my_error(ER_NO_SUCH_TABLE, MYF(0), "mysql",
             rpl_gtid_slave_state_table_name.str);
    err= 1;
    goto end;
  }
  if (!cb_data.default_entry)
  {
    /*
      If the mysql.gtid_slave_pos table does not exist, but at least one other
      table is available, arbitrarily pick the first in the list to use as
      default.
    */
    cb_data.default_entry= cb_data.table_list;
  }
  if ((err= gtid_pos_auto_create_tables(&cb_data.table_list)))
    goto end;

  mysql_mutex_lock(&LOCK_active_mi);
  num_running= any_slave_sql_running(true);
  mysql_mutex_lock(&rpl_global_gtid_slave_state->LOCK_slave_state);
  if (num_running <= 1)
  {
    /*
      If no slave is running now, the count will be 1, since this SQL thread
      which is starting is included in the count. In this case, we can safely
      replace the list, no-one can be trying to read it without lock.
    */
    DBUG_ASSERT(num_running == 1);
    rpl_global_gtid_slave_state->set_gtid_pos_tables_list(cb_data.table_list,
                                                          cb_data.default_entry);
    cb_data.table_list= NULL;
  }
  else
  {
    /*
      If there are SQL threads running, we cannot safely remove the old list.
      However we can add new entries, and warn about any tables that
      disappeared, but may still be visible to running SQL threads.
    */
    rpl_slave_state::gtid_pos_table *new_entry, **next_ptr_ptr;
    auto old_entry= rpl_global_gtid_slave_state->
                    gtid_pos_tables.load(std::memory_order_relaxed);
    while (old_entry)
    {
      new_entry= cb_data.table_list;
      while (new_entry)
      {
        if (new_entry->table_hton == old_entry->table_hton)
          break;
        new_entry= new_entry->next;
      }
      if (!new_entry)
        sql_print_warning("The table mysql.%s was removed. "
                          "This change will not take full effect "
                          "until all SQL threads have been restarted",
                          old_entry->table_name.str);
      old_entry= old_entry->next;
    }
    next_ptr_ptr= &cb_data.table_list;
    new_entry= cb_data.table_list;
    while (new_entry)
    {
      /* Check if we already have a table with this storage engine. */
      old_entry= rpl_global_gtid_slave_state->
                 gtid_pos_tables.load(std::memory_order_relaxed);
      while (old_entry)
      {
        if (new_entry->table_hton == old_entry->table_hton)
          break;
        old_entry= old_entry->next;
      }
      if (old_entry)
      {
        /* This new_entry is already available in the list. */
        next_ptr_ptr= &new_entry->next;
        new_entry= new_entry->next;
      }
      else
      {
        /* Move this new_entry to the list. */
        rpl_slave_state::gtid_pos_table *next= new_entry->next;
        rpl_global_gtid_slave_state->add_gtid_pos_table(new_entry);
        *next_ptr_ptr= next;
        new_entry= next;
      }
    }
  }
  mysql_mutex_unlock(&rpl_global_gtid_slave_state->LOCK_slave_state);
  mysql_mutex_unlock(&LOCK_active_mi);

end:
  if (cb_data.table_list)
    rpl_global_gtid_slave_state->free_gtid_pos_tables(cb_data.table_list);
  return err;
}


void
rpl_group_info::reinit(Relay_log_info *rli)
{
  this->rli= rli;
  tables_to_lock= NULL;
  tables_to_lock_count= 0;
  trans_retries= 0;
  last_event_start_time= 0;
  gtid_sub_id= 0;
  commit_id= 0;
  gtid_pending= false;
  worker_error= 0;
  row_stmt_start_timestamp= 0;
  long_find_row_note_printed= false;
  did_mark_start_commit= false;
  gtid_ev_flags2= 0;
  last_master_timestamp = 0;
  gtid_ignore_duplicate_state= GTID_DUPLICATE_NULL;
  speculation= SPECULATE_NO;
  commit_orderer.reinit();
}

rpl_group_info::rpl_group_info(Relay_log_info *rli)
  : thd(0), wait_commit_sub_id(0),
    wait_commit_group_info(0), parallel_entry(0),
    deferred_events(NULL), m_annotate_event(0), is_parallel_exec(false)
{
  reinit(rli);
  bzero(&current_gtid, sizeof(current_gtid));
  mysql_mutex_init(key_rpl_group_info_sleep_lock, &sleep_lock,
                   MY_MUTEX_INIT_FAST);
  mysql_cond_init(key_rpl_group_info_sleep_cond, &sleep_cond, NULL);
}


rpl_group_info::~rpl_group_info()
{
  free_annotate_event();
  delete deferred_events;
  mysql_mutex_destroy(&sleep_lock);
  mysql_cond_destroy(&sleep_cond);
}


int
event_group_new_gtid(rpl_group_info *rgi, Gtid_log_event *gev)
{
  uint64 sub_id= rpl_global_gtid_slave_state->next_sub_id(gev->domain_id);
  if (!sub_id)
  {
    /* Out of memory caused hash insertion to fail. */
    return 1;
  }
  rgi->gtid_sub_id= sub_id;
  rgi->current_gtid.domain_id= gev->domain_id;
  rgi->current_gtid.server_id= gev->server_id;
  rgi->current_gtid.seq_no= gev->seq_no;
  rgi->commit_id= gev->commit_id;
  rgi->gtid_pending= true;
  return 0;
}


void
delete_or_keep_event_post_apply(rpl_group_info *rgi,
                                Log_event_type typ, Log_event *ev)
{
  /*
    ToDo: This needs to work on rpl_group_info, not Relay_log_info, to be
    thread-safe for parallel replication.
  */

  switch (typ) {
  case FORMAT_DESCRIPTION_EVENT:
    /*
      Format_description_log_event should not be deleted because it
      will be used to read info about the relay log's format;
      it will be deleted when the SQL thread does not need it,
      i.e. when this thread terminates.
    */
    break;
  case ANNOTATE_ROWS_EVENT:
    /*
      Annotate_rows event should not be deleted because after it has
      been applied, thd->query points to the string inside this event.
      The thd->query will be used to generate new Annotate_rows event
      during applying the subsequent Rows events.
    */
    rgi->set_annotate_event((Annotate_rows_log_event*) ev);
    break;
  case DELETE_ROWS_EVENT_V1:
  case UPDATE_ROWS_EVENT_V1:
  case WRITE_ROWS_EVENT_V1:
  case DELETE_ROWS_EVENT:
  case UPDATE_ROWS_EVENT:
  case WRITE_ROWS_EVENT:
  case WRITE_ROWS_COMPRESSED_EVENT:
  case DELETE_ROWS_COMPRESSED_EVENT:
  case UPDATE_ROWS_COMPRESSED_EVENT:
  case WRITE_ROWS_COMPRESSED_EVENT_V1:
  case UPDATE_ROWS_COMPRESSED_EVENT_V1:
  case DELETE_ROWS_COMPRESSED_EVENT_V1:
    /*
      After the last Rows event has been applied, the saved Annotate_rows
      event (if any) is not needed anymore and can be deleted.
    */
    if (((Rows_log_event*)ev)->get_flags(Rows_log_event::STMT_END_F))
      rgi->free_annotate_event();
    /* fall through */
  default:
    DBUG_PRINT("info", ("Deleting the event after it has been executed"));
    if (!rgi->is_deferred_event(ev))
      delete ev;
    break;
  }
}


void rpl_group_info::cleanup_context(THD *thd, bool error)
{
  DBUG_ENTER("rpl_group_info::cleanup_context");
  DBUG_PRINT("enter", ("error: %d", (int) error));
  
  DBUG_ASSERT(this->thd == thd);
  /*
    1) Instances of Table_map_log_event, if ::do_apply_event() was called on them,
    may have opened tables, which we cannot be sure have been closed (because
    maybe the Rows_log_event have not been found or will not be, because slave
    SQL thread is stopping, or relay log has a missing tail etc). So we close
    all thread's tables. And so the table mappings have to be cancelled.
    2) Rows_log_event::do_apply_event() may even have started statements or
    transactions on them, which we need to rollback in case of error.
    3) If finding a Format_description_log_event after a BEGIN, we also need
    to rollback before continuing with the next events.
    4) so we need this "context cleanup" function.
  */
  if (unlikely(error))
  {
    trans_rollback_stmt(thd); // if a "statement transaction"
    /* trans_rollback() also resets OPTION_GTID_BEGIN */
    trans_rollback(thd);      // if a "real transaction"
    /*
      Now that we have rolled back the transaction, make sure we do not
      erroneously update the GTID position.
    */
    gtid_pending= false;
  }
  m_table_map.clear_tables();
  slave_close_thread_tables(thd);

  if (unlikely(error))
  {
    /*
      trans_rollback above does not rollback XA transactions
      (todo/fixme consider to do so.
    */
    if (thd->transaction.xid_state.is_explicit_XA())
      xa_trans_force_rollback(thd);

    thd->mdl_context.release_transactional_locks();

    if (thd == rli->sql_driver_thd)
    {
      /*
        Reset flags. This is needed to handle incident events and errors in
        the relay log noticed by the sql driver thread.
      */
      rli->clear_flag(Relay_log_info::IN_STMT);
      rli->clear_flag(Relay_log_info::IN_TRANSACTION);
    }

    /*
      Ensure we always release the domain for others to process, when using
      --gtid-ignore-duplicates.
    */
    if (gtid_ignore_duplicate_state != GTID_DUPLICATE_NULL)
      rpl_global_gtid_slave_state->release_domain_owner(this);
  }

  /*
    Cleanup for the flags that have been set at do_apply_event.
  */
  thd->variables.option_bits&= ~(OPTION_NO_FOREIGN_KEY_CHECKS |
                                 OPTION_RELAXED_UNIQUE_CHECKS |
                                 OPTION_NO_CHECK_CONSTRAINT_CHECKS);

  /*
    Reset state related to long_find_row notes in the error log:
    - timestamp
    - flag that decides whether the slave prints or not
  */
  reset_row_stmt_start_timestamp();
  unset_long_find_row_note_printed();

  DBUG_EXECUTE_IF("inject_sleep_gtid_100_x_x", {
      if (current_gtid.domain_id == 100)
        my_sleep(50000);
    };);

  DBUG_VOID_RETURN;
}


void rpl_group_info::clear_tables_to_lock()
{
  DBUG_ENTER("rpl_group_info::clear_tables_to_lock()");
#ifndef DBUG_OFF
  /**
    When replicating in RBR and MyISAM Merge tables are involved
    open_and_lock_tables (called in do_apply_event) appends the 
    base tables to the list of tables_to_lock. Then these are 
    removed from the list in close_thread_tables (which is called 
    before we reach this point).

    This assertion just confirms that we get no surprises at this
    point.
   */
  uint i=0;
  for (TABLE_LIST *ptr= tables_to_lock ; ptr ; ptr= ptr->next_global, i++) ;
  DBUG_ASSERT(i == tables_to_lock_count);
#endif  

  while (tables_to_lock)
  {
    uchar* to_free= reinterpret_cast<uchar*>(tables_to_lock);
    if (tables_to_lock->m_tabledef_valid)
    {
      tables_to_lock->m_tabledef.table_def::~table_def();
      tables_to_lock->m_tabledef_valid= FALSE;
    }

    /*
      If blob fields were used during conversion of field values 
      from the master table into the slave table, then we need to 
      free the memory used temporarily to store their values before
      copying into the slave's table.
    */
    if (tables_to_lock->m_conv_table)
      free_blobs(tables_to_lock->m_conv_table);

    tables_to_lock=
      static_cast<RPL_TABLE_LIST*>(tables_to_lock->next_global);
    tables_to_lock_count--;
    my_free(to_free);
  }
  DBUG_ASSERT(tables_to_lock == NULL && tables_to_lock_count == 0);
  DBUG_VOID_RETURN;
}


void rpl_group_info::slave_close_thread_tables(THD *thd)
{
  DBUG_ENTER("rpl_group_info::slave_close_thread_tables(THD *thd)");
  thd->get_stmt_da()->set_overwrite_status(true);
  thd->is_error() ? trans_rollback_stmt(thd) : trans_commit_stmt(thd);
  thd->get_stmt_da()->set_overwrite_status(false);

  close_thread_tables(thd);
  /*
    - If transaction rollback was requested due to deadlock
    perform it and release metadata locks.
    - If inside a multi-statement transaction,
    defer the release of metadata locks until the current
    transaction is either committed or rolled back. This prevents
    other statements from modifying the table for the entire
    duration of this transaction.  This provides commit ordering
    and guarantees serializability across multiple transactions.
    - If in autocommit mode, or outside a transactional context,
    automatically release metadata locks of the current statement.
  */
  if (thd->transaction_rollback_request)
  {
    trans_rollback_implicit(thd);
    thd->mdl_context.release_transactional_locks();
  }
  else if (! thd->in_multi_stmt_transaction_mode())
    thd->mdl_context.release_transactional_locks();
  else
    thd->mdl_context.release_statement_locks();

  clear_tables_to_lock();
  DBUG_VOID_RETURN;
}



static void
mark_start_commit_inner(rpl_parallel_entry *e, group_commit_orderer *gco,
                        rpl_group_info *rgi)
{
  group_commit_orderer *tmp;
  uint64 count= ++e->count_committing_event_groups;
  /* Signal any following GCO whose wait_count has been reached now. */
  tmp= gco;
  while ((tmp= tmp->next_gco))
  {
    uint64 wait_count= tmp->wait_count;
    if (wait_count > count)
      break;
    mysql_cond_broadcast(&tmp->COND_group_commit_orderer);
  }
}


void
rpl_group_info::mark_start_commit_no_lock()
{
  if (did_mark_start_commit)
    return;
  did_mark_start_commit= true;
  mark_start_commit_inner(parallel_entry, gco, this);
}


void
rpl_group_info::mark_start_commit()
{
  rpl_parallel_entry *e;

  if (did_mark_start_commit)
    return;
  did_mark_start_commit= true;

  e= this->parallel_entry;
  mysql_mutex_lock(&e->LOCK_parallel_entry);
  mark_start_commit_inner(e, gco, this);
  mysql_mutex_unlock(&e->LOCK_parallel_entry);
}


/*
  Format the current GTID as a string suitable for printing in error messages.

  The string is stored in a buffer inside rpl_group_info, so remains valid
  until next call to gtid_info() or until destruction of rpl_group_info.

  If no GTID is available, then NULL is returned.
*/
char *
rpl_group_info::gtid_info()
{
  if (!gtid_sub_id || !current_gtid.seq_no)
    return NULL;
  my_snprintf(gtid_info_buf, sizeof(gtid_info_buf), "Gtid %u-%u-%llu",
              current_gtid.domain_id, current_gtid.server_id,
              current_gtid.seq_no);
  return gtid_info_buf;
}


/*
  Undo the effect of a prior mark_start_commit().

  This is only used for retrying a transaction in parallel replication, after
  we have encountered a deadlock or other temporary error.

  When we get such a deadlock, it means that the current group of transactions
  did not yet all start committing (else they would not have deadlocked). So
  we will not yet have woken up anything in the next group, our rgi->gco is
  still live, and we can simply decrement the counter (to be incremented again
  later, when the retry succeeds and reaches the commit step).
*/
void
rpl_group_info::unmark_start_commit()
{
  rpl_parallel_entry *e;

  if (!did_mark_start_commit)
    return;
  did_mark_start_commit= false;

  e= this->parallel_entry;
  mysql_mutex_lock(&e->LOCK_parallel_entry);
  --e->count_committing_event_groups;
  mysql_mutex_unlock(&e->LOCK_parallel_entry);
}


rpl_sql_thread_info::rpl_sql_thread_info(Rpl_filter *filter)
  : rpl_filter(filter)
{
  cached_charset_invalidate();
}


void rpl_sql_thread_info::cached_charset_invalidate()
{
  DBUG_ENTER("rpl_group_info::cached_charset_invalidate");

  /* Full of zeroes means uninitialized. */
  bzero(cached_charset, sizeof(cached_charset));
  DBUG_VOID_RETURN;
}


bool rpl_sql_thread_info::cached_charset_compare(char *charset) const
{
  DBUG_ENTER("rpl_group_info::cached_charset_compare");

  if (memcmp(cached_charset, charset, sizeof(cached_charset)))
  {
    memcpy(const_cast<char*>(cached_charset), charset, sizeof(cached_charset));
    DBUG_RETURN(1);
  }
  DBUG_RETURN(0);
}


/**
  Store the file and position where the slave's SQL thread are in the
  relay log.

  Notes:

  - This function should be called either from the slave SQL thread,
    or when the slave thread is not running.  (It reads the
    group_{relay|master}_log_{pos|name} and delay fields in the rli
    object.  These may only be modified by the slave SQL thread or by
    a client thread when the slave SQL thread is not running.)

  - If there is an active transaction, then we do not update the
    position in the relay log.  This is to ensure that we re-execute
    statements if we die in the middle of an transaction that was
    rolled back.

  - As a transaction never spans binary logs, we don't have to handle
    the case where we do a relay-log-rotation in the middle of the
    transaction.  If transactions could span several binlogs, we would
    have to ensure that we do not delete the relay log file where the
    transaction started before switching to a new relay log file.

  - Error can happen if writing to file fails or if flushing the file
    fails.

  @param rli The object representing the Relay_log_info.

  @todo Change the log file information to a binary format to avoid
  calling longlong2str.

  @return 0 on success, 1 on error.
*/
bool Relay_log_info::flush()
{
  bool error=0;

  DBUG_ENTER("Relay_log_info::flush()");

  IO_CACHE *file = &info_file;
  // 2*file name, 2*long long, 2*unsigned long, 6*'\n'
  char buff[FN_REFLEN * 2 + 22 * 2 + 10 * 2 + 6], *pos;
  my_b_seek(file, 0L);
  pos= longlong10_to_str(LINES_IN_RELAY_LOG_INFO_WITH_DELAY, buff, 10);
  *pos++='\n';
  pos=strmov(pos, group_relay_log_name);
  *pos++='\n';
  pos=longlong10_to_str(group_relay_log_pos, pos, 10);
  *pos++='\n';
  pos=strmov(pos, group_master_log_name);
  *pos++='\n';
  pos=longlong10_to_str(group_master_log_pos, pos, 10);
  *pos++='\n';
  pos= longlong10_to_str(sql_delay, pos, 10);
  *pos++= '\n';
  if (my_b_write(file, (uchar*) buff, (size_t) (pos-buff)))
    error=1;
  if (flush_io_cache(file))
    error=1;
  if (sync_relayloginfo_period &&
      !error &&
      ++sync_counter >= sync_relayloginfo_period)
  {
    if (my_sync(info_fd, MYF(MY_WME)))
      error=1;
    sync_counter= 0;
  }
  /* 
    Flushing the relay log is done by the slave I/O thread 
    or by the user on STOP SLAVE. 
   */
  DBUG_RETURN(error);
}

#endif<|MERGE_RESOLUTION|>--- conflicted
+++ resolved
@@ -1,5 +1,5 @@
 /* Copyright (c) 2006, 2017, Oracle and/or its affiliates.
-   Copyright (c) 2010, 2017, MariaDB Corporation
+   Copyright (c) 2010, 2020, MariaDB Corporation.
 
    This program is free software; you can redistribute it and/or modify
    it under the terms of the GNU General Public License as published by
@@ -1437,15 +1437,6 @@
   uint32 gtid_count;
   rpl_gtid *gtid_list;
 
-<<<<<<< HEAD
-  if (!(ir= (inuse_relaylog *)my_malloc(PSI_INSTRUMENT_ME, sizeof(*ir),
-                                        MYF(MY_WME|MY_ZEROFILL))))
-  {
-    my_error(ER_OUTOFMEMORY, MYF(0), (int)sizeof(*ir));
-    return 1;
-  }
-=======
->>>>>>> ba679ae5
   gtid_count= relay_log_state.count();
   if (!(gtid_list= (rpl_gtid *)my_malloc(PSI_INSTRUMENT_ME,
                                  sizeof(*gtid_list)*gtid_count, MYF(MY_WME))))
