--- conflicted
+++ resolved
@@ -366,12 +366,8 @@
     strmov(path_buff, path);
     share->normalized_path.str=    share->path.str;
     share->normalized_path.length= path_length;
-<<<<<<< HEAD
-    share->table_category= get_table_category(&share->db, &share->table_name);
-=======
     share->table_category= get_table_category(Lex_ident_db(share->db),
                                            Lex_ident_table(share->table_name));
->>>>>>> 22774ddb
     share->open_errno= ENOENT;
     /* The following will be updated in open_table_from_share */
     share->can_do_row_logging= 1;
