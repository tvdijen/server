--- conflicted
+++ resolved
@@ -57,12 +57,7 @@
   Alter_info *alter_info;
   TABLE *table;
   KEY *key_info_buffer;
-<<<<<<< HEAD
-  LEX_CSTRING db;
-  LEX_CSTRING table_name;
   LEX_CUSTRING org_tabledef_version;
-=======
->>>>>>> 61acb436
   uchar *pack_frm_data;
   uint key_count;
   uint db_options;
