/* Copyright (C) 2009 MySQL AB

   This program is free software; you can redistribute it and/or modify
   it under the terms of the GNU General Public License as published by
   the Free Software Foundation; version 2 of the License.

   This program is distributed in the hope that it will be useful,
   but WITHOUT ANY WARRANTY; without even the implied warranty of
   MERCHANTABILITY or FITNESS FOR A PARTICULAR PURPOSE.  See the
   GNU General Public License for more details.

   You should have received a copy of the GNU General Public License
   along with this program; if not, write to the Free Software
   Foundation, Inc., 51 Franklin Street, Fifth Floor, Boston, MA 02110-1335 USA */

/**
  @file

  @brief
  functions to update persitent statistical tables and to read from them

  @defgroup Query_Optimizer  Query Optimizer
  @{
*/

#include <my_global.h>
#include "sql_base.h"
#include "key.h"
#include "sql_statistics.h"
#include "opt_range.h"
#include "uniques.h"
#include "my_atomic.h"
#include "sql_show.h"
#include "sql_partition.h"

/*
  The system variable 'use_stat_tables' can take one of the
  following values:
  "never", "complementary", "preferably". 
  If the values of the variable 'use_stat_tables' is set to
  "never then any statistical data from  the persistent statistical tables
  is ignored by the optimizer.
  If the value of the variable 'use_stat_tables' is set to
  "complementary" then a particular statistical characteristic is used
  by the optimizer only if the database engine does not provide similar
  statistics. For example, 'nulls_ratio' for table columns  currently 
  are not provided by any engine. So optimizer uses this statistical data
  from the  statistical tables. At the same time it does not use 
  'avg_frequency' for any index prefix from the statistical tables since
  the a similar statistical characteristic 'records_per_key' can be
  requested from the database engine.
  If the value the variable 'use_stat_tables' is set to
  "preferably" the optimizer uses a particular statistical data only if
  it can't be found in the statistical data.
  If an ANALYZE command is executed then it results in collecting
  statistical data for the tables specified by the command and storing
  the collected statistics in the persistent statistical tables only
  when the value of the variable 'use_stat_tables' is not
  equal to "never".
*/ 
   
/* Currently there are only 3 persistent statistical tables */
static const uint STATISTICS_TABLES= 3;

/* 
  The names of the statistical tables in this array must correspond the
  definitions of the tables in the file ../scripts/mysql_system_tables.sql
*/
static const LEX_STRING stat_table_name[STATISTICS_TABLES]=
{
  { C_STRING_WITH_LEN("table_stats") },
  { C_STRING_WITH_LEN("column_stats") },
  { C_STRING_WITH_LEN("index_stats") }
};

/* Name of database to which the statistical tables belong */
static const LEX_STRING stat_tables_db_name= { C_STRING_WITH_LEN("mysql") };


/**
  @details
  The function builds a list of TABLE_LIST elements for system statistical
  tables using array of TABLE_LIST passed as a parameter. 
  The lock type of each element is set to TL_READ if for_write = FALSE,
  otherwise it is set to TL_WRITE.
*/

static
inline void init_table_list_for_stat_tables(TABLE_LIST *tables, bool for_write)
{
  uint i;

  memset((char *) &tables[0], 0, sizeof(TABLE_LIST) * STATISTICS_TABLES);

  for (i= 0; i < STATISTICS_TABLES; i++)
  {
    tables[i].db= stat_tables_db_name.str;
    tables[i].db_length= stat_tables_db_name.length;
    tables[i].alias= tables[i].table_name= stat_table_name[i].str;
    tables[i].table_name_length= stat_table_name[i].length;
    tables[i].lock_type= for_write ? TL_WRITE : TL_READ;
    if (i < STATISTICS_TABLES - 1)
    tables[i].next_global= tables[i].next_local=
      tables[i].next_name_resolution_table= &tables[i+1];
    if (i != 0)
      tables[i].prev_global= &tables[i-1].next_global;
  }
}


/**
  @details
  The function builds a TABLE_LIST containing only one element 'tbl' for
  the statistical table called 'stat_tab_name'. 
  The lock type of the element is set to TL_READ if for_write = FALSE,
  otherwise it is set to TL_WRITE.
*/

static
inline void init_table_list_for_single_stat_table(TABLE_LIST *tbl,
                                                  const LEX_STRING *stat_tab_name, 
                                                  bool for_write)
{
  memset((char *) tbl, 0, sizeof(TABLE_LIST));

  tbl->db= stat_tables_db_name.str;
  tbl->db_length= stat_tables_db_name.length;
  tbl->alias= tbl->table_name= stat_tab_name->str;
  tbl->table_name_length= stat_tab_name->length;
  tbl->lock_type= for_write ? TL_WRITE : TL_READ;
}


static Table_check_intact_log_error stat_table_intact;

static const
TABLE_FIELD_TYPE table_stat_fields[TABLE_STAT_N_FIELDS] =
{
  {
    { C_STRING_WITH_LEN("db_name") },
    { C_STRING_WITH_LEN("varchar(64)") },
    { C_STRING_WITH_LEN("utf8") }
  },
  {
    { C_STRING_WITH_LEN("table_name") },
    { C_STRING_WITH_LEN("varchar(64)") },
    { C_STRING_WITH_LEN("utf8") }
  },
  {
    { C_STRING_WITH_LEN("cardinality") },
    { C_STRING_WITH_LEN("bigint(21)") },
    { NULL, 0 }
  },
};
static const uint table_stat_pk_col[]= {0,1};
static const TABLE_FIELD_DEF
table_stat_def= {TABLE_STAT_N_FIELDS, table_stat_fields, 2, table_stat_pk_col };

static const
TABLE_FIELD_TYPE column_stat_fields[COLUMN_STAT_N_FIELDS] =
{
  {
    { C_STRING_WITH_LEN("db_name") },
    { C_STRING_WITH_LEN("varchar(64)") },
    { C_STRING_WITH_LEN("utf8") }
  },
  {
    { C_STRING_WITH_LEN("table_name") },
    { C_STRING_WITH_LEN("varchar(64)") },
    { C_STRING_WITH_LEN("utf8") }
  },
  {
    { C_STRING_WITH_LEN("column_name") },
    { C_STRING_WITH_LEN("varchar(64)") },
    { C_STRING_WITH_LEN("utf8") }
  },
  {
    { C_STRING_WITH_LEN("min_value") },
    { C_STRING_WITH_LEN("varbinary(255)") },
    { NULL, 0 }
  },
  {
    { C_STRING_WITH_LEN("max_value") },
    { C_STRING_WITH_LEN("varbinary(255)") },
    { NULL, 0 }
  },
  {
    { C_STRING_WITH_LEN("nulls_ratio") },
    { C_STRING_WITH_LEN("decimal(12,4)") },
    { NULL, 0 }
  },
  {
    { C_STRING_WITH_LEN("avg_length") },
    { C_STRING_WITH_LEN("decimal(12,4)") },
    { NULL, 0 }
  },
  {
    { C_STRING_WITH_LEN("avg_frequency") },
    { C_STRING_WITH_LEN("decimal(12,4)") },
    { NULL, 0 }
  },
  {
    { C_STRING_WITH_LEN("hist_size") },
    { C_STRING_WITH_LEN("tinyint(3)") },
    { NULL, 0 }
  },
  {
    { C_STRING_WITH_LEN("hist_type") },
    { C_STRING_WITH_LEN("enum('SINGLE_PREC_HB','DOUBLE_PREC_HB')") },
    { C_STRING_WITH_LEN("utf8") }
  },
  {
    { C_STRING_WITH_LEN("histogram") },
    { C_STRING_WITH_LEN("varbinary(255)") },
    { NULL, 0 }
  }
};
static const uint column_stat_pk_col[]= {0,1,2};
static const TABLE_FIELD_DEF
column_stat_def= {COLUMN_STAT_N_FIELDS, column_stat_fields, 3, column_stat_pk_col};

static const
TABLE_FIELD_TYPE index_stat_fields[INDEX_STAT_N_FIELDS] =
{
  {
    { C_STRING_WITH_LEN("db_name") },
    { C_STRING_WITH_LEN("varchar(64)") },
    { C_STRING_WITH_LEN("utf8") }
  },
  {
    { C_STRING_WITH_LEN("table_name") },
    { C_STRING_WITH_LEN("varchar(64)") },
    { C_STRING_WITH_LEN("utf8") }
  },
  {
    { C_STRING_WITH_LEN("index") },
    { C_STRING_WITH_LEN("varchar(64)") },
    { C_STRING_WITH_LEN("utf8") }
  },
  {
    { C_STRING_WITH_LEN("prefix_arity") },
    { C_STRING_WITH_LEN("int(11)") },
    { NULL, 0 }
  },
  {
    { C_STRING_WITH_LEN("avg_frequency") },
    { C_STRING_WITH_LEN("decimal(12,4)") },
    { NULL, 0 }
  }
};
static const uint index_stat_pk_col[]= {0,1,2,3};
static const TABLE_FIELD_DEF
index_stat_def= {INDEX_STAT_N_FIELDS, index_stat_fields, 4, index_stat_pk_col};


/**
  @brief
  Open all statistical tables and lock them
*/

static int open_stat_tables(THD *thd, TABLE_LIST *tables,
                            Open_tables_backup *backup, bool for_write)
{
  int rc;

  Dummy_error_handler deh; // suppress errors
  thd->push_internal_handler(&deh);
  init_table_list_for_stat_tables(tables, for_write);
  init_mdl_requests(tables);
  thd->in_sub_stmt|= SUB_STMT_STAT_TABLES;
  rc= open_system_tables_for_read(thd, tables, backup);
  thd->in_sub_stmt&= ~SUB_STMT_STAT_TABLES;
  thd->pop_internal_handler();


  /* If the number of tables changes, we should revise the check below. */
  compile_time_assert(STATISTICS_TABLES == 3);

  if (!rc &&
      (stat_table_intact.check(tables[TABLE_STAT].table, &table_stat_def) ||
       stat_table_intact.check(tables[COLUMN_STAT].table, &column_stat_def) ||
       stat_table_intact.check(tables[INDEX_STAT].table, &index_stat_def)))
  {
    close_system_tables(thd, backup);
    rc= 1;
  }

  return rc;
} 


/**
  @brief
  Open a statistical table and lock it
*/
static
inline int open_single_stat_table(THD *thd, TABLE_LIST *table,
                                  const LEX_STRING *stat_tab_name,
                                  Open_tables_backup *backup,
                                  bool for_write)
{
  init_table_list_for_single_stat_table(table, stat_tab_name, for_write);
  init_mdl_requests(table);
  return open_system_tables_for_read(thd, table, backup);
}


/*
  The class Column_statistics_collected is a helper class used to collect
  statistics on a table column. The class is derived directly from
  the class Column_statistics, and, additionally to the fields of the
  latter, it contains the fields to accumulate the results of aggregation
  for the number of nulls in the column and for the size of the column
  values. There is also a container for distinct column values used
  to calculate the average number of records per distinct column value. 
*/ 

class Column_statistics_collected :public Column_statistics
{

private:
  Field *column;  /* The column to collect statistics on */
  ha_rows nulls;  /* To accumulate the number of nulls in the column */ 
  ulonglong column_total_length; /* To accumulate the size of column values */
  Count_distinct_field *count_distinct; /* The container for distinct 
                                           column values */

  bool is_single_pk_col; /* TRUE <-> the only column of the primary key */ 

public:

  inline void init(THD *thd, Field * table_field);
  inline bool add(ha_rows rowno);
  inline void finish(ha_rows rows); 
  inline void cleanup();
};


/**
  Stat_table is the base class for classes Table_stat, Column_stat and
  Index_stat. The methods of these classes allow us to read statistical
  data from statistical tables, write collected statistical data into
  statistical tables and update statistical data in these  tables
  as well as update access fields belonging to the primary key and
  delete records by prefixes of the primary key.
  Objects of the classes Table_stat, Column_stat  and Index stat are used 
  for reading/writing statistics from/into persistent tables table_stats,
  column_stats and index_stats correspondingly.  These tables are stored in
  the system database 'mysql'.

  Statistics is read and written always for a given database table t. When
  an  object of any of these classes is created a pointer to the TABLE
  structure for this database table is passed as a parameter to the constructor
  of the object. The other parameter is a pointer to the TABLE structure for
  the corresponding statistical table st. So construction of an object to 
  read/write statistical data on table t from/into statistical table st 
  requires both table t and st to be opened.
  In some cases the TABLE structure for table t may be undefined. Then
  the objects of the classes Table_stat, Column_stat  and Index stat are
  created by the alternative constructor that require only the name
  of the table t and the name of the database it belongs to. Currently the
  alternative constructors are used only in the cases when some records
  belonging to the table are to be deleted, or its keys are to be updated   

  Reading/writing statistical data from/into a statistical table is always
  performed by a key.  At the moment there is only one key defined for each
  statistical table and this key is primary.
  The primary key for the table table_stats is built as (db_name, table_name).
  The primary key for the table column_stats is built as (db_name, table_name,
  column_name).
  The primary key for the table index_stats is built as (db_name, table_name,
  index_name, prefix_arity).

  Reading statistical data from a statistical table is performed by the 
  following pattern. First a table dependent method sets the values of the
  the fields that comprise the lookup key. Then an implementation of the 
  method get_stat_values() declared in Stat_table as a pure virtual method
  finds the row from the statistical table by the set key. If the row is
  found the values of statistical fields are read from this row and are
  distributed in the internal structures.

  Let's assume the statistical data is read for table t from database db.

  When statistical data is searched in the table table_stats first 
  Table_stat::set_key_fields() should set the fields of db_name and
  table_name. Then get_stat_values looks for a row by the set key value,
  and, if the row is found, reads the value from the column
  table_stats.cardinality into the field read_stat.cardinality of the TABLE
  structure for table t and sets the value of read_stat.cardinality_is_null
  from this structure to FALSE. If the value of the 'cardinality' column
  in the row is null or if no row is found read_stat.cardinality_is_null
  is set to TRUE.

  When statistical data is searched in the table column_stats first
  Column_stat::set_key_fields() should set the fields of db_name, table_name
  and column_name with column_name taken out of the only parameter f of the
  Field* type passed to this method. After this get_stat_values looks
  for a row by the set key value. If the row is found the values of statistical 
  data columns min_value, max_value, nulls_ratio, avg_length, avg_frequency,
  hist_size, hist_type, histogram are read into internal structures. Values
  of nulls_ratio, avg_length, avg_frequency, hist_size, hist_type, histogram
  are read into the corresponding fields of the read_stat  structure from
  the Field object f, while values from min_value and max_value  are copied
  into the min_value and  max_value record buffers attached to the TABLE
   structure for table t.
  If the value of a statistical column in the found row is null, then the
  corresponding flag in the f->read_stat.column_stat_nulls bitmap is set off.
  Otherwise the flag is set on. If no row is found for the column the all flags
  in f->column_stat_nulls are set off.
  
  When statistical data is searched in the table index_stats first
  Index_stat::set_key_fields() has to be called to set the fields of db_name,
  table_name, index_name and prefix_arity. The value of index_name is extracted
  from the first parameter key_info of the KEY* type passed to the method.
  This parameter  specifies the index of interest idx. The second parameter
  passed to the method specifies the arity k of the index prefix for which
  statistical data is to be read. E.g. if the index idx consists of 3
  components (p1,p2,p3) the table  index_stats usually will contain 3 rows for
  this index: the first - for the prefix (p1), the second - for the prefix
  (p1,p2), and the third - for the the prefix (p1,p2,p3). After the key fields
  has been set a call of get_stat_value looks for a row by the set key value.
  If the row is found and the value of the avg_frequency column is not null 
  then this value is assigned to key_info->read_stat.avg_frequency[k].
  Otherwise 0 is assigned to this element. 

  The method Stat_table::update_stat is used to write statistical data
  collected in the internal structures into a statistical table st.
  It is assumed that before any invocation of this method a call of the
  function st.set_key_fields has set the values of the primary key fields
  that serve to locate the row from the statistical table st where the 
  the collected statistical data from internal structures are to be written
  to. The statistical data is written from the counterparts of the
  statistical fields of internal structures into which it would be read
  by the functions get_stat_values. The counterpart fields are used
  only when statistics is collected
  When updating/inserting a row from the statistical table st the method
  Stat_table::update_stat calls the implementation of the pure virtual
  method store_field_values to transfer statistical data from the fields
  of internal structures to the fields of record buffer used for updates
  of the statistical table st.     
*/  
         
class Stat_table 
{

private:

  /* Handler used for the retrieval of the statistical table stat_table */
  handler *stat_file;
  
  uint stat_key_length; /* Length of the key to access stat_table */
  uchar *record[2];     /* Record buffers used to access/update stat_table */
  uint stat_key_idx;    /* The number of the key to access stat_table */

  /* This is a helper function used only by the Stat_table constructors */
  void common_init_stat_table()
  {
    stat_file= stat_table->file;
    /* Currently any statistical table has only one key */
    stat_key_idx= 0;
    stat_key_info= &stat_table->key_info[stat_key_idx];
    stat_key_length= stat_key_info->key_length;
    record[0]= stat_table->record[0];
    record[1]= stat_table->record[1];
  }

protected:

  /* Statistical table to read statistics from or to update/delete */
  TABLE *stat_table;
  KEY *stat_key_info;   /* Structure for the index to access stat_table */
  
  /* Table for which statistical data is read / updated */
  TABLE *table;
  TABLE_SHARE *table_share; /* Table share for 'table */    
  LEX_STRING *db_name;      /* Name of the database containing 'table' */ 
  LEX_STRING *table_name;   /* Name of the table 'table' */

  void store_record_for_update()
  {
    store_record(stat_table, record[1]);
  }

  void store_record_for_lookup()
  {
    DBUG_ASSERT(record[0] == stat_table->record[0]);
  }

  bool update_record()
  {
    int err;
    if ((err= stat_file->ha_update_row(record[1], record[0])) &&
         err != HA_ERR_RECORD_IS_THE_SAME)
      return TRUE;
    /* Make change permanent and avoid 'table is marked as crashed' errors */
    stat_file->extra(HA_EXTRA_FLUSH);
    return FALSE;
  }

public:


  /**
    @details
    This constructor has to be called by any constructor of the derived
    classes. The constructor 'tunes' the private and protected members of
    the constructed object to the statistical table 'stat_table' with the
    statistical data of our interest and to the table 'tab' for which this
    statistics has been collected.
  */  

  Stat_table(TABLE *stat, TABLE *tab) 
    :stat_table(stat), table(tab)
  {
    table_share= tab->s;
    common_init_stat_table();
    db_name= &table_share->db;
    table_name= &table_share->table_name;
  }


  /**
    @details
    This constructor has to be called by any constructor of the derived
    classes. The constructor 'tunes' the private and protected members of
    the constructed object to the statistical table 'stat_table' with the
    statistical data of our interest and to the table t for which this
    statistics has been collected. The table t is uniquely specified
    by the database name 'db' and the table name 'tab'.
  */  
  
  Stat_table(TABLE *stat, LEX_STRING *db, LEX_STRING *tab)
    :stat_table(stat), table_share(NULL)
  {
    common_init_stat_table();
    db_name= db;
    table_name= tab;
  } 


  virtual ~Stat_table() {}

  /**
    @brief
    Store the given values of fields for database name and table name 
   
    @details
    This is a purely virtual method.
    The implementation for any derived class shall store the given
    values of the database name and table name in the corresponding
    fields of stat_table.
    
    @note
    The method is called by the update_table_name_key_parts function.
  */      

 virtual void change_full_table_name(LEX_STRING *db, LEX_STRING *tab)= 0;

 
  /**
    @brief
    Store statistical data into fields of the statistical table
   
    @details
    This is a purely virtual method.
    The implementation for any derived class shall put the appropriate
    statistical data into the corresponding fields of stat_table.
    
    @note
    The method is called by the update_stat function.
  */      

  virtual void store_stat_fields()= 0;

  
  /**
    @brief
    Read statistical data from fields of the statistical table
   
    @details
    This is a purely virtual method.
    The implementation for any derived read shall read the appropriate
    statistical data from the corresponding fields of stat_table.    
  */      
  
  virtual void get_stat_values()= 0;


  /**
    @brief
    Find a record in the statistical table by a primary key

    @details
    The function looks for a record in stat_table by its primary key.
    It assumes that the key fields have been already stored in the record
    buffer of stat_table.

    @retval
    FALSE    the record is not found
    @retval
    TRUE     the record is found
  */

  bool find_stat()
  {
    uchar key[MAX_KEY_LENGTH];
    key_copy(key, record[0], stat_key_info, stat_key_length);
    return !stat_file->ha_index_read_idx_map(record[0], stat_key_idx, key,
                                             HA_WHOLE_KEY, HA_READ_KEY_EXACT);
  }

 
  /**
    @brief
    Find a record in the statistical table by a key prefix value 

    @details
    The function looks for a record in stat_table by the key value consisting
    of 'prefix_parts' major components for the primary index.  
    It assumes that the key prefix fields have been already stored in the record
    buffer of stat_table.

    @retval
    FALSE    the record is not found
    @retval
    TRUE     the record is found
  */

  bool find_next_stat_for_prefix(uint prefix_parts)
  {
    uchar key[MAX_KEY_LENGTH];
    uint prefix_key_length= 0;
    for (uint i= 0; i < prefix_parts; i++)
      prefix_key_length+= stat_key_info->key_part[i].store_length;
    key_copy(key, record[0], stat_key_info, prefix_key_length);
    key_part_map prefix_map= (key_part_map) ((1 << prefix_parts) - 1);
    return !stat_file->ha_index_read_idx_map(record[0], stat_key_idx, key,
                                             prefix_map, HA_READ_KEY_EXACT);
  }
   

  /**
    @brief
    Update/insert a record in the statistical table with new statistics

    @details
    The function first looks for a record by its primary key in the statistical
    table stat_table. If the record is found the function updates statistical
    fields of the records. The data for these fields are taken from internal
    structures containing info on the table 'table'. If the record is not
    found the function inserts a new record with the primary key set to the
    search key and the statistical data taken from the internal structures.
    The function assumes that the key fields have been already stored in
    the record buffer of stat_table.

    @retval
    FALSE    success with the update/insert of the record
    @retval
    TRUE     failure with the update/insert of the record

    @note
    The function calls the virtual method store_stat_fields to populate the
    statistical fields of the updated/inserted row with new statistics.
  */

  bool update_stat()
  {
    if (find_stat())
    {    
      store_record_for_update();
      store_stat_fields();
      return update_record();
    }
    else
    {
      int err;
      store_stat_fields();
      if ((err= stat_file->ha_write_row(record[0])))
	return TRUE;
      /* Make change permanent and avoid 'table is marked as crashed' errors */
      stat_file->extra(HA_EXTRA_FLUSH);
    } 
    return FALSE;
  }


  /** 
    @brief
    Update the table name fields in the current record of stat_table

    @details
    The function updates the fields containing database name and table name
    for the last found record in the statistical table stat_table.
    The corresponding names for update is taken from the parameters
    db and tab.
 
    @retval
    FALSE    success with the update of the record
    @retval
    TRUE     failure with the update of the record

    @note
    The function calls the virtual method change_full_table_name  
    to store the new names in the record buffer used for updates.
  */

  bool update_table_name_key_parts(LEX_STRING *db, LEX_STRING *tab)
  {
    store_record_for_update();
    change_full_table_name(db, tab);
    bool rc= update_record();
    store_record_for_lookup();
    return rc;
  }   


  /** 
    @brief
    Delete the current record of the statistical table stat_table

    @details
    The function deletes the last found record from the statistical
    table stat_table.
 
    @retval
    FALSE    success with the deletion of the record
    @retval
    TRUE     failure with the deletion of the record
  */

  bool delete_stat()
  {
    int err;
    if ((err= stat_file->ha_delete_row(record[0])))
      return TRUE;
    /* Make change permanent and avoid 'table is marked as crashed' errors */
    stat_file->extra(HA_EXTRA_FLUSH);
    return FALSE;
  } 

  friend class Stat_table_write_iter;
};


/*
  An object of the class Table_stat is created to read statistical
  data on tables from the statistical table table_stats, to update
  table_stats with such statistical data, or to update columns
  of the primary key, or to delete the record by its primary key or
  its prefix. 
  Rows from the statistical table are read and updated always by
  primary key. 
*/

class Table_stat: public Stat_table
{

private:

  Field *db_name_field;     /* Field for the column table_stats.db_name */
  Field *table_name_field;  /* Field for the column table_stats.table_name */

  void common_init_table_stat()
  {  
    db_name_field= stat_table->field[TABLE_STAT_DB_NAME];
    table_name_field= stat_table->field[TABLE_STAT_TABLE_NAME];
  }

  void change_full_table_name(LEX_STRING *db, LEX_STRING *tab)
  {
    db_name_field->store(db->str, db->length, system_charset_info);
    table_name_field->store(tab->str, tab->length, system_charset_info);
  }

public:

  /**
    @details
    The constructor 'tunes' the private and protected members of the
    constructed object for the statistical table table_stats to read/update
    statistics on table 'tab'. The TABLE structure for the table table_stat
    must be passed as a value for the parameter 'stat'.
  */

  Table_stat(TABLE *stat, TABLE *tab) :Stat_table(stat, tab)
  {
    common_init_table_stat();
  }


  /**
    @details
    The constructor 'tunes' the private and protected members of the
    object constructed for the statistical table table_stat for 
    the future updates/deletes of the record concerning the table 'tab'
    from the database 'db'.
  */

  Table_stat(TABLE *stat, LEX_STRING *db, LEX_STRING *tab) 
    :Stat_table(stat, db, tab)
  {
    common_init_table_stat();
  }


  /** 
    @brief
    Set the key fields for the statistical table table_stat

    @details
    The function sets the values of the fields db_name and table_name
    in the record buffer for the statistical table table_stat.
    These fields comprise the primary key for the table.

    @note
    The function is supposed to be called before any use of the  
    method find_stat for an object of the Table_stat class. 
  */

  void set_key_fields()
  {
    db_name_field->store(db_name->str, db_name->length, system_charset_info);
    table_name_field->store(table_name->str, table_name->length,
                            system_charset_info);
  }


  /** 
    @brief
    Store statistical data into statistical fields of table_stat

    @details
    This implementation of a purely virtual method sets the value of the
    column 'cardinality' of the statistical table table_stat according to
    the value of the flag write_stat.cardinality_is_null and the value of
    the field write_stat.cardinality' from the TABLE structure for 'table'.
  */    

  void store_stat_fields()
  {
    Field *stat_field= stat_table->field[TABLE_STAT_CARDINALITY];
    if (table->collected_stats->cardinality_is_null)
      stat_field->set_null();
    else
    {
      stat_field->set_notnull();
      stat_field->store(table->collected_stats->cardinality,true);
    }
  }


  /**
    @brief
    Read statistical data from statistical fields of table_stat

    @details
    This implementation of a purely virtual method first looks for a record
    the statistical table table_stat by its primary key set the record
    buffer with the help of Table_stat::set_key_fields.  Then, if the row is
    found the function reads the value of the column 'cardinality' of the table
    table_stat and sets the value of the flag read_stat.cardinality_is_null
    and the value of the field read_stat.cardinality' from the TABLE structure
    for 'table' accordingly.
  */    

  void get_stat_values()
  {
    Table_statistics *read_stats= table_share->stats_cb.table_stats;
    read_stats->cardinality_is_null= TRUE;
    read_stats->cardinality= 0;
    if (find_stat())
    {
      Field *stat_field= stat_table->field[TABLE_STAT_CARDINALITY];
      if (!stat_field->is_null())
      {
        read_stats->cardinality_is_null= FALSE;
        read_stats->cardinality= stat_field->val_int();
      }
    }
  } 

};


/*
  An object of the class Column_stat is created to read statistical data
  on table columns from the statistical table column_stats, to update
  column_stats with such statistical data, or to update columns
  of the primary key, or to delete the record by its primary key or
  its prefix.
  Rows from the statistical table are read and updated always by 
  primary key.
*/ 

class Column_stat: public Stat_table
{

private:

  Field *db_name_field;     /* Field for the column column_stats.db_name */
  Field *table_name_field;  /* Field for the column column_stats.table_name */
  Field *column_name_field; /* Field for the column column_stats.column_name */

  Field *table_field;  /* Field from 'table' to read /update statistics on */

  void common_init_column_stat_table()
  {
    db_name_field= stat_table->field[COLUMN_STAT_DB_NAME];
    table_name_field= stat_table->field[COLUMN_STAT_TABLE_NAME];
    column_name_field= stat_table->field[COLUMN_STAT_COLUMN_NAME];
  } 

  void change_full_table_name(LEX_STRING *db, LEX_STRING *tab)
  {
     db_name_field->store(db->str, db->length, system_charset_info);
     table_name_field->store(tab->str, tab->length, system_charset_info);
  }

public:

  /**
    @details
    The constructor 'tunes' the private and protected members of the
    constructed object for the statistical table column_stats to read/update
    statistics on fields of the table 'tab'. The TABLE structure for the table
    column_stats must be passed as a value for the parameter 'stat'.
  */

  Column_stat(TABLE *stat, TABLE *tab) :Stat_table(stat, tab)
  {
    common_init_column_stat_table();
  } 


  /**
    @details
    The constructor 'tunes' the private and protected members of the
    object constructed for the statistical table column_stats for 
    the future updates/deletes of the record concerning the table 'tab'
    from the database 'db'. 
  */

  Column_stat(TABLE *stat, LEX_STRING *db, LEX_STRING *tab) 
    :Stat_table(stat, db, tab)
  {
    common_init_column_stat_table();
  } 

  /** 
    @brief
    Set table name fields for the statistical table column_stats

    @details
    The function stores the values of the fields db_name and table_name 
    of the statistical table column_stats in the record buffer.
  */

  void set_full_table_name()
  {
    db_name_field->store(db_name->str, db_name->length, system_charset_info);
    table_name_field->store(table_name->str, table_name->length,
                            system_charset_info);
  }


  /** 
    @brief
    Set the key fields for the statistical table column_stats

    @param
    col       Field for the 'table' column to read/update statistics on

    @details
    The function stores the values of the fields db_name, table_name and
    column_name in the record buffer for the statistical table column_stats.
    These fields comprise the primary key for the table.
    It also sets table_field to the passed parameter.

    @note
    The function is supposed to be called before any use of the  
    method find_stat for an object of the Column_stat class.
  */

  void set_key_fields(Field *col)
  {
    set_full_table_name();
    const char *column_name= col->field_name;
    column_name_field->store(column_name, strlen(column_name),
                             system_charset_info);  
    table_field= col;
  }


  /** 
    @brief
    Update the table name fields in the current record of stat_table

    @details
    The function updates the primary key fields containing database name,
    table name, and column name for the last found record in the statistical
    table column_stats.
    
    @retval
    FALSE    success with the update of the record
    @retval
    TRUE     failure with the update of the record
  */

  bool update_column_key_part(const char *col)
  {
    store_record_for_update();
    set_full_table_name();
    column_name_field->store(col, strlen(col), system_charset_info);
    bool rc= update_record();
    store_record_for_lookup();
    return rc;
  }   


  /** 
    @brief
    Store statistical data into statistical fields of column_stats

    @details
    This implementation of a purely virtual method sets the value of the
    columns 'min_value', 'max_value', 'nulls_ratio', 'avg_length',
    'avg_frequency', 'hist_size', 'hist_type' and 'histogram'  of the 
    stistical table columns_stat according to the contents of the bitmap
    write_stat.column_stat_nulls and the values of the fields min_value,
    max_value, nulls_ratio, avg_length, avg_frequency, hist_size, hist_type
    and histogram of the structure write_stat from the Field structure
    for the field 'table_field'.
    The value of the k-th column in the table columns_stat is set to NULL
    if the k-th bit in the bitmap 'column_stat_nulls' is set to 1. 

    @note
    A value from the field min_value/max_value is always converted
    into a varbinary string. If the length of the column 'min_value'/'max_value'
    is less than the length of the string the string is trimmed to fit the
    length of the column. 
  */    

  void store_stat_fields()
  {
    char buff[MAX_FIELD_WIDTH];
    String val(buff, sizeof(buff), &my_charset_bin);
    my_bitmap_map *old_map;

    old_map= dbug_tmp_use_all_columns(stat_table, stat_table->read_set);

    for (uint i= COLUMN_STAT_MIN_VALUE; i <= COLUMN_STAT_HISTOGRAM; i++)
    {  
      Field *stat_field= stat_table->field[i];
      if (table_field->collected_stats->is_null(i))
        stat_field->set_null();
      else
      {
        stat_field->set_notnull();
        switch (i) {
        case COLUMN_STAT_MIN_VALUE:
          if (table_field->type() == MYSQL_TYPE_BIT)
            stat_field->store(table_field->collected_stats->min_value->val_int(),true);
          else
          {
            table_field->collected_stats->min_value->val_str(&val);
            uint32 length= Well_formed_prefix(val.charset(), val.ptr(),
                           MY_MIN(val.length(), stat_field->field_length)).length();
            stat_field->store(val.ptr(), length, &my_charset_bin);
          }
          break;
        case COLUMN_STAT_MAX_VALUE:
          if (table_field->type() == MYSQL_TYPE_BIT)
            stat_field->store(table_field->collected_stats->max_value->val_int(),true);
          else
          {
            table_field->collected_stats->max_value->val_str(&val);
            uint32 length= Well_formed_prefix(val.charset(), val.ptr(),
                            MY_MIN(val.length(), stat_field->field_length)).length();
            stat_field->store(val.ptr(), length, &my_charset_bin);
          }
          break;
        case COLUMN_STAT_NULLS_RATIO:
          stat_field->store(table_field->collected_stats->get_nulls_ratio());
          break;
        case COLUMN_STAT_AVG_LENGTH:
          stat_field->store(table_field->collected_stats->get_avg_length());
          break;
        case COLUMN_STAT_AVG_FREQUENCY:
          stat_field->store(table_field->collected_stats->get_avg_frequency());
          break; 
        case COLUMN_STAT_HIST_SIZE:
          stat_field->store(table_field->collected_stats->histogram.get_size());
          break;
        case COLUMN_STAT_HIST_TYPE:
          stat_field->store(table_field->collected_stats->histogram.get_type() +
                            1);
          break;
        case COLUMN_STAT_HISTOGRAM:
          const char * col_histogram=
          (const char *) (table_field->collected_stats->histogram.get_values());
	  stat_field->store(col_histogram,
                            table_field->collected_stats->histogram.get_size(),
                            &my_charset_bin);
          break;           
        }
      }
    }
    dbug_tmp_restore_column_map(stat_table->read_set, old_map);
  }


  /** 
    @brief
    Read statistical data from statistical fields of column_stats

    @details
    This implementation of a purely virtual method first looks for a record
    in the statistical table column_stats by its primary key set in the record
    buffer with the help of Column_stat::set_key_fields. Then, if the row is
    found, the function reads the values of the columns 'min_value',
    'max_value', 'nulls_ratio', 'avg_length', 'avg_frequency', 'hist_size' and
    'hist_type" of the  table column_stat and sets accordingly the value of
    the bitmap  read_stat.column_stat_nulls' and the values of the fields
    min_value, max_value, nulls_ratio, avg_length, avg_frequency, hist_size and
    hist_type of the structure read_stat from the Field structure for the field
    'table_field'.
  */    

  void get_stat_values()
  {
    table_field->read_stats->set_all_nulls();

    if (table_field->read_stats->min_value)
      table_field->read_stats->min_value->set_null();
    if (table_field->read_stats->max_value)
      table_field->read_stats->max_value->set_null();

    if (find_stat())
    {
      char buff[MAX_FIELD_WIDTH];
      String val(buff, sizeof(buff), &my_charset_bin);

      for (uint i= COLUMN_STAT_MIN_VALUE; i <= COLUMN_STAT_HIST_TYPE; i++)
      {  
        Field *stat_field= stat_table->field[i];

        if (!stat_field->is_null() &&
            (i > COLUMN_STAT_MAX_VALUE ||
             (i == COLUMN_STAT_MIN_VALUE && 
              table_field->read_stats->min_value) ||
             (i == COLUMN_STAT_MAX_VALUE && 
              table_field->read_stats->max_value)))
        {
          table_field->read_stats->set_not_null(i);

          switch (i) {
          case COLUMN_STAT_MIN_VALUE:
	    table_field->read_stats->min_value->set_notnull();
            stat_field->val_str(&val);
            table_field->read_stats->min_value->store(val.ptr(), val.length(),
                                                      &my_charset_bin);
            break;
          case COLUMN_STAT_MAX_VALUE:
	    table_field->read_stats->max_value->set_notnull();
            stat_field->val_str(&val);
            table_field->read_stats->max_value->store(val.ptr(), val.length(),
                                                      &my_charset_bin);
            break;
          case COLUMN_STAT_NULLS_RATIO:
            table_field->read_stats->set_nulls_ratio(stat_field->val_real());
            break;
          case COLUMN_STAT_AVG_LENGTH:
            table_field->read_stats->set_avg_length(stat_field->val_real());
            break;
          case COLUMN_STAT_AVG_FREQUENCY:
            table_field->read_stats->set_avg_frequency(stat_field->val_real());
            break;
          case COLUMN_STAT_HIST_SIZE:
            table_field->read_stats->histogram.set_size(stat_field->val_int());
            break;            
          case COLUMN_STAT_HIST_TYPE:
            Histogram_type hist_type= (Histogram_type) (stat_field->val_int() -
                                                        1);
            table_field->read_stats->histogram.set_type(hist_type);
            break;            
          }
        }
      }
    }
  }


  /** 
    @brief
    Read histogram from of column_stats

    @details
    This method first looks for a record in the statistical table column_stats
    by its primary key set the record buffer with the help of
    Column_stat::set_key_fields. Then, if the row is found, the function reads
    the value of the column 'histogram' of the  table column_stat and sets
    accordingly the corresponding bit in the bitmap read_stat.column_stat_nulls.
    The method assumes that the value of histogram size and the pointer to
    the histogram location has been already set in the fields size and values
    of read_stats->histogram.
  */    

  void get_histogram_value()
  {
    if (find_stat())
    {
      char buff[MAX_FIELD_WIDTH];
      String val(buff, sizeof(buff), &my_charset_bin);
      uint fldno= COLUMN_STAT_HISTOGRAM;
      Field *stat_field= stat_table->field[fldno];
      table_field->read_stats->set_not_null(fldno);
      stat_field->val_str(&val);
      memcpy(table_field->read_stats->histogram.get_values(),
             val.ptr(), table_field->read_stats->histogram.get_size());
    }
  }

};


/*
  An object of the class Index_stat is created to read statistical
  data on tables from the statistical table table_stat, to update
  index_stats with such statistical data, or to update columns
  of the primary key, or to delete the record by its primary key or
  its prefix. 
  Rows from the statistical table are read and updated always by
  primary key. 
*/ 

class Index_stat: public Stat_table
{

private:

  Field *db_name_field;      /* Field for the column index_stats.db_name */
  Field *table_name_field;   /* Field for the column index_stats.table_name */
  Field *index_name_field;   /* Field for the column index_stats.table_name */
  Field *prefix_arity_field; /* Field for the column index_stats.prefix_arity */

  KEY *table_key_info;  /* Info on the index to read/update statistics on */
  uint prefix_arity; /* Number of components of the index prefix of interest */

  void common_init_index_stat_table()
  {
    db_name_field= stat_table->field[INDEX_STAT_DB_NAME];
    table_name_field= stat_table->field[INDEX_STAT_TABLE_NAME];
    index_name_field= stat_table->field[INDEX_STAT_INDEX_NAME];
    prefix_arity_field= stat_table->field[INDEX_STAT_PREFIX_ARITY];
  } 

  void change_full_table_name(LEX_STRING *db, LEX_STRING *tab)
  {
     db_name_field->store(db->str, db->length, system_charset_info);
     table_name_field->store(tab->str, tab->length, system_charset_info);
  }

public:


  /**
    @details
    The constructor 'tunes' the private and protected members of the
    constructed object for the statistical table index_stats to read/update
    statistics on prefixes of different indexes of the table 'tab'.
    The TABLE structure for the table index_stats must be passed as a value
    for the parameter 'stat'.
  */

  Index_stat(TABLE *stat, TABLE*tab) :Stat_table(stat, tab)
  {
    common_init_index_stat_table();
  }


  /**
    @details
    The constructor 'tunes' the private and protected members of the
    object constructed for the statistical table index_stats for 
    the future updates/deletes of the record concerning the table 'tab'
    from the database 'db'. 
  */

  Index_stat(TABLE *stat, LEX_STRING *db, LEX_STRING *tab) 
    :Stat_table(stat, db, tab)
  {
    common_init_index_stat_table();
  }


  /**
    @brief
    Set table name fields for the statistical table index_stats

    @details
    The function stores the values of the fields db_name and table_name 
    of the statistical table index_stats in the record buffer.
  */

  void set_full_table_name()
  {
    db_name_field->store(db_name->str, db_name->length, system_charset_info);
    table_name_field->store(table_name->str, table_name->length,
                            system_charset_info);
  }

  /** 
    @brief
    Set the key fields of index_stats used to access records for index prefixes

    @param
    index_info   Info for the index of 'table' to read/update statistics on

    @details
    The function sets the values of the fields db_name, table_name and
    index_name in the record buffer for the statistical table index_stats. 
    It also sets table_key_info to the passed parameter.

    @note
    The function is supposed to be called before any use of the method
    find_next_stat_for_prefix for an object of the Index_stat class.
  */

  void set_index_prefix_key_fields(KEY *index_info)
  {
    set_full_table_name();
    char *index_name= index_info->name;
    index_name_field->store(index_name, strlen(index_name),
                            system_charset_info);
    table_key_info= index_info;
  }


  /** 
    @brief
    Set the key fields for the statistical table index_stats

    @param
    index_info   Info for the index of 'table' to read/update statistics on
    @param
    index_prefix_arity Number of components in the index prefix of interest

    @details
    The function sets the values of the fields db_name, table_name and
    index_name, prefix_arity in the record buffer for the statistical
    table index_stats. These fields comprise the primary key for the table. 

    @note
    The function is supposed to be called before any use of the  
    method find_stat for an object of the Index_stat class.
  */

  void set_key_fields(KEY *index_info, uint index_prefix_arity)
  {
    set_index_prefix_key_fields(index_info);
    prefix_arity= index_prefix_arity; 
    prefix_arity_field->store(index_prefix_arity, TRUE);  
  }


  /** 
    @brief
    Store statistical data into statistical fields of table index_stats

    @details
    This implementation of a purely virtual method sets the value of the
    column 'avg_frequency' of the statistical table index_stats according to
    the value of write_stat.avg_frequency[Index_stat::prefix_arity]
    from the KEY_INFO structure 'table_key_info'.
    If the value of write_stat. avg_frequency[Index_stat::prefix_arity] is
    equal  to 0, the value of the column is set to NULL.
  */    

  void store_stat_fields()
  {
    Field *stat_field= stat_table->field[INDEX_STAT_AVG_FREQUENCY];
    double avg_frequency=
      table_key_info->collected_stats->get_avg_frequency(prefix_arity-1);
    if (avg_frequency == 0)
      stat_field->set_null();
    else
    {
      stat_field->set_notnull();
      stat_field->store(avg_frequency);
    }
  }


  /** 
    @brief
    Read statistical data from statistical fields of index_stats

    @details
    This implementation of a purely virtual method first looks for a record the
    statistical table index_stats by its primary key set the record buffer with
    the help of Index_stat::set_key_fields. If the row is found the function
    reads the value of the column 'avg_freguency' of the table index_stat and
    sets the value of read_stat.avg_frequency[Index_stat::prefix_arity]
    from the KEY_INFO structure 'table_key_info' accordingly. If the value of
    the column is NULL, read_stat.avg_frequency[Index_stat::prefix_arity] is
    set to 0. Otherwise, read_stat.avg_frequency[Index_stat::prefix_arity] is
    set to the value of the column.
  */    

  void get_stat_values()
  {
    double avg_frequency= 0;
    if(find_stat())
    {
      Field *stat_field= stat_table->field[INDEX_STAT_AVG_FREQUENCY];
      if (!stat_field->is_null())
        avg_frequency= stat_field->val_real();
    }
    table_key_info->read_stats->set_avg_frequency(prefix_arity-1, avg_frequency);
  }  

};


/*
  An iterator to enumerate statistics table rows which allows to modify
  the rows while reading them.

  Used by RENAME TABLE handling to assign new dbname.tablename to statistic
  rows.
*/
class Stat_table_write_iter
{
  Stat_table *owner;
  IO_CACHE io_cache;
  uchar *rowid_buf;
  uint rowid_size;

public:
  Stat_table_write_iter(Stat_table *stat_table_arg)
   : owner(stat_table_arg), rowid_buf(NULL),
     rowid_size(owner->stat_file->ref_length)
  {
     my_b_clear(&io_cache);
  }

  /*
    Initialize the iterator. It will return rows with n_keyparts matching the
    curernt values.

    @return  false - OK
             true  - Error
  */
  bool init(uint n_keyparts)
  {
    if (!(rowid_buf= (uchar*)my_malloc(rowid_size, MYF(0))))
      return true;

    if (open_cached_file(&io_cache, mysql_tmpdir, TEMP_PREFIX,
                         1024, MYF(MY_WME)))
      return true;

    handler *h= owner->stat_file;
    uchar key[MAX_KEY_LENGTH];
    uint prefix_len= 0;
    for (uint i= 0; i < n_keyparts; i++)
      prefix_len += owner->stat_key_info->key_part[i].store_length;

    key_copy(key, owner->record[0], owner->stat_key_info,
             prefix_len);
    key_part_map prefix_map= (key_part_map) ((1 << n_keyparts) - 1);
    h->ha_index_init(owner->stat_key_idx, false);
    int res= h->ha_index_read_map(owner->record[0], key, prefix_map,
                                  HA_READ_KEY_EXACT);
    if (res)
    {
      reinit_io_cache(&io_cache, READ_CACHE, 0L, 0, 0);
      /* "Key not found" is not considered an error */
      return (res == HA_ERR_KEY_NOT_FOUND)? false: true;
    }

    do {
      h->position(owner->record[0]);
      my_b_write(&io_cache, h->ref, rowid_size);

    } while (!h->ha_index_next_same(owner->record[0], key, prefix_len));

    /* Prepare for reading */
    reinit_io_cache(&io_cache, READ_CACHE, 0L, 0, 0);
    h->ha_index_or_rnd_end();
    if (h->ha_rnd_init(false))
      return true;

    return false;
  }

  /*
     Read the next row.

     @return
        false   OK
        true    No more rows or error.
  */
  bool get_next_row()
  {
    if (!my_b_inited(&io_cache) || my_b_read(&io_cache, rowid_buf, rowid_size))
      return true; /* No more data */

    handler *h= owner->stat_file;
    /*
      We should normally be able to find the row that we have rowid for. If we
      don't, let's consider this an error.
    */
    int res= h->ha_rnd_pos(owner->record[0], rowid_buf);

    return (res==0)? false : true;
  }

  void cleanup()
  {
    if (rowid_buf)
      my_free(rowid_buf);
    rowid_buf= NULL;
    owner->stat_file->ha_index_or_rnd_end();
    close_cached_file(&io_cache);
    my_b_clear(&io_cache);
  }

  ~Stat_table_write_iter()
  {
    /* Ensure that cleanup has been run */
    DBUG_ASSERT(rowid_buf == 0);
  }
};

/*
  Histogram_builder is a helper class that is used to build histograms
  for columns
*/

class Histogram_builder
{
  Field *column;           /* table field for which the histogram is built */
  uint col_length;         /* size of this field                           */
  ha_rows records;         /* number of records the histogram is built for */
  Field *min_value;        /* pointer to the minimal value for the field   */
  Field *max_value;        /* pointer to the maximal value for the field   */
  Histogram *histogram;    /* the histogram location                       */
  uint hist_width;         /* the number of points in the histogram        */
  double bucket_capacity;  /* number of rows in a bucket of the histogram  */ 
  uint curr_bucket;        /* number of the current bucket to be built     */
  ulonglong count;         /* number of values retrieved                   */
  ulonglong count_distinct;    /* number of distinct values retrieved      */

public: 
  Histogram_builder(Field *col, uint col_len, ha_rows rows)
    : column(col), col_length(col_len), records(rows)
  {
    Column_statistics *col_stats= col->collected_stats;
    min_value= col_stats->min_value;
    max_value= col_stats->max_value;
    histogram= &col_stats->histogram;
    hist_width= histogram->get_width();
    bucket_capacity= (double) records / (hist_width + 1);
    curr_bucket= 0;
    count= 0;
    count_distinct= 0;    
  }

  ulonglong get_count_distinct() { return count_distinct; }

  int next(void *elem, element_count elem_cnt)
  {
    count_distinct++;
    count+= elem_cnt;
    if (curr_bucket == hist_width)
      return 0;
    if (count > bucket_capacity * (curr_bucket + 1))
    {
      column->store_field_value((uchar *) elem, col_length);
      histogram->set_value(curr_bucket,
                           column->pos_in_interval(min_value, max_value)); 
      curr_bucket++;
      while (curr_bucket != hist_width &&
             count > bucket_capacity * (curr_bucket + 1))
      {
        histogram->set_prev_value(curr_bucket);
	curr_bucket++;
      }
    }
    return 0;
  }
};


C_MODE_START

int histogram_build_walk(void *elem, element_count elem_cnt, void *arg)
{
  Histogram_builder *hist_builder= (Histogram_builder *) arg;
  return hist_builder->next(elem, elem_cnt);
}

C_MODE_END


/*
  The class Count_distinct_field is a helper class used to calculate
  the number of distinct values for a column. The class employs the
  Unique class for this purpose.
  The class Count_distinct_field is used only by the function
  collect_statistics_for_table to calculate the values for 
  column avg_frequency of the statistical table column_stats.
*/
    
class Count_distinct_field: public Sql_alloc
{
protected:

  /* Field for which the number of distinct values is to be find out */
  Field *table_field;  
  Unique *tree;       /* The helper object to contain distinct values */
  uint tree_key_length; /* The length of the keys for the elements of 'tree */

public:
  
  Count_distinct_field() {}

  /**
    @param
    field               Field for which the number of distinct values is 
                        to be find out
    @param
    max_heap_table_size The limit for the memory used by the RB tree container
                        of the constructed Unique object 'tree' 

    @details
    The constructor sets the values of 'table_field' and 'tree_key_length',
    and then calls the 'new' operation to create a Unique object for 'tree'.
    The type of 'field' and the value max_heap_table_size of determine the set
    of the parameters to be passed to the constructor of the Unique object. 
  */  

  Count_distinct_field(Field *field, size_t max_heap_table_size)
  {
    table_field= field;
    tree_key_length= field->pack_length();

    tree= new Unique((qsort_cmp2) simple_str_key_cmp, (void*) field,
                     tree_key_length, max_heap_table_size, 1);
  }

  virtual ~Count_distinct_field()
  {
    delete tree;
    tree= NULL;
  }

  /* 
    @brief
    Check whether the Unique object tree has been successfully created
  */
  bool exists()
  {
    return (tree != NULL);
  }

  /*
    @brief
    Add the value of 'field' to the container of the Unique object 'tree'
  */
  virtual bool add()
  {
    table_field->mark_unused_memory_as_defined();
    return tree->unique_add(table_field->ptr);
  }
  
  /*
    @brief
    Calculate the number of elements accumulated in the container of 'tree'
  */
  ulonglong get_value()
  {
    ulonglong count;
    if (tree->elements == 0)
      return (ulonglong) tree->elements_in_tree();
    count= 0;  
    tree->walk(table_field->table, count_distinct_walk, (void*) &count);
    return count;
  }

  /*
    @brief
    Build the histogram for the elements accumulated in the container of 'tree'
  */
  ulonglong get_value_with_histogram(ha_rows rows)
  {
    Histogram_builder hist_builder(table_field, tree_key_length, rows);
    tree->walk(table_field->table,  histogram_build_walk, (void *) &hist_builder);
    return hist_builder.get_count_distinct();
  }

  /*
    @brief
    Get the size of the histogram in bytes built for table_field
  */
  uint get_hist_size()
  {
    return table_field->collected_stats->histogram.get_size();
  }

  /*
    @brief
    Get the pointer to the histogram built for table_field
  */
  uchar *get_histogram()
  {
    return table_field->collected_stats->histogram.get_values();
  }

};


static
int simple_ulonglong_key_cmp(void* arg, uchar* key1, uchar* key2)
{
  ulonglong *val1= (ulonglong *) key1;
  ulonglong *val2= (ulonglong *) key2;
  return *val1 > *val2 ? 1 : *val1 == *val2 ? 0 : -1; 
}
  

/* 
  The class Count_distinct_field_bit is derived from the class 
  Count_distinct_field to be used only for fields of the MYSQL_TYPE_BIT type.
  The class provides a different implementation for the method add 
*/

class Count_distinct_field_bit: public Count_distinct_field
{
public:

  Count_distinct_field_bit(Field *field, size_t max_heap_table_size)
  {
    table_field= field;
    tree_key_length= sizeof(ulonglong);

    tree= new Unique((qsort_cmp2) simple_ulonglong_key_cmp,
                     (void*) &tree_key_length,
                     tree_key_length, max_heap_table_size, 1);
  }

  bool add()
  {
    longlong val= table_field->val_int();   
    return tree->unique_add(&val);
  }
};


/* 
  The class Index_prefix_calc is a helper class used to calculate the values
  for the column 'avg_frequency' of the statistical table index_stats.
  For any table t from the database db and any k-component prefix of the
  index i for this table the row from index_stats with the primary key
  (db,t,i,k) must contain in the column 'avg_frequency' either NULL or 
  the number that is the ratio of N and V, where N is the number of index
  entries without NULL values in the first k components of the index i,
  and V is the number of distinct tuples composed of the first k components
  encountered among these index entries.  
  Currently the objects of this class are used only by the function
  collect_statistics_for_index. 
*/

class Index_prefix_calc: public Sql_alloc
{

private:

  /* Table containing index specified by index_info */
  TABLE *index_table;  
  /* Info for the index i for whose prefix 'avg_frequency' is calculated */
  KEY *index_info;  
  /* The maximum number of the components in the prefixes of interest */   
  uint prefixes; 
  bool empty;  

  /* This structure is created for every k components of the index i */
  class Prefix_calc_state
  {
  public:
    /* 
      The number of the scanned index entries without nulls 
      in the first k components
    */
    ulonglong entry_count;
    /* 
      The number if the scanned index entries without nulls with 
      the last encountered k-component prefix
    */
    ulonglong prefix_count;
    /* The values of the last encountered k-component prefix */
    Cached_item *last_prefix;
  };

  /* 
    Array of structures used to calculate 'avg_frequency' for different
    prefixes of the index i
  */   
  Prefix_calc_state *calc_state;
    
public:

  bool is_single_comp_pk;
  bool is_partial_fields_present;

  Index_prefix_calc(THD *thd, TABLE *table, KEY *key_info)
    : index_table(table), index_info(key_info), prefixes(0), empty(true),
    calc_state(NULL), is_single_comp_pk(false), is_partial_fields_present(false)
  {
    uint i;
    Prefix_calc_state *state;
    uint key_parts= table->actual_n_key_parts(key_info);

    uint pk= table->s->primary_key;
    if ((uint) (table->key_info - key_info) == pk &&
        table->key_info[pk].user_defined_key_parts == 1)
    {
      prefixes= 1;
      is_single_comp_pk= TRUE;
      return;
    }
        
    if ((calc_state=
         (Prefix_calc_state *) thd->alloc(sizeof(Prefix_calc_state)*key_parts)))
    {
      uint keyno= (uint)(key_info-table->key_info);
      for (i= 0, state= calc_state; i < key_parts; i++, state++)
      {
        /* 
          Do not consider prefixes containing a component that is only part
          of the field. This limitation is set to avoid fetching data when
          calculating the values of 'avg_frequency' for prefixes.
	*/   
        if (!key_info->key_part[i].field->part_of_key.is_set(keyno))
        {
          is_partial_fields_present= TRUE;
          break;
        }

        if (!(state->last_prefix=
              new (thd->mem_root) Cached_item_field(thd,
                                    key_info->key_part[i].field)))
          break;
        state->entry_count= state->prefix_count= 0;
        prefixes++;
      }
    }
  }


  /** 
    @breif
    Change the elements of calc_state after reading the next index entry

    @details
    This function is to be called at the index scan each time the next
    index entry has been read into the record buffer.
    For each of the index prefixes the function checks whether nulls
    are encountered in any of the k components of the prefix.
    If this is not the case the value of calc_state[k-1].entry_count
    is incremented by 1. Then the function checks whether the value of
    any of these k components has changed. If so, the value of 
    calc_state[k-1].prefix_count is incremented by 1. 
  */

  void add()
  {
    uint i;
    Prefix_calc_state *state;
    uint first_changed= prefixes;
    for (i= prefixes, state= calc_state+prefixes-1; i; i--, state--)
    {
      if (state->last_prefix->cmp())
        first_changed= i-1;
    }
    if (empty)
    {
      first_changed= 0;
      empty= FALSE;
    }
    for (i= 0, state= calc_state; i < prefixes; i++, state++)
    {
      if (state->last_prefix->null_value)
        break;
      if (i >= first_changed)
        state->prefix_count++;
      state->entry_count++;
    }   
  }

  /**
    @brief
    Calculate the values of avg_frequency for all prefixes of an index

    @details
    This function is to be called after the index scan to count the number
    of distinct index prefixes has been done. The function calculates
    the value of avg_frequency for the index prefix with k components
    as calc_state[k-1].entry_count/calc_state[k-1].prefix_count.
    If calc_state[k-1].prefix_count happens to be 0, the value of
    avg_frequency[k-1] is set to 0, i.e. is considered as unknown.
  */

  void get_avg_frequency()
  {
    uint i;
    Prefix_calc_state *state;

    if (is_single_comp_pk)
    {
      index_info->collected_stats->set_avg_frequency(0, 1.0);
      return;
    }

    for (i= 0, state= calc_state; i < prefixes; i++, state++)
    {
      if (i < prefixes)
      {
        double val= state->prefix_count == 0 ?
	            0 : (double) state->entry_count / state->prefix_count;                     
        index_info->collected_stats->set_avg_frequency(i, val);
      }
    }
  }       
};


/**
  @brief 
  Create fields for min/max values to collect column statistics

  @param
  table       Table the fields are created for

  @details
  The function first allocates record buffers to store min/max values
  for 'table's fields. Then for each table field f it creates Field structures
  that points to these buffers rather that to the record buffer as the
  Field object for f does. The pointers of the created fields are placed
  in the collected_stats structure of the Field object for f.
  The function allocates the buffers for min/max values in the table
  memory. 

  @note 
  The buffers allocated when min/max values are used to read statistics
  from the persistent statistical tables differ from those buffers that
  are used when statistics on min/max values for column is collected
  as they are allocated in different mem_roots.
  The same is true for the fields created for min/max values.  
*/      

static
void create_min_max_statistical_fields_for_table(TABLE *table)
{
  uint rec_buff_length= table->s->rec_buff_length;

  if ((table->collected_stats->min_max_record_buffers=
       (uchar *) alloc_root(&table->mem_root, 2*rec_buff_length)))
  {
    uchar *record= table->collected_stats->min_max_record_buffers;
    memset(record, 0,  2*rec_buff_length);

    for (uint i=0; i < 2; i++, record+= rec_buff_length)
    {
      for (Field **field_ptr= table->field; *field_ptr; field_ptr++) 
      {
        Field *fld;
        Field *table_field= *field_ptr;
        my_ptrdiff_t diff= record-table->record[0];
        if (!bitmap_is_set(table->read_set, table_field->field_index))
          continue; 
        if (!(fld= table_field->clone(&table->mem_root, table, diff)))
          continue;
        if (i == 0)
          table_field->collected_stats->min_value= fld;
        else
          table_field->collected_stats->max_value= fld;
      }
    }
  }
}


/**
  @brief 
  Create fields for min/max values to read column statistics

  @param
  thd          Thread handler
  @param
  table_share  Table share the fields are created for
  @param
  is_safe      TRUE <-> at any time only one thread can perform the function

  @details
  The function first allocates record buffers to store min/max values
  for 'table_share's fields. Then for each field f it creates Field structures
  that points to these buffers rather that to the record buffer as the
  Field object for f does. The pointers of the created fields are placed
  in the read_stats structure of the Field object for f.
  The function allocates the buffers for min/max values in the table share
  memory. 
  If the parameter is_safe is TRUE then it is guaranteed that at any given time
  only one thread is executed the code of the function.

  @note 
  The buffers allocated when min/max values are used to collect statistics
  from the persistent statistical tables differ from those buffers that
  are used when statistics on min/max values for column is read as they
  are allocated in different mem_roots.
  The same is true for the fields created for min/max values.  
*/      

static
void create_min_max_statistical_fields_for_table_share(THD *thd,
                                                       TABLE_SHARE *table_share)
{
  TABLE_STATISTICS_CB *stats_cb= &table_share->stats_cb;
  Table_statistics *stats= stats_cb->table_stats; 

  if (stats->min_max_record_buffers)
    return;
   
  uint rec_buff_length= table_share->rec_buff_length;

  if ((stats->min_max_record_buffers=
         (uchar *) alloc_root(&stats_cb->mem_root, 2*rec_buff_length)))
  {
    uchar *record= stats->min_max_record_buffers;
    memset(record, 0,  2*rec_buff_length);

    for (uint i=0; i < 2; i++, record+= rec_buff_length)
    {
      for (Field **field_ptr= table_share->field; *field_ptr; field_ptr++) 
      {
        Field *fld;
        Field *table_field= *field_ptr;
        my_ptrdiff_t diff= record - table_share->default_values;
        if (!(fld= table_field->clone(&stats_cb->mem_root, NULL, diff)))
          continue;
        if (i == 0)
          table_field->read_stats->min_value= fld;
        else
          table_field->read_stats->max_value= fld;
      }
    }
  }

}


/**
  @brief 
  Allocate memory for the table's statistical data to be collected

  @param
  table       Table for which the memory for statistical data is allocated

  @note
  The function allocates the memory for the statistical data on 'table' with
  the intention to collect the data there. The memory is allocated for
  the statistics on the table, on the table's columns, and on the table's
  indexes. The memory is allocated in the table's mem_root.

  @retval
  0      If the memory for all statistical data has been successfully allocated  
  @retval
  1      Otherwise

  @note 
  Each thread allocates its own memory to collect statistics on the table
  It allows us, for example, to collect statistics on the different indexes
  of the same table in parallel. 
*/      

int alloc_statistics_for_table(THD* thd, TABLE *table)
{ 
  Field **field_ptr;
  uint fields;

  DBUG_ENTER("alloc_statistics_for_table");


  Table_statistics *table_stats= 
    (Table_statistics *) alloc_root(&table->mem_root,
                                    sizeof(Table_statistics));

  fields= table->s->fields ; 
  Column_statistics_collected *column_stats=
    (Column_statistics_collected *) alloc_root(&table->mem_root,
                                    sizeof(Column_statistics_collected) *
				    (fields+1));

  uint keys= table->s->keys;
  Index_statistics *index_stats=
    (Index_statistics *) alloc_root(&table->mem_root,
                                    sizeof(Index_statistics) * keys);

  uint key_parts= table->s->ext_key_parts;
  ulong *idx_avg_frequency= (ulong*) alloc_root(&table->mem_root,
                                                sizeof(ulong) * key_parts);

  uint columns= 0;
  for (field_ptr= table->field; *field_ptr; field_ptr++)
  {
    if (bitmap_is_set(table->read_set, (*field_ptr)->field_index))
      columns++;
  }
  uint hist_size= thd->variables.histogram_size;
  Histogram_type hist_type= (Histogram_type) (thd->variables.histogram_type);
  uchar *histogram= NULL;
  if (hist_size > 0)
  {
    if ((histogram= (uchar *) alloc_root(&table->mem_root,
                                         hist_size * columns)))
      bzero(histogram, hist_size * columns);

  }

  if (!table_stats || !column_stats || !index_stats || !idx_avg_frequency ||
      (hist_size && !histogram))
    DBUG_RETURN(1);

  table->collected_stats= table_stats;
  table_stats->column_stats= column_stats;
  table_stats->index_stats= index_stats;
  table_stats->idx_avg_frequency= idx_avg_frequency;
  table_stats->histograms= histogram;
  
  memset(column_stats, 0, sizeof(Column_statistics) * (fields+1));

  for (field_ptr= table->field; *field_ptr; field_ptr++, column_stats++)
  {
    (*field_ptr)->collected_stats= column_stats;
    (*field_ptr)->collected_stats->max_value= NULL;
    (*field_ptr)->collected_stats->min_value= NULL;
    if (bitmap_is_set(table->read_set, (*field_ptr)->field_index))
    {
      column_stats->histogram.set_size(hist_size);
      column_stats->histogram.set_type(hist_type);
      column_stats->histogram.set_values(histogram);
      histogram+= hist_size;
    }
  }

  memset(idx_avg_frequency, 0, sizeof(ulong) * key_parts);

  KEY *key_info, *end;
  for (key_info= table->key_info, end= key_info + table->s->keys;
       key_info < end; 
       key_info++, index_stats++)
  {
    key_info->collected_stats= index_stats;
    key_info->collected_stats->init_avg_frequency(idx_avg_frequency);
    idx_avg_frequency+= key_info->ext_key_parts;
  }

  create_min_max_statistical_fields_for_table(table);

  DBUG_RETURN(0);
}


/**
  @brief 
  Allocate memory for the statistical data used by a table share

  @param
  thd         Thread handler
  @param
  table_share Table share for which the memory for statistical data is allocated

  @note
  The function allocates the memory for the statistical data on a table in the
  table's share memory with the intention to read the statistics there from
  the system persistent statistical tables mysql.table_stat, mysql.column_stats,
  mysql.index_stats. The memory is allocated for the statistics on the table,
  on the tables's columns, and on the table's indexes. The memory is allocated
  in the table_share's mem_root.

  @retval
  0     If the memory for all statistical data has been successfully allocated  
  @retval
  1     Otherwise

  @note
  The situation when more than one thread try to allocate memory for 
  statistical data is rare. It happens under the following scenario:
  1. One thread executes a query over table t with the system variable 
    'use_stat_tables' set to 'never'.
  2. After this the second thread sets 'use_stat_tables' to 'preferably'
     and executes a query over table t.    
  3. Simultaneously the third thread sets 'use_stat_tables' to 'preferably'
     and executes a query over table t. 
  Here the second and the third threads try to allocate the memory for
  statistical data at the same time. The precautions are taken to
  guarantee the correctness of the allocation.
*/      

static int alloc_statistics_for_table_share(THD* thd, TABLE_SHARE *table_share)
{
  Field **field_ptr;
  KEY *key_info, *end;
  TABLE_STATISTICS_CB *stats_cb= &table_share->stats_cb;

  DBUG_ENTER("alloc_statistics_for_table_share");

  Table_statistics *table_stats= stats_cb->table_stats;
  if (!table_stats)
  {
    table_stats=  (Table_statistics *) alloc_root(&stats_cb->mem_root,
                                                  sizeof(Table_statistics));
    if (!table_stats)
      DBUG_RETURN(1);
    memset(table_stats, 0, sizeof(Table_statistics));
    stats_cb->table_stats= table_stats;
  }

  uint fields= table_share->fields;
  Column_statistics *column_stats= table_stats->column_stats;
  if (!column_stats)
  {
    column_stats= (Column_statistics *) alloc_root(&stats_cb->mem_root,
                                                   sizeof(Column_statistics) *
				                   (fields+1));  
    if (column_stats)
    { 
      memset(column_stats, 0, sizeof(Column_statistics) * (fields+1));
      table_stats->column_stats= column_stats;
      for (field_ptr= table_share->field;
           *field_ptr;
           field_ptr++, column_stats++)
      {
        (*field_ptr)->read_stats= column_stats;
        (*field_ptr)->read_stats->min_value= NULL;
        (*field_ptr)->read_stats->max_value= NULL;
      }
      create_min_max_statistical_fields_for_table_share(thd, table_share);
    }
  }

  uint keys= table_share->keys;
  Index_statistics *index_stats= table_stats->index_stats;
  if (!index_stats)
  {
    index_stats= (Index_statistics *) alloc_root(&stats_cb->mem_root,
                                                 sizeof(Index_statistics) *
                                                 keys);
    if (index_stats)
    {
      table_stats->index_stats= index_stats;   
      for (key_info= table_share->key_info, end= key_info + keys;
           key_info < end; 
           key_info++, index_stats++)
      {
        key_info->read_stats= index_stats;
      }
    }   
  }

  uint key_parts= table_share->ext_key_parts;
  ulong *idx_avg_frequency=  table_stats->idx_avg_frequency;
  if (!idx_avg_frequency)
  {
    idx_avg_frequency= (ulong*) alloc_root(&stats_cb->mem_root,
                                           sizeof(ulong) * key_parts);
    if (idx_avg_frequency)
    {
      memset(idx_avg_frequency, 0, sizeof(ulong) * key_parts);
      table_stats->idx_avg_frequency= idx_avg_frequency;
      for (key_info= table_share->key_info, end= key_info + keys;
           key_info < end; 
           key_info++)
      {
        key_info->read_stats->init_avg_frequency(idx_avg_frequency);
        idx_avg_frequency+= key_info->ext_key_parts;
      }
    }   
  }
  DBUG_RETURN(column_stats && index_stats && idx_avg_frequency ? 0 : 1);
}


/**
  @brief
  Initialize the aggregation fields to collect statistics on a column

  @param
  thd            Thread handler
  @param
  table_field    Column to collect statistics for
*/

inline
void Column_statistics_collected::init(THD *thd, Field *table_field)
{
  size_t max_heap_table_size= (size_t)thd->variables.max_heap_table_size;
  TABLE *table= table_field->table;
  uint pk= table->s->primary_key;
  
  is_single_pk_col= FALSE;

  if (pk != MAX_KEY && table->key_info[pk].user_defined_key_parts == 1 &&
      table->key_info[pk].key_part[0].fieldnr == table_field->field_index + 1)
    is_single_pk_col= TRUE;  
  
  column= table_field;

  set_all_nulls();

  nulls= 0;
  column_total_length= 0;
  if (is_single_pk_col)
    count_distinct= NULL;
  if (table_field->flags & BLOB_FLAG)
    count_distinct= NULL;
  else
  {
    count_distinct=
      table_field->type() == MYSQL_TYPE_BIT ?
      new Count_distinct_field_bit(table_field, max_heap_table_size) :
      new Count_distinct_field(table_field, max_heap_table_size);
  }
  if (count_distinct && !count_distinct->exists())
    count_distinct= NULL;
}


/**
  @brief
  Perform aggregation for a row when collecting statistics on a column

  @param
  rowno     The order number of the row
*/

inline
bool Column_statistics_collected::add(ha_rows rowno)
{

  bool err= 0;
  if (column->is_null())
    nulls++;
  else
  {
    column_total_length+= column->value_length();
    if (min_value && column->update_min(min_value, rowno == nulls))
      set_not_null(COLUMN_STAT_MIN_VALUE);
    if (max_value && column->update_max(max_value, rowno == nulls))
      set_not_null(COLUMN_STAT_MAX_VALUE);
    if (count_distinct) 
      err= count_distinct->add();
  } 
  return err;
}


/**
  @brief
  Get the results of aggregation when collecting the statistics on a column
  
  @param
  rows          The total number of rows in the table 
*/

inline
void Column_statistics_collected::finish(ha_rows rows)
{
  double val;

  if (rows)
  {
     val= (double) nulls / rows;
     set_nulls_ratio(val);
     set_not_null(COLUMN_STAT_NULLS_RATIO);
  }
  if (rows - nulls)
  {
     val= (double) column_total_length / (rows - nulls);
     set_avg_length(val);
     set_not_null(COLUMN_STAT_AVG_LENGTH);
  }
  if (count_distinct)
  {
    ulonglong distincts;
    uint hist_size= count_distinct->get_hist_size();
    if (hist_size == 0)
      distincts= count_distinct->get_value();
    else
      distincts= count_distinct->get_value_with_histogram(rows - nulls);
    if (distincts)
    {
      val= (double) (rows - nulls) / distincts;
      set_avg_frequency(val); 
      set_not_null(COLUMN_STAT_AVG_FREQUENCY);
    }
    else
      hist_size= 0;
    histogram.set_size(hist_size);
    set_not_null(COLUMN_STAT_HIST_SIZE);
    if (hist_size && distincts)
    {
      set_not_null(COLUMN_STAT_HIST_TYPE);
      histogram.set_values(count_distinct->get_histogram());
      set_not_null(COLUMN_STAT_HISTOGRAM);
    } 
    delete count_distinct;
    count_distinct= NULL;
  }
  else if (is_single_pk_col)
  {
    val= 1.0;
    set_avg_frequency(val); 
    set_not_null(COLUMN_STAT_AVG_FREQUENCY);
  } 
}


/**
  @brief
  Clean up auxiliary structures used for aggregation
*/

inline
void Column_statistics_collected::cleanup()
{
  if (count_distinct)
  { 
    delete count_distinct;
    count_distinct= NULL;
  }
}


/**
  @brief
  Collect statistical data on an index

  @param 
  table       The table the index belongs to
  index       The number of this index in the table

  @details
  The function collects the value of 'avg_frequency' for the prefixes
  on an index from 'table'. The index is specified by its number.
  If the scan is successful the calculated statistics is saved in the
  elements of the array write_stat.avg_frequency of the KEY_INFO structure
  for the index. The statistics for the prefix with k components is saved
  in the element number k-1.

  @retval
  0         If the statistics has been successfully collected  
  @retval
  1         Otherwise

  @note
  The function collects statistics for the index prefixes for one index
  scan during which no data is fetched from the table records. That's why
  statistical data for prefixes that contain part of a field is not
  collected.
  The function employs an object of the helper class Index_prefix_calc to
  count for each index prefix the number of index entries without nulls and
  the number of distinct entries among them.
 
*/

static
int collect_statistics_for_index(THD *thd, TABLE *table, uint index)
{
  int rc= 0;
  KEY *key_info= &table->key_info[index];
  ha_rows rows= 0;

  DBUG_ENTER("collect_statistics_for_index");

  /* No statistics for FULLTEXT indexes. */
  if (key_info->flags & (HA_FULLTEXT|HA_SPATIAL))
    DBUG_RETURN(rc);

  Index_prefix_calc index_prefix_calc(thd, table, key_info);

  DEBUG_SYNC(table->in_use, "statistics_collection_start1");
  DEBUG_SYNC(table->in_use, "statistics_collection_start2");

  if (index_prefix_calc.is_single_comp_pk)
  {
    index_prefix_calc.get_avg_frequency();
    DBUG_RETURN(rc);
  }

  /*
    Request "only index read" in case of absence of fields which are
    partially in the index to avoid problems with partitioning (for example)
    which want to get whole field value.
  */
  if (!index_prefix_calc.is_partial_fields_present)
    table->file->ha_start_keyread(index);
  table->file->ha_index_init(index, TRUE);
  rc= table->file->ha_index_first(table->record[0]);
  while (rc != HA_ERR_END_OF_FILE)
  {
    if (thd->killed)
      break;

    if (rc)
      break;
    rows++;
    index_prefix_calc.add();
    rc= table->file->ha_index_next(table->record[0]);
  }
  table->file->ha_end_keyread();
  table->file->ha_index_end();

  rc= (rc == HA_ERR_END_OF_FILE && !thd->killed) ? 0 : 1;

  if (!rc)
    index_prefix_calc.get_avg_frequency();

  DBUG_RETURN(rc);
}


/**
  @brief 
  Collect statistical data for a table

  @param
  thd         The thread handle
  @param
  table       The table to collect statistics on

  @details
  The function collects data for various statistical characteristics on
  the table 'table'. These data is saved in the internal fields that could
  be reached from 'table'. The data is prepared to be saved in the persistent
  statistical table by the function update_statistics_for_table.
  The collected statistical values are not placed in the same fields that
  keep the statistical data used by the optimizer. Therefore, at any time,
  there is no collision between the statistics being collected and the one
  used by the optimizer to look for optimal query execution plans for other
  clients.

  @retval
  0         If the statistics has been successfully collected  
  @retval
  1         Otherwise

  @note
  The function first collects statistical data for statistical characteristics
  to be saved in the statistical tables table_stat and column_stats. To do this
  it performs a full table scan of 'table'. At this scan the function collects
  statistics on each column of the table and count the total number of the
  scanned rows. To calculate the value of 'avg_frequency' for a column the
  function constructs an object of the helper class Count_distinct_field
  (or its derivation). Currently this class cannot count the number of
  distinct values for blob columns. So the value of 'avg_frequency' for
  blob columns is always null.
  After the full table scan the function calls collect_statistics_for_index
  for each table index. The latter performs full index scan for each index.

  @note
  Currently the statistical data is collected indiscriminately for all
  columns/indexes of 'table', for all statistical characteristics.
  TODO. Collect only specified statistical characteristics for specified
  columns/indexes.

  @note
  Currently the process of collecting statistical data is not optimized.
  For example, 'avg_frequency' for a column could be copied from the
  'avg_frequency' collected for an index if this column is used as the
  first component of the index. Min and min values for this column could
  be extracted from the index as well.       
*/

int collect_statistics_for_table(THD *thd, TABLE *table)
{
  int rc;
  Field **field_ptr;
  Field *table_field;
  ha_rows rows= 0;
  handler *file=table->file;

  DBUG_ENTER("collect_statistics_for_table");

  table->collected_stats->cardinality_is_null= TRUE;
  table->collected_stats->cardinality= 0;

  for (field_ptr= table->field; *field_ptr; field_ptr++)
  {
    table_field= *field_ptr;   
    if (!bitmap_is_set(table->read_set, table_field->field_index))
      continue; 
    table_field->collected_stats->init(thd, table_field);
  }

  restore_record(table, s->default_values);

  /* Perform a full table scan to collect statistics on 'table's columns */
  if (!(rc= file->ha_rnd_init(TRUE)))
  {  
    DEBUG_SYNC(table->in_use, "statistics_collection_start");

    while ((rc= file->ha_rnd_next(table->record[0])) != HA_ERR_END_OF_FILE)
    {
      if (thd->killed)
        break;

      if (rc)
      {
        if (rc == HA_ERR_RECORD_DELETED)
          continue;
        break;
      }

      for (field_ptr= table->field; *field_ptr; field_ptr++)
      {
        table_field= *field_ptr;
        if (!bitmap_is_set(table->read_set, table_field->field_index))
          continue;  
        if ((rc= table_field->collected_stats->add(rows)))
          break;
      }
      if (rc)
        break;
      rows++;
    }
    file->ha_rnd_end();
  }
  rc= (rc == HA_ERR_END_OF_FILE && !thd->killed) ? 0 : 1;

  /* 
    Calculate values for all statistical characteristics on columns and
    and for each field f of 'table' save them in the write_stat structure
    from the Field object for f. 
  */
  if (!rc)
  {
    table->collected_stats->cardinality_is_null= FALSE;
    table->collected_stats->cardinality= rows;
  }

  bitmap_clear_all(table->write_set);
  for (field_ptr= table->field; *field_ptr; field_ptr++)
  {
    table_field= *field_ptr;
    if (!bitmap_is_set(table->read_set, table_field->field_index))
      continue;
    bitmap_set_bit(table->write_set, table_field->field_index); 
    if (!rc)
      table_field->collected_stats->finish(rows);
    else
      table_field->collected_stats->cleanup();
  }
  bitmap_clear_all(table->write_set);

  if (!rc)
  {
    uint key;
    key_map::Iterator it(table->keys_in_use_for_query);

    MY_BITMAP *save_read_set= table->read_set;
    table->read_set= &table->tmp_set;
    bitmap_set_all(table->read_set);
     
    /* Collect statistics for indexes */
    while ((key= it++) != key_map::Iterator::BITMAP_END)
    {
      if ((rc= collect_statistics_for_index(thd, table, key)))
        break;
    }

    table->read_set= save_read_set;
  }

  DBUG_RETURN(rc);          
}


/**
  @brief
  Update statistics for a table in the persistent statistical tables

  @param
  thd         The thread handle
  @param
  table       The table to collect statistics on

  @details
  For each statistical table st the function looks for the rows from this
  table that contain statistical data on 'table'. If rows with given 
  statistical characteristics exist they are updated with the new statistical
  values taken from internal structures for 'table'. Otherwise new rows
  with these statistical characteristics are added into st.
  It is assumed that values stored in the statistical tables are found and
  saved by the function collect_statistics_for_table. 

  @retval
  0         If all statistical tables has been successfully updated  
  @retval
  1         Otherwise

  @note
  The function is called when executing the ANALYZE actions for 'table'.
  The function first unlocks the opened table the statistics on which has
  been collected, but does not closes it, so all collected statistical data
  remains in internal structures for 'table'. Then the function opens the
  statistical tables and writes the statistical data for 'table'into them.
  It is not allowed just to open statistical tables for writing when some
  other tables are locked for reading.
  After the statistical tables have been opened they are updated one by one
  with the new statistics on 'table'. Objects of the helper classes
  Table_stat, Column_stat and Index_stat are employed for this. 
  After having been updated the statistical system tables are closed.     
*/

int update_statistics_for_table(THD *thd, TABLE *table)
{
  TABLE_LIST tables[STATISTICS_TABLES];
  Open_tables_backup open_tables_backup;
  uint i;
  int err;
  enum_binlog_format save_binlog_format;
  int rc= 0;
  TABLE *stat_table;

  DBUG_ENTER("update_statistics_for_table");

  DEBUG_SYNC(thd, "statistics_update_start");

  if (open_stat_tables(thd, tables, &open_tables_backup, TRUE))
    DBUG_RETURN(rc);
   
  save_binlog_format= thd->set_current_stmt_binlog_format_stmt();

  /* Update the statistical table table_stats */
  stat_table= tables[TABLE_STAT].table;
  Table_stat table_stat(stat_table, table);
  restore_record(stat_table, s->default_values);
  table_stat.set_key_fields();
  err= table_stat.update_stat();
  if (err)
    rc= 1;

  /* Update the statistical table colum_stats */
  stat_table= tables[COLUMN_STAT].table;
  Column_stat column_stat(stat_table, table);
  for (Field **field_ptr= table->field; *field_ptr; field_ptr++)
  {
    Field *table_field= *field_ptr;
    if (!bitmap_is_set(table->read_set, table_field->field_index))
      continue;
    restore_record(stat_table, s->default_values);
    column_stat.set_key_fields(table_field);
    err= column_stat.update_stat();
    if (err && !rc)
      rc= 1;
  }

  /* Update the statistical table index_stats */
  stat_table= tables[INDEX_STAT].table;
  uint key;
  key_map::Iterator it(table->keys_in_use_for_query);
  Index_stat index_stat(stat_table, table);

  while ((key= it++) != key_map::Iterator::BITMAP_END)
  {
    KEY *key_info= table->key_info+key;
    uint key_parts= table->actual_n_key_parts(key_info);
    for (i= 0; i < key_parts; i++)
    {
      restore_record(stat_table, s->default_values);
      index_stat.set_key_fields(key_info, i+1);
      err= index_stat.update_stat();
      if (err && !rc)
        rc= 1;
    }
  }

  thd->restore_stmt_binlog_format(save_binlog_format);

  close_system_tables(thd, &open_tables_backup);

  DBUG_RETURN(rc);
}


/**
  @brief
  Read statistics for a table from the persistent statistical tables

  @param
  thd         The thread handle
  @param
  table       The table to read statistics on
  @param
  stat_tables The array of TABLE_LIST objects for statistical tables

  @details
  For each statistical table the function looks for the rows from this
  table that contain statistical data on 'table'. If such rows is found
  the data from statistical columns of it is read into the appropriate
  fields of internal structures for 'table'. Later at the query processing
  this data are supposed to be used by the optimizer. 
  The parameter stat_tables should point to an array of TABLE_LIST
  objects for all statistical tables linked into a list. All statistical
  tables are supposed to be opened.  
  The function is called by read_statistics_for_tables_if_needed().

  @retval
  0         If data has been successfully read for the table  
  @retval
  1         Otherwise

  @note
  Objects of the helper classes Table_stat, Column_stat and Index_stat
  are employed to read statistical data from the statistical tables. 
  now.        
*/

static
int read_statistics_for_table(THD *thd, TABLE *table, TABLE_LIST *stat_tables)
{
  uint i;
  TABLE *stat_table;
  Field *table_field;
  Field **field_ptr;
  KEY *key_info, *key_info_end;
  TABLE_SHARE *table_share= table->s;
<<<<<<< HEAD
  Table_statistics *read_stats= table_share->stats_cb.table_stats;
  enum_check_fields old_check_level= thd->count_cuted_fields;
=======
>>>>>>> 49854811

  DBUG_ENTER("read_statistics_for_table");
  DEBUG_SYNC(thd, "statistics_mem_alloc_start1");
  DEBUG_SYNC(thd, "statistics_mem_alloc_start2");

  if (!table_share->stats_cb.start_stats_load())
    DBUG_RETURN(table_share->stats_cb.stats_are_ready() ? 0 : 1);

  if (alloc_statistics_for_table_share(thd, table_share))
  {
    table_share->stats_cb.abort_stats_load();
    DBUG_RETURN(1);
  }

  /* Don't write warnings for internal field conversions */
  thd->count_cuted_fields= CHECK_FIELD_IGNORE;

  /* Read statistics from the statistical table table_stats */
  Table_statistics *read_stats= table_share->stats_cb.table_stats;
  stat_table= stat_tables[TABLE_STAT].table;
  Table_stat table_stat(stat_table, table);
  table_stat.set_key_fields();
  table_stat.get_stat_values();
   
  /* Read statistics from the statistical table column_stats */
  stat_table= stat_tables[COLUMN_STAT].table;
  ulong total_hist_size= 0;
  Column_stat column_stat(stat_table, table);
  for (field_ptr= table_share->field; *field_ptr; field_ptr++)
  {
    table_field= *field_ptr;
    column_stat.set_key_fields(table_field);
    column_stat.get_stat_values();
    total_hist_size+= table_field->read_stats->histogram.get_size();
  }
  table_share->stats_cb.total_hist_size= total_hist_size;

  /* Read statistics from the statistical table index_stats */
  stat_table= stat_tables[INDEX_STAT].table;
  Index_stat index_stat(stat_table, table);
  for (key_info= table_share->key_info,
       key_info_end= key_info + table_share->keys;
       key_info < key_info_end; key_info++)
  {
    uint key_parts= key_info->ext_key_parts;
    for (i= 0; i < key_parts; i++)
    {
      index_stat.set_key_fields(key_info, i+1);
      index_stat.get_stat_values();
    }
   
    key_part_map ext_key_part_map= key_info->ext_key_part_map;
    if (key_info->user_defined_key_parts != key_info->ext_key_parts &&
        key_info->read_stats->get_avg_frequency(key_info->user_defined_key_parts) == 0)
    {
      KEY *pk_key_info= table_share->key_info + table_share->primary_key;
      uint k= key_info->user_defined_key_parts;
      uint pk_parts= pk_key_info->user_defined_key_parts;
      ha_rows n_rows= read_stats->cardinality;
      double k_dist= n_rows / key_info->read_stats->get_avg_frequency(k-1);
      uint m= 0;
      for (uint j= 0; j < pk_parts; j++)
      {
        if (!(ext_key_part_map & 1 << j))
	{
          for (uint l= k; l < k + m; l++)
	  {
            double avg_frequency=
                     pk_key_info->read_stats->get_avg_frequency(j-1);
            set_if_smaller(avg_frequency, 1);
            double val= pk_key_info->read_stats->get_avg_frequency(j) /
	                avg_frequency; 
	    key_info->read_stats->set_avg_frequency (l, val);
          }
        }
        else
	{
	  double avg_frequency= pk_key_info->read_stats->get_avg_frequency(j);
	  key_info->read_stats->set_avg_frequency(k + m, avg_frequency);
	  m++;
        }    
      }      
      for (uint l= k; l < k + m; l++)
      {
        double avg_frequency= key_info->read_stats->get_avg_frequency(l);
        if (avg_frequency == 0 || read_stats->cardinality_is_null)
          avg_frequency= 1;
        else if (avg_frequency > 1)
	{
          avg_frequency/= k_dist;
          set_if_bigger(avg_frequency, 1);
	}
        key_info->read_stats->set_avg_frequency(l, avg_frequency);
      }
    }
  }
<<<<<<< HEAD

  table->stats_is_read= TRUE;
  thd->count_cuted_fields= old_check_level;

=======
  table_share->stats_cb.end_stats_load();
>>>>>>> 49854811
  DBUG_RETURN(0);
}


/**
  @breif
  Cleanup of min/max statistical values for table share
*/

void delete_stat_values_for_table_share(TABLE_SHARE *table_share)
{
  TABLE_STATISTICS_CB *stats_cb= &table_share->stats_cb;
  Table_statistics *table_stats= stats_cb->table_stats;
  if (!table_stats)
    return;
  Column_statistics *column_stats= table_stats->column_stats;
  if (!column_stats)
    return;

  for (Field **field_ptr= table_share->field;
       *field_ptr;
       field_ptr++, column_stats++)
  {
    if (column_stats->min_value)
    {
      delete column_stats->min_value;
      column_stats->min_value= NULL;
    }
    if (column_stats->max_value)
    {
      delete column_stats->max_value;
      column_stats->max_value= NULL;
    }
  }
}


/**
  @brief
  Read histogram for a table from the persistent statistical tables

  @param
  thd         The thread handle
  @param
  table       The table to read histograms for
  @param
  stat_tables The array of TABLE_LIST objects for statistical tables

  @details
  For the statistical table columns_stats the function looks for the rows
  from this table that contain statistical data on 'table'. If such rows
  are found the histograms from them are read into the memory allocated
  for histograms of 'table'. Later at the query processing these histogram
  are supposed to be used by the optimizer. 
  The parameter stat_tables should point to an array of TABLE_LIST
  objects for all statistical tables linked into a list. All statistical
  tables are supposed to be opened.  
  The function is called by read_statistics_for_tables_if_needed().

  @retval
  0         If data has been successfully read for the table  
  @retval
  1         Otherwise

  @note
  Objects of the helper Column_stat are employed read histogram
  from the statistical table column_stats now.        
*/

static
int read_histograms_for_table(THD *thd, TABLE *table, TABLE_LIST *stat_tables)
{
  TABLE_STATISTICS_CB *stats_cb= &table->s->stats_cb;
  DBUG_ENTER("read_histograms_for_table");

  if (stats_cb->start_histograms_load())
  {
    uchar *histogram= (uchar *) alloc_root(&stats_cb->mem_root,
                                           stats_cb->total_hist_size);
    if (!histogram)
    {
      stats_cb->abort_histograms_load();
      DBUG_RETURN(1);
    }
    memset(histogram, 0, stats_cb->total_hist_size);

    Column_stat column_stat(stat_tables[COLUMN_STAT].table, table);
    for (Field **field_ptr= table->s->field; *field_ptr; field_ptr++)
    {
      Field *table_field= *field_ptr;
      if (uint hist_size= table_field->read_stats->histogram.get_size())
      {
        column_stat.set_key_fields(table_field);
        table_field->read_stats->histogram.set_values(histogram);
        column_stat.get_histogram_value();
        histogram+= hist_size;
      }
    }
    stats_cb->end_histograms_load();
  }
  table->histograms_are_read= true;
  DBUG_RETURN(0);
}

/**
  @brief
  Read statistics for tables from a table list if it is needed

  @param
  thd         The thread handle
  @param
  tables      The tables list for whose tables to read statistics

  @details
  The function first checks whether for any of the tables opened and locked
  for a statement statistics from statistical tables is needed to be read.
  Then, if so, it opens system statistical tables for read and reads
  the statistical data from them for those tables from the list for which it
  makes sense. Then the function closes system statistical tables.

  @retval
  0       Statistics for tables was successfully read  
  @retval
  1       Otherwise
*/

int read_statistics_for_tables_if_needed(THD *thd, TABLE_LIST *tables)
{
  switch (thd->lex->sql_command) {
  case SQLCOM_SELECT:
  case SQLCOM_INSERT:
  case SQLCOM_INSERT_SELECT:
  case SQLCOM_UPDATE:
  case SQLCOM_UPDATE_MULTI:
  case SQLCOM_DELETE:
  case SQLCOM_DELETE_MULTI:
  case SQLCOM_REPLACE:
  case SQLCOM_REPLACE_SELECT:
  case SQLCOM_CREATE_TABLE:
  case SQLCOM_SET_OPTION:
  case SQLCOM_DO:
    return read_statistics_for_tables(thd, tables);
  default:
    return 0;
  }
}


static void dump_stats_from_share_to_table(TABLE *table)
{
  TABLE_SHARE *table_share= table->s;
  KEY *key_info= table_share->key_info;
  KEY *key_info_end= key_info + table_share->keys;
  KEY *table_key_info= table->key_info;
  for ( ; key_info < key_info_end; key_info++, table_key_info++)
    table_key_info->read_stats= key_info->read_stats;

  Field **field_ptr= table_share->field;
  Field **table_field_ptr= table->field;
  for ( ; *field_ptr; field_ptr++, table_field_ptr++)
    (*table_field_ptr)->read_stats= (*field_ptr)->read_stats;
  table->stats_is_read= true;
}


int read_statistics_for_tables(THD *thd, TABLE_LIST *tables)
{
  TABLE_LIST stat_tables[STATISTICS_TABLES];
  Open_tables_backup open_tables_backup;

  DBUG_ENTER("read_statistics_for_tables");

  if (thd->bootstrap || thd->variables.use_stat_tables == NEVER)
    DBUG_RETURN(0);

  bool found_stat_table= false;
  bool statistics_for_tables_is_needed= false;

  for (TABLE_LIST *tl= tables; tl; tl= tl->next_global)
  {
    TABLE_SHARE *table_share;
    if (!tl->is_view_or_derived() && tl->table && (table_share= tl->table->s) &&
        table_share->tmp_table == NO_TMP_TABLE)
    {
      if (table_share->table_category == TABLE_CATEGORY_USER)
      {
        if (table_share->stats_cb.stats_are_ready())
        {
          if (!tl->table->stats_is_read)
            dump_stats_from_share_to_table(tl->table);
          tl->table->histograms_are_read=
            table_share->stats_cb.histograms_are_ready();
          if (table_share->stats_cb.histograms_are_ready() ||
              thd->variables.optimizer_use_condition_selectivity <= 3)
            continue;
        }
        statistics_for_tables_is_needed= true;
      }
      else if (is_stat_table(tl->db, tl->alias))
        found_stat_table= true;
    }
  }

  DEBUG_SYNC(thd, "statistics_read_start");

  /*
    Do not read statistics for any query that explicity involves
    statistical tables, failure to to do so we may end up
    in a deadlock.
  */
  if (found_stat_table || !statistics_for_tables_is_needed)
    DBUG_RETURN(0);

  if (open_stat_tables(thd, stat_tables, &open_tables_backup, FALSE))
    DBUG_RETURN(1);

  for (TABLE_LIST *tl= tables; tl; tl= tl->next_global)
  {
    TABLE_SHARE *table_share;
    if (!tl->is_view_or_derived() && tl->table && (table_share= tl->table->s) &&
        table_share->tmp_table == NO_TMP_TABLE &&
        table_share->table_category == TABLE_CATEGORY_USER)
    {
      if (!tl->table->stats_is_read)
      {
        if (!read_statistics_for_table(thd, tl->table, stat_tables))
          dump_stats_from_share_to_table(tl->table);
        else
          continue;
      }
      if (thd->variables.optimizer_use_condition_selectivity > 3)
        (void) read_histograms_for_table(thd, tl->table, stat_tables);
    }
  }

  close_system_tables(thd, &open_tables_backup);

  DBUG_RETURN(0);
}


/**
  @brief
  Delete statistics on a table from all statistical tables

  @param
  thd         The thread handle
  @param
  db          The name of the database the table belongs to
  @param
  tab         The name of the table whose statistics is to be deleted

  @details
  The function delete statistics on the table called 'tab' of the database
  'db' from all statistical tables: table_stats, column_stats, index_stats.

  @retval
  0         If all deletions are successful  
  @retval
  1         Otherwise

  @note
  The function is called when executing the statement DROP TABLE 'tab'.
*/

int delete_statistics_for_table(THD *thd, LEX_STRING *db, LEX_STRING *tab)
{
  int err;
  enum_binlog_format save_binlog_format;
  TABLE *stat_table;
  TABLE_LIST tables[STATISTICS_TABLES];
  Open_tables_backup open_tables_backup;
  int rc= 0;

  DBUG_ENTER("delete_statistics_for_table");
   
  if (open_stat_tables(thd, tables, &open_tables_backup, TRUE))
    DBUG_RETURN(rc);

  save_binlog_format= thd->set_current_stmt_binlog_format_stmt();

  /* Delete statistics on table from the statistical table index_stats */
  stat_table= tables[INDEX_STAT].table;
  Index_stat index_stat(stat_table, db, tab);
  index_stat.set_full_table_name();
  while (index_stat.find_next_stat_for_prefix(2))
  {
    err= index_stat.delete_stat();
    if (err & !rc)
      rc= 1;
  }

  /* Delete statistics on table from the statistical table column_stats */
  stat_table= tables[COLUMN_STAT].table;
  Column_stat column_stat(stat_table, db, tab);
  column_stat.set_full_table_name();
  while (column_stat.find_next_stat_for_prefix(2))
  {
    err= column_stat.delete_stat();
    if (err & !rc)
      rc= 1;
  }
   
  /* Delete statistics on table from the statistical table table_stats */
  stat_table= tables[TABLE_STAT].table;
  Table_stat table_stat(stat_table, db, tab);
  table_stat.set_key_fields();
  if (table_stat.find_stat())
  {
    err= table_stat.delete_stat();
    if (err & !rc)
      rc= 1;
  }

  err= del_global_table_stat(thd, db, tab);
  if (err & !rc)
      rc= 1;

  thd->restore_stmt_binlog_format(save_binlog_format);

  close_system_tables(thd, &open_tables_backup);

  DBUG_RETURN(rc);
}


/**
  @brief
  Delete statistics on a column of the specified table

  @param
  thd         The thread handle
  @param
  tab         The table the column belongs to
  @param
  col         The field of the column whose statistics is to be deleted

  @details
  The function delete statistics on the column 'col' belonging to the table 
  'tab' from the statistical table column_stats. 

  @retval
  0         If the deletion is successful  
  @retval
  1         Otherwise

  @note
  The function is called when dropping a table column  or when changing
  the definition of this column.
*/

int delete_statistics_for_column(THD *thd, TABLE *tab, Field *col)
{
  int err;
  enum_binlog_format save_binlog_format;
  TABLE *stat_table;
  TABLE_LIST tables;
  Open_tables_backup open_tables_backup;
  int rc= 0;

  DBUG_ENTER("delete_statistics_for_column");
   
  if (open_single_stat_table(thd, &tables, &stat_table_name[1],
                             &open_tables_backup, TRUE))
  {
    thd->clear_error();
    DBUG_RETURN(rc);
  }

  save_binlog_format= thd->set_current_stmt_binlog_format_stmt();

  stat_table= tables.table;
  Column_stat column_stat(stat_table, tab);
  column_stat.set_key_fields(col);
  if (column_stat.find_stat())
  {
    err= column_stat.delete_stat();
    if (err)
      rc= 1;
  }

  thd->restore_stmt_binlog_format(save_binlog_format);

  close_system_tables(thd, &open_tables_backup);

  DBUG_RETURN(rc);
}


/**
  @brief
  Delete statistics on an index of the specified table

  @param
  thd         The thread handle
  @param
  tab         The table the index belongs to
  @param
  key_info    The descriptor of the index whose statistics is to be deleted
  @param
  ext_prefixes_only  Delete statistics only on the index prefixes extended by
                     the components of the primary key 

  @details
  The function delete statistics on the index  specified by 'key_info'
  defined on the table 'tab' from the statistical table index_stats.

  @retval
  0         If the deletion is successful  
  @retval
  1         Otherwise

  @note
  The function is called when dropping an index, or dropping/changing the
   definition of a column used in the definition of the index. 
*/

int delete_statistics_for_index(THD *thd, TABLE *tab, KEY *key_info,
                                bool ext_prefixes_only)
{
  int err;
  enum_binlog_format save_binlog_format;
  TABLE *stat_table;
  TABLE_LIST tables;
  Open_tables_backup open_tables_backup;
  int rc= 0;

  DBUG_ENTER("delete_statistics_for_index");
   
  if (open_single_stat_table(thd, &tables, &stat_table_name[2],
			     &open_tables_backup, TRUE))
  {
    thd->clear_error();
    DBUG_RETURN(rc);
  }

  save_binlog_format= thd->set_current_stmt_binlog_format_stmt();

  stat_table= tables.table;
  Index_stat index_stat(stat_table, tab);
  if (!ext_prefixes_only)
  {
    index_stat.set_index_prefix_key_fields(key_info);
    while (index_stat.find_next_stat_for_prefix(3))
    {
      err= index_stat.delete_stat();
      if (err && !rc)
        rc= 1;
    }
  }
  else
  {
    for (uint i= key_info->user_defined_key_parts; i < key_info->ext_key_parts; i++)
    {
      index_stat.set_key_fields(key_info, i+1);
      if (index_stat.find_next_stat_for_prefix(4))
      {
        err= index_stat.delete_stat();
        if (err && !rc)
          rc= 1;
      }
    }
  }

  err= del_global_index_stat(thd, tab, key_info);
  if (err && !rc)
    rc= 1;

  thd->restore_stmt_binlog_format(save_binlog_format);

  close_system_tables(thd, &open_tables_backup);

  DBUG_RETURN(rc);
}


/**
  @brief
  Rename a table in all statistical tables

  @param
  thd         The thread handle
  @param
  db          The name of the database the table belongs to
  @param
  tab         The name of the table to be renamed in statistical tables
  @param
  new_tab     The new name of the table

  @details
  The function replaces the name of the table 'tab' from the database 'db' 
  for 'new_tab' in all all statistical tables: table_stats, column_stats,
  index_stats.

  @retval
  0         If all updates of the table name are successful  
  @retval
  1         Otherwise

  @note
  The function is called when executing any statement that renames a table
*/

int rename_table_in_stat_tables(THD *thd, LEX_STRING *db, LEX_STRING *tab,
                                LEX_STRING *new_db, LEX_STRING *new_tab)
{
  int err;
  enum_binlog_format save_binlog_format;
  TABLE *stat_table;
  TABLE_LIST tables[STATISTICS_TABLES];
  Open_tables_backup open_tables_backup;
  int rc= 0;

  DBUG_ENTER("rename_table_in_stat_tables");
   
  if (open_stat_tables(thd, tables, &open_tables_backup, TRUE))
    DBUG_RETURN(0); // not an error

  save_binlog_format= thd->set_current_stmt_binlog_format_stmt();

  /* Rename table in the statistical table index_stats */
  stat_table= tables[INDEX_STAT].table;
  Index_stat index_stat(stat_table, db, tab);
  index_stat.set_full_table_name();

  Stat_table_write_iter index_iter(&index_stat);
  if (index_iter.init(2))
    rc= 1;
  while (!index_iter.get_next_row())
  {
    err= index_stat.update_table_name_key_parts(new_db, new_tab);
    if (err & !rc)
      rc= 1;
    index_stat.set_full_table_name();
  }
  index_iter.cleanup();

  /* Rename table in the statistical table column_stats */
  stat_table= tables[COLUMN_STAT].table;
  Column_stat column_stat(stat_table, db, tab);
  column_stat.set_full_table_name();
  Stat_table_write_iter column_iter(&column_stat);
  if (column_iter.init(2))
    rc= 1;
  while (!column_iter.get_next_row())
  {
    err= column_stat.update_table_name_key_parts(new_db, new_tab);
    if (err & !rc)
      rc= 1;
    column_stat.set_full_table_name();
  }
  column_iter.cleanup();
   
  /* Rename table in the statistical table table_stats */
  stat_table= tables[TABLE_STAT].table;
  Table_stat table_stat(stat_table, db, tab);
  table_stat.set_key_fields();
  if (table_stat.find_stat())
  {
    err= table_stat.update_table_name_key_parts(new_db, new_tab);
    if (err & !rc)
      rc= 1;
  }

  thd->restore_stmt_binlog_format(save_binlog_format);

  close_system_tables(thd, &open_tables_backup);

  DBUG_RETURN(rc);
}


/**
  @brief
  Rename a column in the statistical table column_stats

  @param
  thd         The thread handle
  @param
  tab         The table the column belongs to
  @param
  col         The column to be renamed
  @param
  new_name    The new column name

  @details
  The function replaces the name of the column 'col' belonging to the table 
  'tab' for 'new_name' in the statistical table column_stats.

  @retval
  0         If all updates of the table name are successful  
  @retval
  1         Otherwise

  @note
  The function is called when executing any statement that renames a column,
  but does not change the column definition.
*/

int rename_column_in_stat_tables(THD *thd, TABLE *tab, Field *col,
                                 const char *new_name)
{
  int err;
  enum_binlog_format save_binlog_format;
  TABLE *stat_table;
  TABLE_LIST tables;
  Open_tables_backup open_tables_backup;
  int rc= 0;

  DBUG_ENTER("rename_column_in_stat_tables");
  
  if (tab->s->tmp_table != NO_TMP_TABLE)
    DBUG_RETURN(0);

  if (open_single_stat_table(thd, &tables, &stat_table_name[1],
                             &open_tables_backup, TRUE))
  {
    thd->clear_error();
    DBUG_RETURN(rc);
  }

  save_binlog_format= thd->set_current_stmt_binlog_format_stmt();

  /* Rename column in the statistical table table_stat */
  stat_table= tables.table;
  Column_stat column_stat(stat_table, tab);
  column_stat.set_key_fields(col);
  if (column_stat.find_stat())
  { 
    err= column_stat.update_column_key_part(new_name);
    if (err & !rc)
      rc= 1;
  }

  thd->restore_stmt_binlog_format(save_binlog_format);

  close_system_tables(thd, &open_tables_backup);

  DBUG_RETURN(rc);
}


/**
  @brief
  Set statistics for a table that will be used by the optimizer 

  @param
  thd         The thread handle
  @param
  table       The table to set statistics for 

  @details
  Depending on the value of thd->variables.use_stat_tables 
  the function performs the settings for the table that will control
  from where the statistical data used by the optimizer will be taken.
*/

void set_statistics_for_table(THD *thd, TABLE *table)
{
  TABLE_STATISTICS_CB *stats_cb= &table->s->stats_cb;
  Table_statistics *read_stats= stats_cb->table_stats;
  Use_stat_tables_mode use_stat_table_mode= get_use_stat_tables_mode(thd);
  table->used_stat_records= 
    (use_stat_table_mode <= COMPLEMENTARY ||
     !table->stats_is_read || read_stats->cardinality_is_null) ?
    table->file->stats.records : read_stats->cardinality;

  /*
    For partitioned table, EITS statistics is based on data from all partitions.

    On the other hand, Partition Pruning figures which partitions will be
    accessed and then computes the estimate of rows in used_partitions.

    Use the estimate from Partition Pruning as it is typically more precise.
    Ideally, EITS should provide per-partition statistics but this is not
    implemented currently.
  */
#ifdef WITH_PARTITION_STORAGE_ENGINE
    if (table->part_info)
      table->used_stat_records= table->file->stats.records;
#endif

  KEY *key_info, *key_info_end;
  for (key_info= table->key_info, key_info_end= key_info+table->s->keys;
       key_info < key_info_end; key_info++)
  {
    key_info->is_statistics_from_stat_tables=
      (use_stat_table_mode > COMPLEMENTARY &&
       table->stats_is_read &&
       key_info->read_stats->avg_frequency_is_inited() &&
       key_info->read_stats->get_avg_frequency(0) > 0.5);
  }
}


/**
  @brief
  Get the average frequency for a column 

  @param
  field       The column whose average frequency is required

  @retval
  The required average frequency
*/

double get_column_avg_frequency(Field * field)
{
  double res;
  TABLE *table= field->table;

  /* 
    Statistics is shared by table instances and  is accessed through
    the table share. If table->s->field is not set for 'table', then
    no column statistics is available for the table .
  */
  if (!table->s->field)
  {
    res= (double)table->stat_records();
    return res;
  }
 
  Column_statistics *col_stats= field->read_stats;

  if (!col_stats)
    res= (double)table->stat_records();
  else
    res= col_stats->get_avg_frequency();
  return res;
} 


/**
  @brief
  Estimate the number of rows in a column range using data from stat tables 

  @param
  field       The column whose range cardinality is to be estimated
  @param
  min_endp    The left end of the range whose cardinality is required 
  @param
  max_endp    The right end of the range whose cardinality is required 
  @param
  range_flag  The range flags

  @details
  The function gets an estimate of the number of rows in a column range
  using the statistical data from the table column_stats.

  @retval
  - The required estimate of the rows in the column range
  - If there is some kind of error, this function should return DBL_MAX (and
    not HA_POS_ERROR as that is an integer constant).

*/

double get_column_range_cardinality(Field *field,
                                    key_range *min_endp,
                                    key_range *max_endp,
                                    uint range_flag)
{
  double res;
  TABLE *table= field->table;
  Column_statistics *col_stats= field->read_stats;
  double tab_records= (double)table->stat_records();

  if (!col_stats)
    return tab_records;
  /*
    Use statistics for a table only when we have actually read
    the statistics from the stat tables. For example due to
    chances of getting a deadlock we disable reading statistics for
    a table.
  */

  if (!table->stats_is_read)
    return tab_records;

  double col_nulls= tab_records * col_stats->get_nulls_ratio();

  double col_non_nulls= tab_records - col_nulls;

  bool nulls_incl= field->null_ptr && min_endp && min_endp->key[0] &&
                   !(range_flag & NEAR_MIN);

  if (col_non_nulls < 1)
  {
    if (nulls_incl)
      res= col_nulls;
    else
      res= 0;
  }
  else if (min_endp && max_endp && min_endp->length == max_endp->length &&
           !memcmp(min_endp->key, max_endp->key, min_endp->length))
  { 
    if (nulls_incl)
    {
      /* This is null single point range */
      res= col_nulls;
    }
    else
    {
      double avg_frequency= col_stats->get_avg_frequency();
      res= avg_frequency;   
      if (avg_frequency > 1.0 + 0.000001 && 
          col_stats->min_max_values_are_provided())
      {
        Histogram *hist= &col_stats->histogram;
        if (hist->is_available())
        {
          store_key_image_to_rec(field, (uchar *) min_endp->key,
                                 field->key_length());
          double pos= field->pos_in_interval(col_stats->min_value,
                                             col_stats->max_value);
          res= col_non_nulls * 
	       hist->point_selectivity(pos,
                                       avg_frequency / col_non_nulls);
        }
      }
      else if (avg_frequency == 0.0)
      {
        /* This actually means there is no statistics data */
        res= tab_records;
      }
    }
  }  
  else 
  {
    if (col_stats->min_max_values_are_provided())
    {
      double sel, min_mp_pos, max_mp_pos;

      if (min_endp && !(field->null_ptr && min_endp->key[0]))
      {
        store_key_image_to_rec(field, (uchar *) min_endp->key,
                               field->key_length());
        min_mp_pos= field->pos_in_interval(col_stats->min_value,
                                           col_stats->max_value);
      }
      else
        min_mp_pos= 0.0;
      if (max_endp)
      {
        store_key_image_to_rec(field, (uchar *) max_endp->key,
                               field->key_length());
        max_mp_pos= field->pos_in_interval(col_stats->min_value,
                                           col_stats->max_value);
      }
      else
        max_mp_pos= 1.0;

      Histogram *hist= &col_stats->histogram;
      if (!hist->is_available())
        sel= (max_mp_pos - min_mp_pos);
      else
        sel= hist->range_selectivity(min_mp_pos, max_mp_pos);
      res= col_non_nulls * sel;
      set_if_bigger(res, col_stats->get_avg_frequency());
    }
    else
      res= col_non_nulls;
    if (nulls_incl)
      res+= col_nulls;
  }
  return res;
}



/*
  Estimate selectivity of "col=const" using a histogram
  
  @param pos      Position of the "const" between column's min_value and 
                  max_value.  This is a number in [0..1] range.
  @param avg_sel  Average selectivity of condition "col=const" in this table.
                  It is calcuated as (#non_null_values / #distinct_values).
  
  @return
     Expected condition selectivity (a number between 0 and 1)

  @notes 
     [re_zero_length_buckets] If a bucket with zero value-length is in the
     middle of the histogram, we will not have min==max. Example: suppose, 
     pos_value=0x12, and the histogram is:

           #n  #n+1 #n+2                 
      ... 0x10 0x12 0x12 0x14 ...
                      |
                      +------------- bucket with zero value-length
    
      Here, we will get min=#n+1, max=#n+2, and use the multi-bucket formula.
     
      The problem happens at the histogram ends. if pos_value=0, and the
      histogram is:

      0x00 0x10 ...

      then min=0, max=0. This means pos_value is contained within bucket #0,
      but on the other hand, histogram data says that the bucket has only one
      value.
*/

double Histogram::point_selectivity(double pos, double avg_sel)
{
  double sel;
  /* Find the bucket that contains the value 'pos'. */
  uint min= find_bucket(pos, TRUE);
  uint pos_value= (uint) (pos * prec_factor());

  /* Find how many buckets this value occupies */
  uint max= min;
  while (max + 1 < get_width() && get_value(max + 1) == pos_value)
    max++;
  
  /*
    A special case: we're looking at a single bucket, and that bucket has
    zero value-length. Use the multi-bucket formula (attempt to use
    single-bucket formula will cause divison by zero).

    For more details see [re_zero_length_buckets] above.
  */
  if (max == min && get_value(max) == ((max==0)? 0 : get_value(max-1)))
    max++;

  if (max > min)
  {
    /*
      The value occupies multiple buckets. Use start_bucket ... end_bucket as
      selectivity.
    */
    double bucket_sel= 1.0/(get_width() + 1);  
    sel= bucket_sel * (max - min + 1);
  }
  else
  {
    /* 
      The value 'pos' fits within one single histogram bucket.

      Histogram buckets have the same numbers of rows, but they cover
      different ranges of values.

      We assume that values are uniformly distributed across the [0..1] value
      range.
    */

    /* 
      If all buckets covered value ranges of the same size, the width of
      value range would be:
    */
    double avg_bucket_width= 1.0 / (get_width() + 1);
    
    /*
      Let's see what is the width of value range that our bucket is covering.
        (min==max currently. they are kept in the formula just in case we 
         will want to extend it to handle multi-bucket case)
    */
    double inv_prec_factor= (double) 1.0 / prec_factor(); 
    double current_bucket_width= 
        (max + 1 == get_width() ?  1.0 : (get_value(max) * inv_prec_factor)) -
        (min == 0 ?  0.0 : (get_value(min-1) * inv_prec_factor));

    DBUG_ASSERT(current_bucket_width); /* We shouldn't get a one zero-width bucket */

    /*
      So:
      - each bucket has the same #rows 
      - values are unformly distributed across the [min_value,max_value] domain.

      If a bucket has value range that's N times bigger then average, than
      each value will have to have N times fewer rows than average.
    */
    sel= avg_sel * avg_bucket_width / current_bucket_width;

    /*
      (Q: if we just follow this proportion we may end up in a situation
      where number of different values we expect to find in this bucket
      exceeds the number of rows that this histogram has in a bucket. Are 
      we ok with this or we would want to have certain caps?)
    */
  }
  return sel;
}

/*
  Check whether the table is one of the persistent statistical tables.
*/
bool is_stat_table(const char *db, const char *table)
{
  DBUG_ASSERT(db && table);

  if (!my_strcasecmp(table_alias_charset, db, stat_tables_db_name.str))
  {
    for (uint i= 0; i < STATISTICS_TABLES; i ++)
    {
      if (!my_strcasecmp(table_alias_charset, table, stat_table_name[i].str))
        return true;
    }
  }
  return false;
}

/*
  Check wheter we can use EITS statistics for a field or not

  TRUE : Use EITS for the columns
  FALSE: Otherwise
*/

bool is_eits_usable(Field *field)
{
  Column_statistics* col_stats= field->read_stats;
  
  // check if column_statistics was allocated for this field
  if (!col_stats)
    return false;

  DBUG_ASSERT(field->table->stats_is_read);

  /*
    (1): checks if we have EITS statistics for a particular column
    (2): Don't use EITS for GEOMETRY columns
    (3): Disabling reading EITS statistics for columns involved in the
         partition list of a table. We assume the selecticivity for
         such columns would be handled during partition pruning.
  */

  return !col_stats->no_stat_values_provided() &&        //(1)
    field->type() != MYSQL_TYPE_GEOMETRY &&              //(2)
#ifdef WITH_PARTITION_STORAGE_ENGINE
    (!field->table->part_info ||
     !field->table->part_info->field_in_partition_expr(field)) &&     //(3)
#endif
    true;
}<|MERGE_RESOLUTION|>--- conflicted
+++ resolved
@@ -2837,11 +2837,7 @@
   Field **field_ptr;
   KEY *key_info, *key_info_end;
   TABLE_SHARE *table_share= table->s;
-<<<<<<< HEAD
-  Table_statistics *read_stats= table_share->stats_cb.table_stats;
   enum_check_fields old_check_level= thd->count_cuted_fields;
-=======
->>>>>>> 49854811
 
   DBUG_ENTER("read_statistics_for_table");
   DEBUG_SYNC(thd, "statistics_mem_alloc_start1");
@@ -2938,14 +2934,9 @@
       }
     }
   }
-<<<<<<< HEAD
-
-  table->stats_is_read= TRUE;
+
   thd->count_cuted_fields= old_check_level;
-
-=======
   table_share->stats_cb.end_stats_load();
->>>>>>> 49854811
   DBUG_RETURN(0);
 }
 
