--- conflicted
+++ resolved
@@ -7181,13 +7181,8 @@
       error= binlog_log_row(table, 0, buf, log_func);
     }
 #ifdef WITH_WSREP
-<<<<<<< HEAD
     if (WSREP_NNULL(ha_thd()) && table_share->tmp_table == NO_TMP_TABLE &&
         ht->flags & HTON_WSREP_REPLICATION &&
-=======
-    if (table_share->tmp_table == NO_TMP_TABLE &&
-        WSREP(ha_thd()) && ht->flags & HTON_WSREP_REPLICATION &&
->>>>>>> 681b7784
         !error && (error= wsrep_after_row(ha_thd())))
     {
       DBUG_RETURN(error);
@@ -7252,19 +7247,10 @@
           WSREP_DEBUG("session does not have active transaction,"
                       " can not mark as PA unsafe");
       }
-<<<<<<< HEAD
 
       if (!error && table_share->tmp_table == NO_TMP_TABLE &&
           ht->flags & HTON_WSREP_REPLICATION)
         error= wsrep_after_row(thd);
-=======
-    }
-    if (table_share->tmp_table == NO_TMP_TABLE &&
-        is_wsrep && ht->flags & HTON_WSREP_REPLICATION &&
-        !error && (error= wsrep_after_row(thd)))
-    {
-      return error;
->>>>>>> 681b7784
     }
 #endif /* WITH_WSREP */
   }
@@ -7339,19 +7325,10 @@
           WSREP_DEBUG("session does not have active transaction,"
                       " can not mark as PA unsafe");
       }
-<<<<<<< HEAD
 
       if (!error && table_share->tmp_table == NO_TMP_TABLE &&
           ht->flags & HTON_WSREP_REPLICATION)
         error= wsrep_after_row(thd);
-=======
-    }
-    if (table_share->tmp_table == NO_TMP_TABLE &&
-        is_wsrep && ht->flags & HTON_WSREP_REPLICATION &&
-        !error && (error= wsrep_after_row(thd)))
-    {
-      return error;
->>>>>>> 681b7784
     }
 #endif /* WITH_WSREP */
   }
