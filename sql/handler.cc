/* Copyright (C) 2000-2006 MySQL AB

   This program is free software; you can redistribute it and/or modify
   it under the terms of the GNU General Public License as published by
   the Free Software Foundation; version 2 of the License.

   This program is distributed in the hope that it will be useful,
   but WITHOUT ANY WARRANTY; without even the implied warranty of
   MERCHANTABILITY or FITNESS FOR A PARTICULAR PURPOSE.  See the
   GNU General Public License for more details.

   You should have received a copy of the GNU General Public License
   along with this program; if not, write to the Free Software
   Foundation, Inc., 59 Temple Place, Suite 330, Boston, MA  02111-1307  USA */

/** @file handler.cc

    @brief
  Handler-calling-functions
*/

#ifdef USE_PRAGMA_IMPLEMENTATION
#pragma implementation				// gcc: Class implementation
#endif

#include "mysql_priv.h"
#include "rpl_filter.h"


#include <myisampack.h>
#include <errno.h>

#ifdef WITH_PARTITION_STORAGE_ENGINE
#include "ha_partition.h"
#endif

/*
  While we have legacy_db_type, we have this array to
  check for dups and to find handlerton from legacy_db_type.
  Remove when legacy_db_type is finally gone
*/
st_plugin_int *hton2plugin[MAX_HA];

static handlerton *installed_htons[128];

#define BITMAP_STACKBUF_SIZE (128/8)

KEY_CREATE_INFO default_key_create_info= { HA_KEY_ALG_UNDEF, 0, {NullS,0} };

/* number of entries in handlertons[] */
ulong total_ha= 0;
/* number of storage engines (from handlertons[]) that support 2pc */
ulong total_ha_2pc= 0;
/* size of savepoint storage area (see ha_init) */
ulong savepoint_alloc_size= 0;

static const LEX_STRING sys_table_aliases[]=
{
  { C_STRING_WITH_LEN("INNOBASE") },  { C_STRING_WITH_LEN("INNODB") },
  { C_STRING_WITH_LEN("NDB") },       { C_STRING_WITH_LEN("NDBCLUSTER") },
  { C_STRING_WITH_LEN("HEAP") },      { C_STRING_WITH_LEN("MEMORY") },
  { C_STRING_WITH_LEN("MERGE") },     { C_STRING_WITH_LEN("MRG_MYISAM") },
  {NullS, 0}
};

const char *ha_row_type[] = {
  "", "FIXED", "DYNAMIC", "COMPRESSED", "REDUNDANT", "COMPACT", "?","?","?"
};

const char *tx_isolation_names[] =
{ "READ-UNCOMMITTED", "READ-COMMITTED", "REPEATABLE-READ", "SERIALIZABLE",
  NullS};
TYPELIB tx_isolation_typelib= {array_elements(tx_isolation_names)-1,"",
			       tx_isolation_names, NULL};

static TYPELIB known_extensions= {0,"known_exts", NULL, NULL};
uint known_extensions_id= 0;



static plugin_ref ha_default_plugin(THD *thd)
{
  if (thd->variables.table_plugin)
    return thd->variables.table_plugin;
  return my_plugin_lock(thd, &global_system_variables.table_plugin);
}


/** @brief
  Return the default storage engine handlerton for thread

  SYNOPSIS
    ha_default_handlerton(thd)
    thd         current thread

  RETURN
    pointer to handlerton
*/
handlerton *ha_default_handlerton(THD *thd)
{
  plugin_ref plugin= ha_default_plugin(thd);
  DBUG_ASSERT(plugin);
  handlerton *hton= plugin_data(plugin, handlerton*);
  DBUG_ASSERT(hton);
  return hton;
}


/** @brief
  Return the storage engine handlerton for the supplied name
  
  SYNOPSIS
    ha_resolve_by_name(thd, name)
    thd         current thread
    name        name of storage engine
  
  RETURN
    pointer to storage engine plugin handle
*/
plugin_ref ha_resolve_by_name(THD *thd, const LEX_STRING *name)
{
  const LEX_STRING *table_alias;
  plugin_ref plugin;

redo:
  /* my_strnncoll is a macro and gcc doesn't do early expansion of macro */
  if (thd && !my_charset_latin1.coll->strnncoll(&my_charset_latin1,
                           (const uchar *)name->str, name->length,
                           (const uchar *)STRING_WITH_LEN("DEFAULT"), 0))
    return ha_default_plugin(thd);

  if ((plugin= my_plugin_lock_by_name(thd, name, MYSQL_STORAGE_ENGINE_PLUGIN)))
  {
    handlerton *hton= plugin_data(plugin, handlerton *);
    if (!(hton->flags & HTON_NOT_USER_SELECTABLE))
      return plugin;
      
    /*
      unlocking plugin immediately after locking is relatively low cost.
    */
    plugin_unlock(thd, plugin);
  }

  /*
    We check for the historical aliases.
  */
  for (table_alias= sys_table_aliases; table_alias->str; table_alias+= 2)
  {
    if (!my_strnncoll(&my_charset_latin1,
                      (const uchar *)name->str, name->length,
                      (const uchar *)table_alias->str, table_alias->length))
    {
      name= table_alias + 1;
      goto redo;
    }
  }

  return NULL;
}


plugin_ref ha_lock_engine(THD *thd, handlerton *hton)
{
  if (hton)
  {
    st_plugin_int **plugin= hton2plugin + hton->slot;
    
#ifdef DBUG_OFF
    return my_plugin_lock(thd, plugin);
#else
    return my_plugin_lock(thd, &plugin);
#endif
  }
  return NULL;
}


#ifdef NOT_USED
static handler *create_default(TABLE_SHARE *table, MEM_ROOT *mem_root)
{
  handlerton *hton= ha_default_handlerton(current_thd);
  return (hton && hton->create) ? hton->create(hton, table, mem_root) : NULL;
}
#endif


handlerton *ha_resolve_by_legacy_type(THD *thd, enum legacy_db_type db_type)
{
  plugin_ref plugin;
  switch (db_type) {
  case DB_TYPE_DEFAULT:
    return ha_default_handlerton(thd);
  default:
    if (db_type > DB_TYPE_UNKNOWN && db_type < DB_TYPE_DEFAULT &&
        (plugin= ha_lock_engine(thd, installed_htons[db_type])))
      return plugin_data(plugin, handlerton*);
    /* fall through */
  case DB_TYPE_UNKNOWN:
    return NULL;
  }
}


/** @brief
  Use other database handler if databasehandler is not compiled in
*/
handlerton *ha_checktype(THD *thd, enum legacy_db_type database_type,
                          bool no_substitute, bool report_error)
{
  handlerton *hton= ha_resolve_by_legacy_type(thd, database_type);
  if (ha_storage_engine_is_enabled(hton))
    return hton;

  if (no_substitute)
  {
    if (report_error)
    {
      const char *engine_name= ha_resolve_storage_engine_name(hton);
      my_error(ER_FEATURE_DISABLED,MYF(0),engine_name,engine_name);
    }
    return NULL;
  }

  switch (database_type) {
#ifndef NO_HASH
  case DB_TYPE_HASH:
    return ha_resolve_by_legacy_type(thd, DB_TYPE_HASH);
#endif
  case DB_TYPE_MRG_ISAM:
    return ha_resolve_by_legacy_type(thd, DB_TYPE_MRG_MYISAM);
  default:
    break;
  }

  return ha_default_handlerton(thd);
} /* ha_checktype */


handler *get_new_handler(TABLE_SHARE *share, MEM_ROOT *alloc,
                         handlerton *db_type)
{
  handler *file;
  DBUG_ENTER("get_new_handler");
  DBUG_PRINT("enter", ("alloc: 0x%lx", (long) alloc));

  if (db_type && db_type->state == SHOW_OPTION_YES && db_type->create)
  {
    if ((file= db_type->create(db_type, share, alloc)))
      file->init();
    DBUG_RETURN(file);
  }
  /*
    Try the default table type
    Here the call to current_thd() is ok as we call this function a lot of
    times but we enter this branch very seldom.
  */
  DBUG_RETURN(get_new_handler(share, alloc, ha_default_handlerton(current_thd)));
}


#ifdef WITH_PARTITION_STORAGE_ENGINE
handler *get_ha_partition(partition_info *part_info)
{
  ha_partition *partition;
  DBUG_ENTER("get_ha_partition");
  if ((partition= new ha_partition(partition_hton, part_info)))
  {
    if (partition->initialise_partition(current_thd->mem_root))
    {
      delete partition;
      partition= 0;
    }
    else
      partition->init();
  }
  else
  {
    my_error(ER_OUTOFMEMORY, MYF(0), sizeof(ha_partition));
  }
  DBUG_RETURN(((handler*) partition));
}
#endif


/** @brief
  Register handler error messages for use with my_error().

  SYNOPSIS
    ha_init_errors()

  RETURN
    0           OK
    != 0        Error
*/
static int ha_init_errors(void)
{
#define SETMSG(nr, msg) errmsgs[(nr) - HA_ERR_FIRST]= (msg)
  const char    **errmsgs;

  /* Allocate a pointer array for the error message strings. */
  /* Zerofill it to avoid uninitialized gaps. */
  if (! (errmsgs= (const char**) my_malloc(HA_ERR_ERRORS * sizeof(char*),
                                           MYF(MY_WME | MY_ZEROFILL))))
    return 1;

  /* Set the dedicated error messages. */
  SETMSG(HA_ERR_KEY_NOT_FOUND,          ER(ER_KEY_NOT_FOUND));
  SETMSG(HA_ERR_FOUND_DUPP_KEY,         ER(ER_DUP_KEY));
  SETMSG(HA_ERR_RECORD_CHANGED,         "Update wich is recoverable");
  SETMSG(HA_ERR_WRONG_INDEX,            "Wrong index given to function");
  SETMSG(HA_ERR_CRASHED,                ER(ER_NOT_KEYFILE));
  SETMSG(HA_ERR_WRONG_IN_RECORD,        ER(ER_CRASHED_ON_USAGE));
  SETMSG(HA_ERR_OUT_OF_MEM,             "Table handler out of memory");
  SETMSG(HA_ERR_NOT_A_TABLE,            "Incorrect file format '%.64s'");
  SETMSG(HA_ERR_WRONG_COMMAND,          "Command not supported");
  SETMSG(HA_ERR_OLD_FILE,               ER(ER_OLD_KEYFILE));
  SETMSG(HA_ERR_NO_ACTIVE_RECORD,       "No record read in update");
  SETMSG(HA_ERR_RECORD_DELETED,         "Intern record deleted");
  SETMSG(HA_ERR_RECORD_FILE_FULL,       ER(ER_RECORD_FILE_FULL));
  SETMSG(HA_ERR_INDEX_FILE_FULL,        "No more room in index file '%.64s'");
  SETMSG(HA_ERR_END_OF_FILE,            "End in next/prev/first/last");
  SETMSG(HA_ERR_UNSUPPORTED,            ER(ER_ILLEGAL_HA));
  SETMSG(HA_ERR_TO_BIG_ROW,             "Too big row");
  SETMSG(HA_WRONG_CREATE_OPTION,        "Wrong create option");
  SETMSG(HA_ERR_FOUND_DUPP_UNIQUE,      ER(ER_DUP_UNIQUE));
  SETMSG(HA_ERR_UNKNOWN_CHARSET,        "Can't open charset");
  SETMSG(HA_ERR_WRONG_MRG_TABLE_DEF,    ER(ER_WRONG_MRG_TABLE));
  SETMSG(HA_ERR_CRASHED_ON_REPAIR,      ER(ER_CRASHED_ON_REPAIR));
  SETMSG(HA_ERR_CRASHED_ON_USAGE,       ER(ER_CRASHED_ON_USAGE));
  SETMSG(HA_ERR_LOCK_WAIT_TIMEOUT,      ER(ER_LOCK_WAIT_TIMEOUT));
  SETMSG(HA_ERR_LOCK_TABLE_FULL,        ER(ER_LOCK_TABLE_FULL));
  SETMSG(HA_ERR_READ_ONLY_TRANSACTION,  ER(ER_READ_ONLY_TRANSACTION));
  SETMSG(HA_ERR_LOCK_DEADLOCK,          ER(ER_LOCK_DEADLOCK));
  SETMSG(HA_ERR_CANNOT_ADD_FOREIGN,     ER(ER_CANNOT_ADD_FOREIGN));
  SETMSG(HA_ERR_NO_REFERENCED_ROW,      ER(ER_NO_REFERENCED_ROW_2));
  SETMSG(HA_ERR_ROW_IS_REFERENCED,      ER(ER_ROW_IS_REFERENCED_2));
  SETMSG(HA_ERR_NO_SAVEPOINT,           "No savepoint with that name");
  SETMSG(HA_ERR_NON_UNIQUE_BLOCK_SIZE,  "Non unique key block size");
  SETMSG(HA_ERR_NO_SUCH_TABLE,          "No such table: '%.64s'");
  SETMSG(HA_ERR_TABLE_EXIST,            ER(ER_TABLE_EXISTS_ERROR));
  SETMSG(HA_ERR_NO_CONNECTION,          "Could not connect to storage engine");
  SETMSG(HA_ERR_TABLE_DEF_CHANGED,      ER(ER_TABLE_DEF_CHANGED));
  SETMSG(HA_ERR_FOREIGN_DUPLICATE_KEY,  "FK constraint would lead to duplicate key");
  SETMSG(HA_ERR_TABLE_NEEDS_UPGRADE,    ER(ER_TABLE_NEEDS_UPGRADE));
  SETMSG(HA_ERR_TABLE_READONLY,         ER(ER_OPEN_AS_READONLY));
  SETMSG(HA_ERR_AUTOINC_READ_FAILED,    ER(ER_AUTOINC_READ_FAILED));
  SETMSG(HA_ERR_AUTOINC_ERANGE,         ER(ER_WARN_DATA_OUT_OF_RANGE));

  /* Register the error messages for use with my_error(). */
  return my_error_register(errmsgs, HA_ERR_FIRST, HA_ERR_LAST);
}


/** @brief
  Unregister handler error messages.

  SYNOPSIS
    ha_finish_errors()

  RETURN
    0           OK
    != 0        Error
*/
static int ha_finish_errors(void)
{
  const char    **errmsgs;

  /* Allocate a pointer array for the error message strings. */
  if (! (errmsgs= my_error_unregister(HA_ERR_FIRST, HA_ERR_LAST)))
    return 1;
  my_free((uchar*) errmsgs, MYF(0));
  return 0;
}


int ha_finalize_handlerton(st_plugin_int *plugin)
{
  handlerton *hton= (handlerton *)plugin->data;
  DBUG_ENTER("ha_finalize_handlerton");

  switch (hton->state)
  {
  case SHOW_OPTION_NO:
  case SHOW_OPTION_DISABLED:
    break;
  case SHOW_OPTION_YES:
    if (installed_htons[hton->db_type] == hton)
      installed_htons[hton->db_type]= NULL;
    break;
  };

  if (hton->panic)
    hton->panic(hton, HA_PANIC_CLOSE);

  if (plugin->plugin->deinit)
  {
    /*
      Today we have no defined/special behavior for uninstalling
      engine plugins.
    */
    DBUG_PRINT("info", ("Deinitializing plugin: '%s'", plugin->name.str));
    if (plugin->plugin->deinit(NULL))
    {
      DBUG_PRINT("warning", ("Plugin '%s' deinit function returned error.",
                             plugin->name.str));
    }
  }

  my_free((uchar*)hton, MYF(0));

  DBUG_RETURN(0);
}


int ha_initialize_handlerton(st_plugin_int *plugin)
{
  handlerton *hton;
  DBUG_ENTER("ha_initialize_handlerton");
  DBUG_PRINT("plugin", ("initialize plugin: '%s'", plugin->name.str));

  hton= (handlerton *)my_malloc(sizeof(handlerton),
                                MYF(MY_WME | MY_ZEROFILL));
  /* Historical Requirement */
  plugin->data= hton; // shortcut for the future
  if (plugin->plugin->init)
  {
    if (plugin->plugin->init(hton))
    {
      sql_print_error("Plugin '%s' init function returned error.",
                      plugin->name.str);
      goto err;
    }
  }

  /*
    the switch below and hton->state should be removed when
    command-line options for plugins will be implemented
  */
  switch (hton->state) {
  case SHOW_OPTION_NO:
    break;
  case SHOW_OPTION_YES:
    {
      uint tmp;
      /* now check the db_type for conflict */
      if (hton->db_type <= DB_TYPE_UNKNOWN ||
          hton->db_type >= DB_TYPE_DEFAULT ||
          installed_htons[hton->db_type])
      {
        int idx= (int) DB_TYPE_FIRST_DYNAMIC;

        while (idx < (int) DB_TYPE_DEFAULT && installed_htons[idx])
          idx++;

        if (idx == (int) DB_TYPE_DEFAULT)
        {
          sql_print_warning("Too many storage engines!");
          DBUG_RETURN(1);
        }
        if (hton->db_type != DB_TYPE_UNKNOWN)
          sql_print_warning("Storage engine '%s' has conflicting typecode. "
                            "Assigning value %d.", plugin->plugin->name, idx);
        hton->db_type= (enum legacy_db_type) idx;
      }
      installed_htons[hton->db_type]= hton;
      tmp= hton->savepoint_offset;
      hton->savepoint_offset= savepoint_alloc_size;
      savepoint_alloc_size+= tmp;
      hton->slot= total_ha++;
      hton2plugin[hton->slot]=plugin;
      if (hton->prepare)
        total_ha_2pc++;
      break;
    }
    /* fall through */
  default:
    hton->state= SHOW_OPTION_DISABLED;
    break;
  }
  
  /* 
    This is entirely for legacy. We will create a new "disk based" hton and a 
    "memory" hton which will be configurable longterm. We should be able to 
    remove partition and myisammrg.
  */
  switch (hton->db_type) {
  case DB_TYPE_HEAP:
    heap_hton= hton;
    break;
  case DB_TYPE_MYISAM:
    myisam_hton= hton;
    break;
  case DB_TYPE_PARTITION_DB:
    partition_hton= hton;
    break;
  default:
    break;
  };

  DBUG_RETURN(0);
err:
  DBUG_RETURN(1);
}

int ha_init()
{
  int error= 0;
  DBUG_ENTER("ha_init");

  if (ha_init_errors())
    DBUG_RETURN(1);

  DBUG_ASSERT(total_ha < MAX_HA);
  /*
    Check if there is a transaction-capable storage engine besides the
    binary log (which is considered a transaction-capable storage engine in
    counting total_ha)
  */
  opt_using_transactions= total_ha>(ulong)opt_bin_log;
  savepoint_alloc_size+= sizeof(SAVEPOINT);
  DBUG_RETURN(error);
}

int ha_end()
{
  int error= 0;
  DBUG_ENTER("ha_end");


  /* 
    This should be eventualy based  on the graceful shutdown flag.
    So if flag is equal to HA_PANIC_CLOSE, the deallocate
    the errors.
  */
  if (ha_finish_errors())
    error= 1;

  DBUG_RETURN(error);
}

static my_bool dropdb_handlerton(THD *unused1, plugin_ref plugin,
                                 void *path)
{
  handlerton *hton= plugin_data(plugin, handlerton *);
  if (hton->state == SHOW_OPTION_YES && hton->drop_database)
    hton->drop_database(hton, (char *)path);
  return FALSE;
}


void ha_drop_database(char* path)
{
  plugin_foreach(NULL, dropdb_handlerton, MYSQL_STORAGE_ENGINE_PLUGIN, path);
}


static my_bool closecon_handlerton(THD *thd, plugin_ref plugin,
                                   void *unused)
{
  handlerton *hton= plugin_data(plugin, handlerton *);
  /*
    there's no need to rollback here as all transactions must
    be rolled back already
  */
  if (hton->state == SHOW_OPTION_YES && hton->close_connection &&
      thd->ha_data[hton->slot])
    hton->close_connection(hton, thd);
  return FALSE;
}


/** @brief
  don't bother to rollback here, it's done already
*/
void ha_close_connection(THD* thd)
{
  plugin_foreach(thd, closecon_handlerton, MYSQL_STORAGE_ENGINE_PLUGIN, 0);
}

/* ========================================================================
 ======================= TRANSACTIONS ===================================*/

/** @brief
  Register a storage engine for a transaction

  DESCRIPTION
    Every storage engine MUST call this function when it starts
    a transaction or a statement (that is it must be called both for the
    "beginning of transaction" and "beginning of statement").
    Only storage engines registered for the transaction/statement
    will know when to commit/rollback it.

  NOTE
    trans_register_ha is idempotent - storage engine may register many
    times per transaction.

*/
void trans_register_ha(THD *thd, bool all, handlerton *ht_arg)
{
  THD_TRANS *trans;
  handlerton **ht;
  DBUG_ENTER("trans_register_ha");
  DBUG_PRINT("enter",("%s", all ? "all" : "stmt"));

  if (all)
  {
    trans= &thd->transaction.all;
    thd->server_status|= SERVER_STATUS_IN_TRANS;
  }
  else
    trans= &thd->transaction.stmt;

  for (ht=trans->ht; *ht; ht++)
    if (*ht == ht_arg)
      DBUG_VOID_RETURN;  /* already registered, return */

  trans->ht[trans->nht++]=ht_arg;
  DBUG_ASSERT(*ht == ht_arg);
  trans->no_2pc|=(ht_arg->prepare==0);
  if (thd->transaction.xid_state.xid.is_null())
    thd->transaction.xid_state.xid.set(thd->query_id);
  DBUG_VOID_RETURN;
}

/** @brief
  RETURN
      0  - ok
      1  - error, transaction was rolled back
*/
int ha_prepare(THD *thd)
{
  int error=0, all=1;
  THD_TRANS *trans=all ? &thd->transaction.all : &thd->transaction.stmt;
  handlerton **ht=trans->ht;
  DBUG_ENTER("ha_prepare");
#ifdef USING_TRANSACTIONS
  if (trans->nht)
  {
    for (; *ht; ht++)
    {
      int err;
      status_var_increment(thd->status_var.ha_prepare_count);
      if ((*ht)->prepare)
      {
        if ((err= (*(*ht)->prepare)(*ht, thd, all)))
        {
          my_error(ER_ERROR_DURING_COMMIT, MYF(0), err);
          ha_rollback_trans(thd, all);
          error=1;
          break;
        }
      }
      else
      {
        push_warning_printf(thd, MYSQL_ERROR::WARN_LEVEL_WARN,
                            ER_ILLEGAL_HA, ER(ER_ILLEGAL_HA),
                            ha_resolve_storage_engine_name(*ht));
      }
    }
  }
#endif /* USING_TRANSACTIONS */
  DBUG_RETURN(error);
}

/** @brief
  RETURN
      0  - ok
      1  - transaction was rolled back
      2  - error during commit, data may be inconsistent
*/
int ha_commit_trans(THD *thd, bool all)
{
  int error= 0, cookie= 0;
  THD_TRANS *trans= all ? &thd->transaction.all : &thd->transaction.stmt;
  bool is_real_trans= all || thd->transaction.all.nht == 0;
  handlerton **ht= trans->ht;
  my_xid xid= thd->transaction.xid_state.xid.get_my_xid();
  DBUG_ENTER("ha_commit_trans");

  if (thd->in_sub_stmt)
  {
    /*
      Since we don't support nested statement transactions in 5.0,
      we can't commit or rollback stmt transactions while we are inside
      stored functions or triggers. So we simply do nothing now.
      TODO: This should be fixed in later ( >= 5.1) releases.
    */
    if (!all)
      DBUG_RETURN(0);
    /*
      We assume that all statements which commit or rollback main transaction
      are prohibited inside of stored functions or triggers. So they should
      bail out with error even before ha_commit_trans() call. To be 100% safe
      let us throw error in non-debug builds.
    */
    DBUG_ASSERT(0);
    my_error(ER_COMMIT_NOT_ALLOWED_IN_SF_OR_TRG, MYF(0));
    DBUG_RETURN(2);
  }
#ifdef USING_TRANSACTIONS
  if (trans->nht)
  {
    if (is_real_trans && wait_if_global_read_lock(thd, 0, 0))
    {
      ha_rollback_trans(thd, all);
      DBUG_RETURN(1);
    }

    if (   is_real_trans
        && opt_readonly
        && ! (thd->security_ctx->master_access & SUPER_ACL)
        && ! thd->slave_thread
       )
    {
      my_error(ER_OPTION_PREVENTS_STATEMENT, MYF(0), "--read-only");
      ha_rollback_trans(thd, all);
      error= 1;
      goto end;
    }

    DBUG_EXECUTE_IF("crash_commit_before", abort(););

    /* Close all cursors that can not survive COMMIT */
    if (is_real_trans)                          /* not a statement commit */
      thd->stmt_map.close_transient_cursors();

    if (!trans->no_2pc && trans->nht > 1)
    {
      for (; *ht && !error; ht++)
      {
        int err;
        if ((err= (*(*ht)->prepare)(*ht, thd, all)))
        {
          my_error(ER_ERROR_DURING_COMMIT, MYF(0), err);
          error= 1;
        }
        status_var_increment(thd->status_var.ha_prepare_count);
      }
      DBUG_EXECUTE_IF("crash_commit_after_prepare", abort(););
      if (error || (is_real_trans && xid &&
                    (error= !(cookie= tc_log->log_xid(thd, xid)))))
      {
        ha_rollback_trans(thd, all);
        error= 1;
        goto end;
      }
      DBUG_EXECUTE_IF("crash_commit_after_log", abort(););
    }
    error=ha_commit_one_phase(thd, all) ? (cookie ? 2 : 1) : 0;
    DBUG_EXECUTE_IF("crash_commit_before_unlog", abort(););
    if (cookie)
      tc_log->unlog(cookie, xid);
    DBUG_EXECUTE_IF("crash_commit_after", abort(););
end:
    if (is_real_trans)
      start_waiting_global_read_lock(thd);
  }
#endif /* USING_TRANSACTIONS */
  DBUG_RETURN(error);
}

/** @brief
  NOTE - this function does not care about global read lock.
  A caller should.
*/
int ha_commit_one_phase(THD *thd, bool all)
{
  int error=0;
  THD_TRANS *trans=all ? &thd->transaction.all : &thd->transaction.stmt;
  bool is_real_trans=all || thd->transaction.all.nht == 0;
  handlerton **ht=trans->ht;
  DBUG_ENTER("ha_commit_one_phase");
#ifdef USING_TRANSACTIONS
  if (trans->nht)
  {
    for (ht=trans->ht; *ht; ht++)
    {
      int err;
      if ((err= (*(*ht)->commit)(*ht, thd, all)))
      {
        my_error(ER_ERROR_DURING_COMMIT, MYF(0), err);
        error=1;
      }
      status_var_increment(thd->status_var.ha_commit_count);
      *ht= 0;
    }
    trans->nht=0;
    trans->no_2pc=0;
    if (is_real_trans)
      thd->transaction.xid_state.xid.null();
    if (all)
    {
#ifdef HAVE_QUERY_CACHE
      if (thd->transaction.changed_tables)
        query_cache.invalidate(thd->transaction.changed_tables);
#endif
      thd->variables.tx_isolation=thd->session_tx_isolation;
      thd->transaction.cleanup();
    }
  }
#endif /* USING_TRANSACTIONS */
  DBUG_RETURN(error);
}


int ha_rollback_trans(THD *thd, bool all)
{
  int error=0;
  THD_TRANS *trans=all ? &thd->transaction.all : &thd->transaction.stmt;
  bool is_real_trans=all || thd->transaction.all.nht == 0;
  DBUG_ENTER("ha_rollback_trans");
  if (thd->in_sub_stmt)
  {
    /*
      If we are inside stored function or trigger we should not commit or
      rollback current statement transaction. See comment in ha_commit_trans()
      call for more information.
    */
    if (!all)
      DBUG_RETURN(0);
    DBUG_ASSERT(0);
    my_error(ER_COMMIT_NOT_ALLOWED_IN_SF_OR_TRG, MYF(0));
    DBUG_RETURN(1);
  }
#ifdef USING_TRANSACTIONS
  if (trans->nht)
  {
    /* Close all cursors that can not survive ROLLBACK */
    if (is_real_trans)                          /* not a statement commit */
      thd->stmt_map.close_transient_cursors();

    for (handlerton **ht=trans->ht; *ht; ht++)
    {
      int err;
      if ((err= (*(*ht)->rollback)(*ht, thd, all)))
      { // cannot happen
        my_error(ER_ERROR_DURING_ROLLBACK, MYF(0), err);
        error=1;
      }
      status_var_increment(thd->status_var.ha_rollback_count);
      *ht= 0;
    }
    trans->nht=0;
    trans->no_2pc=0;
    if (is_real_trans)
      thd->transaction.xid_state.xid.null();
    if (all)
    {
      thd->variables.tx_isolation=thd->session_tx_isolation;
      thd->transaction.cleanup();
    }
  }
#endif /* USING_TRANSACTIONS */
  if (all)
    thd->transaction_rollback_request= FALSE;

  /*
    If a non-transactional table was updated, warn; don't warn if this is a
    slave thread (because when a slave thread executes a ROLLBACK, it has
    been read from the binary log, so it's 100% sure and normal to produce
    error ER_WARNING_NOT_COMPLETE_ROLLBACK. If we sent the warning to the
    slave SQL thread, it would not stop the thread but just be printed in
    the error log; but we don't want users to wonder why they have this
    message in the error log, so we don't send it.
  */
  if (is_real_trans && thd->transaction.all.modified_non_trans_table &&
<<<<<<< HEAD
      !thd->slave_thread && thd->killed != THD::KILL_CONNECTION)
=======
      !thd->slave_thread)
>>>>>>> 1de2317b
    push_warning(thd, MYSQL_ERROR::WARN_LEVEL_WARN,
                 ER_WARNING_NOT_COMPLETE_ROLLBACK,
                 ER(ER_WARNING_NOT_COMPLETE_ROLLBACK));
  DBUG_RETURN(error);
}

/** @brief
  This is used to commit or rollback a single statement depending on the value
  of error. Note that if the autocommit is on, then the following call inside
  InnoDB will commit or rollback the whole transaction (= the statement). The
  autocommit mechanism built into InnoDB is based on counting locks, but if
  the user has used LOCK TABLES then that mechanism does not know to do the
  commit.
*/
int ha_autocommit_or_rollback(THD *thd, int error)
{
  DBUG_ENTER("ha_autocommit_or_rollback");
#ifdef USING_TRANSACTIONS
  if (thd->transaction.stmt.nht)
  {
    if (!error)
    {
      if (ha_commit_stmt(thd))
	error=1;
    }
    else if (thd->transaction_rollback_request && !thd->in_sub_stmt)
      (void) ha_rollback(thd);
    else
      (void) ha_rollback_stmt(thd);

    thd->variables.tx_isolation=thd->session_tx_isolation;
  }
#endif
  DBUG_RETURN(error);
}


struct xahton_st {
  XID *xid;
  int result;
};

static my_bool xacommit_handlerton(THD *unused1, plugin_ref plugin,
                                   void *arg)
{
  handlerton *hton= plugin_data(plugin, handlerton *);
  if (hton->state == SHOW_OPTION_YES && hton->recover)
  {
    hton->commit_by_xid(hton, ((struct xahton_st *)arg)->xid);
    ((struct xahton_st *)arg)->result= 0;
  }
  return FALSE;
}

static my_bool xarollback_handlerton(THD *unused1, plugin_ref plugin,
                                     void *arg)
{
  handlerton *hton= plugin_data(plugin, handlerton *);
  if (hton->state == SHOW_OPTION_YES && hton->recover)
  {
    hton->rollback_by_xid(hton, ((struct xahton_st *)arg)->xid);
    ((struct xahton_st *)arg)->result= 0;
  }
  return FALSE;
}


int ha_commit_or_rollback_by_xid(XID *xid, bool commit)
{
  struct xahton_st xaop;
  xaop.xid= xid;
  xaop.result= 1;

  plugin_foreach(NULL, commit ? xacommit_handlerton : xarollback_handlerton,
                 MYSQL_STORAGE_ENGINE_PLUGIN, &xaop);

  return xaop.result;
}


#ifndef DBUG_OFF
/* this does not need to be multi-byte safe or anything */
static char* xid_to_str(char *buf, XID *xid)
{
  int i;
  char *s=buf;
  *s++='\'';
  for (i=0; i < xid->gtrid_length+xid->bqual_length; i++)
  {
    uchar c=(uchar)xid->data[i];
    /* is_next_dig is set if next character is a number */
    bool is_next_dig= FALSE;
    if (i < XIDDATASIZE)
    {
      char ch= xid->data[i+1];
      is_next_dig= (ch >= '0' && ch <='9');
    }
    if (i == xid->gtrid_length)
    {
      *s++='\'';
      if (xid->bqual_length)
      {
        *s++='.';
        *s++='\'';
      }
    }
    if (c < 32 || c > 126)
    {
      *s++='\\';
      /*
        If next character is a number, write current character with
        3 octal numbers to ensure that the next number is not seen
        as part of the octal number
      */
      if (c > 077 || is_next_dig)
        *s++=_dig_vec_lower[c >> 6];
      if (c > 007 || is_next_dig)
        *s++=_dig_vec_lower[(c >> 3) & 7];
      *s++=_dig_vec_lower[c & 7];
    }
    else
    {
      if (c == '\'' || c == '\\')
        *s++='\\';
      *s++=c;
    }
  }
  *s++='\'';
  *s=0;
  return buf;
}
#endif

/** @brief
  recover() step of xa

  NOTE
   there are three modes of operation:

   - automatic recover after a crash
     in this case commit_list != 0, tc_heuristic_recover==0
     all xids from commit_list are committed, others are rolled back

   - manual (heuristic) recover
     in this case commit_list==0, tc_heuristic_recover != 0
     DBA has explicitly specified that all prepared transactions should
     be committed (or rolled back).

   - no recovery (MySQL did not detect a crash)
     in this case commit_list==0, tc_heuristic_recover == 0
     there should be no prepared transactions in this case.
*/
struct xarecover_st
{
  int len, found_foreign_xids, found_my_xids;
  XID *list;
  HASH *commit_list;
  bool dry_run;
};

static my_bool xarecover_handlerton(THD *unused, plugin_ref plugin,
                                    void *arg)
{
  handlerton *hton= plugin_data(plugin, handlerton *);
  struct xarecover_st *info= (struct xarecover_st *) arg;
  int got;

  if (hton->state == SHOW_OPTION_YES && hton->recover)
  {
    while ((got= hton->recover(hton, info->list, info->len)) > 0 )
    {
      sql_print_information("Found %d prepared transaction(s) in %s",
                            got, ha_resolve_storage_engine_name(hton));
      for (int i=0; i < got; i ++)
      {
        my_xid x=info->list[i].get_my_xid();
        if (!x) // not "mine" - that is generated by external TM
        {
#ifndef DBUG_OFF
          char buf[XIDDATASIZE*4+6]; // see xid_to_str
          sql_print_information("ignore xid %s", xid_to_str(buf, info->list+i));
#endif
          xid_cache_insert(info->list+i, XA_PREPARED);
          info->found_foreign_xids++;
          continue;
        }
        if (info->dry_run)
        {
          info->found_my_xids++;
          continue;
        }
        // recovery mode
        if (info->commit_list ?
            hash_search(info->commit_list, (uchar *)&x, sizeof(x)) != 0 :
            tc_heuristic_recover == TC_HEURISTIC_RECOVER_COMMIT)
        {
#ifndef DBUG_OFF
          char buf[XIDDATASIZE*4+6]; // see xid_to_str
          sql_print_information("commit xid %s", xid_to_str(buf, info->list+i));
#endif
          hton->commit_by_xid(hton, info->list+i);
        }
        else
        {
#ifndef DBUG_OFF
          char buf[XIDDATASIZE*4+6]; // see xid_to_str
          sql_print_information("rollback xid %s",
                                xid_to_str(buf, info->list+i));
#endif
          hton->rollback_by_xid(hton, info->list+i);
        }
      }
      if (got < info->len)
        break;
    }
  }
  return FALSE;
}

int ha_recover(HASH *commit_list)
{
  struct xarecover_st info;
  DBUG_ENTER("ha_recover");
  info.found_foreign_xids= info.found_my_xids= 0;
  info.commit_list= commit_list;
  info.dry_run= (info.commit_list==0 && tc_heuristic_recover==0);
  info.list= NULL;

  /* commit_list and tc_heuristic_recover cannot be set both */
  DBUG_ASSERT(info.commit_list==0 || tc_heuristic_recover==0);
  /* if either is set, total_ha_2pc must be set too */
  DBUG_ASSERT(info.dry_run || total_ha_2pc>(ulong)opt_bin_log);

  if (total_ha_2pc <= (ulong)opt_bin_log)
    DBUG_RETURN(0);

  if (info.commit_list)
    sql_print_information("Starting crash recovery...");

#ifndef WILL_BE_DELETED_LATER
  /*
    for now, only InnoDB supports 2pc. It means we can always safely
    rollback all pending transactions, without risking inconsistent data
  */
  DBUG_ASSERT(total_ha_2pc == (ulong) opt_bin_log+1); // only InnoDB and binlog
  tc_heuristic_recover= TC_HEURISTIC_RECOVER_ROLLBACK; // forcing ROLLBACK
  info.dry_run=FALSE;
#endif

  for (info.len= MAX_XID_LIST_SIZE ; 
       info.list==0 && info.len > MIN_XID_LIST_SIZE; info.len/=2)
  {
    info.list=(XID *)my_malloc(info.len*sizeof(XID), MYF(0));
  }
  if (!info.list)
  {
    sql_print_error(ER(ER_OUTOFMEMORY), info.len*sizeof(XID));
    DBUG_RETURN(1);
  }

  plugin_foreach(NULL, xarecover_handlerton, 
                 MYSQL_STORAGE_ENGINE_PLUGIN, &info);

  my_free((uchar*)info.list, MYF(0));
  if (info.found_foreign_xids)
    sql_print_warning("Found %d prepared XA transactions", 
                      info.found_foreign_xids);
  if (info.dry_run && info.found_my_xids)
  {
    sql_print_error("Found %d prepared transactions! It means that mysqld was "
                    "not shut down properly last time and critical recovery "
                    "information (last binlog or %s file) was manually deleted "
                    "after a crash. You have to start mysqld with "
                    "--tc-heuristic-recover switch to commit or rollback "
                    "pending transactions.",
                    info.found_my_xids, opt_tc_log_file);
    DBUG_RETURN(1);
  }
  if (info.commit_list)
    sql_print_information("Crash recovery finished.");
  DBUG_RETURN(0);
}

/** @brief
  return the list of XID's to a client, the same way SHOW commands do

  NOTE
    I didn't find in XA specs that an RM cannot return the same XID twice,
    so mysql_xa_recover does not filter XID's to ensure uniqueness.
    It can be easily fixed later, if necessary.
*/
bool mysql_xa_recover(THD *thd)
{
  List<Item> field_list;
  Protocol *protocol= thd->protocol;
  int i=0;
  XID_STATE *xs;
  DBUG_ENTER("mysql_xa_recover");

  field_list.push_back(new Item_int("formatID", 0, MY_INT32_NUM_DECIMAL_DIGITS));
  field_list.push_back(new Item_int("gtrid_length", 0, MY_INT32_NUM_DECIMAL_DIGITS));
  field_list.push_back(new Item_int("bqual_length", 0, MY_INT32_NUM_DECIMAL_DIGITS));
  field_list.push_back(new Item_empty_string("data",XIDDATASIZE));

  if (protocol->send_fields(&field_list,
                            Protocol::SEND_NUM_ROWS | Protocol::SEND_EOF))
    DBUG_RETURN(1);

  pthread_mutex_lock(&LOCK_xid_cache);
  while ((xs= (XID_STATE*)hash_element(&xid_cache, i++)))
  {
    if (xs->xa_state==XA_PREPARED)
    {
      protocol->prepare_for_resend();
      protocol->store_longlong((longlong)xs->xid.formatID, FALSE);
      protocol->store_longlong((longlong)xs->xid.gtrid_length, FALSE);
      protocol->store_longlong((longlong)xs->xid.bqual_length, FALSE);
      protocol->store(xs->xid.data, xs->xid.gtrid_length+xs->xid.bqual_length,
                      &my_charset_bin);
      if (protocol->write())
      {
        pthread_mutex_unlock(&LOCK_xid_cache);
        DBUG_RETURN(1);
      }
    }
  }

  pthread_mutex_unlock(&LOCK_xid_cache);
  send_eof(thd);
  DBUG_RETURN(0);
}

/** @brief
  This function should be called when MySQL sends rows of a SELECT result set
  or the EOF mark to the client. It releases a possible adaptive hash index
  S-latch held by thd in InnoDB and also releases a possible InnoDB query
  FIFO ticket to enter InnoDB. To save CPU time, InnoDB allows a thd to
  keep them over several calls of the InnoDB handler interface when a join
  is executed. But when we let the control to pass to the client they have
  to be released because if the application program uses mysql_use_result(),
  it may deadlock on the S-latch if the application on another connection
  performs another SQL query. In MySQL-4.1 this is even more important because
  there a connection can have several SELECT queries open at the same time.

  arguments:
  thd:           the thread handle of the current connection
  return value:  always 0
*/
static my_bool release_temporary_latches(THD *thd, plugin_ref plugin,
                                 void *unused)
{
  handlerton *hton= plugin_data(plugin, handlerton *);

  if (hton->state == SHOW_OPTION_YES && hton->release_temporary_latches)
    hton->release_temporary_latches(hton, thd);

  return FALSE;
}


int ha_release_temporary_latches(THD *thd)
{
  plugin_foreach(thd, release_temporary_latches, MYSQL_STORAGE_ENGINE_PLUGIN, 
                 NULL);

  return 0;
}

int ha_rollback_to_savepoint(THD *thd, SAVEPOINT *sv)
{
  int error=0;
  THD_TRANS *trans= (thd->in_sub_stmt ? &thd->transaction.stmt :
                                        &thd->transaction.all);
  handlerton **ht=trans->ht, **end_ht;
  DBUG_ENTER("ha_rollback_to_savepoint");

  trans->nht=sv->nht;
  trans->no_2pc=0;
  end_ht=ht+sv->nht;
  /*
    rolling back to savepoint in all storage engines that were part of the
    transaction when the savepoint was set
  */
  for (; ht < end_ht; ht++)
  {
    int err;
    DBUG_ASSERT((*ht)->savepoint_set != 0);
    if ((err= (*(*ht)->savepoint_rollback)(*ht, thd, (uchar *)(sv+1)+(*ht)->savepoint_offset)))
    { // cannot happen
      my_error(ER_ERROR_DURING_ROLLBACK, MYF(0), err);
      error=1;
    }
    status_var_increment(thd->status_var.ha_savepoint_rollback_count);
    trans->no_2pc|=(*ht)->prepare == 0;
  }
  /*
    rolling back the transaction in all storage engines that were not part of
    the transaction when the savepoint was set
  */
  for (; *ht ; ht++)
  {
    int err;
    if ((err= (*(*ht)->rollback)(*ht, thd, !thd->in_sub_stmt)))
    { // cannot happen
      my_error(ER_ERROR_DURING_ROLLBACK, MYF(0), err);
      error=1;
    }
    status_var_increment(thd->status_var.ha_rollback_count);
    *ht=0; // keep it conveniently zero-filled
  }
  DBUG_RETURN(error);
}

/** @brief
  note, that according to the sql standard (ISO/IEC 9075-2:2003)
  section "4.33.4 SQL-statements and transaction states",
  SAVEPOINT is *not* transaction-initiating SQL-statement
*/
int ha_savepoint(THD *thd, SAVEPOINT *sv)
{
  int error=0;
  THD_TRANS *trans= (thd->in_sub_stmt ? &thd->transaction.stmt :
                                        &thd->transaction.all);
  handlerton **ht=trans->ht;
  DBUG_ENTER("ha_savepoint");
#ifdef USING_TRANSACTIONS
  for (; *ht; ht++)
  {
    int err;
    if (! (*ht)->savepoint_set)
    {
      my_error(ER_CHECK_NOT_IMPLEMENTED, MYF(0), "SAVEPOINT");
      error=1;
      break;
    }
    if ((err= (*(*ht)->savepoint_set)(*ht, thd, (uchar *)(sv+1)+(*ht)->savepoint_offset)))
    { // cannot happen
      my_error(ER_GET_ERRNO, MYF(0), err);
      error=1;
    }
    status_var_increment(thd->status_var.ha_savepoint_count);
  }
  sv->nht=trans->nht;
#endif /* USING_TRANSACTIONS */
  DBUG_RETURN(error);
}

int ha_release_savepoint(THD *thd, SAVEPOINT *sv)
{
  int error=0;
  THD_TRANS *trans= (thd->in_sub_stmt ? &thd->transaction.stmt :
                                        &thd->transaction.all);
  handlerton **ht=trans->ht, **end_ht;
  DBUG_ENTER("ha_release_savepoint");

  end_ht=ht+sv->nht;
  for (; ht < end_ht; ht++)
  {
    int err;
    if (!(*ht)->savepoint_release)
      continue;
    if ((err= (*(*ht)->savepoint_release)(*ht, thd, 
                                          (uchar *)(sv+1)+
                                          (*ht)->savepoint_offset)))
    { // cannot happen
      my_error(ER_GET_ERRNO, MYF(0), err);
      error=1;
    }
  }
  DBUG_RETURN(error);
}


static my_bool snapshot_handlerton(THD *thd, plugin_ref plugin,
                                   void *arg)
{
  handlerton *hton= plugin_data(plugin, handlerton *);
  if (hton->state == SHOW_OPTION_YES &&
      hton->start_consistent_snapshot)
  {
    hton->start_consistent_snapshot(hton, thd);
    *((bool *)arg)= false;
  }
  return FALSE;
}

int ha_start_consistent_snapshot(THD *thd)
{
  bool warn= true;

  plugin_foreach(thd, snapshot_handlerton, MYSQL_STORAGE_ENGINE_PLUGIN, &warn);

  /*
    Same idea as when one wants to CREATE TABLE in one engine which does not
    exist:
  */
  if (warn)
    push_warning(thd, MYSQL_ERROR::WARN_LEVEL_WARN, ER_UNKNOWN_ERROR,
                 "This MySQL server does not support any "
                 "consistent-read capable storage engine");
  return 0;
}


static my_bool flush_handlerton(THD *thd, plugin_ref plugin,
                                void *arg)
{
  handlerton *hton= plugin_data(plugin, handlerton *);
  if (hton->state == SHOW_OPTION_YES && hton->flush_logs && 
      hton->flush_logs(hton))
    return TRUE;
  return FALSE;
}


bool ha_flush_logs(handlerton *db_type)
{
  if (db_type == NULL)
  {
    if (plugin_foreach(NULL, flush_handlerton,
                          MYSQL_STORAGE_ENGINE_PLUGIN, 0))
      return TRUE;
  }
  else
  {
    if (db_type->state != SHOW_OPTION_YES ||
        (db_type->flush_logs && db_type->flush_logs(db_type)))
      return TRUE;
  }
  return FALSE;
}

static const char *check_lowercase_names(handler *file, const char *path,
                                         char *tmp_path)
{
  if (lower_case_table_names != 2 || (file->ha_table_flags() & HA_FILE_BASED))
    return path;

  /* Ensure that table handler get path in lower case */
  if (tmp_path != path)
    strmov(tmp_path, path);

  /*
    we only should turn into lowercase database/table part
    so start the process after homedirectory
  */
  my_casedn_str(files_charset_info, tmp_path + mysql_data_home_len);
  return tmp_path;
}


/** @brief
  This should return ENOENT if the file doesn't exists.
  The .frm file will be deleted only if we return 0 or ENOENT
*/
int ha_delete_table(THD *thd, handlerton *table_type, const char *path,
                    const char *db, const char *alias, bool generate_warning)
{
  handler *file;
  char tmp_path[FN_REFLEN];
  int error;
  TABLE dummy_table;
  TABLE_SHARE dummy_share;
  DBUG_ENTER("ha_delete_table");

  bzero((char*) &dummy_table, sizeof(dummy_table));
  bzero((char*) &dummy_share, sizeof(dummy_share));
  dummy_table.s= &dummy_share;

  /* DB_TYPE_UNKNOWN is used in ALTER TABLE when renaming only .frm files */
  if (table_type == NULL ||
      ! (file=get_new_handler((TABLE_SHARE*)0, thd->mem_root, table_type)))
    DBUG_RETURN(ENOENT);

  path= check_lowercase_names(file, path, tmp_path);
  if ((error= file->delete_table(path)) && generate_warning)
  {
    /*
      Because file->print_error() use my_error() to generate the error message
      we must store the error state in thd, reset it and restore it to
      be able to get hold of the error message.
      (We should in the future either rewrite handler::print_error() or make
      a nice method of this.
    */
    bool query_error= thd->query_error;
    sp_rcontext *spcont= thd->spcont;
    SELECT_LEX *current_select= thd->lex->current_select;
    char buff[sizeof(thd->net.last_error)];
    char new_error[sizeof(thd->net.last_error)];
    int last_errno= thd->net.last_errno;

    strmake(buff, thd->net.last_error, sizeof(buff)-1);
    thd->query_error= 0;
    thd->spcont= NULL;
    thd->lex->current_select= 0;
    thd->net.last_error[0]= 0;

    /* Fill up strucutures that print_error may need */
    dummy_share.path.str= (char*) path;
    dummy_share.path.length= strlen(path);
    dummy_share.db.str= (char*) db;
    dummy_share.db.length= strlen(db);
    dummy_share.table_name.str= (char*) alias;
    dummy_share.table_name.length= strlen(alias);
    dummy_table.alias= alias;

    file->table_share= &dummy_share;
    file->table= &dummy_table;
    file->print_error(error, 0);
    strmake(new_error, thd->net.last_error, sizeof(buff)-1);

    /* restore thd */
    thd->query_error= query_error;
    thd->spcont= spcont;
    thd->lex->current_select= current_select;
    thd->net.last_errno= last_errno;
    strmake(thd->net.last_error, buff, sizeof(buff)-1);
    push_warning(thd, MYSQL_ERROR::WARN_LEVEL_ERROR, error, new_error);
  }
  delete file;
  DBUG_RETURN(error);
}

/****************************************************************************
** General handler functions
****************************************************************************/
handler *handler::clone(MEM_ROOT *mem_root)
{
  handler *new_handler= get_new_handler(table->s, mem_root, table->s->db_type());
  if (new_handler && !new_handler->ha_open(table,
                                           table->s->normalized_path.str,
                                           table->db_stat,
                                           HA_OPEN_IGNORE_IF_LOCKED))
    return new_handler;
  return NULL;
}



void handler::ha_statistic_increment(ulong SSV::*offset) const
{
  status_var_increment(table->in_use->status_var.*offset);
}

void **handler::ha_data(THD *thd) const
{
  return (void **) thd->ha_data + ht->slot;
}

THD *handler::ha_thd(void) const
{
  DBUG_ASSERT(!table || !table->in_use || table->in_use == current_thd);
  return (table && table->in_use) ? table->in_use : current_thd;
}


/** @brief
  Open database-handler.

  IMPLEMENTATION
    Try O_RDONLY if cannot open as O_RDWR
    Don't wait for locks if not HA_OPEN_WAIT_IF_LOCKED is set
*/
int handler::ha_open(TABLE *table_arg, const char *name, int mode,
                     int test_if_locked)
{
  int error;
  DBUG_ENTER("handler::ha_open");
  DBUG_PRINT("enter",
             ("name: %s  db_type: %d  db_stat: %d  mode: %d  lock_test: %d",
              name, ht->db_type, table_arg->db_stat, mode,
              test_if_locked));

  table= table_arg;
  DBUG_ASSERT(table->s == table_share);
  DBUG_ASSERT(alloc_root_inited(&table->mem_root));

  if ((error=open(name,mode,test_if_locked)))
  {
    if ((error == EACCES || error == EROFS) && mode == O_RDWR &&
	(table->db_stat & HA_TRY_READ_ONLY))
    {
      table->db_stat|=HA_READ_ONLY;
      error=open(name,O_RDONLY,test_if_locked);
    }
  }
  if (error)
  {
    my_errno= error;                            /* Safeguard */
    DBUG_PRINT("error",("error: %d  errno: %d",error,errno));
  }
  else
  {
    if (table->s->db_options_in_use & HA_OPTION_READ_ONLY_DATA)
      table->db_stat|=HA_READ_ONLY;
    (void) extra(HA_EXTRA_NO_READCHECK);	// Not needed in SQL

    if (!(ref= (uchar*) alloc_root(&table->mem_root, ALIGN_SIZE(ref_length)*2)))
    {
      close();
      error=HA_ERR_OUT_OF_MEM;
    }
    else
      dup_ref=ref+ALIGN_SIZE(ref_length);
    cached_table_flags= table_flags();
  }
  DBUG_RETURN(error);
}


/** @brief
  Read first row (only) from a table
  This is never called for InnoDB tables, as these table types
  has the HA_STATS_RECORDS_IS_EXACT set.
*/
int handler::read_first_row(uchar * buf, uint primary_key)
{
  register int error;
  DBUG_ENTER("handler::read_first_row");

  ha_statistic_increment(&SSV::ha_read_first_count);

  /*
    If there is very few deleted rows in the table, find the first row by
    scanning the table.
    TODO remove the test for HA_READ_ORDER
  */
  if (stats.deleted < 10 || primary_key >= MAX_KEY ||
      !(index_flags(primary_key, 0, 0) & HA_READ_ORDER))
  {
    (void) ha_rnd_init(1);
    while ((error= rnd_next(buf)) == HA_ERR_RECORD_DELETED) ;
    (void) ha_rnd_end();
  }
  else
  {
    /* Find the first row through the primary key */
    (void) ha_index_init(primary_key, 0);
    error=index_first(buf);
    (void) ha_index_end();
  }
  DBUG_RETURN(error);
}

/** @brief
  Generate the next auto-increment number based on increment and offset:
  computes the lowest number
  - strictly greater than "nr"
  - of the form: auto_increment_offset + N * auto_increment_increment

  In most cases increment= offset= 1, in which case we get:
  1,2,3,4,5,...
  If increment=10 and offset=5 and previous number is 1, we get:
  1,5,15,25,35,...
*/
inline ulonglong
compute_next_insert_id(ulonglong nr,struct system_variables *variables)
{
  if (variables->auto_increment_increment == 1)
    return (nr+1); // optimization of the formula below
  nr= (((nr+ variables->auto_increment_increment -
         variables->auto_increment_offset)) /
       (ulonglong) variables->auto_increment_increment);
  return (nr* (ulonglong) variables->auto_increment_increment +
          variables->auto_increment_offset);
}


void handler::adjust_next_insert_id_after_explicit_value(ulonglong nr)
{
  /*
    If we have set THD::next_insert_id previously and plan to insert an
    explicitely-specified value larger than this, we need to increase
    THD::next_insert_id to be greater than the explicit value.
  */
  if ((next_insert_id > 0) && (nr >= next_insert_id))
    set_next_insert_id(compute_next_insert_id(nr, &table->in_use->variables));
}


/** @brief
  Computes the largest number X:
  - smaller than or equal to "nr"
  - of the form: auto_increment_offset + N * auto_increment_increment
  where N>=0.

  SYNOPSIS
    prev_insert_id
      nr            Number to "round down"
      variables     variables struct containing auto_increment_increment and
                    auto_increment_offset

  RETURN
    The number X if it exists, "nr" otherwise.
*/
inline ulonglong
prev_insert_id(ulonglong nr, struct system_variables *variables)
{
  if (unlikely(nr < variables->auto_increment_offset))
  {
    /*
      There's nothing good we can do here. That is a pathological case, where
      the offset is larger than the column's max possible value, i.e. not even
      the first sequence value may be inserted. User will receive warning.
    */
    DBUG_PRINT("info",("auto_increment: nr: %lu cannot honour "
                       "auto_increment_offset: %lu",
                       (ulong) nr, variables->auto_increment_offset));
    return nr;
  }
  if (variables->auto_increment_increment == 1)
    return nr; // optimization of the formula below
  nr= (((nr - variables->auto_increment_offset)) /
       (ulonglong) variables->auto_increment_increment);
  return (nr * (ulonglong) variables->auto_increment_increment +
          variables->auto_increment_offset);
}


/*
  Update the auto_increment field if necessary

  SYNOPSIS
    update_auto_increment()

  RETURN
    0	ok
    HA_ERR_AUTOINC_READ_FAILED
     	get_auto_increment() was called and returned ~(ulonglong) 0
    HA_ERR_AUTOINC_ERANGE
        storing value in field caused strict mode failure.
    

  IMPLEMENTATION

    Updates the record's Field of type NEXT_NUMBER if:

  - If column value is set to NULL (in which case
    auto_increment_field_not_null is 0)
  - If column is set to 0 and (sql_mode & MODE_NO_AUTO_VALUE_ON_ZERO) is not
    set. In the future we will only set NEXT_NUMBER fields if one sets them
    to NULL (or they are not included in the insert list).

    In those cases, we check if the currently reserved interval still has
    values we have not used. If yes, we pick the smallest one and use it.
    Otherwise:

  - If a list of intervals has been provided to the statement via SET
    INSERT_ID or via an Intvar_log_event (in a replication slave), we pick the
    first unused interval from this list, consider it as reserved.

  - Otherwise we set the column for the first row to the value
    next_insert_id(get_auto_increment(column))) which is usually
    max-used-column-value+1.
    We call get_auto_increment() for the first row in a multi-row
    statement. get_auto_increment() will tell us the interval of values it
    reserved for us.

  - In both cases, for the following rows we use those reserved values without
    calling the handler again (we just progress in the interval, computing
    each new value from the previous one). Until we have exhausted them, then
    we either take the next provided interval or call get_auto_increment()
    again to reserve a new interval.

  - In both cases, the reserved intervals are remembered in
    thd->auto_inc_intervals_in_cur_stmt_for_binlog if statement-based
    binlogging; the last reserved interval is remembered in
    auto_inc_interval_for_cur_row.

    The idea is that generated auto_increment values are predictable and
    independent of the column values in the table.  This is needed to be
    able to replicate into a table that already has rows with a higher
    auto-increment value than the one that is inserted.

    After we have already generated an auto-increment number and the user
    inserts a column with a higher value than the last used one, we will
    start counting from the inserted value.

    This function's "outputs" are: the table's auto_increment field is filled
    with a value, thd->next_insert_id is filled with the value to use for the
    next row, if a value was autogenerated for the current row it is stored in
    thd->insert_id_for_cur_row, if get_auto_increment() was called
    thd->auto_inc_interval_for_cur_row is modified, if that interval is not
    present in thd->auto_inc_intervals_in_cur_stmt_for_binlog it is added to
    this list.

   TODO

    Replace all references to "next number" or NEXT_NUMBER to
    "auto_increment", everywhere (see below: there is
    table->auto_increment_field_not_null, and there also exists
    table->next_number_field, it's not consistent).

*/

#define AUTO_INC_DEFAULT_NB_ROWS 1 // Some prefer 1024 here
#define AUTO_INC_DEFAULT_NB_MAX_BITS 16
#define AUTO_INC_DEFAULT_NB_MAX ((1 << AUTO_INC_DEFAULT_NB_MAX_BITS) - 1)

int handler::update_auto_increment()
{
  ulonglong nr, nb_reserved_values;
  bool append= FALSE;
  THD *thd= table->in_use;
  struct system_variables *variables= &thd->variables;
  DBUG_ENTER("handler::update_auto_increment");

  /*
    next_insert_id is a "cursor" into the reserved interval, it may go greater
    than the interval, but not smaller.
  */
  DBUG_ASSERT(next_insert_id >= auto_inc_interval_for_cur_row.minimum());

  if ((nr= table->next_number_field->val_int()) != 0 ||
      table->auto_increment_field_not_null &&
      thd->variables.sql_mode & MODE_NO_AUTO_VALUE_ON_ZERO)
  {
    /*
      Update next_insert_id if we had already generated a value in this
      statement (case of INSERT VALUES(null),(3763),(null):
      the last NULL needs to insert 3764, not the value of the first NULL plus
      1).
    */
    adjust_next_insert_id_after_explicit_value(nr);
    insert_id_for_cur_row= 0; // didn't generate anything
    DBUG_RETURN(0);
  }

  if ((nr= next_insert_id) >= auto_inc_interval_for_cur_row.maximum())
  {
    /* next_insert_id is beyond what is reserved, so we reserve more. */
    const Discrete_interval *forced=
      thd->auto_inc_intervals_forced.get_next();
    if (forced != NULL)
    {
      nr= forced->minimum();
      nb_reserved_values= forced->values();
    }
    else
    {
      /*
        handler::estimation_rows_to_insert was set by
        handler::ha_start_bulk_insert(); if 0 it means "unknown".
      */
      uint nb_already_reserved_intervals=
        thd->auto_inc_intervals_in_cur_stmt_for_binlog.nb_elements();
      ulonglong nb_desired_values;
      /*
        If an estimation was given to the engine:
        - use it.
        - if we already reserved numbers, it means the estimation was
        not accurate, then we'll reserve 2*AUTO_INC_DEFAULT_NB_ROWS the 2nd
        time, twice that the 3rd time etc.
        If no estimation was given, use those increasing defaults from the
        start, starting from AUTO_INC_DEFAULT_NB_ROWS.
        Don't go beyond a max to not reserve "way too much" (because
        reservation means potentially losing unused values).
      */
      if (nb_already_reserved_intervals == 0 &&
          (estimation_rows_to_insert > 0))
        nb_desired_values= estimation_rows_to_insert;
      else /* go with the increasing defaults */
      {
        /* avoid overflow in formula, with this if() */
        if (nb_already_reserved_intervals <= AUTO_INC_DEFAULT_NB_MAX_BITS)
        {
          nb_desired_values= AUTO_INC_DEFAULT_NB_ROWS * 
            (1 << nb_already_reserved_intervals);
          set_if_smaller(nb_desired_values, AUTO_INC_DEFAULT_NB_MAX);
        }
        else
          nb_desired_values= AUTO_INC_DEFAULT_NB_MAX;
      }
      /* This call ignores all its parameters but nr, currently */
      get_auto_increment(variables->auto_increment_offset,
                         variables->auto_increment_increment,
                         nb_desired_values, &nr,
                         &nb_reserved_values);
      if (nr == ~(ulonglong) 0)
        DBUG_RETURN(HA_ERR_AUTOINC_READ_FAILED);  // Mark failure
      
      /*
        That rounding below should not be needed when all engines actually
        respect offset and increment in get_auto_increment(). But they don't
        so we still do it. Wonder if for the not-first-in-index we should do
        it. Hope that this rounding didn't push us out of the interval; even
        if it did we cannot do anything about it (calling the engine again
        will not help as we inserted no row).
      */
      nr= compute_next_insert_id(nr-1, variables);
    }
    
    if (table->s->next_number_keypart == 0)
    {
      /* We must defer the appending until "nr" has been possibly truncated */
      append= TRUE;
    }
    else
    {
      /*
        For such auto_increment there is no notion of interval, just a
        singleton. The interval is not even stored in
        thd->auto_inc_interval_for_cur_row, so we are sure to call the engine
        for next row.
      */
      DBUG_PRINT("info",("auto_increment: special not-first-in-index"));
    }
  }

  DBUG_PRINT("info",("auto_increment: %lu", (ulong) nr));

  if (unlikely(table->next_number_field->store((longlong) nr, TRUE)))
  {
    /*
      first test if the query was aborted due to strict mode constraints
    */
    if (thd->killed == THD::KILL_BAD_DATA)
      DBUG_RETURN(HA_ERR_AUTOINC_ERANGE);

    /*
      field refused this value (overflow) and truncated it, use the result of
      the truncation (which is going to be inserted); however we try to
      decrease it to honour auto_increment_* variables.
      That will shift the left bound of the reserved interval, we don't
      bother shifting the right bound (anyway any other value from this
      interval will cause a duplicate key).
    */
    nr= prev_insert_id(table->next_number_field->val_int(), variables);
    if (unlikely(table->next_number_field->store((longlong) nr, TRUE)))
      nr= table->next_number_field->val_int();
  }
  if (append)
  {
    auto_inc_interval_for_cur_row.replace(nr, nb_reserved_values,
                                          variables->auto_increment_increment);
    /* Row-based replication does not need to store intervals in binlog */
    if (!thd->current_stmt_binlog_row_based)
        thd->auto_inc_intervals_in_cur_stmt_for_binlog.append(auto_inc_interval_for_cur_row.minimum(),
                                                              auto_inc_interval_for_cur_row.values(),
                                                              variables->auto_increment_increment);
  }

  /*
    Record this autogenerated value. If the caller then
    succeeds to insert this value, it will call
    record_first_successful_insert_id_in_cur_stmt()
    which will set first_successful_insert_id_in_cur_stmt if it's not
    already set.
  */
  insert_id_for_cur_row= nr;
  /*
    Set next insert id to point to next auto-increment value to be able to
    handle multi-row statements.
  */
  set_next_insert_id(compute_next_insert_id(nr, variables));

  DBUG_RETURN(0);
}


/** @brief
  MySQL signal that it changed the column bitmap

  USAGE
    This is for handlers that needs to setup their own column bitmaps.
    Normally the handler should set up their own column bitmaps in
    index_init() or rnd_init() and in any column_bitmaps_signal() call after
    this.

    The handler is allowd to do changes to the bitmap after a index_init or
    rnd_init() call is made as after this, MySQL will not use the bitmap
    for any program logic checking.
*/
void handler::column_bitmaps_signal()
{
  DBUG_ENTER("column_bitmaps_signal");
  DBUG_PRINT("info", ("read_set: 0x%lx  write_set: 0x%lx", (long) table->read_set,
                      (long) table->write_set));
  DBUG_VOID_RETURN;
}


/** @brief
  Reserves an interval of auto_increment values from the handler.

  SYNOPSIS
    get_auto_increment()
    offset              
    increment
    nb_desired_values   how many values we want
    first_value         (OUT) the first value reserved by the handler
    nb_reserved_values  (OUT) how many values the handler reserved

  offset and increment means that we want values to be of the form
  offset + N * increment, where N>=0 is integer.
  If the function sets *first_value to ~(ulonglong)0 it means an error.
  If the function sets *nb_reserved_values to ULONGLONG_MAX it means it has
  reserved to "positive infinite".
*/
void handler::get_auto_increment(ulonglong offset, ulonglong increment,
                                 ulonglong nb_desired_values,
                                 ulonglong *first_value,
                                 ulonglong *nb_reserved_values)
{
  ulonglong nr;
  int error;

  (void) extra(HA_EXTRA_KEYREAD);
  table->mark_columns_used_by_index_no_reset(table->s->next_number_index,
                                        table->read_set);
  column_bitmaps_signal();
  index_init(table->s->next_number_index, 1);
  if (table->s->next_number_keypart == 0)
  {						// Autoincrement at key-start
    error=index_last(table->record[1]);
    /*
      MySQL implicitely assumes such method does locking (as MySQL decides to
      use nr+increment without checking again with the handler, in
      handler::update_auto_increment()), so reserves to infinite.
    */
    *nb_reserved_values= ULONGLONG_MAX;
  }
  else
  {
    uchar key[MAX_KEY_LENGTH];
    key_copy(key, table->record[0],
             table->key_info + table->s->next_number_index,
             table->s->next_number_key_offset);
    error= index_read(table->record[1], key,
                      make_prev_keypart_map(table->s->next_number_keypart),
                      HA_READ_PREFIX_LAST);
    /*
      MySQL needs to call us for next row: assume we are inserting ("a",null)
      here, we return 3, and next this statement will want to insert
      ("b",null): there is no reason why ("b",3+1) would be the good row to
      insert: maybe it already exists, maybe 3+1 is too large...
    */
    *nb_reserved_values= 1;
  }

  if (error)
    nr=1;
  else
    nr= ((ulonglong) table->next_number_field->
         val_int_offset(table->s->rec_buff_length)+1);
  index_end();
  (void) extra(HA_EXTRA_NO_KEYREAD);
  *first_value= nr;
}


void handler::ha_release_auto_increment()
{
  release_auto_increment();
  insert_id_for_cur_row= 0;
  auto_inc_interval_for_cur_row.replace(0, 0, 0);
  if (next_insert_id > 0)
  {
    next_insert_id= 0;
    /*
      this statement used forced auto_increment values if there were some,
      wipe them away for other statements.
    */
    table->in_use->auto_inc_intervals_forced.empty();
  }
}


void handler::print_keydup_error(uint key_nr, const char *msg)
{
  /* Write the duplicated key in the error message */
  char key[MAX_KEY_LENGTH];
  String str(key,sizeof(key),system_charset_info);

  if (key_nr == MAX_KEY)
  {
    /* Key is unknown */
    str.copy("", 0, system_charset_info);
    my_printf_error(ER_DUP_ENTRY, msg, MYF(0), str.c_ptr(), "*UNKNOWN*");
  }
  else
  {
    /* Table is opened and defined at this point */
    key_unpack(&str,table,(uint) key_nr);
    uint max_length=MYSQL_ERRMSG_SIZE-(uint) strlen(msg);
    if (str.length() >= max_length)
    {
      str.length(max_length-4);
      str.append(STRING_WITH_LEN("..."));
    }
    my_printf_error(ER_DUP_ENTRY, msg,
		    MYF(0), str.c_ptr(), table->key_info[key_nr].name);
  }
}


/** @brief
  Print error that we got from handler function

  NOTE
   In case of delete table it's only safe to use the following parts of
   the 'table' structure:
     table->s->path
     table->alias
*/
void handler::print_error(int error, myf errflag)
{
  DBUG_ENTER("handler::print_error");
  DBUG_PRINT("enter",("error: %d",error));

  int textno=ER_GET_ERRNO;
  switch (error) {
  case EACCES:
    textno=ER_OPEN_AS_READONLY;
    break;
  case EAGAIN:
    textno=ER_FILE_USED;
    break;
  case ENOENT:
    textno=ER_FILE_NOT_FOUND;
    break;
  case HA_ERR_KEY_NOT_FOUND:
  case HA_ERR_NO_ACTIVE_RECORD:
  case HA_ERR_END_OF_FILE:
    textno=ER_KEY_NOT_FOUND;
    break;
  case HA_ERR_WRONG_MRG_TABLE_DEF:
    textno=ER_WRONG_MRG_TABLE;
    break;
  case HA_ERR_FOUND_DUPP_KEY:
  {
    uint key_nr=get_dup_key(error);
    if ((int) key_nr >= 0)
    {
      print_keydup_error(key_nr, ER(ER_DUP_ENTRY_WITH_KEY_NAME));
      DBUG_VOID_RETURN;
    }
    textno=ER_DUP_KEY;
    break;
  }
  case HA_ERR_FOREIGN_DUPLICATE_KEY:
  {
    uint key_nr= get_dup_key(error);
    if ((int) key_nr >= 0)
    {
      uint max_length;
      /* Write the key in the error message */
      char key[MAX_KEY_LENGTH];
      String str(key,sizeof(key),system_charset_info);
      /* Table is opened and defined at this point */
      key_unpack(&str,table,(uint) key_nr);
      max_length= (MYSQL_ERRMSG_SIZE-
                   (uint) strlen(ER(ER_FOREIGN_DUPLICATE_KEY)));
      if (str.length() >= max_length)
      {
        str.length(max_length-4);
        str.append(STRING_WITH_LEN("..."));
      }
      my_error(ER_FOREIGN_DUPLICATE_KEY, MYF(0), table_share->table_name.str,
        str.c_ptr(), key_nr+1);
      DBUG_VOID_RETURN;
    }
    textno= ER_DUP_KEY;
    break;
  }
  case HA_ERR_NULL_IN_SPATIAL:
    my_error(ER_CANT_CREATE_GEOMETRY_OBJECT, MYF(0));
    DBUG_VOID_RETURN;
  case HA_ERR_FOUND_DUPP_UNIQUE:
    textno=ER_DUP_UNIQUE;
    break;
  case HA_ERR_RECORD_CHANGED:
    textno=ER_CHECKREAD;
    break;
  case HA_ERR_CRASHED:
    textno=ER_NOT_KEYFILE;
    break;
  case HA_ERR_WRONG_IN_RECORD:
    textno= ER_CRASHED_ON_USAGE;
    break;
  case HA_ERR_CRASHED_ON_USAGE:
    textno=ER_CRASHED_ON_USAGE;
    break;
  case HA_ERR_NOT_A_TABLE:
    textno= error;
    break;
  case HA_ERR_CRASHED_ON_REPAIR:
    textno=ER_CRASHED_ON_REPAIR;
    break;
  case HA_ERR_OUT_OF_MEM:
    textno=ER_OUT_OF_RESOURCES;
    break;
  case HA_ERR_WRONG_COMMAND:
    textno=ER_ILLEGAL_HA;
    break;
  case HA_ERR_OLD_FILE:
    textno=ER_OLD_KEYFILE;
    break;
  case HA_ERR_UNSUPPORTED:
    textno=ER_UNSUPPORTED_EXTENSION;
    break;
  case HA_ERR_RECORD_FILE_FULL:
  case HA_ERR_INDEX_FILE_FULL:
    textno=ER_RECORD_FILE_FULL;
    break;
  case HA_ERR_LOCK_WAIT_TIMEOUT:
    textno=ER_LOCK_WAIT_TIMEOUT;
    break;
  case HA_ERR_LOCK_TABLE_FULL:
    textno=ER_LOCK_TABLE_FULL;
    break;
  case HA_ERR_LOCK_DEADLOCK:
    textno=ER_LOCK_DEADLOCK;
    break;
  case HA_ERR_READ_ONLY_TRANSACTION:
    textno=ER_READ_ONLY_TRANSACTION;
    break;
  case HA_ERR_CANNOT_ADD_FOREIGN:
    textno=ER_CANNOT_ADD_FOREIGN;
    break;
  case HA_ERR_ROW_IS_REFERENCED:
  {
    String str;
    get_error_message(error, &str);
    my_error(ER_ROW_IS_REFERENCED_2, MYF(0), str.c_ptr_safe());
    DBUG_VOID_RETURN;
  }
  case HA_ERR_NO_REFERENCED_ROW:
  {
    String str;
    get_error_message(error, &str);
    my_error(ER_NO_REFERENCED_ROW_2, MYF(0), str.c_ptr_safe());
    DBUG_VOID_RETURN;
  }
  case HA_ERR_TABLE_DEF_CHANGED:
    textno=ER_TABLE_DEF_CHANGED;
    break;
  case HA_ERR_NO_SUCH_TABLE:
    my_error(ER_NO_SUCH_TABLE, MYF(0), table_share->db.str,
             table_share->table_name.str);
    break;
  case HA_ERR_RBR_LOGGING_FAILED:
    textno= ER_BINLOG_ROW_LOGGING_FAILED;
    break;
  case HA_ERR_DROP_INDEX_FK:
  {
    const char *ptr= "???";
    uint key_nr= get_dup_key(error);
    if ((int) key_nr >= 0)
      ptr= table->key_info[key_nr].name;
    my_error(ER_DROP_INDEX_FK, MYF(0), ptr);
    DBUG_VOID_RETURN;
  }
  case HA_ERR_TABLE_NEEDS_UPGRADE:
    textno=ER_TABLE_NEEDS_UPGRADE;
    break;
  case HA_ERR_TABLE_READONLY:
    textno= ER_OPEN_AS_READONLY;
    break;
  case HA_ERR_AUTOINC_READ_FAILED:
    textno= ER_AUTOINC_READ_FAILED;
    break;
  case HA_ERR_AUTOINC_ERANGE:
    textno= ER_WARN_DATA_OUT_OF_RANGE;
    break;
  default:
    {
      /* The error was "unknown" to this function.
	 Ask handler if it has got a message for this error */
      bool temporary= FALSE;
      String str;
      temporary= get_error_message(error, &str);
      if (!str.is_empty())
      {
	const char* engine= table_type();
	if (temporary)
	  my_error(ER_GET_TEMPORARY_ERRMSG, MYF(0), error, str.ptr(), engine);
	else
	  my_error(ER_GET_ERRMSG, MYF(0), error, str.ptr(), engine);
      }
      else
	my_error(ER_GET_ERRNO,errflag,error);
      DBUG_VOID_RETURN;
    }
  }
  my_error(textno, errflag, table_share->table_name.str, error);
  DBUG_VOID_RETURN;
}


/** @brief
   Return an error message specific to this handler

   SYNOPSIS
   error        error code previously returned by handler
   buf          Pointer to String where to add error message

   Returns true if this is a temporary error
*/
bool handler::get_error_message(int error, String* buf)
{
  return FALSE;
}


int handler::ha_check_for_upgrade(HA_CHECK_OPT *check_opt)
{
  KEY *keyinfo, *keyend;
  KEY_PART_INFO *keypart, *keypartend;

  if (!table->s->mysql_version)
  {
    /* check for blob-in-key error */
    keyinfo= table->key_info;
    keyend= table->key_info + table->s->keys;
    for (; keyinfo < keyend; keyinfo++)
    {
      keypart= keyinfo->key_part;
      keypartend= keypart + keyinfo->key_parts;
      for (; keypart < keypartend; keypart++)
      {
        if (!keypart->fieldnr)
          continue;
        Field *field= table->field[keypart->fieldnr-1];
        if (field->type() == MYSQL_TYPE_BLOB)
        {
          if (check_opt->sql_flags & TT_FOR_UPGRADE)
            check_opt->flags= T_MEDIUM;
          return HA_ADMIN_NEEDS_CHECK;
        }
      }
    }
  }
  return check_for_upgrade(check_opt);
}


int handler::check_old_types()
{
  Field** field;

  if (!table->s->mysql_version)
  {
    /* check for bad DECIMAL field */
    for (field= table->field; (*field); field++)
    {
      if ((*field)->type() == MYSQL_TYPE_NEWDECIMAL)
      {
        return HA_ADMIN_NEEDS_ALTER;
      }
      if ((*field)->type() == MYSQL_TYPE_VAR_STRING)
      {
        return HA_ADMIN_NEEDS_ALTER;
      }
    }
  }
  return 0;
}


static bool update_frm_version(TABLE *table)
{
  char path[FN_REFLEN];
  File file;
  int result= 1;
  DBUG_ENTER("update_frm_version");

  /*
    No need to update frm version in case table was created or checked
    by server with the same version. This also ensures that we do not
    update frm version for temporary tables as this code doesn't support
    temporary tables.
  */
  if (table->s->mysql_version == MYSQL_VERSION_ID)
    DBUG_RETURN(0);

  strxmov(path, table->s->normalized_path.str, reg_ext, NullS);

  if ((file= my_open(path, O_RDWR|O_BINARY, MYF(MY_WME))) >= 0)
  {
    uchar version[4];
    char *key= table->s->table_cache_key.str;
    uint key_length= table->s->table_cache_key.length;
    TABLE *entry;
    HASH_SEARCH_STATE state;

    int4store(version, MYSQL_VERSION_ID);

    if ((result= my_pwrite(file,(uchar*) version,4,51L,MYF_RW)))
      goto err;

    for (entry=(TABLE*) hash_first(&open_cache,(uchar*) key,key_length, &state);
         entry;
         entry= (TABLE*) hash_next(&open_cache,(uchar*) key,key_length, &state))
      entry->s->mysql_version= MYSQL_VERSION_ID;
  }
err:
  if (file >= 0)
    VOID(my_close(file,MYF(MY_WME)));
  DBUG_RETURN(result);
}



/** @brief
  Return key if error because of duplicated keys */
uint handler::get_dup_key(int error)
{
  DBUG_ENTER("handler::get_dup_key");
  table->file->errkey  = (uint) -1;
  if (error == HA_ERR_FOUND_DUPP_KEY || error == HA_ERR_FOREIGN_DUPLICATE_KEY ||
      error == HA_ERR_FOUND_DUPP_UNIQUE || error == HA_ERR_NULL_IN_SPATIAL ||
      error == HA_ERR_DROP_INDEX_FK)
    info(HA_STATUS_ERRKEY | HA_STATUS_NO_LOCK);
  DBUG_RETURN(table->file->errkey);
}


/** @brief
  Delete all files with extension from bas_ext()

  SYNOPSIS
    delete_table()
    name		Base name of table

  NOTES
    We assume that the handler may return more extensions than
    was actually used for the file.

  RETURN
    0   If we successfully deleted at least one file from base_ext and
	didn't get any other errors than ENOENT
    #   Error
*/
int handler::delete_table(const char *name)
{
  int error= 0;
  int enoent_or_zero= ENOENT;                   // Error if no file was deleted
  char buff[FN_REFLEN];

  for (const char **ext=bas_ext(); *ext ; ext++)
  {
    fn_format(buff, name, "", *ext, MY_UNPACK_FILENAME|MY_APPEND_EXT);
    if (my_delete_with_symlink(buff, MYF(0)))
    {
      if ((error= my_errno) != ENOENT)
	break;
    }
    else
      enoent_or_zero= 0;                        // No error for ENOENT
    error= enoent_or_zero;
  }
  return error;
}


int handler::rename_table(const char * from, const char * to)
{
  int error= 0;
  for (const char **ext= bas_ext(); *ext ; ext++)
  {
    if (rename_file_ext(from, to, *ext))
    {
      if ((error=my_errno) != ENOENT)
	break;
      error= 0;
    }
  }
  return error;
}


void handler::drop_table(const char *name)
{
  close();
  delete_table(name);
}


/** @brief
   Performs checks upon the table.

   SYNOPSIS
   check()
   thd                thread doing CHECK TABLE operation
   check_opt          options from the parser

   NOTES

   RETURN
   HA_ADMIN_OK                 Successful upgrade
   HA_ADMIN_NEEDS_UPGRADE      Table has structures requiring upgrade
   HA_ADMIN_NEEDS_ALTER        Table has structures requiring ALTER TABLE
   HA_ADMIN_NOT_IMPLEMENTED
*/
int handler::ha_check(THD *thd, HA_CHECK_OPT *check_opt)
{
  int error;

  if ((table->s->mysql_version >= MYSQL_VERSION_ID) &&
      (check_opt->sql_flags & TT_FOR_UPGRADE))
    return 0;

  if (table->s->mysql_version < MYSQL_VERSION_ID)
  {
    if ((error= check_old_types()))
      return error;
    error= ha_check_for_upgrade(check_opt);
    if (error && (error != HA_ADMIN_NEEDS_CHECK))
      return error;
    if (!error && (check_opt->sql_flags & TT_FOR_UPGRADE))
      return 0;
  }
  if ((error= check(thd, check_opt)))
    return error;
  return update_frm_version(table);
}


int handler::ha_repair(THD* thd, HA_CHECK_OPT* check_opt)
{
  int result;
  if ((result= repair(thd, check_opt)))
    return result;
  return update_frm_version(table);
}


/** @brief
  Tell the storage engine that it is allowed to "disable transaction" in the
  handler. It is a hint that ACID is not required - it is used in NDB for
  ALTER TABLE, for example, when data are copied to temporary table.
  A storage engine may treat this hint any way it likes. NDB for example
  starts to commit every now and then automatically.
  This hint can be safely ignored.
*/
int ha_enable_transaction(THD *thd, bool on)
{
  int error=0;

  DBUG_ENTER("ha_enable_transaction");
  thd->transaction.on= on;
  if (on)
  {
    /*
      Now all storage engines should have transaction handling enabled.
      But some may have it enabled all the time - "disabling" transactions
      is an optimization hint that storage engine is free to ignore.
      So, let's commit an open transaction (if any) now.
    */
    if (!(error= ha_commit_stmt(thd)))
      error= end_trans(thd, COMMIT);
  }
  DBUG_RETURN(error);
}

int handler::index_next_same(uchar *buf, const uchar *key, uint keylen)
{
  int error;
  if (!(error=index_next(buf)))
  {
    if (key_cmp_if_same(table, key, active_index, keylen))
    {
      table->status=STATUS_NOT_FOUND;
      error=HA_ERR_END_OF_FILE;
    }
  }
  return error;
}


void handler::get_dynamic_partition_info(PARTITION_INFO *stat_info,
                                         uint part_id)
{
  info(HA_STATUS_CONST | HA_STATUS_TIME | HA_STATUS_VARIABLE |
       HA_STATUS_NO_LOCK);
  stat_info->records=              stats.records;
  stat_info->mean_rec_length=      stats.mean_rec_length;
  stat_info->data_file_length=     stats.data_file_length;
  stat_info->max_data_file_length= stats.max_data_file_length;
  stat_info->index_file_length=    stats.index_file_length;
  stat_info->delete_length=        stats.delete_length;
  stat_info->create_time=          stats.create_time;
  stat_info->update_time=          stats.update_time;
  stat_info->check_time=           stats.check_time;
  stat_info->check_sum=            0;
  if (table_flags() & (ulong) HA_HAS_CHECKSUM)
    stat_info->check_sum= checksum();
  return;
}


/****************************************************************************
** Some general functions that isn't in the handler class
****************************************************************************/

/** @brief
  Initiates table-file and calls appropriate database-creator

  NOTES
    We must have a write lock on LOCK_open to be sure no other thread
    interferes with table
    
  RETURN
   0  ok
   1  error
*/
int ha_create_table(THD *thd, const char *path,
                    const char *db, const char *table_name,
                    HA_CREATE_INFO *create_info,
		    bool update_create_info)
{
  int error= 1;
  TABLE table;
  char name_buff[FN_REFLEN];
  const char *name;
  TABLE_SHARE share;
  DBUG_ENTER("ha_create_table");
  
  init_tmp_table_share(&share, db, 0, table_name, path);
  if (open_table_def(thd, &share, 0) ||
      open_table_from_share(thd, &share, "", 0, (uint) READ_ALL, 0, &table,
                            TRUE))
    goto err;

  if (update_create_info)
    update_create_info_from_table(create_info, &table);

  name= check_lowercase_names(table.file, share.path.str, name_buff);

  error= table.file->create(name, &table, create_info);
  VOID(closefrm(&table, 0));
  if (error)
  {
    strxmov(name_buff, db, ".", table_name, NullS);
    my_error(ER_CANT_CREATE_TABLE, MYF(ME_BELL+ME_WAITTANG), name_buff, error);
  }
err:
  free_table_share(&share);
  DBUG_RETURN(error != 0);
}

/** @brief
  Try to discover table from engine

  NOTES
    If found, write the frm file to disk.

  RETURN VALUES:
  -1    Table did not exists
   0    Table created ok
   > 0  Error, table existed but could not be created

*/
int ha_create_table_from_engine(THD* thd, const char *db, const char *name)
{
  int error;
  uchar *frmblob;
  size_t frmlen;
  char path[FN_REFLEN];
  HA_CREATE_INFO create_info;
  TABLE table;
  TABLE_SHARE share;
  DBUG_ENTER("ha_create_table_from_engine");
  DBUG_PRINT("enter", ("name '%s'.'%s'", db, name));

  bzero((uchar*) &create_info,sizeof(create_info));
  if ((error= ha_discover(thd, db, name, &frmblob, &frmlen)))
  {
    /* Table could not be discovered and thus not created */
    DBUG_RETURN(error);
  }

  /*
    Table exists in handler and could be discovered
    frmblob and frmlen are set, write the frm to disk
  */

  (void)strxnmov(path,FN_REFLEN-1,mysql_data_home,FN_ROOTDIR,
                 db,FN_ROOTDIR,name,NullS);
  // Save the frm file
  error= writefrm(path, frmblob, frmlen);
  my_free(frmblob, MYF(0));
  if (error)
    DBUG_RETURN(2);

  init_tmp_table_share(&share, db, 0, name, path);
  if (open_table_def(thd, &share, 0))
  {
    DBUG_RETURN(3);
  }
  if (open_table_from_share(thd, &share, "" ,0, 0, 0, &table, FALSE))
  {
    free_table_share(&share);
    DBUG_RETURN(3);
  }

  update_create_info_from_table(&create_info, &table);
  create_info.table_options|= HA_OPTION_CREATE_FROM_ENGINE;

  check_lowercase_names(table.file, path, path);
  error=table.file->create(path,&table,&create_info);
  VOID(closefrm(&table, 1));

  DBUG_RETURN(error != 0);
}

void st_ha_check_opt::init()
{
  flags= sql_flags= 0;
  sort_buffer_size = current_thd->variables.myisam_sort_buff_size;
}


/*****************************************************************************
  Key cache handling.

  This code is only relevant for ISAM/MyISAM tables

  key_cache->cache may be 0 only in the case where a key cache is not
  initialized or when we where not able to init the key cache in a previous
  call to ha_init_key_cache() (probably out of memory)
*****************************************************************************/

/** @brief
  Init a key cache if it has not been initied before
*/
int ha_init_key_cache(const char *name, KEY_CACHE *key_cache)
{
  DBUG_ENTER("ha_init_key_cache");

  if (!key_cache->key_cache_inited)
  {
    pthread_mutex_lock(&LOCK_global_system_variables);
    ulong tmp_buff_size= (ulong) key_cache->param_buff_size;
    uint tmp_block_size= (uint) key_cache->param_block_size;
    uint division_limit= key_cache->param_division_limit;
    uint age_threshold=  key_cache->param_age_threshold;
    pthread_mutex_unlock(&LOCK_global_system_variables);
    DBUG_RETURN(!init_key_cache(key_cache,
				tmp_block_size,
				tmp_buff_size,
				division_limit, age_threshold));
  }
  DBUG_RETURN(0);
}


/** @brief
  Resize key cache
*/
int ha_resize_key_cache(KEY_CACHE *key_cache)
{
  DBUG_ENTER("ha_resize_key_cache");

  if (key_cache->key_cache_inited)
  {
    pthread_mutex_lock(&LOCK_global_system_variables);
    long tmp_buff_size= (long) key_cache->param_buff_size;
    long tmp_block_size= (long) key_cache->param_block_size;
    uint division_limit= key_cache->param_division_limit;
    uint age_threshold=  key_cache->param_age_threshold;
    pthread_mutex_unlock(&LOCK_global_system_variables);
    DBUG_RETURN(!resize_key_cache(key_cache, tmp_block_size,
				  tmp_buff_size,
				  division_limit, age_threshold));
  }
  DBUG_RETURN(0);
}


/** @brief
  Change parameters for key cache (like size)
*/
int ha_change_key_cache_param(KEY_CACHE *key_cache)
{
  if (key_cache->key_cache_inited)
  {
    pthread_mutex_lock(&LOCK_global_system_variables);
    uint division_limit= key_cache->param_division_limit;
    uint age_threshold=  key_cache->param_age_threshold;
    pthread_mutex_unlock(&LOCK_global_system_variables);
    change_key_cache_param(key_cache, division_limit, age_threshold);
  }
  return 0;
}

/** @brief
  Free memory allocated by a key cache
*/
int ha_end_key_cache(KEY_CACHE *key_cache)
{
  end_key_cache(key_cache, 1);		// Can never fail
  return 0;
}

/** @brief
  Move all tables from one key cache to another one
*/
int ha_change_key_cache(KEY_CACHE *old_key_cache,
			KEY_CACHE *new_key_cache)
{
  mi_change_key_cache(old_key_cache, new_key_cache);
  return 0;
}


/** @brief
  Try to discover one table from handler(s)

  RETURN
   -1  : Table did not exists
    0  : OK. In this case *frmblob and *frmlen are set
    >0 : error.  frmblob and frmlen may not be set
*/
struct st_discover_args
{
  const char *db;
  const char *name;
  uchar **frmblob; 
  size_t *frmlen;
};

static my_bool discover_handlerton(THD *thd, plugin_ref plugin,
                                   void *arg)
{
  st_discover_args *vargs= (st_discover_args *)arg;
  handlerton *hton= plugin_data(plugin, handlerton *);
  if (hton->state == SHOW_OPTION_YES && hton->discover &&
      (!(hton->discover(hton, thd, vargs->db, vargs->name, 
                        vargs->frmblob, 
                        vargs->frmlen))))
    return TRUE;

  return FALSE;
}

int ha_discover(THD *thd, const char *db, const char *name,
		uchar **frmblob, size_t *frmlen)
{
  int error= -1; // Table does not exist in any handler
  DBUG_ENTER("ha_discover");
  DBUG_PRINT("enter", ("db: %s, name: %s", db, name));
  st_discover_args args= {db, name, frmblob, frmlen};

  if (is_prefix(name,tmp_file_prefix)) /* skip temporary tables */
    DBUG_RETURN(error);

  if (plugin_foreach(thd, discover_handlerton,
                 MYSQL_STORAGE_ENGINE_PLUGIN, &args))
    error= 0;

  if (!error)
    status_var_increment(thd->status_var.ha_discover_count);
  DBUG_RETURN(error);
}


/** @brief
  Call this function in order to give the handler the possibility 
  to ask engine if there are any new tables that should be written to disk 
  or any dropped tables that need to be removed from disk
*/
struct st_find_files_args
{
  const char *db;
  const char *path;
  const char *wild;
  bool dir;
  List<char> *files;
};

static my_bool find_files_handlerton(THD *thd, plugin_ref plugin,
                                   void *arg)
{
  st_find_files_args *vargs= (st_find_files_args *)arg;
  handlerton *hton= plugin_data(plugin, handlerton *);


  if (hton->state == SHOW_OPTION_YES && hton->find_files)
      if (hton->find_files(hton, thd, vargs->db, vargs->path, vargs->wild, 
                          vargs->dir, vargs->files))
        return TRUE;

  return FALSE;
}

int
ha_find_files(THD *thd,const char *db,const char *path,
	      const char *wild, bool dir, List<char> *files)
{
  int error= 0;
  DBUG_ENTER("ha_find_files");
  DBUG_PRINT("enter", ("db: '%s'  path: '%s'  wild: '%s'  dir: %d", 
		       db, path, wild ? wild : "NULL", dir));
  st_find_files_args args= {db, path, wild, dir, files};

  plugin_foreach(thd, find_files_handlerton,
                 MYSQL_STORAGE_ENGINE_PLUGIN, &args);
  /* The return value is not currently used */
  DBUG_RETURN(error);
}

/*
  Ask handler if the table exists in engine

  RETURN
    HA_ERR_NO_SUCH_TABLE     Table does not exist
    HA_ERR_TABLE_EXIST       Table exists
    #                        Error code

 */

struct st_table_exists_in_engine_args
{
  const char *db;
  const char *name;
  int err;
};

static my_bool table_exists_in_engine_handlerton(THD *thd, plugin_ref plugin,
                                   void *arg)
{
  st_table_exists_in_engine_args *vargs= (st_table_exists_in_engine_args *)arg;
  handlerton *hton= plugin_data(plugin, handlerton *);

  int err= HA_ERR_NO_SUCH_TABLE;

  if (hton->state == SHOW_OPTION_YES && hton->table_exists_in_engine)
    err = hton->table_exists_in_engine(hton, thd, vargs->db, vargs->name);

  vargs->err = err;
  if (vargs->err == HA_ERR_TABLE_EXIST)
    return TRUE;

  return FALSE;
}

int ha_table_exists_in_engine(THD* thd, const char* db, const char* name)
{
  DBUG_ENTER("ha_table_exists_in_engine");
  DBUG_PRINT("enter", ("db: %s, name: %s", db, name));
  st_table_exists_in_engine_args args= {db, name, HA_ERR_NO_SUCH_TABLE};
  plugin_foreach(thd, table_exists_in_engine_handlerton,
                 MYSQL_STORAGE_ENGINE_PLUGIN, &args);
  DBUG_PRINT("exit", ("error: %d", args.err));
  DBUG_RETURN(args.err);
}

#ifdef HAVE_NDB_BINLOG
/*
  TODO: change this into a dynamic struct
  List<handlerton> does not work as
  1. binlog_end is called when MEM_ROOT is gone
  2. cannot work with thd MEM_ROOT as memory should be freed
*/
#define MAX_HTON_LIST_ST 63
struct hton_list_st
{
  handlerton *hton[MAX_HTON_LIST_ST];
  uint sz;
};

struct binlog_func_st
{
  enum_binlog_func fn;
  void *arg;
};

/** @brief
  Listing handlertons first to avoid recursive calls and deadlock
*/
static my_bool binlog_func_list(THD *thd, plugin_ref plugin, void *arg)
{
  hton_list_st *hton_list= (hton_list_st *)arg;
  handlerton *hton= plugin_data(plugin, handlerton *);
  if (hton->state == SHOW_OPTION_YES && hton->binlog_func)
  {
    uint sz= hton_list->sz;
    if (sz == MAX_HTON_LIST_ST-1)
    {
      /* list full */
      return FALSE;
    }
    hton_list->hton[sz]= hton;
    hton_list->sz= sz+1;
  }
  return FALSE;
}

static my_bool binlog_func_foreach(THD *thd, binlog_func_st *bfn)
{
  hton_list_st hton_list;
  uint i, sz;

  hton_list.sz= 0;
  plugin_foreach(thd, binlog_func_list,
                 MYSQL_STORAGE_ENGINE_PLUGIN, &hton_list);

  for (i= 0, sz= hton_list.sz; i < sz ; i++)
    hton_list.hton[i]->binlog_func(hton_list.hton[i], thd, bfn->fn, bfn->arg);
  return FALSE;
}

int ha_reset_logs(THD *thd)
{
  binlog_func_st bfn= {BFN_RESET_LOGS, 0};
  binlog_func_foreach(thd, &bfn);
  return 0;
}

void ha_reset_slave(THD* thd)
{
  binlog_func_st bfn= {BFN_RESET_SLAVE, 0};
  binlog_func_foreach(thd, &bfn);
}

void ha_binlog_wait(THD* thd)
{
  binlog_func_st bfn= {BFN_BINLOG_WAIT, 0};
  binlog_func_foreach(thd, &bfn);
}

int ha_binlog_end(THD* thd)
{
  binlog_func_st bfn= {BFN_BINLOG_END, 0};
  binlog_func_foreach(thd, &bfn);
  return 0;
}

int ha_binlog_index_purge_file(THD *thd, const char *file)
{
  binlog_func_st bfn= {BFN_BINLOG_PURGE_FILE, (void *)file};
  binlog_func_foreach(thd, &bfn);
  return 0;
}

struct binlog_log_query_st
{
  enum_binlog_command binlog_command;
  const char *query;
  uint query_length;
  const char *db;
  const char *table_name;
};

static my_bool binlog_log_query_handlerton2(THD *thd,
                                            handlerton *hton,
                                            void *args)
{
  struct binlog_log_query_st *b= (struct binlog_log_query_st*)args;
  if (hton->state == SHOW_OPTION_YES && hton->binlog_log_query)
    hton->binlog_log_query(hton, thd,
                           b->binlog_command,
                           b->query,
                           b->query_length,
                           b->db,
                           b->table_name);
  return FALSE;
}

static my_bool binlog_log_query_handlerton(THD *thd,
                                           plugin_ref plugin,
                                           void *args)
{
  return binlog_log_query_handlerton2(thd, plugin_data(plugin, handlerton *), args);
}

void ha_binlog_log_query(THD *thd, handlerton *hton,
                         enum_binlog_command binlog_command,
                         const char *query, uint query_length,
                         const char *db, const char *table_name)
{
  struct binlog_log_query_st b;
  b.binlog_command= binlog_command;
  b.query= query;
  b.query_length= query_length;
  b.db= db;
  b.table_name= table_name;
  if (hton == 0)
    plugin_foreach(thd, binlog_log_query_handlerton,
                   MYSQL_STORAGE_ENGINE_PLUGIN, &b);
  else
    binlog_log_query_handlerton2(thd, hton, &b);
}
#endif

/** @brief
  Read the first row of a multi-range set.

  SYNOPSIS
    read_multi_range_first()
    found_range_p       Returns a pointer to the element in 'ranges' that
                        corresponds to the returned row.
    ranges              An array of KEY_MULTI_RANGE range descriptions.
    range_count         Number of ranges in 'ranges'.
    sorted		If result should be sorted per key.
    buffer              A HANDLER_BUFFER for internal handler usage.

  NOTES
    Record is read into table->record[0].
    *found_range_p returns a valid value only if read_multi_range_first()
    returns 0.
    Sorting is done within each range. If you want an overall sort, enter
    'ranges' with sorted ranges.

  RETURN
    0			OK, found a row
    HA_ERR_END_OF_FILE	No rows in range
    #			Error code
*/
int handler::read_multi_range_first(KEY_MULTI_RANGE **found_range_p,
                                    KEY_MULTI_RANGE *ranges, uint range_count,
                                    bool sorted, HANDLER_BUFFER *buffer)
{
  int result= HA_ERR_END_OF_FILE;
  DBUG_ENTER("handler::read_multi_range_first");
  multi_range_sorted= sorted;
  multi_range_buffer= buffer;

  table->mark_columns_used_by_index_no_reset(active_index, table->read_set);
  table->column_bitmaps_set(table->read_set, table->write_set);

  for (multi_range_curr= ranges, multi_range_end= ranges + range_count;
       multi_range_curr < multi_range_end;
       multi_range_curr++)
  {
    result= read_range_first(multi_range_curr->start_key.keypart_map ?
                             &multi_range_curr->start_key : 0,
                             multi_range_curr->end_key.keypart_map ?
                             &multi_range_curr->end_key : 0,
                             test(multi_range_curr->range_flag & EQ_RANGE),
                             multi_range_sorted);
    if (result != HA_ERR_END_OF_FILE)
      break;
  }

  *found_range_p= multi_range_curr;
  DBUG_PRINT("exit",("result %d", result));
  DBUG_RETURN(result);
}


/** @brief
  Read the next row of a multi-range set.

  SYNOPSIS
    read_multi_range_next()
    found_range_p       Returns a pointer to the element in 'ranges' that
                        corresponds to the returned row.

  NOTES
    Record is read into table->record[0].
    *found_range_p returns a valid value only if read_multi_range_next()
    returns 0.

  RETURN
    0			OK, found a row
    HA_ERR_END_OF_FILE	No (more) rows in range
    #			Error code
*/
int handler::read_multi_range_next(KEY_MULTI_RANGE **found_range_p)
{
  int result;
  DBUG_ENTER("handler::read_multi_range_next");

  /* We should not be called after the last call returned EOF. */
  DBUG_ASSERT(multi_range_curr < multi_range_end);

  do
  {
    /* Save a call if there can be only one row in range. */
    if (multi_range_curr->range_flag != (UNIQUE_RANGE | EQ_RANGE))
    {
      result= read_range_next();

      /* On success or non-EOF errors jump to the end. */
      if (result != HA_ERR_END_OF_FILE)
        break;
    }
    else
    {
      /*
        We need to set this for the last range only, but checking this
        condition is more expensive than just setting the result code.
      */
      result= HA_ERR_END_OF_FILE;
    }

    /* Try the next range(s) until one matches a record. */
    for (multi_range_curr++;
         multi_range_curr < multi_range_end;
         multi_range_curr++)
    {
      result= read_range_first(multi_range_curr->start_key.keypart_map ?
                               &multi_range_curr->start_key : 0,
                               multi_range_curr->end_key.keypart_map ?
                               &multi_range_curr->end_key : 0,
                               test(multi_range_curr->range_flag & EQ_RANGE),
                               multi_range_sorted);
      if (result != HA_ERR_END_OF_FILE)
        break;
    }
  }
  while ((result == HA_ERR_END_OF_FILE) &&
         (multi_range_curr < multi_range_end));

  *found_range_p= multi_range_curr;
  DBUG_PRINT("exit",("handler::read_multi_range_next: result %d", result));
  DBUG_RETURN(result);
}


/** @brief
  Read first row between two ranges.
  Store ranges for future calls to read_range_next

  SYNOPSIS
    read_range_first()
    start_key		Start key. Is 0 if no min range
    end_key		End key.  Is 0 if no max range
    eq_range_arg	Set to 1 if start_key == end_key		
    sorted		Set to 1 if result should be sorted per key

  NOTES
    Record is read into table->record[0]

  RETURN
    0			Found row
    HA_ERR_END_OF_FILE	No rows in range
    #			Error code
*/
int handler::read_range_first(const key_range *start_key,
			      const key_range *end_key,
			      bool eq_range_arg, bool sorted)
{
  int result;
  DBUG_ENTER("handler::read_range_first");

  eq_range= eq_range_arg;
  end_range= 0;
  if (end_key)
  {
    end_range= &save_end_range;
    save_end_range= *end_key;
    key_compare_result_on_equal= ((end_key->flag == HA_READ_BEFORE_KEY) ? 1 :
				  (end_key->flag == HA_READ_AFTER_KEY) ? -1 : 0);
  }
  range_key_part= table->key_info[active_index].key_part;

  if (!start_key)			// Read first record
    result= index_first(table->record[0]);
  else
    result= index_read(table->record[0],
		       start_key->key,
                       start_key->keypart_map,
		       start_key->flag);
  if (result)
    DBUG_RETURN((result == HA_ERR_KEY_NOT_FOUND) 
		? HA_ERR_END_OF_FILE
		: result);

  DBUG_RETURN (compare_key(end_range) <= 0 ? 0 : HA_ERR_END_OF_FILE);
}


/** @brief
  Read next row between two ranges.

  SYNOPSIS
    read_range_next()

  NOTES
    Record is read into table->record[0]

  RETURN
    0			Found row
    HA_ERR_END_OF_FILE	No rows in range
    #			Error code
*/
int handler::read_range_next()
{
  int result;
  DBUG_ENTER("handler::read_range_next");

  if (eq_range)
  {
    /* We trust that index_next_same always gives a row in range */
    DBUG_RETURN(index_next_same(table->record[0],
                                end_range->key,
                                end_range->length));
  }
  result= index_next(table->record[0]);
  if (result)
    DBUG_RETURN(result);
  DBUG_RETURN(compare_key(end_range) <= 0 ? 0 : HA_ERR_END_OF_FILE);
}


/** @brief
  Compare if found key (in row) is over max-value

  SYNOPSIS
    compare_key
    range		range to compare to row. May be 0 for no range
 
  NOTES
    See key.cc::key_cmp() for details

  RETURN
    The return value is SIGN(key_in_row - range_key):

    0			Key is equal to range or 'range' == 0 (no range)
   -1			Key is less than range
    1			Key is larger than range
*/
int handler::compare_key(key_range *range)
{
  int cmp;
  if (!range)
    return 0;					// No max range
  cmp= key_cmp(range_key_part, range->key, range->length);
  if (!cmp)
    cmp= key_compare_result_on_equal;
  return cmp;
}


int handler::index_read_idx(uchar * buf, uint index, const uchar * key,
                            key_part_map keypart_map,
                            enum ha_rkey_function find_flag)
{
  int error, error1;
  error= index_init(index, 0);
  if (!error)
  {
    error= index_read(buf, key, keypart_map, find_flag);
    error1= index_end();
  }
  return error ?  error : error1;
}


/** @brief
  Returns a list of all known extensions.

  SYNOPSIS
    ha_known_exts()

  NOTES
    No mutexes, worst case race is a minor surplus memory allocation
    We have to recreate the extension map if mysqld is restarted (for example
    within libmysqld)

  RETURN VALUE
    pointer		pointer to TYPELIB structure
*/
static my_bool exts_handlerton(THD *unused, plugin_ref plugin,
                               void *arg)
{
  List<char> *found_exts= (List<char> *) arg;
  handlerton *hton= plugin_data(plugin, handlerton *);
  handler *file;
  if (hton->state == SHOW_OPTION_YES && hton->create &&
      (file= hton->create(hton, (TABLE_SHARE*) 0, current_thd->mem_root)))
  {
    List_iterator_fast<char> it(*found_exts);
    const char **ext, *old_ext;

    for (ext= file->bas_ext(); *ext; ext++)
    {
      while ((old_ext= it++))
      {
        if (!strcmp(old_ext, *ext))
	  break;
      }
      if (!old_ext)
        found_exts->push_back((char *) *ext);

      it.rewind();
    }
    delete file;
  }
  return FALSE;
}

TYPELIB *ha_known_exts(void)
{
  if (!known_extensions.type_names || mysys_usage_id != known_extensions_id)
  {
    List<char> found_exts;
    const char **ext, *old_ext;

    known_extensions_id= mysys_usage_id;
    found_exts.push_back((char*) TRG_EXT);
    found_exts.push_back((char*) TRN_EXT);

    plugin_foreach(NULL, exts_handlerton,
                   MYSQL_STORAGE_ENGINE_PLUGIN, &found_exts);

    ext= (const char **) my_once_alloc(sizeof(char *)*
                                       (found_exts.elements+1),
                                       MYF(MY_WME | MY_FAE));

    DBUG_ASSERT(ext != 0);
    known_extensions.count= found_exts.elements;
    known_extensions.type_names= ext;

    List_iterator_fast<char> it(found_exts);
    while ((old_ext= it++))
      *ext++= old_ext;
    *ext= 0;
  }
  return &known_extensions;
}


static bool stat_print(THD *thd, const char *type, uint type_len,
                       const char *file, uint file_len,
                       const char *status, uint status_len)
{
  Protocol *protocol= thd->protocol;
  protocol->prepare_for_resend();
  protocol->store(type, type_len, system_charset_info);
  protocol->store(file, file_len, system_charset_info);
  protocol->store(status, status_len, system_charset_info);
  if (protocol->write())
    return TRUE;
  return FALSE;
}


static my_bool showstat_handlerton(THD *thd, plugin_ref plugin,
                                   void *arg)
{
  enum ha_stat_type stat= *(enum ha_stat_type *) arg;
  handlerton *hton= plugin_data(plugin, handlerton *);
  if (hton->state == SHOW_OPTION_YES && hton->show_status &&
      hton->show_status(hton, thd, stat_print, stat))
    return TRUE;
  return FALSE;
}

bool ha_show_status(THD *thd, handlerton *db_type, enum ha_stat_type stat)
{
  List<Item> field_list;
  Protocol *protocol= thd->protocol;
  bool result;

  field_list.push_back(new Item_empty_string("Type",10));
  field_list.push_back(new Item_empty_string("Name",FN_REFLEN));
  field_list.push_back(new Item_empty_string("Status",10));

  if (protocol->send_fields(&field_list,
                            Protocol::SEND_NUM_ROWS | Protocol::SEND_EOF))
    return TRUE;

  if (db_type == NULL)
  {
    result= plugin_foreach(thd, showstat_handlerton,
                           MYSQL_STORAGE_ENGINE_PLUGIN, &stat);
  }
  else
  {
    if (db_type->state != SHOW_OPTION_YES)
    {
      const LEX_STRING *name=&hton2plugin[db_type->slot]->name;
      result= stat_print(thd, name->str, name->length,
                         "", 0, "DISABLED", 8) ? 1 : 0;
    }
    else
      result= db_type->show_status &&
              db_type->show_status(db_type, thd, stat_print, stat) ? 1 : 0;
  }

  if (!result)
    send_eof(thd);
  return result;
}

/*
  Function to check if the conditions for row-based binlogging is
  correct for the table.

  A row in the given table should be replicated if:
  - Row-based replication is enabled in the current thread
  - The binlog is enabled
  - It is not a temporary table
  - The binary log is open
  - The database the table resides in shall be binlogged (binlog_*_db rules)
  - table is not mysql.event
*/

/* The Sun compiler cannot instantiate the template below if this is
   declared static, but it works by putting it into an anonymous
   namespace. */
namespace {
  bool check_table_binlog_row_based(THD *thd, TABLE *table)
  {
    if (table->s->cached_row_logging_check == -1)
    {
      int const check(table->s->tmp_table == NO_TMP_TABLE &&
                      binlog_filter->db_ok(table->s->db.str) &&
                      !table->no_replicate);
      table->s->cached_row_logging_check= check;
    }

    DBUG_ASSERT(table->s->cached_row_logging_check == 0 ||
                table->s->cached_row_logging_check == 1);

    return (thd->current_stmt_binlog_row_based &&
            (thd->options & OPTION_BIN_LOG) &&
            mysql_bin_log.is_open() &&
            table->s->cached_row_logging_check);
  }
}

/** @brief
   Write table maps for all (manually or automatically) locked tables
   to the binary log.

   SYNOPSIS
     write_locked_table_maps()
       thd     Pointer to THD structure

   DESCRIPTION
       This function will generate and write table maps for all tables
       that are locked by the thread 'thd'.  Either manually locked
       (stored in THD::locked_tables) and automatically locked (stored
       in THD::lock) are considered.
   
   RETURN VALUE
       0   All OK
       1   Failed to write all table maps

   SEE ALSO
       THD::lock
       THD::locked_tables
*/
namespace
{
  int write_locked_table_maps(THD *thd)
  {
    DBUG_ENTER("write_locked_table_maps");
    DBUG_PRINT("enter", ("thd: 0x%lx  thd->lock: 0x%lx  thd->locked_tables: 0x%lx  "
                         "thd->extra_lock: 0x%lx",
                         (long) thd, (long) thd->lock,
                         (long) thd->locked_tables, (long) thd->extra_lock));

    if (thd->get_binlog_table_maps() == 0)
    {
      MYSQL_LOCK *locks[3];
      locks[0]= thd->extra_lock;
      locks[1]= thd->lock;
      locks[2]= thd->locked_tables;
      for (uint i= 0 ; i < sizeof(locks)/sizeof(*locks) ; ++i )
      {
        MYSQL_LOCK const *const lock= locks[i];
        if (lock == NULL)
          continue;

        TABLE **const end_ptr= lock->table + lock->table_count;
        for (TABLE **table_ptr= lock->table ; 
             table_ptr != end_ptr ;
             ++table_ptr)
        {
          TABLE *const table= *table_ptr;
          DBUG_PRINT("info", ("Checking table %s", table->s->table_name.str));
          if (table->current_lock == F_WRLCK &&
              check_table_binlog_row_based(thd, table))
          {
            int const has_trans= table->file->has_transactions();
            int const error= thd->binlog_write_table_map(table, has_trans);
            /*
              If an error occurs, it is the responsibility of the caller to
              roll back the transaction.
            */
            if (unlikely(error))
              DBUG_RETURN(1);
          }
        }
      }
    }
    DBUG_RETURN(0);
  }

  template<class RowsEventT> int
  binlog_log_row(TABLE* table,
                 const uchar *before_record,
                 const uchar *after_record)
  {
    if (table->file->ha_table_flags() & HA_HAS_OWN_BINLOGGING)
      return 0;
    bool error= 0;
    THD *const thd= table->in_use;

    if (check_table_binlog_row_based(thd, table))
    {
      MY_BITMAP cols;
      /* Potential buffer on the stack for the bitmap */
      uint32 bitbuf[BITMAP_STACKBUF_SIZE/sizeof(uint32)];
      uint n_fields= table->s->fields;
      my_bool use_bitbuf= n_fields <= sizeof(bitbuf)*8;

      /*
        If there are no table maps written to the binary log, this is
        the first row handled in this statement. In that case, we need
        to write table maps for all locked tables to the binary log.
      */
      if (likely(!(error= bitmap_init(&cols,
                                      use_bitbuf ? bitbuf : NULL,
                                      (n_fields + 7) & ~7UL,
                                      FALSE))))
      {
        bitmap_set_all(&cols);
        if (likely(!(error= write_locked_table_maps(thd))))
        {
          error=
            RowsEventT::binlog_row_logging_function(thd, table,
                                                    table->file->
                                                    has_transactions(),
                                                    &cols, table->s->fields,
                                                    before_record,
                                                    after_record);
        }
        if (!use_bitbuf)
          bitmap_free(&cols);
      }
    }
    return error ? HA_ERR_RBR_LOGGING_FAILED : 0;
  }

  /*
    Instantiate the versions we need for the above template function,
    because we have -fno-implicit-template as compiling option.
  */

  template int
  binlog_log_row<Write_rows_log_event>(TABLE *, const uchar *, const uchar *);

  template int
  binlog_log_row<Delete_rows_log_event>(TABLE *, const uchar *, const uchar *);

  template int
  binlog_log_row<Update_rows_log_event>(TABLE *, const uchar *, const uchar *);
}


int handler::ha_external_lock(THD *thd, int lock_type)
{
  DBUG_ENTER("handler::ha_external_lock");
  /*
    Whether this is lock or unlock, this should be true, and is to verify that
    if get_auto_increment() was called (thus may have reserved intervals or
    taken a table lock), ha_release_auto_increment() was too.
  */
  DBUG_ASSERT(next_insert_id == 0);

  /*
    We cache the table flags if the locking succeeded. Otherwise, we
    keep them as they were when they were fetched in ha_open().
  */
  int error= external_lock(thd, lock_type);
  if (error == 0)
    cached_table_flags= table_flags();
  DBUG_RETURN(error);
}


/** @brief
  Check handler usage and reset state of file to after 'open'
*/
int handler::ha_reset()
{
  DBUG_ENTER("ha_reset");
  /* Check that we have called all proper deallocation functions */
  DBUG_ASSERT((uchar*) table->def_read_set.bitmap +
              table->s->column_bitmap_size ==
              (uchar*) table->def_write_set.bitmap);
  DBUG_ASSERT(bitmap_is_set_all(&table->s->all_set));
  DBUG_ASSERT(table->key_read == 0);
  /* ensure that ha_index_end / ha_rnd_end has been called */
  DBUG_ASSERT(inited == NONE);
  /* Free cache used by filesort */
  free_io_cache(table);
  DBUG_RETURN(reset());
}


int handler::ha_write_row(uchar *buf)
{
  int error;
  if (unlikely(error= write_row(buf)))
    return error;
  if (unlikely(error= binlog_log_row<Write_rows_log_event>(table, 0, buf)))
    return error;
  return 0;
}


int handler::ha_update_row(const uchar *old_data, uchar *new_data)
{
  int error;

  /*
    Some storage engines require that the new record is in record[0]
    (and the old record is in record[1]).
   */
  DBUG_ASSERT(new_data == table->record[0]);

  if (unlikely(error= update_row(old_data, new_data)))
    return error;
  if (unlikely(error= binlog_log_row<Update_rows_log_event>(table, old_data, new_data)))
    return error;
  return 0;
}

int handler::ha_delete_row(const uchar *buf)
{
  int error;
  if (unlikely(error= delete_row(buf)))
    return error;
  if (unlikely(error= binlog_log_row<Delete_rows_log_event>(table, buf, 0)))
    return error;
  return 0;
}



/** @brief
  use_hidden_primary_key() is called in case of an update/delete when
  (table_flags() and HA_PRIMARY_KEY_REQUIRED_FOR_DELETE) is defined
  but we don't have a primary key
*/
void handler::use_hidden_primary_key()
{
  /* fallback to use all columns in the table to identify row */
  table->use_all_columns();
}


/** @brief
  Dummy function which accept information about log files which is not need
  by handlers
*/
void signal_log_not_needed(struct handlerton, char *log_file)
{
  DBUG_ENTER("signal_log_not_needed");
  DBUG_PRINT("enter", ("logfile '%s'", log_file));
  DBUG_VOID_RETURN;
}


#ifdef TRANS_LOG_MGM_EXAMPLE_CODE
/*
  Example of transaction log management functions based on assumption that logs
  placed into a directory
*/
#include <my_dir.h>
#include <my_sys.h>
int example_of_iterator_using_for_logs_cleanup(handlerton *hton)
{
  void *buffer;
  int res= 1;
  struct handler_iterator iterator;
  struct handler_log_file_data data;

  if (!hton->create_iterator)
    return 1; /* iterator creator is not supported */

  if ((*hton->create_iterator)(hton, HA_TRANSACTLOG_ITERATOR, &iterator) !=
      HA_ITERATOR_OK)
  {
    /* error during creation of log iterator or iterator is not supported */
    return 1;
  }
  while((*iterator.next)(&iterator, (void*)&data) == 0)
  {
    printf("%s\n", data.filename.str);
    if (data.status == HA_LOG_STATUS_FREE &&
        my_delete(data.filename.str, MYF(MY_WME)))
      goto err;
  }
  res= 0;
err:
  (*iterator.destroy)(&iterator);
  return res;
}


/*
  Here we should get info from handler where it save logs but here is
  just example, so we use constant.
  IMHO FN_ROOTDIR ("/") is safe enough for example, because nobody has
  rights on it except root and it consist of directories only at lest for
  *nix (sorry, can't find windows-safe solution here, but it is only example).
*/
#define fl_dir FN_ROOTDIR


/** @brief
  Dummy function to return log status should be replaced by function which
  really detect the log status and check that the file is a log of this
  handler.
*/
enum log_status fl_get_log_status(char *log)
{
  MY_STAT stat_buff;
  if (my_stat(log, &stat_buff, MYF(0)))
    return HA_LOG_STATUS_INUSE;
  return HA_LOG_STATUS_NOSUCHLOG;
}


struct fl_buff
{
  LEX_STRING *names;
  enum log_status *statuses;
  uint32 entries;
  uint32 current;
};


int fl_log_iterator_next(struct handler_iterator *iterator,
                          void *iterator_object)
{
  struct fl_buff *buff= (struct fl_buff *)iterator->buffer;
  struct handler_log_file_data *data=
    (struct handler_log_file_data *) iterator_object;
  if (buff->current >= buff->entries)
    return 1;
  data->filename= buff->names[buff->current];
  data->status= buff->statuses[buff->current];
  buff->current++;
  return 0;
}


void fl_log_iterator_destroy(struct handler_iterator *iterator)
{
  my_free((uchar*)iterator->buffer, MYF(MY_ALLOW_ZERO_PTR));
}


/** @brief
  returns buffer, to be assigned in handler_iterator struct
*/
enum handler_create_iterator_result
fl_log_iterator_buffer_init(struct handler_iterator *iterator)
{
  MY_DIR *dirp;
  struct fl_buff *buff;
  char *name_ptr;
  uchar *ptr;
  FILEINFO *file;
  uint32 i;

  /* to be able to make my_free without crash in case of error */
  iterator->buffer= 0;

  if (!(dirp = my_dir(fl_dir, MYF(0))))
  {
    return HA_ITERATOR_ERROR;
  }
  if ((ptr= (uchar*)my_malloc(ALIGN_SIZE(sizeof(fl_buff)) +
                             ((ALIGN_SIZE(sizeof(LEX_STRING)) +
                               sizeof(enum log_status) +
                               + FN_REFLEN) *
                              (uint) dirp->number_off_files),
                             MYF(0))) == 0)
  {
    return HA_ITERATOR_ERROR;
  }
  buff= (struct fl_buff *)ptr;
  buff->entries= buff->current= 0;
  ptr= ptr + (ALIGN_SIZE(sizeof(fl_buff)));
  buff->names= (LEX_STRING*) (ptr);
  ptr= ptr + ((ALIGN_SIZE(sizeof(LEX_STRING)) *
               (uint) dirp->number_off_files));
  buff->statuses= (enum log_status *)(ptr);
  name_ptr= (char *)(ptr + (sizeof(enum log_status) *
                            (uint) dirp->number_off_files));
  for (i=0 ; i < (uint) dirp->number_off_files  ; i++)
  {
    enum log_status st;
    file= dirp->dir_entry + i;
    if ((file->name[0] == '.' &&
         ((file->name[1] == '.' && file->name[2] == '\0') ||
            file->name[1] == '\0')))
      continue;
    if ((st= fl_get_log_status(file->name)) == HA_LOG_STATUS_NOSUCHLOG)
      continue;
    name_ptr= strxnmov(buff->names[buff->entries].str= name_ptr,
                       FN_REFLEN, fl_dir, file->name, NullS);
    buff->names[buff->entries].length= (name_ptr -
                                        buff->names[buff->entries].str) - 1;
    buff->statuses[buff->entries]= st;
    buff->entries++;
  }

  iterator->buffer= buff;
  iterator->next= &fl_log_iterator_next;
  iterator->destroy= &fl_log_iterator_destroy;
  return HA_ITERATOR_OK;
}


/* An example of a iterator creator */
enum handler_create_iterator_result
fl_create_iterator(enum handler_iterator_type type,
                   struct handler_iterator *iterator)
{
  switch(type) {
  case HA_TRANSACTLOG_ITERATOR:
    return fl_log_iterator_buffer_init(iterator);
  default:
    return HA_ITERATOR_UNSUPPORTED;
  }
}
#endif /*TRANS_LOG_MGM_EXAMPLE_CODE*/<|MERGE_RESOLUTION|>--- conflicted
+++ resolved
@@ -864,11 +864,7 @@
     message in the error log, so we don't send it.
   */
   if (is_real_trans && thd->transaction.all.modified_non_trans_table &&
-<<<<<<< HEAD
       !thd->slave_thread && thd->killed != THD::KILL_CONNECTION)
-=======
-      !thd->slave_thread)
->>>>>>> 1de2317b
     push_warning(thd, MYSQL_ERROR::WARN_LEVEL_WARN,
                  ER_WARNING_NOT_COMPLETE_ROLLBACK,
                  ER(ER_WARNING_NOT_COMPLETE_ROLLBACK));
