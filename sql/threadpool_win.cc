/* Copyright (C) 2012 Monty Program Ab

   This program is free software; you can redistribute it and/or modify
   it under the terms of the GNU General Public License as published by
   the Free Software Foundation; version 2 of the License.

   This program is distributed in the hope that it will be useful,
   but WITHOUT ANY WARRANTY; without even the implied warranty of
   MERCHANTABILITY or FITNESS FOR A PARTICULAR PURPOSE.  See the
   GNU General Public License for more details.

   You should have received a copy of the GNU General Public License
   along with this program; if not, write to the Free Software
   Foundation, Inc., 51 Franklin Street, Fifth Floor, Boston, MA 02110-1335 USA */

#ifdef _WIN32_WINNT
#undef _WIN32_WINNT
#endif

#define _WIN32_WINNT 0x0601

#include "mariadb.h"
#include <violite.h>
#include <sql_priv.h>
#include <sql_class.h>
#include <my_pthread.h>
#include <scheduler.h>
#include <sql_connect.h>
#include <mysqld.h>
#include <debug_sync.h>
#include <threadpool.h>
#include <windows.h>

#include "threadpool_winsockets.h"

/* Log a warning */
static void tp_log_warning(const char *msg, const char *fct)
{
  sql_print_warning("Threadpool: %s. %s failed (last error %d)",msg, fct,
    GetLastError());
}


static PTP_POOL pool;
static TP_CALLBACK_ENVIRON callback_environ;
static DWORD fls;

PTP_CALLBACK_ENVIRON get_threadpool_win_callback_environ()
{
  return pool? &callback_environ: 0;
}

/*
  Threadpool callbacks.

  io_completion_callback  - handle client request
  timer_callback - handle wait timeout (kill connection)
  login_callback - user login (submitted as threadpool work)

*/

static void CALLBACK timer_callback(PTP_CALLBACK_INSTANCE instance,
  PVOID context, PTP_TIMER timer);

static void CALLBACK io_completion_callback(PTP_CALLBACK_INSTANCE instance,
  PVOID context,  PVOID overlapped,  ULONG io_result, ULONG_PTR nbytes, PTP_IO io);


static void CALLBACK work_callback(PTP_CALLBACK_INSTANCE instance, PVOID context, PTP_WORK work);

static void pre_callback(PVOID context, PTP_CALLBACK_INSTANCE instance);

/* Get current time as Windows time */
static ulonglong now()
{
  ulonglong current_time;
  GetSystemTimeAsFileTime((PFILETIME)&current_time);
  return current_time;
}

struct TP_connection_win:public TP_connection
{
public:
  TP_connection_win(CONNECT*);
  ~TP_connection_win();
  int init() override;
  void init_vio(st_vio *vio) override;
  int start_io() override;
  void set_io_timeout(int sec) override;
  void wait_begin(int type) override;
  void wait_end() override;

  ulonglong timeout=ULLONG_MAX;
  OVERLAPPED overlapped{};
  PTP_CALLBACK_INSTANCE callback_instance{};
  PTP_IO io{};
  PTP_TIMER timer{};
  PTP_WORK work{};
  bool long_callback{};
  win_aiosocket sock;
};

struct TP_connection *new_TP_connection(CONNECT *connect)
{
  TP_connection *c = new (std::nothrow) TP_connection_win(connect);
  if (!c || c->init())
  {
    delete c;
    return 0;
  }
  return c;
}

void TP_pool_win::add(TP_connection *c)
{
  if(FlsGetValue(fls))
  {
    /* Inside threadpool(), execute callback directly. */
    tp_callback(c);
  }
  else
  {
    SubmitThreadpoolWork(((TP_connection_win *)c)->work);
  }
}

#define CHECK_ALLOC_ERROR(op)                                                 \
  do                                                                          \
  {                                                                           \
    if (!(op))                                                                \
    {                                                                         \
      tp_log_warning("Allocation failed", #op);                               \
    }                                                                         \
  } while (0)

TP_connection_win::TP_connection_win(CONNECT *c) :
<<<<<<< HEAD
    TP_connection(c)
=======
  TP_connection(c),
  timeout(ULONGLONG_MAX),
  callback_instance(0),
  io(0),
  timer(0),
  work(0)
>>>>>>> 7a4afad9
{
  /* Assign io completion callback */
  HANDLE h= c->vio_type == VIO_TYPE_NAMEDPIPE ? c->pipe
                                              : (HANDLE)mysql_socket_getfd(c->sock);

  CHECK_ALLOC_ERROR(io=CreateThreadpoolIo(h, io_completion_callback, this, &callback_environ));
  CHECK_ALLOC_ERROR(timer= CreateThreadpoolTimer(timer_callback, this, &callback_environ));
  CHECK_ALLOC_ERROR(work= CreateThreadpoolWork(work_callback, this, &callback_environ));
}

int TP_connection_win::init()
{
  return !io  || !timer || !work ;
}

void TP_connection_win::init_vio(st_vio* vio)
{
  sock.init(vio);
}

/*
  Start asynchronous read
*/
int TP_connection_win::start_io()
{
  StartThreadpoolIo(io);
  if (sock.begin_read())
  {
<<<<<<< HEAD
    /* Some error occurred */
    CancelThreadpoolIo(io);
    return -1;
=======
    /* Start async io (sockets). */
    if (WSARecv((SOCKET)handle , &buf, 1, &num_bytes, &flags,
          &overlapped,  NULL) == 0)
    {
       retval= last_error= 0;
    }
    else
    {
      retval= -1;
      last_error=  WSAGetLastError();
    }
  }
  else
  {
    /* Start async io (named pipe) */
    if (ReadFile(handle, &c, 0, &num_bytes,&overlapped))
    {
      retval= last_error= 0;
    }
    else
    {
      retval= -1;
      last_error= GetLastError();
    }
  }

  if (retval == 0 || last_error == ERROR_MORE_DATA)
  {
    /*
      IO successfully finished (synchronously).
      If skip_completion_port_on_success is set, we need to handle it right
      here, because completion callback would not be executed by the pool.
    */
    if (skip_completion_port_on_success)
    {
      CancelThreadpoolIo(io);
      io_completion_callback(callback_instance, this, &overlapped, last_error,
        num_bytes, io);
    }
    return 0;
  }

  if (last_error == ERROR_IO_PENDING)
  {
    return 0;
>>>>>>> 7a4afad9
  }
  return 0;
}

/*
  Recalculate wait timeout, maybe reset timer.
*/
void TP_connection_win::set_io_timeout(int timeout_sec)
{
  ulonglong old_timeout= timeout;
  ulonglong new_timeout = now() + 10000000LL * timeout_sec;

  if (new_timeout < old_timeout)
  {
    SetThreadpoolTimer(timer, (PFILETIME)&new_timeout, 0, 1000);
  }
  /*  new_timeout > old_timeout case is handled by expiring timer. */
  timeout = new_timeout;
}


TP_connection_win::~TP_connection_win()
{
  if (io)
    CloseThreadpoolIo(io);

  if (work)
    CloseThreadpoolWork(work);

  if (timer)
  {
    SetThreadpoolTimer(timer, 0, 0, 0);
    WaitForThreadpoolTimerCallbacks(timer, TRUE);
    CloseThreadpoolTimer(timer);
  }
}

void TP_connection_win::wait_begin(int type)
{
  /*
    Signal to the threadpool whenever callback can run long. Currently, binlog
    waits are a good candidate, its waits are really long
  */
  if (type == THD_WAIT_BINLOG)
  {
    if (!long_callback && callback_instance)
    {
      CallbackMayRunLong(callback_instance);
      long_callback= true;
    }
  }
}

void TP_connection_win::wait_end()
{
  /* Do we need to do anything ? */
}

/*
  This function should be called first whenever a callback is invoked in the
  threadpool, does my_thread_init() if not yet done
*/
void tp_win_callback_prolog()
{
  if (FlsGetValue(fls) == NULL)
  {
    /* Running in new  worker thread*/
    FlsSetValue(fls, (void *)1);
    thread_created++;
    tp_stats.num_worker_threads++;
    my_thread_init();
  }
}

extern ulong thread_created;
static void pre_callback(PVOID context, PTP_CALLBACK_INSTANCE instance)
{
  tp_win_callback_prolog();
  TP_connection_win *c = (TP_connection_win *)context;
  c->callback_instance = instance;
  c->long_callback = false;
}


/*
  Decrement number of threads when a thread exits.
  On Windows, FlsAlloc() provides the thread destruction callbacks.
*/
static VOID WINAPI thread_destructor(void *data)
{
  if(data)
  {
    tp_stats.num_worker_threads--;
    my_thread_end();
  }
}



static inline void tp_callback(PTP_CALLBACK_INSTANCE instance, PVOID context)
{
  pre_callback(context, instance);
  tp_callback((TP_connection *)context);
}


/*
  Handle read completion/notification.
*/
static VOID CALLBACK io_completion_callback(PTP_CALLBACK_INSTANCE instance,
  PVOID context,  PVOID overlapped,  ULONG io_result, ULONG_PTR nbytes, PTP_IO io)
{
  TP_connection_win *c= (TP_connection_win *)context;

  /* How many bytes were preread into read buffer */
  c->sock.end_read((ULONG)nbytes, io_result);

  /*
    Execute high priority connections immediately.
    'Yield' in case of low priority connections, i.e SubmitThreadpoolWork (with the same callback)
    which makes Windows threadpool place the items at the end of its internal work queue.
  */
  if (c->priority == TP_PRIORITY_HIGH)
    tp_callback(instance, context);
  else
    SubmitThreadpoolWork(c->work);
}


/*
  Timer callback.
  Invoked when connection times out (wait_timeout)
*/
static VOID CALLBACK timer_callback(PTP_CALLBACK_INSTANCE instance,
  PVOID parameter, PTP_TIMER timer)
{
  TP_connection_win *c = (TP_connection_win *)parameter;
  if (c->timeout <= now())
  {
    tp_timeout_handler(c);
  }
  else
  {
    /*
      Reset timer.
      There is a tiny possibility of a race condition, since the value of timeout
      could have changed to smaller value in the thread doing io callback.

      Given the relative unimportance of the wait timeout, we accept race
      condition.
      */
    SetThreadpoolTimer(timer, (PFILETIME)&c->timeout, 0, 1000);
  }
}

static void CALLBACK work_callback(PTP_CALLBACK_INSTANCE instance, PVOID context, PTP_WORK work)
{
  tp_callback(instance, context);
}

TP_pool_win::TP_pool_win()
{}

int TP_pool_win::init()
{
  fls= FlsAlloc(thread_destructor);
  pool= CreateThreadpool(NULL);

  if (!pool)
  {
    sql_print_error("Can't create threadpool. "
      "CreateThreadpool() failed with %d. Likely cause is memory pressure",
      GetLastError());
    return -1;
  }

  InitializeThreadpoolEnvironment(&callback_environ);
  SetThreadpoolCallbackPool(&callback_environ, pool);

  if (threadpool_max_threads)
  {
    SetThreadpoolThreadMaximum(pool, threadpool_max_threads);
  }

  if (threadpool_min_threads)
  {
    if (!SetThreadpoolThreadMinimum(pool, threadpool_min_threads))
    {
      tp_log_warning("Can't set threadpool minimum threads",
        "SetThreadpoolThreadMinimum");
    }
  }

  TP_POOL_STACK_INFORMATION stackinfo;
  stackinfo.StackCommit = 0;
  stackinfo.StackReserve = (SIZE_T)my_thread_stack_size;
  if (!SetThreadpoolStackInformation(pool, &stackinfo))
  {
    tp_log_warning("Can't set threadpool stack size",
      "SetThreadpoolStackInformation");
  }
  return 0;
}


/**
  Scheduler callback : Destroy the scheduler.
*/
TP_pool_win::~TP_pool_win()
{
  if (!pool)
    return;
  DestroyThreadpoolEnvironment(&callback_environ);
  SetThreadpoolThreadMaximum(pool, 0);
  CloseThreadpool(pool);
  if (!tp_stats.num_worker_threads)
    FlsFree(fls);
}
/**
  Sets the number of idle threads the thread pool maintains in anticipation of new
  requests.
*/
int TP_pool_win::set_min_threads(uint val)
{
  SetThreadpoolThreadMinimum(pool, val);
  return 0;
}

int TP_pool_win::set_max_threads(uint val)
{
  SetThreadpoolThreadMaximum(pool, val);
  return 0;
}


TP_connection *TP_pool_win::new_connection(CONNECT *connect)
{
  TP_connection *c= new (std::nothrow) TP_connection_win(connect);
  if (!c )
    return 0;
  if (c->init())
  {
    delete c;
    return 0;
  }
  return c;
}<|MERGE_RESOLUTION|>--- conflicted
+++ resolved
@@ -134,16 +134,7 @@
   } while (0)
 
 TP_connection_win::TP_connection_win(CONNECT *c) :
-<<<<<<< HEAD
     TP_connection(c)
-=======
-  TP_connection(c),
-  timeout(ULONGLONG_MAX),
-  callback_instance(0),
-  io(0),
-  timer(0),
-  work(0)
->>>>>>> 7a4afad9
 {
   /* Assign io completion callback */
   HANDLE h= c->vio_type == VIO_TYPE_NAMEDPIPE ? c->pipe
@@ -172,57 +163,9 @@
   StartThreadpoolIo(io);
   if (sock.begin_read())
   {
-<<<<<<< HEAD
     /* Some error occurred */
     CancelThreadpoolIo(io);
     return -1;
-=======
-    /* Start async io (sockets). */
-    if (WSARecv((SOCKET)handle , &buf, 1, &num_bytes, &flags,
-          &overlapped,  NULL) == 0)
-    {
-       retval= last_error= 0;
-    }
-    else
-    {
-      retval= -1;
-      last_error=  WSAGetLastError();
-    }
-  }
-  else
-  {
-    /* Start async io (named pipe) */
-    if (ReadFile(handle, &c, 0, &num_bytes,&overlapped))
-    {
-      retval= last_error= 0;
-    }
-    else
-    {
-      retval= -1;
-      last_error= GetLastError();
-    }
-  }
-
-  if (retval == 0 || last_error == ERROR_MORE_DATA)
-  {
-    /*
-      IO successfully finished (synchronously).
-      If skip_completion_port_on_success is set, we need to handle it right
-      here, because completion callback would not be executed by the pool.
-    */
-    if (skip_completion_port_on_success)
-    {
-      CancelThreadpoolIo(io);
-      io_completion_callback(callback_instance, this, &overlapped, last_error,
-        num_bytes, io);
-    }
-    return 0;
-  }
-
-  if (last_error == ERROR_IO_PENDING)
-  {
-    return 0;
->>>>>>> 7a4afad9
   }
   return 0;
 }
