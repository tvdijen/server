#ifndef FIELD_INCLUDED
#define FIELD_INCLUDED
/* Copyright (c) 2000, 2015, Oracle and/or its affiliates.
   Copyright (c) 2008, 2020, MariaDB Corporation.

   This program is free software; you can redistribute it and/or modify
   it under the terms of the GNU General Public License as published by
   the Free Software Foundation; version 2 of the License.

   This program is distributed in the hope that it will be useful,
   but WITHOUT ANY WARRANTY; without even the implied warranty of
   MERCHANTABILITY or FITNESS FOR A PARTICULAR PURPOSE.  See the
   GNU General Public License for more details.

   You should have received a copy of the GNU General Public License
   along with this program; if not, write to the Free Software
   Foundation, Inc., 51 Franklin St, Fifth Floor, Boston, MA 02110-1335  USA */

/*
  Because of the function make_new_field() all field classes that have static
  variables must declare the size_of() member function.
*/

#ifdef USE_PRAGMA_INTERFACE
#pragma interface			/* gcc class implementation */
#endif

#include "mysqld.h"                             /* system_charset_info */
#include "table.h"                              /* TABLE */
#include "sql_string.h"                         /* String */
#include "my_decimal.h"                         /* my_decimal */
#include "sql_error.h"                          /* Sql_condition */
#include "compat56.h"
#include "sql_type.h"                           /* Type_std_attributes */
#include "field_comp.h"

class Send_field;
class Copy_field;
class Protocol;
class Create_field;
class Relay_log_info;
class Field;
class Column_statistics;
class Column_statistics_collected;
class Item_func;
class Item_bool_func;
class Item_equal;
class Virtual_tmp_table;
class Qualified_column_ident;
class Table_ident;
class SEL_ARG;
class RANGE_OPT_PARAM;
struct KEY_PART;
struct SORT_FIELD;
struct SORT_FIELD_ATTR;

enum enum_check_fields
{
  CHECK_FIELD_IGNORE,
  CHECK_FIELD_EXPRESSION,
  CHECK_FIELD_WARN,
  CHECK_FIELD_ERROR_FOR_NULL,
};


enum enum_conv_type
{
  CONV_TYPE_PRECISE,
  CONV_TYPE_VARIANT,
  CONV_TYPE_SUBSET_TO_SUPERSET,
  CONV_TYPE_SUPERSET_TO_SUBSET,
  CONV_TYPE_IMPOSSIBLE
};


class Conv_param
{
  uint16 m_table_def_flags;
public:
  Conv_param(uint16 table_def_flags)
   :m_table_def_flags(table_def_flags)
  { }
  uint16 table_def_flags() const { return m_table_def_flags; }
};


class Conv_source: public Type_handler_hybrid_field_type
{
  uint16 m_metadata;
  CHARSET_INFO *m_cs;
public:
  Conv_source(const Type_handler *h, uint16 metadata, CHARSET_INFO *cs)
   :Type_handler_hybrid_field_type(h),
    m_metadata(metadata),
    m_cs(cs)
  {
    DBUG_ASSERT(cs);
  }
  uint16 metadata() const { return m_metadata; }
  uint mbmaxlen() const { return m_cs->mbmaxlen; }
};


/*
  Common declarations for Field and Item
*/
class Value_source
{
protected:

  // Parameters for warning and note generation
  class Warn_filter
  {
    bool m_want_warning_edom;
    bool m_want_note_truncated_spaces;
  public:
    Warn_filter(bool want_warning_edom, bool want_note_truncated_spaces) :
     m_want_warning_edom(want_warning_edom),
     m_want_note_truncated_spaces(want_note_truncated_spaces)
    { }
    Warn_filter(const THD *thd);
    bool want_warning_edom() const
    { return m_want_warning_edom; }
    bool want_note_truncated_spaces() const
    { return m_want_note_truncated_spaces; }
  };
  class Warn_filter_all: public Warn_filter
  {
  public:
    Warn_filter_all() :Warn_filter(true, true) { }
  };

  class Converter_double_to_longlong
  {
  protected:
    bool m_error;
    longlong m_result;
  public:
    Converter_double_to_longlong(double nr, bool unsigned_flag);
    longlong result() const { return m_result; }
    bool error() const { return m_error; }
    void push_warning(THD *thd, double nr, bool unsigned_flag);
  };
  class Converter_double_to_longlong_with_warn:
    public Converter_double_to_longlong
  {
  public:
    Converter_double_to_longlong_with_warn(THD *thd, double nr,
                                           bool unsigned_flag)
      :Converter_double_to_longlong(nr, unsigned_flag)
    {
      if (m_error)
        push_warning(thd, nr, unsigned_flag);
    }
    Converter_double_to_longlong_with_warn(double nr, bool unsigned_flag)
      :Converter_double_to_longlong(nr, unsigned_flag)
    {
      if (m_error)
        push_warning(current_thd, nr, unsigned_flag);
    }
  };

  // String-to-number converters
  class Converter_string_to_number
  {
  protected:
    char *m_end_of_num; // Where the low-level conversion routine stopped
    int m_error;        // The error code returned by the low-level routine
    bool m_edom;        // If EDOM-alike error happened during conversion
    /**
      Check string-to-number conversion and produce a warning if
      - could not convert any digits (EDOM-alike error)
      - found garbage at the end of the string
      - found extra spaces at the end (a note)
      See also Field_num::check_edom_and_truncation() for a similar function.

      @param thd         - the thread that will be used to generate warnings.
                           Can be NULL (which means current_thd will be used
                           if a warning is really necessary).
      @param type        - name of the data type
                           (e.g. "INTEGER", "DECIMAL", "DOUBLE")
      @param cs          - character set of the original string
      @param str         - the original string
      @param end         - the end of the string
      @param allow_notes - tells if trailing space notes should be displayed
                           or suppressed.

      Unlike Field_num::check_edom_and_truncation(), this function does not
      distinguish between EDOM and truncation and reports the same warning for
      both cases. Perhaps we should eventually print different warnings,
      to make the explicit CAST work closer to the implicit cast in
      Field_xxx::store().
    */
    void check_edom_and_truncation(THD *thd, Warn_filter filter,
                                   const char *type,
                                   CHARSET_INFO *cs,
                                   const char *str,
                                   size_t length) const;
  public:
    int error() const { return m_error; }
  };

  class Converter_strntod: public Converter_string_to_number
  {
    double m_result;
  public:
    Converter_strntod(CHARSET_INFO *cs, const char *str, size_t length)
    {
      m_result= cs->strntod((char *) str, length, &m_end_of_num, &m_error);
      // strntod() does not set an error if the input string was empty
      m_edom= m_error !=0 || str == m_end_of_num;
    }
    double result() const { return m_result; }
  };

  class Converter_string_to_longlong: public Converter_string_to_number
  {
  protected:
    longlong m_result;
  public:
    longlong result() const { return m_result; }
  };

  class Converter_strntoll: public Converter_string_to_longlong
  {
  public:
    Converter_strntoll(CHARSET_INFO *cs, const char *str, size_t length)
    {
      m_result= cs->strntoll(str, length, 10, &m_end_of_num, &m_error);
      /*
         All non-zero errors means EDOM error.
         strntoll() does not set an error if the input string was empty.
         Check it here.
         Notice the different with the same condition in Converter_strntoll10.
      */
      m_edom= m_error != 0 || str == m_end_of_num;
    }
  };

  class Converter_strtoll10: public Converter_string_to_longlong
  {
  public:
    Converter_strtoll10(CHARSET_INFO *cs, const char *str, size_t length)
    {
      m_end_of_num= (char *) str + length;
      m_result= cs->strtoll10(str, &m_end_of_num, &m_error);
      /*
        Negative error means "good negative number".
        Only a positive m_error value means a real error.
        strtoll10() sets error to MY_ERRNO_EDOM in case of an empty string,
        so we don't have to additionally catch empty strings here.
      */
      m_edom= m_error > 0;
    }
  };

  class Converter_str2my_decimal: public Converter_string_to_number
  {
  public:
    Converter_str2my_decimal(uint mask,
                             CHARSET_INFO *cs, const char *str, size_t length,
                             my_decimal *buf)
    {
      DBUG_ASSERT(length < UINT_MAX32);
      m_error= str2my_decimal(mask, str, length, cs,
                              buf, (const char **) &m_end_of_num);
      // E_DEC_TRUNCATED means a very minor truncation: '1e-100' -> 0
      m_edom= m_error && m_error != E_DEC_TRUNCATED;
    }
  };


  // String-to-number converters with automatic warning generation
  class Converter_strntod_with_warn: public Converter_strntod
  {
  public:
    Converter_strntod_with_warn(THD *thd, Warn_filter filter,
                                CHARSET_INFO *cs,
                                const char *str, size_t length)
      :Converter_strntod(cs, str, length)
    {
      check_edom_and_truncation(thd, filter, "DOUBLE", cs, str, length);
    }
  };

  class Converter_strntoll_with_warn: public Converter_strntoll
  {
  public:
    Converter_strntoll_with_warn(THD *thd, Warn_filter filter,
                                 CHARSET_INFO *cs,
                                 const char *str, size_t length)
      :Converter_strntoll(cs, str, length)
    {
      check_edom_and_truncation(thd, filter, "INTEGER", cs, str, length);
    }
  };

  class Converter_strtoll10_with_warn: public Converter_strtoll10
  {
  public:
    Converter_strtoll10_with_warn(THD *thd, Warn_filter filter,
                                 CHARSET_INFO *cs,
                                 const char *str, size_t length)
      :Converter_strtoll10(cs, str, length)
    {
      check_edom_and_truncation(thd, filter, "INTEGER", cs, str, length);
    }
  };

  class Converter_str2my_decimal_with_warn: public Converter_str2my_decimal
  {
  public:
    Converter_str2my_decimal_with_warn(THD *thd, Warn_filter filter,
                                       uint mask, CHARSET_INFO *cs,
                                       const char *str, size_t length,
                                       my_decimal *buf)
     :Converter_str2my_decimal(mask, cs, str, length, buf)
    {
      check_edom_and_truncation(thd, filter, "DECIMAL", cs, str, length);
    }
  };


  // String-to-number convertion methods for the old code compatibility
  longlong longlong_from_string_with_check(CHARSET_INFO *cs, const char *cptr,
                                           const char *end) const
  {
    /*
      TODO: Give error if we wanted a signed integer and we got an unsigned
      one

      Notice, longlong_from_string_with_check() honors thd->no_error, because
      it's used to handle queries like this:
        SELECT COUNT(@@basedir);
      and is called when Item_func_get_system_var::update_null_value()
      suppresses warnings and then calls val_int().
      The other methods {double|decimal}_from_string_with_check() ignore
      thd->no_errors, because they are not used for update_null_value()
      and they always allow all kind of warnings.
    */
    THD *thd= current_thd;
    return Converter_strtoll10_with_warn(thd, Warn_filter(thd),
                                         cs, cptr, end - cptr).result();
  }

  double double_from_string_with_check(CHARSET_INFO *cs, const char *cptr,
                                       const char *end) const
  {
    return Converter_strntod_with_warn(NULL, Warn_filter_all(),
                                       cs, cptr, end - cptr).result();
  }
  my_decimal *decimal_from_string_with_check(my_decimal *decimal_value,
                                             CHARSET_INFO *cs,
                                             const char *cptr,
                                             const char *end)
  {
    Converter_str2my_decimal_with_warn(NULL, Warn_filter_all(),
                                       E_DEC_FATAL_ERROR & ~E_DEC_BAD_NUM,
                                       cs, cptr, end - cptr, decimal_value);
    return decimal_value;
  }

  longlong longlong_from_hex_hybrid(const char *str, size_t length)
  {
    const char *end= str + length;
    const char *ptr= end - MY_MIN(length, sizeof(longlong));
    ulonglong value= 0;
    for ( ; ptr != end ; ptr++)
      value= (value << 8) + (ulonglong) (uchar) *ptr;
    return (longlong) value;
  }

  longlong longlong_from_string_with_check(const String *str) const
  {
    return longlong_from_string_with_check(str->charset(),
                                           str->ptr(), str->end());
  }
  double double_from_string_with_check(const String *str) const
  {
    return double_from_string_with_check(str->charset(),
                                         str->ptr(), str->end());
  }
  my_decimal *decimal_from_string_with_check(my_decimal *decimal_value,
                                             const String *str)
  {
    return decimal_from_string_with_check(decimal_value, str->charset(),
                                          str->ptr(), str->end());
  }
  // End of String-to-number conversion methods

public:
  /*
    The enumeration Subst_constraint is currently used only in implementations
    of the virtual function subst_argument_checker.
  */
  enum Subst_constraint
  {
    ANY_SUBST,           /* Any substitution for a field is allowed  */
    IDENTITY_SUBST       /* Substitution for a field is allowed if any two
                            different values of the field type are not equal */
  };
  /*
    Item context attributes.
    Comparison functions pass their attributes to propagate_equal_fields().
    For exmple, for string comparison, the collation of the comparison
    operation is important inside propagate_equal_fields().
  */
  class Context
  {
    /*
      Which type of propagation is allowed:
      - ANY_SUBST (loose equality, according to the collation), or
      - IDENTITY_SUBST (strict binary equality).
    */
    Subst_constraint m_subst_constraint;
    /*
      Comparison type.
      Important only when ANY_SUBSTS.
    */
    const Type_handler *m_compare_handler;
    /*
      Collation of the comparison operation.
      Important only when ANY_SUBST.
    */
    CHARSET_INFO *m_compare_collation;
  public:
    Context(Subst_constraint subst, const Type_handler *h, CHARSET_INFO *cs)
      :m_subst_constraint(subst),
       m_compare_handler(h),
       m_compare_collation(cs)
    { DBUG_ASSERT(h == h->type_handler_for_comparison()); }
    Subst_constraint subst_constraint() const { return m_subst_constraint; }
    const Type_handler *compare_type_handler() const
    {
      DBUG_ASSERT(m_subst_constraint == ANY_SUBST);
      return m_compare_handler;
    }
    CHARSET_INFO *compare_collation() const
    {
      DBUG_ASSERT(m_subst_constraint == ANY_SUBST);
      return m_compare_collation;
    }
  };
  class Context_identity: public Context
  { // Use this to request only exact value, no invariants.
  public:
     Context_identity()
      :Context(IDENTITY_SUBST, &type_handler_long_blob, &my_charset_bin) { }
  };
  class Context_boolean: public Context
  { // Use this when an item is [a part of] a boolean expression
  public:
    Context_boolean()
      :Context(ANY_SUBST, &type_handler_slonglong, &my_charset_bin) { }
  };
};


#define STORAGE_TYPE_MASK 7
#define COLUMN_FORMAT_MASK 7
#define COLUMN_FORMAT_SHIFT 3

/* The length of the header part for each virtual column in the .frm file */
#define FRM_VCOL_OLD_HEADER_SIZE(b) (3 + MY_TEST(b))
#define FRM_VCOL_NEW_BASE_SIZE 16
#define FRM_VCOL_NEW_HEADER_SIZE 6

class Count_distinct_field;

struct ha_field_option_struct;

struct st_cache_field;
int field_conv(Field *to,Field *from);
int truncate_double(double *nr, uint field_length, uint dec,
                    bool unsigned_flag, double max_value);

inline uint get_enum_pack_length(int elements)
{
  return elements < 256 ? 1 : 2;
}

inline uint get_set_pack_length(int elements)
{
  uint len= (elements + 7) / 8;
  return len > 4 ? 8 : len;
}


/**
  Tests if field type is temporal and has date part,
  i.e. represents DATE, DATETIME or TIMESTAMP types in SQL.

  @param type    Field type, as returned by field->type().
  @retval true   If field type is temporal type with date part.
  @retval false  If field type is not temporal type with date part.
*/
inline bool is_temporal_type_with_date(enum_field_types type)
{
  switch (type)
  {
  case MYSQL_TYPE_DATE:
  case MYSQL_TYPE_DATETIME:
  case MYSQL_TYPE_TIMESTAMP:
    return true;
  case MYSQL_TYPE_DATETIME2:
  case MYSQL_TYPE_TIMESTAMP2:
    DBUG_ASSERT(0); // field->real_type() should not get to here.
    return false;
  default:
    return false;
  }
}


enum enum_vcol_info_type
{
  VCOL_GENERATED_VIRTUAL, VCOL_GENERATED_STORED,
  VCOL_DEFAULT, VCOL_CHECK_FIELD, VCOL_CHECK_TABLE,
  /* Additional types should be added here */
  /* Following is the highest value last   */
  VCOL_TYPE_NONE = 127 // Since the 0 value is already in use
};

static inline const char *vcol_type_name(enum_vcol_info_type type)
{
  switch (type)
  {
  case VCOL_GENERATED_VIRTUAL:
  case VCOL_GENERATED_STORED:
    return "GENERATED ALWAYS AS";
  case VCOL_DEFAULT:
    return "DEFAULT";
  case VCOL_CHECK_FIELD:
  case VCOL_CHECK_TABLE:
    return "CHECK";
  case VCOL_TYPE_NONE:
    return "UNTYPED";
  }
  return 0;
}

/*
  Flags for Virtual_column_info. If none is set, the expression must be
  a constant with no side-effects, so it's calculated at CREATE TABLE time,
  stored in table->record[2], and not recalculated for every statement.
*/
#define VCOL_FIELD_REF         1
#define VCOL_NON_DETERMINISTIC 2
#define VCOL_SESSION_FUNC      4  /* uses session data, e.g. USER or DAYNAME */
#define VCOL_TIME_FUNC         8
#define VCOL_AUTO_INC         16
#define VCOL_IMPOSSIBLE       32
#define VCOL_NOT_VIRTUAL      64  /* Function can't be virtual */

#define VCOL_NOT_STRICTLY_DETERMINISTIC                       \
  (VCOL_NON_DETERMINISTIC | VCOL_TIME_FUNC | VCOL_SESSION_FUNC)

/*
  Virtual_column_info is the class to contain additional
  characteristics that is specific for a virtual/computed
  field such as:
   - the defining expression that is evaluated to compute the value
  of the field 
  - whether the field is to be stored in the database
  - whether the field is used in a partitioning expression
*/

class Virtual_column_info: public Sql_alloc,
                           private Type_handler_hybrid_field_type
{
private:
  enum_vcol_info_type vcol_type; /* Virtual column expression type */
  /*
    The following data is only updated by the parser and read
    when a Create_field object is created/initialized.
  */
  /* Flag indicating that the field used in a partitioning expression */
  bool in_partitioning_expr;

public:
  /* Flag indicating  that the field is physically stored in the database */
  bool stored_in_db;
  bool utf8;                                    /* Already in utf8 */
  bool automatic_name;
  Item *expr;
  Lex_ident name;                               /* Name of constraint */
  /* see VCOL_* (VCOL_FIELD_REF, ...) */
  uint flags;

  Virtual_column_info()
   :Type_handler_hybrid_field_type(&type_handler_null),
    vcol_type((enum_vcol_info_type)VCOL_TYPE_NONE),
    in_partitioning_expr(FALSE), stored_in_db(FALSE),
    utf8(TRUE), automatic_name(FALSE), expr(NULL), flags(0)
  {
    name.str= NULL;
    name.length= 0;
  };
  Virtual_column_info* clone(THD *thd);
  ~Virtual_column_info() {};
  enum_vcol_info_type get_vcol_type() const
  {
    return vcol_type;
  }
  void set_vcol_type(enum_vcol_info_type v_type)
  {
    vcol_type= v_type;
  }
  const char *get_vcol_type_name() const
  {
    DBUG_ASSERT(vcol_type != VCOL_TYPE_NONE);
    return vcol_type_name(vcol_type);
  }
  void set_handler(const Type_handler *handler)
  {
    /* Calling this function can only be done once. */
    DBUG_ASSERT(type_handler() == &type_handler_null);
    Type_handler_hybrid_field_type::set_handler(handler);
  }
  bool is_stored() const
  {
    return stored_in_db;
  }
  void set_stored_in_db_flag(bool stored)
  {
    stored_in_db= stored;
  }
  bool is_in_partitioning_expr() const
  {
    return in_partitioning_expr;
  }
  void mark_as_in_partitioning_expr()
  {
    in_partitioning_expr= TRUE;
  }
  inline bool is_equal(const Virtual_column_info* vcol) const;
  inline void print(String*);
};

class Binlog_type_info
{
public:
   enum binlog_sign_t
   {
     SIGN_SIGNED,
     SIGN_UNSIGNED,
     SIGN_NOT_APPLICABLE // for non-numeric types
   };
   uchar m_type_code;     // according to Field::binlog_type()
  /**
     Retrieve the field metadata for fields.
  */
   uint16 m_metadata;
   uint8 m_metadata_size;
   binlog_sign_t m_signedness;
   CHARSET_INFO *m_cs; // NULL if not relevant
   TYPELIB *m_enum_typelib; // NULL if not relevant
   TYPELIB *m_set_typelib; // NULL if not relevant
   uchar m_geom_type; // Non-geometry fields can return 0
   Binlog_type_info(uchar type_code,
                    uint16 metadata,
                    uint8 metadata_size)
    :m_type_code(type_code),
     m_metadata(metadata),
     m_metadata_size(metadata_size),
     m_signedness(SIGN_NOT_APPLICABLE),
     m_cs(NULL),
     m_enum_typelib(NULL),
     m_set_typelib(NULL),
     m_geom_type(0)
    {};
   Binlog_type_info(uchar type_code, uint16 metadata,
                   uint8 metadata_size,
                   binlog_sign_t signedness)
    :m_type_code(type_code),
     m_metadata(metadata),
     m_metadata_size(metadata_size),
     m_signedness(signedness),
     m_cs(NULL),
     m_enum_typelib(NULL),
     m_set_typelib(NULL),
     m_geom_type(0)
    {};
   Binlog_type_info(uchar type_code, uint16 metadata,
                   uint8 metadata_size,
                   CHARSET_INFO *cs)
    :m_type_code(type_code),
     m_metadata(metadata),
     m_metadata_size(metadata_size),
     m_signedness(SIGN_NOT_APPLICABLE),
     m_cs(cs),
     m_enum_typelib(NULL),
     m_set_typelib(NULL),
     m_geom_type(0)
    {};
   Binlog_type_info(uchar type_code, uint16 metadata,
                   uint8 metadata_size,
                   CHARSET_INFO *cs,
                   TYPELIB *t_enum, TYPELIB *t_set)
    :m_type_code(type_code),
     m_metadata(metadata),
     m_metadata_size(metadata_size),
     m_signedness(SIGN_NOT_APPLICABLE),
     m_cs(cs),
     m_enum_typelib(t_enum),
     m_set_typelib(t_set),
     m_geom_type(0)
    {};
   Binlog_type_info(uchar type_code, uint16 metadata,
                   uint8 metadata_size, CHARSET_INFO *cs,
                   uchar geom_type)
    :m_type_code(type_code),
     m_metadata(metadata),
     m_metadata_size(metadata_size),
     m_signedness(SIGN_NOT_APPLICABLE),
     m_cs(cs),
     m_enum_typelib(NULL),
     m_set_typelib(NULL),
     m_geom_type(geom_type)
    {};
  static void *operator new(size_t size, MEM_ROOT *mem_root) throw ()
  { return alloc_root(mem_root, size); }
};


class Binlog_type_info_fixed_string: public Binlog_type_info
{
public:
  Binlog_type_info_fixed_string(uchar type_code,
                                uint32 octet_length,
                                CHARSET_INFO *cs);
};


class Field: public Value_source
{
  Field(const Item &);				/* Prevent use of these */
  void operator=(Field &);
protected:
  int save_in_field_str(Field *to)
  {
    StringBuffer<MAX_FIELD_WIDTH> result(charset());
    val_str(&result);
    return to->store(result.ptr(), result.length(), charset());
  }
  void error_generated_column_function_is_not_allowed(THD *thd, bool error)
                                                      const;
  static void do_field_eq(Copy_field *copy);
  static void do_field_int(Copy_field *copy);
  static void do_field_real(Copy_field *copy);
  static void do_field_string(Copy_field *copy);
  static void do_field_date(Copy_field *copy);
  static void do_field_temporal(Copy_field *copy, date_mode_t fuzzydate);
  static void do_field_datetime(Copy_field *copy);
  static void do_field_timestamp(Copy_field *copy);
  static void do_field_decimal(Copy_field *copy);
public:
  static void *operator new(size_t size, MEM_ROOT *mem_root) throw ()
  { return alloc_root(mem_root, size); }
  static void *operator new(size_t size) throw ()
  {
    DBUG_ASSERT(size < UINT_MAX32);
    return thd_alloc(current_thd, (uint) size);
  }
  static void operator delete(void *ptr_arg, size_t size) { TRASH_FREE(ptr_arg, size); }
  static void operator delete(void *ptr, MEM_ROOT *mem_root)
  { DBUG_ASSERT(0); }

  bool marked_for_read() const;
  bool marked_for_write_or_computed() const;

  /**
     Used by System Versioning.
   */
  virtual void set_max()
  { DBUG_ASSERT(0); }
  virtual bool is_max()
  { DBUG_ASSERT(0); return false; }

  uchar		*ptr;			// Position to field in record

  field_visibility_t invisible;
  /**
     Byte where the @c NULL bit is stored inside a record. If this Field is a
     @c NOT @c NULL field, this member is @c NULL.
  */
  uchar		*null_ptr;
  /*
    Note that you can use table->in_use as replacement for current_thd member
    only inside of val_*() and store() members (e.g. you can't use it in cons)
  */
  TABLE *table;                                 // Pointer for table
  TABLE *orig_table;                            // Pointer to original table
  const char * const *table_name;               // Pointer to alias in TABLE
  LEX_CSTRING field_name;
  LEX_CSTRING comment;
  /** reference to the list of options or NULL */
  engine_option_value *option_list;
  ha_field_option_struct *option_struct;   /* structure with parsed options */
  /* Field is part of the following keys */
  key_map	key_start, part_of_key, part_of_key_not_clustered;

  /*
    Bitmap of indexes that have records ordered by col1, ... this_field, ...

    For example, INDEX (col(prefix_n)) is not present in col.part_of_sortkey.
  */
  key_map       part_of_sortkey;
  /*
    We use three additional unireg types for TIMESTAMP to overcome limitation
    of current binary format of .frm file. We'd like to be able to support
    NOW() as default and on update value for such fields but unable to hold
    this info anywhere except unireg_check field. This issue will be resolved
    in more clean way with transition to new text based .frm format.
    See also comment for Field_timestamp::Field_timestamp().
  */
  enum utype  {
    NONE=0,
    NEXT_NUMBER=15,             // AUTO_INCREMENT
    TIMESTAMP_OLD_FIELD=18,     // TIMESTAMP created before 4.1.3
    TIMESTAMP_DN_FIELD=21,      // TIMESTAMP DEFAULT NOW()
    TIMESTAMP_UN_FIELD=22,      // TIMESTAMP ON UPDATE NOW()
    TIMESTAMP_DNUN_FIELD=23,    // TIMESTAMP DEFAULT NOW() ON UPDATE NOW()
    TMYSQL_COMPRESSED= 24,      // Compatibility with TMySQL
    };
  enum imagetype { itRAW, itMBR};

  utype		unireg_check;
  uint32	field_length;		// Length of field
  uint32	flags;
  uint16        field_index;            // field number in fields array
  uchar		null_bit;		// Bit used to test null bit
  /**
     If true, this field was created in create_tmp_field_from_item from a NULL
     value. This means that the type of the field is just a guess, and the type
     may be freely coerced to another type.

     @see create_tmp_field_from_item
     @see Item_type_holder::get_real_type

   */
  bool is_created_from_null_item;

  /* 
    Selectivity of the range condition over this field.
    When calculating this selectivity a range predicate
    is taken into account only if:
    - it is extracted from the WHERE clause
    - it depends only on the table the field belongs to 
  */
  double cond_selectivity;

  /* 
    The next field in the class of equal fields at the top AND level
    of the WHERE clause
  */ 
  Field *next_equal_field;

  /*
    This structure is used for statistical data on the column
    that has been read from the statistical table column_stat
  */ 
  Column_statistics *read_stats;
  /*
    This structure is used for statistical data on the column that
    is collected by the function collect_statistics_for_table
  */
  Column_statistics_collected *collected_stats;

  /* 
    This is additional data provided for any computed(virtual) field,
    default function or check constraint.
    In particular it includes a pointer to the item by which this field
    can be computed from other fields.
  */
  Virtual_column_info *vcol_info, *check_constraint, *default_value;

  Field(uchar *ptr_arg,uint32 length_arg,uchar *null_ptr_arg,
        uchar null_bit_arg, utype unireg_check_arg,
        const LEX_CSTRING *field_name_arg);
  virtual ~Field() {}

  virtual Type_numeric_attributes type_numeric_attributes() const
  {
    return Type_numeric_attributes(field_length, decimals(), is_unsigned());
  }
  Type_std_attributes type_std_attributes() const
  {
    return Type_std_attributes(type_numeric_attributes(), dtcollation());
  }

  bool is_unsigned() const { return flags & UNSIGNED_FLAG; }

  /**
    Convenience definition of a copy function returned by
    Field::get_copy_func()
  */
  typedef void Copy_func(Copy_field*);
  virtual Copy_func *get_copy_func(const Field *from) const= 0;
  virtual Copy_func *get_copy_func_to(const Field *to) const
  {
    return to->get_copy_func(this);
  }
  /* Store functions returns 1 on overflow and -1 on fatal error */
  virtual int  store_field(Field *from) { return from->save_in_field(this); }
  virtual int  save_in_field(Field *to)= 0;
  /**
    Check if it is possible just copy the value
    of the field 'from' to the field 'this', e.g. for
      INSERT INTO t1 (field1) SELECT field2 FROM t2;
    @param from   - The field to copy from
    @retval true  - it is possible to just copy value of 'from' to 'this'
    @retval false - conversion is needed
  */
  virtual bool memcpy_field_possible(const Field *from) const= 0;
  virtual bool make_empty_rec_store_default_value(THD *thd, Item *item);
  virtual void make_empty_rec_reset(THD *thd)
  {
    reset();
  }
  virtual int  store(const char *to, size_t length,CHARSET_INFO *cs)=0;
  /*
    This is used by engines like CSV and Federated to signal the field
    that the data is going to be in text (rather than binary) representation,
    even if cs points to &my_charset_bin.

    If a Field distinguishes between text and binary formats (e.g. INET6),
    we cannot call store(str,length,&my_charset_bin),
    to avoid "field" mis-interpreting the data format as binary.
  */
  virtual int  store_text(const char *to, size_t length, CHARSET_INFO *cs)
  {
    return store(to, length, cs);
  }
  virtual int  store_binary(const char *to, size_t length)
  {
    return store(to, length, &my_charset_bin);
  }
  virtual int  store_hex_hybrid(const char *str, size_t length);
  virtual int  store(double nr)=0;
  virtual int  store(longlong nr, bool unsigned_val)=0;
  virtual int  store_decimal(const my_decimal *d)=0;
  virtual int  store_time_dec(const MYSQL_TIME *ltime, uint dec);
  virtual int  store_timestamp_dec(const timeval &ts, uint dec);
  int store_timestamp(my_time_t timestamp, ulong sec_part)
  {
    return store_timestamp_dec(Timeval(timestamp, sec_part),
                               TIME_SECOND_PART_DIGITS);
  }
  /**
    Store a value represented in native format
  */
  virtual int store_native(const Native &value)
  {
    DBUG_ASSERT(0);
    reset();
    return 0;
  }
  int store_time(const MYSQL_TIME *ltime)
  { return store_time_dec(ltime, TIME_SECOND_PART_DIGITS); }
  int store(const char *to, size_t length, CHARSET_INFO *cs,
            enum_check_fields check_level);
  int store_text(const char *to, size_t length, CHARSET_INFO *cs,
                 enum_check_fields check_level);
  int store(const LEX_STRING *ls, CHARSET_INFO *cs)
  {
    DBUG_ASSERT(ls->length < UINT_MAX32);
    return store(ls->str, (uint) ls->length, cs);
  }
  int store(const LEX_CSTRING *ls, CHARSET_INFO *cs)
  {
    DBUG_ASSERT(ls->length < UINT_MAX32);
    return store(ls->str, (uint) ls->length, cs);
  }
  int store(const LEX_CSTRING &ls, CHARSET_INFO *cs)
  {
    DBUG_ASSERT(ls.length < UINT_MAX32);
    return store(ls.str, (uint) ls.length, cs);
  }
<<<<<<< HEAD
  virtual double val_real()=0;
  virtual longlong val_int()=0;
=======

#ifdef HAVE_valgrind_or_MSAN
  /**
    Mark unused memory in the field as defined. Mainly used to ensure
    that if we write full field to disk (for example in
    Count_distinct_field::add(), we don't write unitalized data to
    disk which would confuse valgrind or MSAN.
  */
  virtual void mark_unused_memory_as_defined() {}
#else
  void mark_unused_memory_as_defined() {}
#endif

  virtual double val_real(void)=0;
  virtual longlong val_int(void)=0;
>>>>>>> faf6d0ef
  /*
    Get ulonglong representation.
    Negative values are truncated to 0.
  */
  virtual ulonglong val_uint(void)
  {
    longlong nr= val_int();
    return nr < 0 ? 0 : (ulonglong) nr;
  }
  virtual bool val_bool()= 0;
  virtual my_decimal *val_decimal(my_decimal *)=0;
  inline String *val_str(String *str) { return val_str(str, str); }
  /*
     val_str(buf1, buf2) gets two buffers and should use them as follows:
     if it needs a temp buffer to convert result to string - use buf1
       example Field_tiny::val_str()
     if the value exists as a string already - use buf2
       example Field_string::val_str()
     consequently, buf2 may be created as 'String buf;' - no memory
     will be allocated for it. buf1 will be allocated to hold a
     value if it's too small. Using allocated buffer for buf2 may result in
     an unnecessary free (and later, may be an alloc).
     This trickery is used to decrease a number of malloc calls.
  */
  virtual String *val_str(String*,String *)=0;
  virtual bool val_native(Native *to)
  {
    DBUG_ASSERT(!is_null());
    return to->copy((const char *) ptr, pack_length());
  }
  String *val_int_as_str(String *val_buffer, bool unsigned_flag);
  /*
    Return the field value as a LEX_CSTRING, without padding to full length
    (MODE_PAD_CHAR_TO_FULL_LENGTH is temporarily suppressed during the call).

    In case of an empty value, to[0] is assigned to empty_clex_string,
    memory is not allocated.
    In case of a non-empty value, the memory is allocated on mem_root.
    In case of a memory allocation failure, to[0] is assigned to {NULL,0}.

    @param  [IN] mem_root  store non-empty values here
    @param  [OUT to        return the string here
    @retval                false (success)
    @retval                true  (EOM)
  */
  bool val_str_nopad(MEM_ROOT *mem_root, LEX_CSTRING *to);
  fast_field_copier get_fast_field_copier(const Field *from);
  /*
   str_needs_quotes() returns TRUE if the value returned by val_str() needs
   to be quoted when used in constructing an SQL query.
  */
  virtual bool str_needs_quotes() const { return false; }
  const Type_handler *type_handler_for_comparison() const
  {
    return type_handler()->type_handler_for_comparison();
  }
  Item_result result_type () const
  {
    return type_handler()->result_type();
  }
  Item_result cmp_type () const
  {
    return type_handler()->cmp_type();
  }
  virtual bool eq(Field *field)
  {
    return (ptr == field->ptr && null_ptr == field->null_ptr &&
            null_bit == field->null_bit && field->type() == type());
  }
  virtual bool eq_def(const Field *field) const;
  
  /*
    pack_length() returns size (in bytes) used to store field data in memory
    (i.e. it returns the maximum size of the field in a row of the table,
    which is located in RAM).
  */
  virtual uint32 pack_length() const { return (uint32) field_length; }

  /*
    pack_length_in_rec() returns size (in bytes) used to store field data on
    storage (i.e. it returns the maximal size of the field in a row of the
    table, which is located on disk).
  */
  virtual uint32 pack_length_in_rec() const { return pack_length(); }
  virtual bool compatible_field_size(uint metadata, const Relay_log_info *rli,
                                     uint16 mflags, int *order) const;
  virtual uint pack_length_from_metadata(uint field_metadata) const
  {
    DBUG_ENTER("Field::pack_length_from_metadata");
    DBUG_RETURN(field_metadata);
  }
  virtual uint row_pack_length() const { return 0; }

  /*
    data_length() return the "real size" of the data in memory.
  */
  virtual uint32 data_length() { return pack_length(); }
  virtual uint32 sort_length() const { return pack_length(); }

  /*
    sort_suffix_length() return the length bytes needed to store the length
    for binary charset
  */
  virtual uint32 sort_suffix_length() const { return 0; }

  /* 
    Get the number bytes occupied by the value in the field.
    CHAR values are stripped of trailing spaces.
    Flexible values are stripped of their length.
  */
  virtual uint32 value_length()
  {
    uint len;
    if (!zero_pack() &&
	(type() == MYSQL_TYPE_STRING &&
        (len= pack_length()) >= 4 && len < 256))
    {
      uchar *str, *end;
      for (str= ptr, end= str+len; end > str && end[-1] == ' '; end--) {}
      len=(uint) (end-str); 
      return len;
    } 
    return data_length();
  }

  /**
     Get the maximum size of the data in packed format.

     @return Maximum data length of the field when packed using the
     Field::pack() function.
   */
  virtual uint32 max_data_length() const {
    return pack_length();
  };

  virtual int reset() { bzero(ptr,pack_length()); return 0; }
  virtual void reset_fields() {}
  const uchar *ptr_in_record(const uchar *record) const
  {
    my_ptrdiff_t l_offset= (my_ptrdiff_t) (record -  table->record[0]);
    return ptr + l_offset;
  }
  virtual int set_default();

  bool has_update_default_function() const
  {
    return flags & ON_UPDATE_NOW_FLAG;
  }
  bool has_default_now_unireg_check() const
  {
    return unireg_check == TIMESTAMP_DN_FIELD
        || unireg_check == TIMESTAMP_DNUN_FIELD;
  }

  /*
    Mark the field as having a value supplied by the client, thus it should
    not be auto-updated.
  */
  void set_has_explicit_value()
  {
    bitmap_set_bit(&table->has_value_set, field_index);
  }
  bool has_explicit_value()
  {
    return bitmap_is_set(&table->has_value_set, field_index);
  }
  void clear_has_explicit_value()
  {
    bitmap_clear_bit(&table->has_value_set, field_index);
  }

  virtual my_time_t get_timestamp(const uchar *pos, ulong *sec_part) const
  { DBUG_ASSERT(0); return 0; }
  my_time_t get_timestamp(ulong *sec_part) const
  {
    return get_timestamp(ptr, sec_part);
  }

  virtual bool binary() const { return 1; }
  virtual bool zero_pack() const { return 1; }
  virtual enum ha_base_keytype key_type() const { return HA_KEYTYPE_BINARY; }
  virtual uint16 key_part_flag() const { return 0; }
  virtual uint16 key_part_length_bytes() const { return 0; }
  virtual uint32 key_length() const { return pack_length(); }
  virtual const Type_handler *type_handler() const= 0;
  virtual enum_field_types type() const
  {
    return type_handler()->field_type();
  }
  virtual enum_field_types real_type() const
  {
    return type_handler()->real_field_type();
  }
  virtual enum_field_types binlog_type() const
  {
    /*
      Binlog stores field->type() as type code by default. For example,
      it puts MYSQL_TYPE_STRING in case of CHAR, VARCHAR, SET and ENUM,
      with extra data type details put into metadata.

      Binlog behaviour slightly differs between various MySQL and MariaDB
      versions for the temporal data types TIME, DATETIME and TIMESTAMP.

      MySQL prior to 5.6 uses MYSQL_TYPE_TIME, MYSQL_TYPE_DATETIME 
      and MYSQL_TYPE_TIMESTAMP type codes in binlog and stores no 
      additional metadata.

      MariaDB-5.3 implements new versions for TIME, DATATIME, TIMESTAMP
      with fractional second precision, but uses the old format for the
      types TIME(0), DATETIME(0), TIMESTAMP(0), and it still stores
      MYSQL_TYPE_TIME, MYSQL_TYPE_DATETIME and MYSQL_TYPE_TIMESTAMP in binlog,
      with no additional metadata.
      So row-based replication between temporal data types of
      different precision is not possible in MariaDB.

      MySQL-5.6 also implements a new version of TIME, DATETIME, TIMESTAMP
      which support fractional second precision 0..6, and use the new
      format even for the types TIME(0), DATETIME(0), TIMESTAMP(0).
      For these new data types, MySQL-5.6 stores new type codes 
      MYSQL_TYPE_TIME2, MYSQL_TYPE_DATETIME2, MYSQL_TYPE_TIMESTAMP2 in binlog,
      with fractional precision 0..6 put into metadata.
      This makes it in theory possible to do row-based replication between
      columns of different fractional precision (e.g. from TIME(1) on master
      to TIME(6) on slave). However, it's not currently fully implemented yet.
      MySQL-5.6 can only do row-based replication from the old types
      TIME, DATETIME, TIMESTAMP (represented by MYSQL_TYPE_TIME,
      MYSQL_TYPE_DATETIME and MYSQL_TYPE_TIMESTAMP type codes in binlog)
      to the new corresponding types TIME(0), DATETIME(0), TIMESTAMP(0).

      Note: MariaDB starting from the version 10.0 understands the new
      MySQL-5.6 type codes MYSQL_TYPE_TIME2, MYSQL_TYPE_DATETIME2,
      MYSQL_TYPE_TIMESTAMP2. When started over MySQL-5.6 tables both on
      master and on slave, MariaDB-10.0 can also do row-based replication
      from the old types TIME, DATETIME, TIMESTAMP to the new MySQL-5.6
      types TIME(0), DATETIME(0), TIMESTAMP(0).

      Note: perhaps binlog should eventually be modified to store
      real_type() instead of type() for all column types.
    */
    return type();
  }
  virtual Binlog_type_info binlog_type_info() const
  {
    DBUG_ASSERT(Field::type() == binlog_type());
    return Binlog_type_info(Field::type(), 0, 0);
  }
  virtual en_fieldtype tmp_engine_column_type(bool use_packed_rows) const
  {
    return FIELD_NORMAL;
  }
  /*
    Conversion type for from the source to the current field.
  */
  virtual enum_conv_type rpl_conv_type_from(const Conv_source &source,
                                            const Relay_log_info *rli,
                                            const Conv_param &param)
                                            const= 0;
  enum_conv_type rpl_conv_type_from_same_data_type(uint16 metadata,
                                                   const Relay_log_info *rli,
                                                   const Conv_param &param)
                                                   const;
  inline  int cmp(const uchar *str) const { return cmp(ptr,str); }
  virtual int cmp_max(const uchar *a, const uchar *b, uint max_len) const
    { return cmp(a, b); }
  virtual int cmp(const uchar *,const uchar *) const=0;
  virtual int cmp_binary(const uchar *a,const uchar *b, uint32 max_length=~0U) const
  { return memcmp(a,b,pack_length()); }
  virtual int cmp_offset(my_ptrdiff_t row_offset)
  { return cmp(ptr,ptr+row_offset); }
  virtual int cmp_binary_offset(uint row_offset)
  { return cmp_binary(ptr, ptr+row_offset); };
  virtual int key_cmp(const uchar *a,const uchar *b) const
  { return cmp(a, b); }
  virtual int key_cmp(const uchar *str, uint length) const
  { return cmp(ptr,str); }
  /*
    Update the value m of the 'min_val' field with the current value v
    of this field if force_update is set to TRUE or if v < m.
    Return TRUE if the value has been updated.
  */  
  virtual bool update_min(Field *min_val, bool force_update)
  { 
    bool update_fl= force_update || cmp(ptr, min_val->ptr) < 0;
    if (update_fl)
    {
      min_val->set_notnull();
      memcpy(min_val->ptr, ptr, pack_length());
    }
    return update_fl;
  }
  /*
    Update the value m of the 'max_val' field with the current value v
    of this field if force_update is set to TRUE or if v > m.
    Return TRUE if the value has been updated.
  */  
  virtual bool update_max(Field *max_val, bool force_update)
  { 
    bool update_fl= force_update || cmp(ptr, max_val->ptr) > 0;
    if (update_fl)
    {
      max_val->set_notnull();
      memcpy(max_val->ptr, ptr, pack_length());
    }
    return update_fl;
  }
  virtual void store_field_value(uchar *val, uint len)
  {
     memcpy(ptr, val, len);
  }
  virtual uint decimals() const { return 0; }
  virtual Information_schema_numeric_attributes
            information_schema_numeric_attributes() const
  {
    return Information_schema_numeric_attributes();
  }
  virtual Information_schema_character_attributes
            information_schema_character_attributes() const
  {
    return Information_schema_character_attributes();
  }
  virtual void update_data_type_statistics(Data_type_statistics *st) const
  { }
  /*
    Caller beware: sql_type can change str.Ptr, so check
    ptr() to see if it changed if you are using your own buffer
    in str and restore it with set() if needed
  */
  virtual void sql_type(String &str) const =0;
  virtual void sql_rpl_type(String *str) const { sql_type(*str); }
  virtual uint size_of() const =0;		// For new field
  inline bool is_null(my_ptrdiff_t row_offset= 0) const
  {
    /*
      The table may have been marked as containing only NULL values
      for all fields if it is a NULL-complemented row of an OUTER JOIN
      or if the query is an implicitly grouped query (has aggregate
      functions but no GROUP BY clause) with no qualifying rows. If
      this is the case (in which TABLE::null_row is true), the field
      is considered to be NULL.

      Note that if a table->null_row is set then also all null_bits are
      set for the row.

      In the case of the 'result_field' for GROUP BY, table->null_row might
      refer to the *next* row in the table (when the algorithm is: read the
      next row, see if any of group column values have changed, send the
      result - grouped - row to the client if yes). So, table->null_row might
      be wrong, but such a result_field is always nullable (that's defined by
      original_field->maybe_null()) and we trust its null bit.
    */
    return null_ptr ? null_ptr[row_offset] & null_bit : table->null_row;
  }
  inline bool is_real_null(my_ptrdiff_t row_offset= 0) const
    { return null_ptr && (null_ptr[row_offset] & null_bit); }
  inline bool is_null_in_record(const uchar *record) const
  {
    if (maybe_null_in_table())
      return record[(uint) (null_ptr - table->record[0])] & null_bit;
    return 0;
  }
  inline void set_null(my_ptrdiff_t row_offset= 0)
    { if (null_ptr) null_ptr[row_offset]|= null_bit; }
  inline void set_notnull(my_ptrdiff_t row_offset= 0)
    { if (null_ptr) null_ptr[row_offset]&= (uchar) ~null_bit; }
  inline bool maybe_null(void) const
  { return null_ptr != 0 || table->maybe_null; }
  // Set to NULL on LOAD DATA or LOAD XML
  virtual bool load_data_set_null(THD *thd);
  // Reset when a LOAD DATA file ended unexpectedly
  virtual bool load_data_set_no_data(THD *thd, bool fixed_format);
  void load_data_set_value(const char *pos, uint length, CHARSET_INFO *cs);

  /* @return true if this field is NULL-able (even if temporarily) */
  inline bool real_maybe_null() const { return null_ptr != 0; }
  uint null_offset(const uchar *record) const
  { return (uint) (null_ptr - record); }
  /*
    For a NULL-able field (that can actually store a NULL value in a table)
    null_ptr points to the "null bitmap" in the table->record[0] header. For
    NOT NULL fields it is either 0 or points outside table->record[0] into the
    table->triggers->extra_null_bitmap (so that the field can store a NULL
    value temporarily, only in memory)
  */
  bool maybe_null_in_table() const
  { return null_ptr >= table->record[0] && null_ptr <= ptr; }

  uint null_offset() const
  { return null_offset(table->record[0]); }
  void set_null_ptr(uchar *p_null_ptr, uint p_null_bit)
  {
    null_ptr= p_null_ptr;
    null_bit= static_cast<uchar>(p_null_bit);
  }

  bool stored_in_db() const { return !vcol_info || vcol_info->stored_in_db; }
  bool check_vcol_sql_mode_dependency(THD *, vcol_init_mode mode) const;

  virtual sql_mode_t value_depends_on_sql_mode() const
  {
    return 0;
  }
  virtual sql_mode_t conversion_depends_on_sql_mode(THD *thd,
                                                    Item *expr) const
  {
    return (sql_mode_t) 0;
  }
  virtual sql_mode_t can_handle_sql_mode_dependency_on_store() const
  {
    return 0;
  }

  inline THD *get_thd() const
  { return likely(table) ? table->in_use : current_thd; }

  enum {
    LAST_NULL_BYTE_UNDEF= 0
  };

  /*
    Find the position of the last null byte for the field.

    SYNOPSIS
      last_null_byte()

    DESCRIPTION
      Return a pointer to the last byte of the null bytes where the
      field conceptually is placed.

    RETURN VALUE
      The position of the last null byte relative to the beginning of
      the record. If the field does not use any bits of the null
      bytes, the value 0 (LAST_NULL_BYTE_UNDEF) is returned.
   */
  size_t last_null_byte() const {
    size_t bytes= do_last_null_byte();
    DBUG_PRINT("debug", ("last_null_byte() ==> %ld", (long) bytes));
    DBUG_ASSERT(bytes <= table->s->null_bytes);
    return bytes;
  }

  /*
    Create mem-comparable sort key part for a sort key
  */
  void make_sort_key_part(uchar *buff, uint length);

  /*
    create a compact sort key which can be compared with a comparison
    function. They are called packed sort keys
  */
  virtual uint make_packed_sort_key_part(uchar *buff,
                                         const SORT_FIELD_ATTR *sort_field);

  virtual void make_send_field(Send_field *);
  virtual void sort_string(uchar *buff,uint length)=0;
  virtual bool optimize_range(uint idx, uint part) const;
  virtual void free() {}
  virtual Field *make_new_field(MEM_ROOT *root, TABLE *new_table,
                                bool keep_type);
  virtual Field *new_key_field(MEM_ROOT *root, TABLE *new_table,
                               uchar *new_ptr, uint32 length,
                               uchar *new_null_ptr, uint new_null_bit);
  Field *create_tmp_field(MEM_ROOT *root, TABLE *new_table,
                          bool maybe_null_arg);
  Field *create_tmp_field(MEM_ROOT *root, TABLE *new_table)
  {
    return create_tmp_field(root, new_table, maybe_null());
  }
  Field *clone(MEM_ROOT *mem_root, TABLE *new_table);
  Field *clone(MEM_ROOT *mem_root, TABLE *new_table, my_ptrdiff_t diff);
  inline void move_field(uchar *ptr_arg,uchar *null_ptr_arg,uchar null_bit_arg)
  {
    ptr=ptr_arg; null_ptr=null_ptr_arg; null_bit=null_bit_arg;
  }
  inline void move_field(uchar *ptr_arg) { ptr=ptr_arg; }
  inline uchar *record_ptr() // record[0] or wherever the field was moved to
  {
    my_ptrdiff_t offset= table->s->field[field_index]->ptr - table->s->default_values;
    return ptr - offset;
  }
  virtual void move_field_offset(my_ptrdiff_t ptr_diff)
  {
    ptr=ADD_TO_PTR(ptr,ptr_diff, uchar*);
    if (null_ptr)
      null_ptr=ADD_TO_PTR(null_ptr,ptr_diff,uchar*);
  }
  void get_image(uchar *buff, uint length, CHARSET_INFO *cs) const
  { get_image(buff, length, ptr, cs); }
  virtual void get_image(uchar *buff, uint length,
                         const uchar *ptr_arg, CHARSET_INFO *cs) const
    { memcpy(buff,ptr_arg,length); }
  virtual void set_image(const uchar *buff,uint length, CHARSET_INFO *cs)
    { memcpy(ptr,buff,length); }


  /*
    Copy a field part into an output buffer.

    SYNOPSIS
      Field::get_key_image()
      buff   [out] output buffer
      length       output buffer size
      type         itMBR for geometry blobs, otherwise itRAW

    DESCRIPTION
      This function makes a copy of field part of size equal to or
      less than "length" parameter value.
      For fields of string types (CHAR, VARCHAR, TEXT) the rest of buffer
      is padded by zero byte.

    NOTES
      For variable length character fields (i.e. UTF-8) the "length"
      parameter means a number of output buffer bytes as if all field
      characters have maximal possible size (mbmaxlen). In the other words,
      "length" parameter is a number of characters multiplied by
      field_charset->mbmaxlen.

    RETURN
      Number of copied bytes (excluding padded zero bytes -- see above).
  */

  uint get_key_image(uchar *buff, uint length, imagetype type_arg) const
  { return get_key_image(buff, length, ptr, type_arg); }
  virtual uint get_key_image(uchar *buff, uint length, const uchar *ptr_arg, imagetype type_arg) const
  {
    get_image(buff, length, ptr_arg, &my_charset_bin);
    return length;
  }
  virtual void set_key_image(const uchar *buff,uint length)
    { set_image(buff,length, &my_charset_bin); }
  inline longlong val_int_offset(uint row_offset)
    {
      ptr+=row_offset;
      longlong tmp=val_int();
      ptr-=row_offset;
      return tmp;
    }
  inline longlong val_int(const uchar *new_ptr)
  {
    uchar *old_ptr= ptr;
    longlong return_value;
    ptr= (uchar*) new_ptr;
    return_value= val_int();
    ptr= old_ptr;
    return return_value;
  }
  inline String *val_str(String *str, const uchar *new_ptr)
  {
    uchar *old_ptr= ptr;
    ptr= (uchar*) new_ptr;
    val_str(str);
    ptr= old_ptr;
    return str;
  }
  virtual bool send_binary(Protocol *protocol);

  virtual uchar *pack(uchar *to, const uchar *from, uint max_length);
  /**
     @overload Field::pack(uchar*, const uchar*, uint, bool)
  */
  uchar *pack(uchar *to, const uchar *from)
  {
    DBUG_ENTER("Field::pack");
    uchar *result= this->pack(to, from, UINT_MAX);
    DBUG_RETURN(result);
  }

  virtual const uchar *unpack(uchar* to, const uchar *from,
                              const uchar *from_end, uint param_data=0);

  virtual uint packed_col_length(const uchar *to, uint length)
  { return length;}
  virtual uint max_packed_col_length(uint max_length)
  { return max_length;}
  virtual bool is_packable() const { return false; }

  uint offset(const uchar *record) const
  {
    return (uint) (ptr - record);
  }
  void copy_from_tmp(int offset);
  uint fill_cache_field(struct st_cache_field *copy);
  virtual bool get_date(MYSQL_TIME *ltime, date_mode_t fuzzydate);
  virtual const TYPELIB *get_typelib() const { return NULL; }
  virtual CHARSET_INFO *charset() const= 0;
  virtual const DTCollation &dtcollation() const= 0;
  virtual CHARSET_INFO *charset_for_protocol(void) const
  { return binary() ? &my_charset_bin : charset(); }
  virtual CHARSET_INFO *sort_charset(void) const { return charset(); }
  virtual bool has_charset(void) const { return FALSE; }
  virtual int set_time() { return 1; }
  bool set_warning(Sql_condition::enum_warning_level, unsigned int code,
                   int cuted_increment, ulong current_row=0) const;
  virtual void print_key_value(String *out, uint32 length);
  void print_key_value_binary(String *out, const uchar* key, uint32 length);
protected:
  bool set_warning(unsigned int code, int cuted_increment) const
  {
    return set_warning(Sql_condition::WARN_LEVEL_WARN, code, cuted_increment);
  }
  bool set_note(unsigned int code, int cuted_increment) const
  {
    return set_warning(Sql_condition::WARN_LEVEL_NOTE, code, cuted_increment);
  }
  void set_datetime_warning(Sql_condition::enum_warning_level, uint code,
                            const ErrConv *str, const char *typestr,
                            int cuted_increment) const;
  void set_datetime_warning(uint code,
                            const ErrConv *str, const char *typestr,
                            int cuted_increment) const
  {
    set_datetime_warning(Sql_condition::WARN_LEVEL_WARN, code, str, typestr,
                         cuted_increment);
  }
  void set_warning_truncated_wrong_value(const char *type, const char *value);
  inline bool check_overflow(int op_result)
  {
    return (op_result == E_DEC_OVERFLOW);
  }
  int warn_if_overflow(int op_result);
  Copy_func *get_identical_copy_func() const;
  bool can_optimize_scalar_range(const RANGE_OPT_PARAM *param,
                                 const KEY_PART *key_part,
                                 const Item_bool_func *cond,
                                 scalar_comparison_op op,
                                 const Item *value) const;
  uchar *make_key_image(MEM_ROOT *mem_root, const KEY_PART *key_part);
  SEL_ARG *get_mm_leaf_int(RANGE_OPT_PARAM *param, KEY_PART *key_part,
                           const Item_bool_func *cond,
                           scalar_comparison_op op, Item *value,
                           bool unsigned_field);
  /*
    Make a leaf tree for the cases when the value was stored
    to the field exactly, without any truncation, rounding or adjustments.
    For example, if we stored an INT value into an INT column,
    and value->save_in_field_no_warnings() returned 0,
    we know that the value was stored exactly.
  */
  SEL_ARG *stored_field_make_mm_leaf_exact(RANGE_OPT_PARAM *param,
                                           KEY_PART *key_part,
                                           scalar_comparison_op op,
                                           Item *value);
  /*
    Make a leaf tree for the cases when we don't know if
    the value was stored to the field without any data loss,
    or was modified to a smaller or a greater value.
    Used for the data types whose methods Field::store*()
    silently adjust the value. This is the most typical case.
  */
  SEL_ARG *stored_field_make_mm_leaf(RANGE_OPT_PARAM *param,
                                     KEY_PART *key_part,
                                     scalar_comparison_op op, Item *value);
  /*
    Make a leaf tree when an INT value was stored into a field of INT type,
    and some truncation happened. Tries to adjust the range search condition
    when possible, e.g. "tinytint < 300" -> "tinyint <= 127".
    Can also return SEL_ARG_IMPOSSIBLE(), and NULL (not sargable).
  */
  SEL_ARG *stored_field_make_mm_leaf_bounded_int(RANGE_OPT_PARAM *param,
                                                 KEY_PART *key_part,
                                                 scalar_comparison_op op,
                                                 Item *value,
                                                 bool unsigned_field);
  /*
    Make a leaf tree when some truncation happened during
    value->save_in_field_no_warning(this), and we cannot yet adjust the range
    search condition for the current combination of the field and the value
    data types.
    Returns SEL_ARG_IMPOSSIBLE() for "=" and "<=>".
    Returns NULL (not sargable) for other comparison operations.
  */
  SEL_ARG *stored_field_make_mm_leaf_truncated(RANGE_OPT_PARAM *prm,
                                               scalar_comparison_op,
                                               Item *value);
public:
  void set_table_name(String *alias)
  {
    table_name= &alias->Ptr;
  }
  void init(TABLE *table_arg)
  {
    orig_table= table= table_arg;
    set_table_name(&table_arg->alias);
  }
  virtual void init_for_tmp_table(Field *org_field, TABLE *new_table)
  {
    init(new_table);
    orig_table= org_field->orig_table;
    vcol_info= 0;
    cond_selectivity= 1.0;
    next_equal_field= NULL;
    option_list= NULL;
    option_struct= NULL;
    if (org_field->type() == MYSQL_TYPE_VAR_STRING ||
        org_field->type() == MYSQL_TYPE_VARCHAR)
      new_table->s->db_create_options|= HA_OPTION_PACK_RECORD;
  }
  void init_for_make_new_field(TABLE *new_table_arg, TABLE *orig_table_arg)
  {
    init(new_table_arg);
    /*
      Normally orig_table is different from table only if field was
      created via ::make_new_field.  Here we alter the type of field,
      so ::make_new_field is not applicable. But we still need to
      preserve the original field metadata for the client-server
      protocol.
    */
    orig_table= orig_table_arg;
  }

  /* maximum possible display length */
  virtual uint32 max_display_length() const= 0;
  /**
    Whether a field being created has the samle type.
    Used by the ALTER TABLE
  */
  virtual bool is_equal(const Column_definition &new_field) const= 0;
  // Used as double dispatch pattern: calls virtual method of handler
  virtual bool
  can_be_converted_by_engine(const Column_definition &new_type) const
  {
    return false;
  }
  /* convert decimal to longlong with overflow check */
  longlong convert_decimal2longlong(const my_decimal *val, bool unsigned_flag,
                                    int *err);
  /*
    Maximum number of bytes in character representation.
    - For string types it is equal to the field capacity, in bytes.
    - For non-string types it represents the longest possible string length
      after conversion to string.
  */
  virtual uint32 character_octet_length() const
  {
    return field_length;
  }
  /* The max. number of characters */
  virtual uint32 char_length() const
  {
    return field_length / charset()->mbmaxlen;
  }

  ha_storage_media field_storage_type() const
  {
    return (ha_storage_media)
      ((flags >> FIELD_FLAGS_STORAGE_MEDIA) & 3);
  }

  void set_storage_type(ha_storage_media storage_type_arg)
  {
    DBUG_ASSERT(field_storage_type() == HA_SM_DEFAULT);
    flags |= static_cast<uint32>(storage_type_arg) <<
      FIELD_FLAGS_STORAGE_MEDIA;
  }

  column_format_type column_format() const
  {
    return (column_format_type)
      ((flags >> FIELD_FLAGS_COLUMN_FORMAT) & 3);
  }

  void set_column_format(column_format_type column_format_arg)
  {
    DBUG_ASSERT(column_format() == COLUMN_FORMAT_TYPE_DEFAULT);
    flags |= static_cast<uint32>(column_format_arg) <<
      FIELD_FLAGS_COLUMN_FORMAT;
  }

  bool vers_sys_field() const
  {
    return flags & (VERS_SYS_START_FLAG | VERS_SYS_END_FLAG);
  }

  bool vers_update_unversioned() const
  {
    return flags & VERS_UPDATE_UNVERSIONED_FLAG;
  }

  /*
    Validate a non-null field value stored in the given record
    according to the current thread settings, e.g. sql_mode.
    @param thd     - the thread
    @param record  - the record to check in
  */
  virtual bool validate_value_in_record(THD *thd, const uchar *record) const
  { return false; }
  bool validate_value_in_record_with_warn(THD *thd, const uchar *record);
  key_map get_possible_keys();

  /* Hash value */
  virtual void hash(ulong *nr, ulong *nr2);

  /**
    Get the upper limit of the MySQL integral and floating-point type.

    @return maximum allowed value for the field
  */
  virtual ulonglong get_max_int_value() const
  {
    DBUG_ASSERT(false);
    return 0ULL;
  }

/**
  Checks whether a string field is part of write_set.

  @return
    FALSE  - If field is not char/varchar/....
           - If field is char/varchar/.. and is not part of write set.
    TRUE   - If field is char/varchar/.. and is part of write set.
*/
  virtual bool is_varchar_and_in_write_set() const { return FALSE; }

  /* Check whether the field can be used as a join attribute in hash join */
  virtual bool hash_join_is_possible() { return TRUE; }
  virtual bool eq_cmp_as_binary() { return TRUE; }

  /* Position of the field value within the interval of [min, max] */
  virtual double pos_in_interval(Field *min, Field *max)
  {
    return (double) 0.5; 
  }

  /*
    Check if comparison between the field and an item unambiguously
    identifies a distinct field value.

    Example1: SELECT * FROM t1 WHERE int_column=10;
              This example returns distinct integer value of 10.

    Example2: SELECT * FROM t1 WHERE varchar_column=DATE'2001-01-01'
              This example returns non-distinct values.
              Comparison as DATE will return '2001-01-01' and '2001-01-01x',
              but these two values are not equal to each other as VARCHARs.
    See also the function with the same name in sql_select.cc.
  */
  virtual bool test_if_equality_guarantees_uniqueness(const Item *const_item)
                                                      const;
  virtual bool can_be_substituted_to_equal_item(const Context &ctx,
                                        const Item_equal *item);
  virtual Item *get_equal_const_item(THD *thd, const Context &ctx,
                                     Item *const_item)
  {
    return const_item;
  }
  virtual bool can_optimize_keypart_ref(const Item_bool_func *cond,
                                        const Item *item) const;
  virtual bool can_optimize_hash_join(const Item_bool_func *cond,
                                      const Item *item) const
  {
    return can_optimize_keypart_ref(cond, item);
  }
  virtual bool can_optimize_group_min_max(const Item_bool_func *cond,
                                          const Item *const_item) const;
  /**
    Test if Field can use range optimizer for a standard comparison operation:
      <=, <, =, <=>, >, >=
    Note, this method does not cover spatial operations.
  */
  virtual bool can_optimize_range(const Item_bool_func *cond,
                                  const Item *item,
                                  bool is_eq_func) const;

  virtual SEL_ARG *get_mm_leaf(RANGE_OPT_PARAM *param, KEY_PART *key_part,
                               const Item_bool_func *cond,
                               scalar_comparison_op op, Item *value)= 0;

  bool can_optimize_outer_join_table_elimination(const Item_bool_func *cond,
                                                 const Item *item) const
  {
    // Exactly the same rules with REF access
    return can_optimize_keypart_ref(cond, item);
  }

  bool save_in_field_default_value(bool view_eror_processing);
  bool save_in_field_ignore_value(bool view_error_processing);

  /* Mark field in read map. Updates also virtual fields */
  void register_field_in_read_map();

  virtual Compression_method *compression_method() const { return 0; }

  virtual Virtual_tmp_table **virtual_tmp_table_addr()
  {
    return NULL;
  }
  virtual bool sp_prepare_and_store_item(THD *thd, Item **value);

  friend int cre_myisam(char * name, TABLE *form, uint options,
			ulonglong auto_increment_value);
  friend class Copy_field;
  friend class Item_avg_field;
  friend class Item_std_field;
  friend class Item_sum_num;
  friend class Item_sum_sum;
  friend class Item_sum_count;
  friend class Item_sum_avg;
  friend class Item_sum_std;
  friend class Item_sum_min;
  friend class Item_sum_max;
  friend class Item_func_group_concat;

private:
  /*
    Primitive for implementing last_null_byte().

    SYNOPSIS
      do_last_null_byte()

    DESCRIPTION
      Primitive for the implementation of the last_null_byte()
      function. This represents the inheritance interface and can be
      overridden by subclasses.
   */
  virtual size_t do_last_null_byte() const;

protected:
  uchar *pack_int(uchar *to, const uchar *from, size_t size)
  {
    memcpy(to, from, size);
    return to + size;
  }

  const uchar *unpack_int(uchar* to, const uchar *from,
                          const uchar *from_end, size_t size)
  {
    if (from + size > from_end)
      return 0;
    memcpy(to, from, size);
    return from + size;
  }

  uchar *pack_int16(uchar *to, const uchar *from)
  { return pack_int(to, from, 2); }
  const uchar *unpack_int16(uchar* to, const uchar *from, const uchar *from_end)
  { return unpack_int(to, from, from_end, 2); }
  uchar *pack_int24(uchar *to, const uchar *from)
  { return pack_int(to, from, 3); }
  const uchar *unpack_int24(uchar* to, const uchar *from, const uchar *from_end)
  { return unpack_int(to, from, from_end, 3); }
  uchar *pack_int32(uchar *to, const uchar *from)
  { return pack_int(to, from, 4); }
  const uchar *unpack_int32(uchar* to, const uchar *from, const uchar *from_end)
  { return unpack_int(to, from, from_end, 4); }
  uchar *pack_int64(uchar* to, const uchar *from)
  { return pack_int(to, from, 8); }
  const uchar *unpack_int64(uchar* to, const uchar *from,  const uchar *from_end)
  { return unpack_int(to, from, from_end, 8); }

  double pos_in_interval_val_real(Field *min, Field *max);
  double pos_in_interval_val_str(Field *min, Field *max, uint data_offset);
};


class Field_num :public Field {
protected:
  int check_edom_and_important_data_truncation(const char *type, bool edom,
                                               CHARSET_INFO *cs,
                                               const char *str, size_t length,
                                               const char *end_of_num);
  int check_edom_and_truncation(const char *type, bool edom,
                                CHARSET_INFO *cs,
                                const char *str, size_t length,
                                const char *end_of_num);
  int check_int(CHARSET_INFO *cs, const char *str, size_t length,
                const char *int_end, int error)
  {
    return check_edom_and_truncation("integer",
                                     error == MY_ERRNO_EDOM || str == int_end,
                                     cs, str, length, int_end);
  }
  bool get_int(CHARSET_INFO *cs, const char *from, size_t len,
               longlong *rnd, ulonglong unsigned_max,
               longlong signed_min, longlong signed_max);
  void prepend_zeros(String *value) const;
  Item *get_equal_zerofill_const_item(THD *thd, const Context &ctx,
                                      Item *const_item);
  Binlog_type_info::binlog_sign_t binlog_signedness() const
  {
    return (flags & UNSIGNED_FLAG) ? Binlog_type_info::SIGN_UNSIGNED :
                                     Binlog_type_info::SIGN_SIGNED;
  }
public:
  const uint8 dec;
  bool zerofill,unsigned_flag;	// Purify cannot handle bit fields
  Field_num(uchar *ptr_arg,uint32 len_arg, uchar *null_ptr_arg,
	    uchar null_bit_arg, utype unireg_check_arg,
	    const LEX_CSTRING *field_name_arg,
            uint8 dec_arg, bool zero_arg, bool unsigned_arg);
  CHARSET_INFO *charset() const override
  {
    return DTCollation_numeric::singleton().collation;
  }
  const DTCollation &dtcollation() const override
  {
    return DTCollation_numeric::singleton();
  }
  sql_mode_t can_handle_sql_mode_dependency_on_store() const override;
  Item *get_equal_const_item(THD *thd, const Context &ctx, Item *const_item)
    override
  {
    return (flags & ZEROFILL_FLAG) ?
           get_equal_zerofill_const_item(thd, ctx, const_item) :
           const_item;
  }
  void add_zerofill_and_unsigned(String &res) const;
  friend class Create_field;
  void make_send_field(Send_field *) override;
  uint decimals() const override { return (uint) dec; }
  uint size_of() const override { return sizeof(*this); }
  bool eq_def(const Field *field) const override;
  Copy_func *get_copy_func(const Field *from) const override
  {
    if (unsigned_flag && from->cmp_type() == DECIMAL_RESULT)
      return do_field_decimal;
    return do_field_int;
  }
  int save_in_field(Field *to) override
  {
    return to->store(val_int(), MY_TEST(flags & UNSIGNED_FLAG));
  }
  bool is_equal(const Column_definition &new_field) const override;
  uint row_pack_length() const override { return pack_length(); }
  uint32 pack_length_from_metadata(uint field_metadata) const override
  {
    uint32 length= pack_length();
    DBUG_PRINT("result", ("pack_length_from_metadata(%d): %u",
                          field_metadata, length));
    return length;
  }
  double pos_in_interval(Field *min, Field *max) override
  {
    return pos_in_interval_val_real(min, max);
  }
  SEL_ARG *get_mm_leaf(RANGE_OPT_PARAM *param, KEY_PART *key_part,
                       const Item_bool_func *cond,
                       scalar_comparison_op op, Item *value) override;
  Binlog_type_info binlog_type_info() const override
  {
    DBUG_ASSERT(Field_num::type() == binlog_type());
    return Binlog_type_info(Field_num::type(), 0, 0, binlog_signedness());
  }
};


class Field_str :public Field {
protected:
  DTCollation m_collation;
  // A short alias for m_collation.collation with non-virtual linkage
  const CHARSET_INFO *field_charset() const { return m_collation.collation; }
  uint mbmaxlen() const { return m_collation.collation->mbmaxlen; }
public:
  bool can_be_substituted_to_equal_item(const Context &ctx,
                                        const Item_equal *item_equal) override;
  Field_str(uchar *ptr_arg,uint32 len_arg, uchar *null_ptr_arg,
	    uchar null_bit_arg, utype unireg_check_arg,
	    const LEX_CSTRING *field_name_arg,
	    const DTCollation &collation);
  uint decimals() const override { return NOT_FIXED_DEC; }
  int  save_in_field(Field *to) override { return save_in_field_str(to); }
  bool memcpy_field_possible(const Field *from) const override
  {
    return real_type() == from->real_type() &&
           pack_length() == from->pack_length() &&
           charset() == from->charset();
  }
  int  store(double nr) override;
  int  store(longlong nr, bool unsigned_val) override;
  int  store_decimal(const my_decimal *) override;
  int  store(const char *to,size_t length,CHARSET_INFO *cs) override=0;
  int  store_hex_hybrid(const char *str, size_t length) override
  {
    return store(str, length, &my_charset_bin);
  }
  CHARSET_INFO *charset() const override { return m_collation.collation; }
  const DTCollation &dtcollation() const override
  {
    return m_collation;
  }
  bool binary() const override { return field_charset() == &my_charset_bin; }
  uint32 max_display_length() const override { return field_length; }
  uint32 character_octet_length() const override { return field_length; }
  uint32 char_length() const override
  {
    return field_length / mbmaxlen();
  }
  Information_schema_character_attributes
    information_schema_character_attributes() const override
  {
    return Information_schema_character_attributes(max_display_length(),
                                                   char_length());
  }
  friend class Create_field;
  my_decimal *val_decimal(my_decimal *) override;
  bool val_bool() override { return val_real() != 0e0; }
  bool str_needs_quotes() const override { return true; }
  bool eq_cmp_as_binary() override { return MY_TEST(flags & BINARY_FLAG); }
  virtual uint length_size() const { return 0; }
  double pos_in_interval(Field *min, Field *max) override
  {
    return pos_in_interval_val_str(min, max, length_size());
  }
  bool test_if_equality_guarantees_uniqueness(const Item *const_item) const
    override;
  SEL_ARG *get_mm_leaf(RANGE_OPT_PARAM *param, KEY_PART *key_part,
                       const Item_bool_func *cond,
                       scalar_comparison_op op, Item *value) override;
  Binlog_type_info binlog_type_info() const override
  {
    DBUG_ASSERT(Field_str::type() == binlog_type());
    return Binlog_type_info(Field_str::type(), 0, 0, charset());
  }
};

/* base class for Field_string, Field_varstring and Field_blob */

class Field_longstr :public Field_str
{
protected:
  int report_if_important_data(const char *ptr, const char *end,
                               bool count_spaces);
  bool check_string_copy_error(const String_copier *copier,
                               const char *end, CHARSET_INFO *cs);
  int check_conversion_status(const String_copier *copier,
                              const char *end, CHARSET_INFO *cs,
                              bool count_spaces)
  {
    if (check_string_copy_error(copier, end, cs))
      return 2;
    return report_if_important_data(copier->source_end_pos(),
                                    end, count_spaces);
  }
  int well_formed_copy_with_check(char *to, size_t to_length,
                                  CHARSET_INFO *from_cs,
                                  const char *from, size_t from_length,
                                  size_t nchars, bool count_spaces,
                                  uint *copy_length)
  {
    String_copier copier;

    *copy_length= copier.well_formed_copy(field_charset(), to, to_length,
                                          from_cs, from, from_length,
                                          nchars);

    return check_conversion_status(&copier, from + from_length, from_cs, count_spaces);
  }
  bool cmp_to_string_with_same_collation(const Item_bool_func *cond,
                                         const Item *item) const;
  bool cmp_to_string_with_stricter_collation(const Item_bool_func *cond,
                                             const Item *item) const;
  int compress(char *to, uint to_length,
               const char *from, uint length,
               uint max_length,
               uint *out_length,
               CHARSET_INFO *cs, size_t nchars);
  String *uncompress(String *val_buffer, String *val_ptr,
                     const uchar *from, uint from_length) const;
public:
  Field_longstr(uchar *ptr_arg, uint32 len_arg, uchar *null_ptr_arg,
                uchar null_bit_arg, utype unireg_check_arg,
                const LEX_CSTRING *field_name_arg,
                const DTCollation &collation)
    :Field_str(ptr_arg, len_arg, null_ptr_arg, null_bit_arg, unireg_check_arg,
               field_name_arg, collation)
    {}
  enum_conv_type rpl_conv_type_from(const Conv_source &source,
                                    const Relay_log_info *rli,
                                    const Conv_param &param) const override;
  int store_decimal(const my_decimal *d) override;
  uint32 max_data_length() const override;
  void make_send_field(Send_field *) override;

  bool is_varchar_and_in_write_set() const override
  {
    DBUG_ASSERT(table && table->write_set);
    return bitmap_is_set(table->write_set, field_index);
  }
  bool match_collation_to_optimize_range() const { return true; }

  bool can_optimize_keypart_ref(const Item_bool_func *cond,
                                const Item *item) const override;
  bool can_optimize_hash_join(const Item_bool_func *cond,
                              const Item *item) const override;
  bool can_optimize_group_min_max(const Item_bool_func *cond,
                                  const Item *const_item) const override;
  bool can_optimize_range(const Item_bool_func *cond,
                          const Item *item,
                          bool is_eq_func) const override;
  bool is_packable() const override { return true; }
  uint make_packed_sort_key_part(uchar *buff,
                                 const SORT_FIELD_ATTR *sort_field)override;
  uchar* pack_sort_string(uchar *to, const SORT_FIELD_ATTR *sort_field);
};

/* base class for float and double and decimal (old one) */
class Field_real :public Field_num {
protected:
  double get_double(const char *str, size_t length, CHARSET_INFO *cs, int *err);
public:
  bool not_fixed;

  Field_real(uchar *ptr_arg, uint32 len_arg, uchar *null_ptr_arg,
             uchar null_bit_arg, utype unireg_check_arg,
             const LEX_CSTRING *field_name_arg,
             uint8 dec_arg, bool zero_arg, bool unsigned_arg)
    :Field_num(ptr_arg, len_arg, null_ptr_arg, null_bit_arg, unireg_check_arg,
               field_name_arg, dec_arg, zero_arg, unsigned_arg),
    not_fixed(dec_arg >= FLOATING_POINT_DECIMALS)
    {}
  Copy_func *get_copy_func(const Field *from) const override
  {
    return do_field_real;
  }
  enum_conv_type rpl_conv_type_from(const Conv_source &source,
                                    const Relay_log_info *rli,
                                    const Conv_param &param) const override;
  Information_schema_numeric_attributes
    information_schema_numeric_attributes() const override
  {
    return dec == NOT_FIXED_DEC ?
                  Information_schema_numeric_attributes(field_length) :
                  Information_schema_numeric_attributes(field_length, dec);
  }
  void sql_type(String &str) const override;
  int save_in_field(Field *to) override { return to->store(val_real()); }
  bool memcpy_field_possible(const Field *from) const override
  {
    /*
      Cannot do memcpy from a longer field to a shorter field,
      e.g. a DOUBLE(53,10) into a DOUBLE(10,10).
      But it should be OK the other way around.
    */
    return real_type() == from->real_type() &&
           pack_length() == from->pack_length() &&
           is_unsigned() <= from->is_unsigned() &&
           decimals() == from->decimals() &&
           field_length >= from->field_length;
  }
  int store_decimal(const my_decimal *dec) override
  { return store(dec->to_double()); }
  int  store_time_dec(const MYSQL_TIME *ltime, uint dec) override;
  bool get_date(MYSQL_TIME *ltime, date_mode_t fuzzydate) override;
  my_decimal *val_decimal(my_decimal *) override;
  bool val_bool() override { return val_real() != 0e0; }
  uint32 max_display_length() const override { return field_length; }
  uint size_of() const override { return sizeof *this; }
  Item *get_equal_const_item(THD *thd, const Context &ctx, Item *const_item)
    override;
};


class Field_decimal :public Field_real {
public:
  Field_decimal(uchar *ptr_arg, uint32 len_arg, uchar *null_ptr_arg,
		uchar null_bit_arg,
		enum utype unireg_check_arg, const LEX_CSTRING *field_name_arg,
		uint8 dec_arg,bool zero_arg,bool unsigned_arg)
    :Field_real(ptr_arg, len_arg, null_ptr_arg, null_bit_arg,
                unireg_check_arg, field_name_arg,
                dec_arg, zero_arg, unsigned_arg)
    {}
  Field *make_new_field(MEM_ROOT *root, TABLE *new_table, bool keep_type)
    override;
  const Type_handler *type_handler() const override
  { return &type_handler_olddecimal; }
  enum ha_base_keytype key_type() const override
  { return zerofill ? HA_KEYTYPE_BINARY : HA_KEYTYPE_NUM; }
  Information_schema_numeric_attributes
    information_schema_numeric_attributes() const override
  {
    uint tmp= dec ? 2 : 1; // The sign and the decimal point
    return Information_schema_numeric_attributes(field_length - tmp, dec);
  }
  Copy_func *get_copy_func(const Field *from) const override
  {
    return eq_def(from) ? get_identical_copy_func() : do_field_string;
  }
  int reset() override;
  int store(const char *to,size_t length,CHARSET_INFO *charset) override;
  int store(double nr) override;
  int store(longlong nr, bool unsigned_val) override;
  double val_real() override;
  longlong val_int() override;
  String *val_str(String *, String *) override;
  int cmp(const uchar *,const uchar *) const override;
  void sort_string(uchar *buff,uint length) override;
  void overflow(bool negative);
  bool zero_pack() const override { return false; }
  void sql_type(String &str) const override;
  uchar *pack(uchar* to, const uchar *from, uint max_length) override
  {
    return Field::pack(to, from, max_length);
  }
};


/* New decimal/numeric field which use fixed point arithmetic */
class Field_new_decimal :public Field_num {
public:
  /* The maximum number of decimal digits can be stored */
  uint precision;
  uint bin_size;
  /*
    Constructors take max_length of the field as a parameter - not the
    precision as the number of decimal digits allowed.
    So for example we need to count length from precision handling
    CREATE TABLE ( DECIMAL(x,y)) 
  */
  Field_new_decimal(uchar *ptr_arg, uint32 len_arg, uchar *null_ptr_arg,
                    uchar null_bit_arg,
                    enum utype unireg_check_arg,
                    const LEX_CSTRING *field_name_arg,
                    uint8 dec_arg, bool zero_arg, bool unsigned_arg);
  const Type_handler *type_handler() const override
  { return &type_handler_newdecimal; }
  enum ha_base_keytype key_type() const override { return HA_KEYTYPE_BINARY; }
  Copy_func *get_copy_func(const Field *from) const override
  {
    //  if (from->real_type() == MYSQL_TYPE_BIT) // QQ: why?
    //    return do_field_int;
    return do_field_decimal;
  }
  int save_in_field(Field *to) override
  {
    my_decimal tmp(ptr, precision, dec);
    return to->store_decimal(&tmp);
  }
  bool memcpy_field_possible(const Field *from) const override
  {
    return real_type() == from->real_type() &&
           pack_length() == from->pack_length() &&
           is_unsigned() <= from->is_unsigned() &&
           decimals() == from->decimals() &&
           field_length == from->field_length;
  }
  enum_conv_type rpl_conv_type_from(const Conv_source &source,
                                    const Relay_log_info *rli,
                                    const Conv_param &param) const override;
  int  reset() override;
  bool store_value(const my_decimal *decimal_value);
  bool store_value(const my_decimal *decimal_value, int *native_error);
  void set_value_on_overflow(my_decimal *decimal_value, bool sign);
  int  store(const char *to, size_t length, CHARSET_INFO *charset) override;
  int  store(double nr) override;
  int  store(longlong nr, bool unsigned_val) override;
  int  store_time_dec(const MYSQL_TIME *ltime, uint dec) override;
  int  store_decimal(const my_decimal *) override;
  double val_real() override
  {
    return my_decimal(ptr, precision, dec).to_double();
  }
  longlong val_int() override
  {
    return my_decimal(ptr, precision, dec).to_longlong(unsigned_flag);
  }
  ulonglong val_uint() override
  {
    return (ulonglong) my_decimal(ptr, precision, dec).to_longlong(true);
  }
  my_decimal *val_decimal(my_decimal *) override;
  String *val_str(String *val_buffer, String *) override
  {
    uint fixed_precision= zerofill ? precision : 0;
    return my_decimal(ptr, precision, dec).
             to_string(val_buffer, fixed_precision, dec, '0');
  }
  bool get_date(MYSQL_TIME *ltime, date_mode_t fuzzydate) override
  {
    my_decimal nr(ptr, precision, dec);
    return decimal_to_datetime_with_warn(get_thd(), &nr, ltime,
                                         fuzzydate, table->s, field_name.str);
  }
  bool val_bool() override
  {
    return my_decimal(ptr, precision, dec).to_bool();
  }
  int cmp(const uchar *, const uchar *) const override;
  void sort_string(uchar *buff, uint length) override;
  bool zero_pack() const override { return false; }
  void sql_type(String &str) const override;
  uint32 max_display_length() const override { return field_length; }
  Information_schema_numeric_attributes
    information_schema_numeric_attributes() const override
  {
    return Information_schema_numeric_attributes(precision, dec);
  }
  uint size_of() const override { return sizeof *this; }
  uint32 pack_length() const override { return (uint32) bin_size; }
  uint pack_length_from_metadata(uint field_metadata) const override;
  uint row_pack_length() const override { return pack_length(); }
  bool compatible_field_size(uint field_metadata, const Relay_log_info *rli,
                             uint16 mflags, int *order_var) const override;
  bool is_equal(const Column_definition &new_field) const override;
  const uchar *unpack(uchar* to, const uchar *from, const uchar *from_end,
                      uint param_data) override;
  Item *get_equal_const_item(THD *thd, const Context &ctx, Item *const_item)
    override;
  Binlog_type_info binlog_type_info() const override;
};


class Field_int :public Field_num
{
protected:
  String *val_str_from_long(String *val_buffer, uint max_char_length,
                            int radix, long nr);
public:
  Field_int(uchar *ptr_arg, uint32 len_arg, uchar *null_ptr_arg,
            uchar null_bit_arg, enum utype unireg_check_arg,
            const LEX_CSTRING *field_name_arg, bool zero_arg, bool unsigned_arg)
    :Field_num(ptr_arg, len_arg, null_ptr_arg, null_bit_arg,
               unireg_check_arg, field_name_arg, 0, zero_arg, unsigned_arg)
    {}
  enum_conv_type rpl_conv_type_from(const Conv_source &source,
                                    const Relay_log_info *rli,
                                    const Conv_param &param) const override;
  bool memcpy_field_possible(const Field *from) const override
  {
    return real_type() == from->real_type() &&
           pack_length() == from->pack_length() &&
           is_unsigned() == from->is_unsigned();
  }
  int store_decimal(const my_decimal *) override;
  my_decimal *val_decimal(my_decimal *) override;
  bool val_bool() override { return val_int() != 0; }
  ulonglong val_uint() override
  {
    longlong nr= val_int();
    return nr < 0 && !unsigned_flag ? 0 : (ulonglong) nr;
  }
  int  store_time_dec(const MYSQL_TIME *ltime, uint dec) override;
  bool get_date(MYSQL_TIME *ltime, date_mode_t fuzzydate) override;
  virtual const Type_limits_int *type_limits_int() const= 0;
  uint32 max_display_length() const override
  {
    return type_limits_int()->char_length();
  }
  Type_numeric_attributes type_numeric_attributes() const override
  {
    /*
      For integer data types, the user-specified length does not constrain the
      supported range, so e.g. a column of the INT(1) data type supports the
      full integer range anyway.
      Choose the maximum from the user-specified length and the maximum
      possible length determined by the data type capacity:
        INT(1)  -> 11
        INT(10) -> 11
        INT(40) -> 40
    */
    uint32 length1= max_display_length();
    uint32 length2= field_length;
    return Type_numeric_attributes(MY_MAX(length1, length2),
                                   decimals(), is_unsigned());
  }
  Information_schema_numeric_attributes
    information_schema_numeric_attributes() const override
  {
    uint32 prec= type_limits_int()->precision();
    return Information_schema_numeric_attributes(prec, 0);
  }
  void sql_type(String &str) const override;
  SEL_ARG *get_mm_leaf(RANGE_OPT_PARAM *param, KEY_PART *key_part,
                       const Item_bool_func *cond,
                       scalar_comparison_op op, Item *value) override
  {
    return get_mm_leaf_int(param, key_part, cond, op, value, unsigned_flag);
  }
};


class Field_tiny :public Field_int
{
  const Type_handler_general_purpose_int *type_handler_priv() const
  {
    if (is_unsigned())
      return &type_handler_utiny;
    return &type_handler_stiny;
  }
public:
  Field_tiny(uchar *ptr_arg, uint32 len_arg, uchar *null_ptr_arg,
	     uchar null_bit_arg,
	     enum utype unireg_check_arg, const LEX_CSTRING *field_name_arg,
	     bool zero_arg, bool unsigned_arg)
    :Field_int(ptr_arg, len_arg, null_ptr_arg, null_bit_arg,
               unireg_check_arg, field_name_arg, zero_arg, unsigned_arg)
    {}
  const Type_handler *type_handler() const override
    { return type_handler_priv(); }
  enum ha_base_keytype key_type() const override
    { return unsigned_flag ? HA_KEYTYPE_BINARY : HA_KEYTYPE_INT8; }
  int store(const char *to,size_t length,CHARSET_INFO *charset) override;
  int store(double nr) override;
  int store(longlong nr, bool unsigned_val) override;
  int reset() override { ptr[0]=0; return 0; }
  double val_real() override;
  longlong val_int() override;
  String *val_str(String *, String *) override;
  bool send_binary(Protocol *protocol) override;
  int cmp(const uchar *,const uchar *) const override;
  void sort_string(uchar *buff,uint length) override;
  uint32 pack_length() const override { return 1; }
  const Type_limits_int *type_limits_int() const override
  {
    return type_handler_priv()->type_limits_int();
  }

  uchar *pack(uchar* to, const uchar *from, uint max_length) override
  {
    *to= *from;
    return to + 1;
  }

  const uchar *unpack(uchar* to, const uchar *from,
		      const uchar *from_end, uint param_data) override
  {
    if (from == from_end)
      return 0;
    *to= *from;
    return from + 1;
  }
  ulonglong get_max_int_value() const override
  {
    return unsigned_flag ? 0xFFULL : 0x7FULL;
  }
};


class Field_short :public Field_int
{
  const Type_handler_general_purpose_int *type_handler_priv() const
  {
    if (is_unsigned())
      return &type_handler_ushort;
    return &type_handler_sshort;
  }
public:
  Field_short(uchar *ptr_arg, uint32 len_arg, uchar *null_ptr_arg,
	      uchar null_bit_arg,
	      enum utype unireg_check_arg, const LEX_CSTRING *field_name_arg,
	      bool zero_arg, bool unsigned_arg)
    :Field_int(ptr_arg, len_arg, null_ptr_arg, null_bit_arg,
               unireg_check_arg, field_name_arg, zero_arg, unsigned_arg)
    {}
  Field_short(uint32 len_arg,bool maybe_null_arg,
              const LEX_CSTRING *field_name_arg,
	      bool unsigned_arg)
    :Field_int((uchar*) 0, len_arg, maybe_null_arg ? (uchar*) "": 0,0,
               NONE, field_name_arg, 0, unsigned_arg)
    {}
  const Type_handler *type_handler() const override
  { return type_handler_priv(); }
  enum ha_base_keytype key_type() const override
    { return unsigned_flag ? HA_KEYTYPE_USHORT_INT : HA_KEYTYPE_SHORT_INT;}
  int store(const char *to,size_t length,CHARSET_INFO *charset) override;
  int store(double nr) override;
  int store(longlong nr, bool unsigned_val) override;
  int reset() override { ptr[0]=ptr[1]=0; return 0; }
  double val_real() override;
  longlong val_int() override;
  String *val_str(String *, String *) override;
  bool send_binary(Protocol *protocol) override;
  int cmp(const uchar *,const uchar *) const override;
  void sort_string(uchar *buff,uint length) override;
  uint32 pack_length() const override { return 2; }
  const Type_limits_int *type_limits_int() const override
  {
    return type_handler_priv()->type_limits_int();
  }
  uchar *pack(uchar* to, const uchar *from, uint) override
  { return pack_int16(to, from); }

  const uchar *unpack(uchar* to, const uchar *from,
                      const uchar *from_end, uint) override
  { return unpack_int16(to, from, from_end); }
  ulonglong get_max_int_value() const override
  {
    return unsigned_flag ? 0xFFFFULL : 0x7FFFULL;
  }
};

class Field_medium :public Field_int
{
  const Type_handler_general_purpose_int *type_handler_priv() const
  {
    if (is_unsigned())
      return &type_handler_uint24;
    return &type_handler_sint24;
  }
public:
  Field_medium(uchar *ptr_arg, uint32 len_arg, uchar *null_ptr_arg,
	      uchar null_bit_arg,
	      enum utype unireg_check_arg, const LEX_CSTRING *field_name_arg,
	      bool zero_arg, bool unsigned_arg)
    :Field_int(ptr_arg, len_arg, null_ptr_arg, null_bit_arg,
               unireg_check_arg, field_name_arg, zero_arg, unsigned_arg)
    {}
  const Type_handler *type_handler() const override
  { return type_handler_priv(); }
  enum ha_base_keytype key_type() const override
    { return unsigned_flag ? HA_KEYTYPE_UINT24 : HA_KEYTYPE_INT24; }
  int store(const char *to,size_t length,CHARSET_INFO *charset) override;
  int store(double nr) override;
  int store(longlong nr, bool unsigned_val) override;
  int reset() override { ptr[0]=ptr[1]=ptr[2]=0; return 0; }
  double val_real() override;
  longlong val_int() override;
  String *val_str(String *, String *) override;
  bool send_binary(Protocol *protocol) override;
  int cmp(const uchar *,const uchar *) const override;
  void sort_string(uchar *buff,uint length) override;
  uint32 pack_length() const override { return 3; }
  const Type_limits_int *type_limits_int() const override
  {
    return type_handler_priv()->type_limits_int();
  }
  uchar *pack(uchar* to, const uchar *from, uint max_length) override
  {
    return Field::pack(to, from, max_length);
  }
  ulonglong get_max_int_value() const override
  {
    return unsigned_flag ? 0xFFFFFFULL : 0x7FFFFFULL;
  }
};


class Field_long :public Field_int
{
  const Type_handler_general_purpose_int *type_handler_priv() const
  {
    if (is_unsigned())
      return &type_handler_ulong;
    return &type_handler_slong;
  }
public:
  Field_long(uchar *ptr_arg, uint32 len_arg, uchar *null_ptr_arg,
	     uchar null_bit_arg,
	     enum utype unireg_check_arg, const LEX_CSTRING *field_name_arg,
	     bool zero_arg, bool unsigned_arg)
    :Field_int(ptr_arg, len_arg, null_ptr_arg, null_bit_arg,
               unireg_check_arg, field_name_arg, zero_arg, unsigned_arg)
    {}
  Field_long(uint32 len_arg,bool maybe_null_arg,
             const LEX_CSTRING *field_name_arg,
	     bool unsigned_arg)
    :Field_int((uchar*) 0, len_arg, maybe_null_arg ? (uchar*) "": 0,0,
               NONE, field_name_arg, 0, unsigned_arg)
    {}
  const Type_handler *type_handler() const override
  { return type_handler_priv(); }
  enum ha_base_keytype key_type() const override
    { return unsigned_flag ? HA_KEYTYPE_ULONG_INT : HA_KEYTYPE_LONG_INT; }
  int store(const char *to,size_t length,CHARSET_INFO *charset) override;
  int store(double nr) override;
  int store(longlong nr, bool unsigned_val) override;
  int reset() override { ptr[0]=ptr[1]=ptr[2]=ptr[3]=0; return 0; }
  double val_real() override;
  longlong val_int() override;
  bool send_binary(Protocol *protocol) override;
  String *val_str(String *, String *) override;
  int cmp(const uchar *,const uchar *) const override;
  void sort_string(uchar *buff,uint length) override;
  uint32 pack_length() const override { return 4; }
  const Type_limits_int *type_limits_int() const override
  {
    return type_handler_priv()->type_limits_int();
  }
  uchar *pack(uchar* to, const uchar *from, uint) override
  {
    return pack_int32(to, from);
  }
  const uchar *unpack(uchar* to, const uchar *from,
                      const uchar *from_end, uint) override
  {
    return unpack_int32(to, from, from_end);
  }
  ulonglong get_max_int_value() const override
  {
    return unsigned_flag ? 0xFFFFFFFFULL : 0x7FFFFFFFULL;
  }
};


class Field_longlong :public Field_int
{
  const Type_handler_general_purpose_int *type_handler_priv() const
  {
    if (is_unsigned())
      return &type_handler_ulonglong;
    return &type_handler_slonglong;
  }
public:
  Field_longlong(uchar *ptr_arg, uint32 len_arg, uchar *null_ptr_arg,
	      uchar null_bit_arg,
	      enum utype unireg_check_arg, const LEX_CSTRING *field_name_arg,
	      bool zero_arg, bool unsigned_arg)
    :Field_int(ptr_arg, len_arg, null_ptr_arg, null_bit_arg,
               unireg_check_arg, field_name_arg, zero_arg, unsigned_arg)
    {}
  Field_longlong(uint32 len_arg,bool maybe_null_arg,
		 const LEX_CSTRING *field_name_arg,
                 bool unsigned_arg)
    :Field_int((uchar*) 0, len_arg, maybe_null_arg ? (uchar*) "": 0,0,
                NONE, field_name_arg, 0, unsigned_arg)
    {}
  const Type_handler *type_handler() const override
  { return type_handler_priv(); }
  enum ha_base_keytype key_type() const override
  { return unsigned_flag ? HA_KEYTYPE_ULONGLONG : HA_KEYTYPE_LONGLONG; }
  int store(const char *to,size_t length,CHARSET_INFO *charset) override;
  int store(double nr) override;
  int store(longlong nr, bool unsigned_val) override;
  int reset() override
  {
    ptr[0]=ptr[1]=ptr[2]=ptr[3]=ptr[4]=ptr[5]=ptr[6]=ptr[7]=0;
    return 0;
  }
  double val_real() override;
  longlong val_int() override;
  String *val_str(String *, String *) override;
  bool send_binary(Protocol *protocol) override;
  int cmp(const uchar *,const uchar *) const override;
  void sort_string(uchar *buff,uint length) override;
  uint32 pack_length() const override { return 8; }
  const Type_limits_int *type_limits_int() const override
  {
    return type_handler_priv()->type_limits_int();
  }
  uchar *pack(uchar* to, const uchar *from, uint) override
  {
    return pack_int64(to, from);
  }
  const uchar *unpack(uchar* to, const uchar *from, const uchar *from_end,
		      uint) override
  {
    return unpack_int64(to, from, from_end);
  }
  void set_max() override;
  bool is_max() override;
  ulonglong get_max_int_value() const override
  {
    return unsigned_flag ? 0xFFFFFFFFFFFFFFFFULL : 0x7FFFFFFFFFFFFFFFULL;
  }
};


class Field_vers_trx_id :public Field_longlong {
  MYSQL_TIME cache;
  ulonglong cached;
public:
  Field_vers_trx_id(uchar *ptr_arg, uint32 len_arg, uchar *null_ptr_arg,
                    uchar null_bit_arg, enum utype unireg_check_arg,
                    const LEX_CSTRING *field_name_arg, bool zero_arg,
                    bool unsigned_arg)
      : Field_longlong(ptr_arg, len_arg, null_ptr_arg, null_bit_arg,
                       unireg_check_arg, field_name_arg, zero_arg,
                       unsigned_arg),
        cached(0)
  {}
  const Type_handler *type_handler() const override
  { return &type_handler_vers_trx_id; }
  uint size_of() const override { return sizeof *this; }
  bool get_date(MYSQL_TIME *ltime, date_mode_t fuzzydate, ulonglong trx_id);
  bool get_date(MYSQL_TIME *ltime, date_mode_t fuzzydate) override
  {
    return get_date(ltime, fuzzydate, (ulonglong) val_int());
  }
  bool test_if_equality_guarantees_uniqueness(const Item *item) const override;
  bool can_optimize_keypart_ref(const Item_bool_func *, const Item *)
    const override
  {
    return true;
  }

  bool can_optimize_group_min_max(const Item_bool_func *, const Item *)
    const override
  {
    return true;
  }
  bool can_optimize_range(const Item_bool_func *, const Item *, bool)
    const override
  {
    return true;
  }
  /* cmp_type() cannot be TIME_RESULT, because we want to compare this field against
     integers. But in all other cases we treat it as TIME_RESULT! */
};


class Field_float :public Field_real {
public:
  Field_float(uchar *ptr_arg, uint32 len_arg, uchar *null_ptr_arg,
	      uchar null_bit_arg,
	      enum utype unireg_check_arg, const LEX_CSTRING *field_name_arg,
              uint8 dec_arg,bool zero_arg,bool unsigned_arg)
    :Field_real(ptr_arg, len_arg, null_ptr_arg, null_bit_arg,
                unireg_check_arg, field_name_arg,
                dec_arg, zero_arg, unsigned_arg)
    {
      if (dec_arg >= FLOATING_POINT_DECIMALS)
        dec_arg= NOT_FIXED_DEC;
    }
  Field_float(uint32 len_arg, bool maybe_null_arg,
              const LEX_CSTRING *field_name_arg, uint8 dec_arg)
    :Field_real((uchar*) 0, len_arg, maybe_null_arg ? (uchar*) "": 0, (uint) 0,
                NONE, field_name_arg, dec_arg, 0, 0)
    {
      if (dec_arg >= FLOATING_POINT_DECIMALS)
        dec_arg= NOT_FIXED_DEC;
    }
  const Type_handler *type_handler() const override
  { return &type_handler_float; }
  enum ha_base_keytype key_type() const override { return HA_KEYTYPE_FLOAT; }
  int store(const char *to,size_t length,CHARSET_INFO *charset) override;
  int store(double nr) override;
  int store(longlong nr, bool unsigned_val) override;
  int reset() override { bzero(ptr,sizeof(float)); return 0; }
  double val_real() override;
  longlong val_int() override;
  String *val_str(String *, String *) override;
  bool send_binary(Protocol *protocol) override;
  int cmp(const uchar *,const uchar *) const override;
  void sort_string(uchar *buff, uint length) override;
  uint32 pack_length() const override { return sizeof(float); }
  uint row_pack_length() const override { return pack_length(); }
  ulonglong get_max_int_value() const override
  {
    /*
      We use the maximum as per IEEE754-2008 standard, 2^24
    */
    return 0x1000000ULL;
  }
  Binlog_type_info binlog_type_info() const override;
};


class Field_double :public Field_real {
  longlong val_int_from_real(bool want_unsigned_result);
public:
  Field_double(uchar *ptr_arg, uint32 len_arg, uchar *null_ptr_arg,
	       uchar null_bit_arg,
	       enum utype unireg_check_arg, const LEX_CSTRING *field_name_arg,
	       uint8 dec_arg,bool zero_arg,bool unsigned_arg)
    :Field_real(ptr_arg, len_arg, null_ptr_arg, null_bit_arg,
                unireg_check_arg, field_name_arg,
                dec_arg, zero_arg, unsigned_arg)
    {
      if (dec_arg >= FLOATING_POINT_DECIMALS)
        dec_arg= NOT_FIXED_DEC;
    }
  Field_double(uint32 len_arg, bool maybe_null_arg,
               const LEX_CSTRING *field_name_arg, uint8 dec_arg)
    :Field_real((uchar*) 0, len_arg, maybe_null_arg ? (uchar*) "" : 0, (uint) 0,
                NONE, field_name_arg, dec_arg, 0, 0)
    {
      if (dec_arg >= FLOATING_POINT_DECIMALS)
        dec_arg= NOT_FIXED_DEC;
    }
  Field_double(uint32 len_arg, bool maybe_null_arg,
               const LEX_CSTRING *field_name_arg,
	       uint8 dec_arg, bool not_fixed_arg)
    :Field_real((uchar*) 0, len_arg, maybe_null_arg ? (uchar*) "" : 0, (uint) 0,
                NONE, field_name_arg, dec_arg, 0, 0)
    {
      not_fixed= not_fixed_arg;
      if (dec_arg >= FLOATING_POINT_DECIMALS)
        dec_arg= NOT_FIXED_DEC;
    }
  void init_for_tmp_table(Field *org_field, TABLE *new_table) override
  {
    Field::init_for_tmp_table(org_field, new_table);
    not_fixed= true;
  }
  const Type_handler *type_handler() const override
  { return &type_handler_double; }
  enum ha_base_keytype key_type() const override { return HA_KEYTYPE_DOUBLE; }
  int  store(const char *to,size_t length,CHARSET_INFO *charset) override;
  int  store(double nr) override;
  int  store(longlong nr, bool unsigned_val) override;
  int reset() override { bzero(ptr,sizeof(double)); return 0; }
  double val_real() override;
  longlong val_int() override { return val_int_from_real(false); }
  ulonglong val_uint() override { return (ulonglong) val_int_from_real(true); }
  String *val_str(String *, String *) override;
  bool send_binary(Protocol *protocol) override;
  int cmp(const uchar *,const uchar *) const override;
  void sort_string(uchar *buff, uint length) override;
  uint32 pack_length() const override { return sizeof(double); }
  uint row_pack_length() const override { return pack_length(); }
  ulonglong get_max_int_value() const override
  {
    /*
      We use the maximum as per IEEE754-2008 standard, 2^53
    */
    return 0x20000000000000ULL;
  }
  Binlog_type_info binlog_type_info() const override;
};


/* Everything saved in this will disappear. It will always return NULL */

class Field_null :public Field_str {
  static uchar null[1];
public:
  Field_null(uchar *ptr_arg, uint32 len_arg,
	     enum utype unireg_check_arg, const LEX_CSTRING *field_name_arg,
	     const DTCollation &collation)
    :Field_str(ptr_arg, len_arg, null, 1,
	       unireg_check_arg, field_name_arg, collation)
    {}
  const Type_handler *type_handler() const override
  { return &type_handler_null; }
  enum_conv_type rpl_conv_type_from(const Conv_source &source,
                                    const Relay_log_info *rli,
                                    const Conv_param &param) const override;
  Information_schema_character_attributes
    information_schema_character_attributes() const override
  {
    return Information_schema_character_attributes();
  }
  Copy_func *get_copy_func(const Field *from) const override
  {
    return do_field_string;
  }
  int  store(const char *to, size_t length, CHARSET_INFO *cs) override
  { null[0]=1; return 0; }
  int store(double nr) override { null[0]=1; return 0; }
  int store(longlong nr, bool unsigned_val) override { null[0]=1; return 0; }
  int store_decimal(const my_decimal *d) override { null[0]=1; return 0; }
  int reset() override { return 0; }
  double val_real() override { return 0.0;}
  longlong val_int() override { return 0;}
  bool val_bool() override { return false; }
  my_decimal *val_decimal(my_decimal *) override { return 0; }
  String *val_str(String *value,String *value2) override
  { value2->length(0); return value2;}
  bool is_equal(const Column_definition &new_field) const override;
  int cmp(const uchar *a, const uchar *b) const override { return 0;}
  void sort_string(uchar *buff, uint length) override {}
  uint32 pack_length() const override { return 0; }
  void sql_type(String &str) const override;
  uint size_of() const override { return sizeof *this; }
  uint32 max_display_length() const override { return 4; }
  void move_field_offset(my_ptrdiff_t ptr_diff) override {}
  bool can_optimize_keypart_ref(const Item_bool_func *cond,
                                const Item *item) const override
  {
    return false;
  }
  bool can_optimize_group_min_max(const Item_bool_func *cond,
                                  const Item *const_item) const override
  {
    return false;
  }
};


class Field_temporal: public Field {
protected:
  Item *get_equal_const_item_datetime(THD *thd, const Context &ctx,
                                      Item *const_item);
  void set_warnings(Sql_condition::enum_warning_level trunc_level,
                    const ErrConv *str, int was_cut, const char *typestr);
  int store_TIME_return_code_with_warnings(int warn, const ErrConv *str,
                                           const char *typestr)
  {
    if (!MYSQL_TIME_WARN_HAVE_WARNINGS(warn) &&
        MYSQL_TIME_WARN_HAVE_NOTES(warn))
    {
      set_warnings(Sql_condition::WARN_LEVEL_NOTE, str,
                   warn | MYSQL_TIME_WARN_TRUNCATED, typestr);
      return 3;
    }
    set_warnings(Sql_condition::WARN_LEVEL_WARN, str, warn, typestr);
    return warn ? 2 : 0;
  }
  int store_invalid_with_warning(const ErrConv *str, int was_cut,
                                 const char *typestr)
  {
    DBUG_ASSERT(was_cut);
    reset();
    Sql_condition::enum_warning_level level= Sql_condition::WARN_LEVEL_WARN;
    if (was_cut & MYSQL_TIME_WARN_ZERO_DATE)
    {
      set_warnings(level, str, MYSQL_TIME_WARN_OUT_OF_RANGE, typestr);
      return 2;
    }
    set_warnings(level, str, MYSQL_TIME_WARN_TRUNCATED, typestr);
    return 1;
  }
  void sql_type_comment(String &str,
                        const Name &name,
                        const Name &comment) const;
  void sql_type_dec_comment(String &str,
                            const Name &name, uint dec,
                            const Name &comment) const;
  void sql_type_opt_dec_comment(String &str,
                                const Name &name, uint dec,
                                const Name &comment) const
  {
    if (dec)
      sql_type_dec_comment(str, name, dec, comment);
    else
      sql_type_comment(str, name, comment);
  }
  static const Name &type_version_mysql56();
public:
  Field_temporal(uchar *ptr_arg,uint32 len_arg, uchar *null_ptr_arg,
                 uchar null_bit_arg, utype unireg_check_arg,
                 const LEX_CSTRING *field_name_arg)
    :Field(ptr_arg, len_arg, null_ptr_arg, null_bit_arg, unireg_check_arg,
               field_name_arg)
    { flags|= BINARY_FLAG; }
  int  store_hex_hybrid(const char *str, size_t length) override
  {
    return store(str, length, &my_charset_bin);
  }
  sql_mode_t can_handle_sql_mode_dependency_on_store() const override;
  Copy_func *get_copy_func(const Field *from) const override;
  int save_in_field(Field *to) override
  {
    MYSQL_TIME ltime;
    // For temporal types no truncation needed. Rounding mode is not important.
    if (get_date(&ltime, TIME_CONV_NONE | TIME_FRAC_NONE))
      return to->reset();
    return to->store_time_dec(&ltime, decimals());
  }
  bool memcpy_field_possible(const Field *from) const override;
  uint32 max_display_length() const override { return field_length; }
  bool str_needs_quotes() const override { return true; }
  CHARSET_INFO *charset() const override
  {
    return DTCollation_numeric::singleton().collation;
  }
  const DTCollation &dtcollation() const override
  {
    return DTCollation_numeric::singleton();
  }
  CHARSET_INFO *sort_charset() const override { return &my_charset_bin; }
  bool binary() const override { return true; }
  bool val_bool() override { return val_real() != 0e0; }
  bool is_equal(const Column_definition &new_field) const override;
  bool eq_def(const Field *field) const override
  {
    return (Field::eq_def(field) && decimals() == field->decimals());
  }
  my_decimal *val_decimal(my_decimal*) override;
  double pos_in_interval(Field *min, Field *max) override
  {
    return pos_in_interval_val_real(min, max);
  }
  bool can_optimize_keypart_ref(const Item_bool_func *cond,
                                const Item *item) const override;
  bool can_optimize_group_min_max(const Item_bool_func *cond,
                                  const Item *const_item) const override;
  bool can_optimize_range(const Item_bool_func *cond,
                                  const Item *item,
                                  bool is_eq_func) const override
  {
    return true;
  }
  SEL_ARG *get_mm_leaf(RANGE_OPT_PARAM *param, KEY_PART *key_part,
                       const Item_bool_func *cond,
                       scalar_comparison_op op, Item *value) override;
};


/**
  Abstract class for:
  - DATE
  - DATETIME
  - DATETIME(1..6)
  - DATETIME(0..6) - MySQL56 version
*/
class Field_temporal_with_date: public Field_temporal {
protected:
  virtual void store_TIME(const MYSQL_TIME *ltime) = 0;
  void store_datetime(const Datetime &dt)
  {
    return store_TIME(dt.get_mysql_time());
  }
  virtual bool get_TIME(MYSQL_TIME *ltime, const uchar *pos,
                        date_mode_t fuzzydate) const = 0;
  bool validate_MMDD(bool not_zero_date, uint month, uint day,
                     date_mode_t fuzzydate) const
  {
    if (!not_zero_date)
      return bool(fuzzydate & TIME_NO_ZERO_DATE);
    if (!month || !day)
      return bool(fuzzydate & TIME_NO_ZERO_IN_DATE);
    return false;
  }
public:
  Field_temporal_with_date(uchar *ptr_arg, uint32 len_arg,
                           uchar *null_ptr_arg, uchar null_bit_arg,
                           utype unireg_check_arg,
                           const LEX_CSTRING *field_name_arg)
    :Field_temporal(ptr_arg, len_arg, null_ptr_arg, null_bit_arg,
                    unireg_check_arg, field_name_arg)
    {}
  bool validate_value_in_record(THD *thd, const uchar *record) const;
};


class Field_timestamp :public Field_temporal {
protected:
  int store_TIME_with_warning(THD *, const Datetime *,
                              const ErrConv *, int warn);
  virtual void store_TIMEVAL(const timeval &tv)= 0;
  void store_TIMESTAMP(const Timestamp &ts)
  {
    store_TIMEVAL(ts.tv());
  }
  int zero_time_stored_return_code_with_warning();
public:
  Field_timestamp(uchar *ptr_arg, uint32 len_arg,
                  uchar *null_ptr_arg, uchar null_bit_arg,
		  enum utype unireg_check_arg,
                  const LEX_CSTRING *field_name_arg,
		  TABLE_SHARE *share);
  const Type_handler *type_handler() const override
  { return &type_handler_timestamp; }
  enum_conv_type rpl_conv_type_from(const Conv_source &source,
                                    const Relay_log_info *rli,
                                    const Conv_param &param) const override;
  Copy_func *get_copy_func(const Field *from) const override;
  sql_mode_t conversion_depends_on_sql_mode(THD *, Item *) const override;
  int  store(const char *to,size_t length,CHARSET_INFO *charset) override;
  int  store(double nr) override;
  int  store(longlong nr, bool unsigned_val) override;
  int  store_time_dec(const MYSQL_TIME *ltime, uint dec) override;
  int  store_decimal(const my_decimal *) override;
  int  store_timestamp_dec(const timeval &ts, uint dec) override;
  int  save_in_field(Field *to) override;
  longlong val_int() override;
  String *val_str(String *, String *) override;
  bool zero_pack() const override { return false; }
  /*
    This method is used by storage/perfschema and
    Item_func_now_local::save_in_field().
  */
  void store_TIME(my_time_t ts, ulong sec_part)
  {
    int warn;
    time_round_mode_t mode= Datetime::default_round_mode(get_thd());
    store_TIMESTAMP(Timestamp(ts, sec_part).round(decimals(), mode, &warn));
  }
  bool get_date(MYSQL_TIME *ltime, date_mode_t fuzzydate) override;
  int store_native(const Native &value) override;
  bool validate_value_in_record(THD *thd, const uchar *record) const override;
  Item *get_equal_const_item(THD *thd, const Context &ctx, Item *const_item)
    override
  {
    return get_equal_const_item_datetime(thd, ctx, const_item);
  }
  bool load_data_set_null(THD *thd) override;
  bool load_data_set_no_data(THD *thd, bool fixed_format) override;
};


class Field_timestamp0 :public Field_timestamp
{
  void store_TIMEVAL(const timeval &tv) override
  {
    int4store(ptr, tv.tv_sec);
  }
public:
  Field_timestamp0(uchar *ptr_arg, uint32 len_arg,
                   uchar *null_ptr_arg, uchar null_bit_arg,
		   enum utype unireg_check_arg,
                   const LEX_CSTRING *field_name_arg,
		   TABLE_SHARE *share)
   :Field_timestamp(ptr_arg, len_arg, null_ptr_arg, null_bit_arg,
                    unireg_check_arg, field_name_arg, share)
  { }
  enum ha_base_keytype key_type() const override
  { return HA_KEYTYPE_ULONG_INT; }
  void sql_type(String &str) const override
  {
    sql_type_comment(str, Field_timestamp0::type_handler()->name(),
                     Type_handler::version_mariadb53());
  }
  double val_real() override
  {
    return (double) Field_timestamp0::val_int();
  }
  bool send_binary(Protocol *protocol) override;
  int cmp(const uchar *,const uchar *) const override;
  void sort_string(uchar *buff,uint length) override;
  uint32 pack_length() const override { return 4; }
  int set_time() override;
  /* Get TIMESTAMP field value as seconds since begging of Unix Epoch */
  my_time_t get_timestamp(const uchar *pos, ulong *sec_part) const override;
  bool val_native(Native *to) override;
  uchar *pack(uchar *to, const uchar *from, uint) override
  {
    return pack_int32(to, from);
  }
  const uchar *unpack(uchar* to, const uchar *from, const uchar *from_end,
                      uint) override
  {
    return unpack_int32(to, from, from_end);
  }
  uint size_of() const override { return sizeof *this; }
};


/**
  Abstract class for:
  - TIMESTAMP(1..6)
  - TIMESTAMP(0..6) - MySQL56 version
*/
class Field_timestamp_with_dec :public Field_timestamp {
protected:
  uint dec;
public:
  Field_timestamp_with_dec(uchar *ptr_arg,
                           uchar *null_ptr_arg, uchar null_bit_arg,
                           enum utype unireg_check_arg,
                           const LEX_CSTRING *field_name_arg,
                           TABLE_SHARE *share, uint dec_arg) :
  Field_timestamp(ptr_arg,
                  MAX_DATETIME_WIDTH + dec_arg + MY_TEST(dec_arg), null_ptr_arg,
                  null_bit_arg, unireg_check_arg, field_name_arg, share),
  dec(dec_arg)
  {
    DBUG_ASSERT(dec <= TIME_SECOND_PART_DIGITS);
  }
  uint decimals() const override { return dec; }
  enum ha_base_keytype key_type() const override { return HA_KEYTYPE_BINARY; }
  uchar *pack(uchar *to, const uchar *from, uint max_length) override
  { return Field::pack(to, from, max_length); }
  const uchar *unpack(uchar* to, const uchar *from, const uchar *from_end,
                      uint param_data) override
  { return Field::unpack(to, from, from_end, param_data); }
  void make_send_field(Send_field *field) override;
  void sort_string(uchar *to, uint length) override
  {
    DBUG_ASSERT(length == pack_length());
    memcpy(to, ptr, length);
  }
  bool send_binary(Protocol *protocol) override;
  double val_real() override;
  my_decimal* val_decimal(my_decimal*) override;
  int set_time() override;
};


class Field_timestamp_hires :public Field_timestamp_with_dec {
  uint sec_part_bytes(uint dec) const
  {
    return Type_handler_timestamp::sec_part_bytes(dec);
  }
  void store_TIMEVAL(const timeval &tv) override;
public:
  Field_timestamp_hires(uchar *ptr_arg,
                        uchar *null_ptr_arg, uchar null_bit_arg,
                        enum utype unireg_check_arg,
                        const LEX_CSTRING *field_name_arg,
                        TABLE_SHARE *share, uint dec_arg) :
  Field_timestamp_with_dec(ptr_arg, null_ptr_arg, null_bit_arg,
                           unireg_check_arg, field_name_arg, share, dec_arg)
  {
    DBUG_ASSERT(dec);
  }
  void sql_type(String &str) const override
  {
    sql_type_dec_comment(str, Field_timestamp_hires::type_handler()->name(),
                         dec, Type_handler::version_mariadb53());
  }
  bool val_native(Native *to) override;
  my_time_t get_timestamp(const uchar *pos, ulong *sec_part) const override;
  int cmp(const uchar *,const uchar *) const override;
  uint32 pack_length() const override { return 4 + sec_part_bytes(dec); }
  uint size_of() const override { return sizeof *this; }
};


/**
  TIMESTAMP(0..6) - MySQL56 version
*/
class Field_timestampf :public Field_timestamp_with_dec {
  void store_TIMEVAL(const timeval &tv) override;
public:
  Field_timestampf(uchar *ptr_arg,
                   uchar *null_ptr_arg, uchar null_bit_arg,
                   enum utype unireg_check_arg,
                   const LEX_CSTRING *field_name_arg,
                   TABLE_SHARE *share, uint dec_arg) :
    Field_timestamp_with_dec(ptr_arg, null_ptr_arg, null_bit_arg,
                             unireg_check_arg, field_name_arg, share, dec_arg)
    {}
  const Type_handler *type_handler() const override
  { return &type_handler_timestamp2; }
  enum_field_types binlog_type() const override
  { return MYSQL_TYPE_TIMESTAMP2; }
  void sql_type(String &str) const override
  {
    sql_type_opt_dec_comment(str, Field_timestampf::type_handler()->name(),
                             dec, type_version_mysql56());

  }
  enum_conv_type rpl_conv_type_from(const Conv_source &source,
                                    const Relay_log_info *rli,
                                    const Conv_param &param) const override;
  uint32 pack_length() const override
  {
    return my_timestamp_binary_length(dec);
  }
  uint row_pack_length() const override { return pack_length(); }
  uint pack_length_from_metadata(uint field_metadata) const override
  {
    DBUG_ENTER("Field_timestampf::pack_length_from_metadata");
    uint tmp= my_timestamp_binary_length(field_metadata);
    DBUG_RETURN(tmp);
  }
  int cmp(const uchar *a_ptr,const uchar *b_ptr) const override
  {
    return memcmp(a_ptr, b_ptr, pack_length());
  }
  void set_max() override;
  bool is_max() override;
  my_time_t get_timestamp(const uchar *pos, ulong *sec_part) const override;
  bool val_native(Native *to) override;
  uint size_of() const override { return sizeof *this; }
  Binlog_type_info binlog_type_info() const override;
};


class Field_year :public Field_tiny {
public:
  Field_year(uchar *ptr_arg, uint32 len_arg, uchar *null_ptr_arg,
	     uchar null_bit_arg,
	     enum utype unireg_check_arg, const LEX_CSTRING *field_name_arg)
    :Field_tiny(ptr_arg, len_arg, null_ptr_arg, null_bit_arg,
		unireg_check_arg, field_name_arg, 1, 1)
    {}
  const Type_handler *type_handler() const override
  {
    return field_length == 2 ? &type_handler_year2 : &type_handler_year;
  }
  enum_conv_type rpl_conv_type_from(const Conv_source &source,
                                    const Relay_log_info *rli,
                                    const Conv_param &param) const override;
  Copy_func *get_copy_func(const Field *from) const override
  {
    if (eq_def(from))
      return get_identical_copy_func();
    switch (from->cmp_type()) {
    case STRING_RESULT:
    {
      const Type_handler *handler= from->type_handler();
      if (handler == &type_handler_enum || handler == &type_handler_set)
        return do_field_int;
      return do_field_string;
    }
    case TIME_RESULT:
      return do_field_date;
    case DECIMAL_RESULT:
      return do_field_decimal;
    case REAL_RESULT:
      return do_field_real;
    case INT_RESULT:
      break;
    case ROW_RESULT:
    default:
      DBUG_ASSERT(0);
      break;
    }
    return do_field_int;
  }
  int  store(const char *to,size_t length,CHARSET_INFO *charset) override;
  int  store(double nr) override;
  int  store(longlong nr, bool unsigned_val) override;
  int  store_time_dec(const MYSQL_TIME *ltime, uint dec) override;
  double val_real() override;
  longlong val_int() override;
  String *val_str(String *, String *) override;
  bool get_date(MYSQL_TIME *ltime, date_mode_t fuzzydate) override;
  bool send_binary(Protocol *protocol) override;
  Information_schema_numeric_attributes
    information_schema_numeric_attributes() const override
  {
    return Information_schema_numeric_attributes();
  }
  uint32 max_display_length() const override { return field_length; }
  void sql_type(String &str) const override;
};


class Field_date_common: public Field_temporal_with_date
{
protected:
  int store_TIME_with_warning(const Datetime *ltime, const ErrConv *str,
                              int was_cut);
public:
  Field_date_common(uchar *ptr_arg, uchar *null_ptr_arg, uchar null_bit_arg,
                    enum utype unireg_check_arg,
                    const LEX_CSTRING *field_name_arg)
    :Field_temporal_with_date(ptr_arg, MAX_DATE_WIDTH,
                              null_ptr_arg, null_bit_arg,
                              unireg_check_arg, field_name_arg)
  {}
  Copy_func *get_copy_func(const Field *from) const override;
  SEL_ARG *get_mm_leaf(RANGE_OPT_PARAM *param, KEY_PART *key_part,
                       const Item_bool_func *cond,
                       scalar_comparison_op op, Item *value) override;
  int  store(const char *to, size_t length, CHARSET_INFO *charset) override;
  int  store(double nr) override;
  int  store(longlong nr, bool unsigned_val) override;
  int  store_time_dec(const MYSQL_TIME *ltime, uint dec) override;
  int  store_decimal(const my_decimal *) override;
};


class Field_date :public Field_date_common
{
  void store_TIME(const MYSQL_TIME *ltime) override;
  bool get_TIME(MYSQL_TIME *ltime, const uchar *pos, date_mode_t fuzzydate)
    const override;
public:
  Field_date(uchar *ptr_arg, uchar *null_ptr_arg, uchar null_bit_arg,
	     enum utype unireg_check_arg, const LEX_CSTRING *field_name_arg)
    :Field_date_common(ptr_arg, null_ptr_arg, null_bit_arg,
                       unireg_check_arg, field_name_arg) {}
  const Type_handler *type_handler() const override
  { return &type_handler_date; }
  enum ha_base_keytype key_type() const override
  { return HA_KEYTYPE_ULONG_INT; }
  enum_conv_type rpl_conv_type_from(const Conv_source &source,
                                    const Relay_log_info *rli,
                                    const Conv_param &param) const override;
  int reset() override { ptr[0]=ptr[1]=ptr[2]=ptr[3]=0; return 0; }
  bool get_date(MYSQL_TIME *ltime, date_mode_t fuzzydate) override
  { return Field_date::get_TIME(ltime, ptr, fuzzydate); }
  double val_real() override;
  longlong val_int() override;
  String *val_str(String *, String *) override;
  bool send_binary(Protocol *protocol) override;
  int cmp(const uchar *,const uchar *) const override;
  void sort_string(uchar *buff,uint length) override;
  uint32 pack_length() const override { return 4; }
  void sql_type(String &str) const override;
  uchar *pack(uchar* to, const uchar *from, uint) override
  {
    return pack_int32(to, from);
  }
  const uchar *unpack(uchar* to, const uchar *from, const uchar *from_end,
                      uint) override
  {
    return unpack_int32(to, from, from_end);
  }
  uint size_of() const override { return sizeof *this; }
};


class Field_newdate :public Field_date_common
{
  void store_TIME(const MYSQL_TIME *ltime) override;
  bool get_TIME(MYSQL_TIME *ltime, const uchar *pos, date_mode_t fuzzydate)
    const override;
public:
  Field_newdate(uchar *ptr_arg, uchar *null_ptr_arg, uchar null_bit_arg,
		enum utype unireg_check_arg, const LEX_CSTRING *field_name_arg)
    :Field_date_common(ptr_arg, null_ptr_arg, null_bit_arg,
                       unireg_check_arg, field_name_arg)
    {}
  const Type_handler *type_handler() const override
  { return &type_handler_newdate; }
  enum ha_base_keytype key_type() const override { return HA_KEYTYPE_UINT24; }
  enum_conv_type rpl_conv_type_from(const Conv_source &source,
                                    const Relay_log_info *rli,
                                    const Conv_param &param) const override;
  int reset() override { ptr[0]=ptr[1]=ptr[2]=0; return 0; }
  double val_real() override;
  longlong val_int() override;
  String *val_str(String *, String *) override;
  bool send_binary(Protocol *protocol) override;
  int cmp(const uchar *,const uchar *) const override;
  void sort_string(uchar *buff,uint length) override;
  uint32 pack_length() const override { return 3; }
  void sql_type(String &str) const override;
  bool get_date(MYSQL_TIME *ltime, date_mode_t fuzzydate) override
  { return Field_newdate::get_TIME(ltime, ptr, fuzzydate); }
  uint size_of() const override { return sizeof *this; }
  Item *get_equal_const_item(THD *thd, const Context &ctx, Item *const_item)
    override;
};


class Field_time :public Field_temporal {
  /*
    when this Field_time instance is used for storing values for index lookups
    (see class store_key, Field::new_key_field(), etc), the following
    might be set to TO_DAYS(CURDATE()). See also Field_time::store_time_dec()
  */
  long curdays;
protected:
  virtual void store_TIME(const MYSQL_TIME *ltime)= 0;
  void store_TIME(const Time &t) { return store_TIME(t.get_mysql_time()); }
  int store_TIME_with_warning(const Time *ltime, const ErrConv *str, int warn);
  bool check_zero_in_date_with_warn(date_mode_t fuzzydate);
  static void do_field_time(Copy_field *copy);
public:
  Field_time(uchar *ptr_arg, uint length_arg, uchar *null_ptr_arg,
             uchar null_bit_arg, enum utype unireg_check_arg,
             const LEX_CSTRING *field_name_arg)
    :Field_temporal(ptr_arg, length_arg, null_ptr_arg, null_bit_arg,
                    unireg_check_arg, field_name_arg), curdays(0)
    {}
  bool can_be_substituted_to_equal_item(const Context &ctx,
                                        const Item_equal *item_equal) override;
  const Type_handler *type_handler() const override
  { return &type_handler_time; }
  enum_conv_type rpl_conv_type_from(const Conv_source &source,
                                    const Relay_log_info *rli,
                                    const Conv_param &param) const override;
  Copy_func *get_copy_func(const Field *from) const override
  {
    return from->cmp_type() == REAL_RESULT ? do_field_string : // MDEV-9344
           from->type() == MYSQL_TYPE_YEAR ? do_field_int :
           from->type() == MYSQL_TYPE_BIT  ? do_field_int :
           eq_def(from)                    ? get_identical_copy_func() :
                                             do_field_time;
  }
  bool memcpy_field_possible(const Field *from) const override
  {
    return real_type() == from->real_type() &&
           decimals() == from->decimals();
  }
  sql_mode_t conversion_depends_on_sql_mode(THD *, Item *) const override;
  int store_time_dec(const MYSQL_TIME *ltime, uint dec) override;
  int store(const char *to,size_t length,CHARSET_INFO *charset) override;
  int store(double nr) override;
  int store(longlong nr, bool unsigned_val) override;
  int  store_decimal(const my_decimal *) override;
  String *val_str(String *, String *) override;
  bool send_binary(Protocol *protocol) override;
  void set_curdays(THD *thd);
  Field *new_key_field(MEM_ROOT *root, TABLE *new_table,
                       uchar *new_ptr, uint32 length,
                       uchar *new_null_ptr, uint new_null_bit) override;
  Item *get_equal_const_item(THD *thd, const Context &ctx, Item *const_item)
    override;
};


class Field_time0: public Field_time
{
protected:
  void store_TIME(const MYSQL_TIME *ltime) override;
public:
  Field_time0(uchar *ptr_arg, uint length_arg, uchar *null_ptr_arg,
             uchar null_bit_arg, enum utype unireg_check_arg,
             const LEX_CSTRING *field_name_arg)
    :Field_time(ptr_arg, length_arg, null_ptr_arg, null_bit_arg,
                unireg_check_arg, field_name_arg)
  { }
  enum ha_base_keytype key_type() const override { return HA_KEYTYPE_INT24; }
  void sql_type(String &str) const override
  {
    sql_type_comment(str, Field_time0::type_handler()->name(),
                     Type_handler::version_mariadb53());
  }
  double val_real() override;
  longlong val_int() override;
  bool get_date(MYSQL_TIME *ltime, date_mode_t fuzzydate) override;
  int cmp(const uchar *,const uchar *) const override;
  void sort_string(uchar *buff,uint length) override;
  uint32 pack_length() const override { return 3; }
  uint size_of() const override { return sizeof *this; }
};


/**
  Abstract class for:
  - TIME(1..6)
  - TIME(0..6) - MySQL56 version
*/
class Field_time_with_dec :public Field_time {
protected:
  uint dec;
public:
  Field_time_with_dec(uchar *ptr_arg, uchar *null_ptr_arg, uchar null_bit_arg,
                      enum utype unireg_check_arg,
                      const LEX_CSTRING *field_name_arg,
                      uint dec_arg)
    :Field_time(ptr_arg, MIN_TIME_WIDTH + dec_arg + MY_TEST(dec_arg),
                null_ptr_arg, null_bit_arg, unireg_check_arg, field_name_arg),
     dec(dec_arg)
  {
    DBUG_ASSERT(dec <= TIME_SECOND_PART_DIGITS);
  }
  uint decimals() const override { return dec; }
  enum ha_base_keytype key_type() const override { return HA_KEYTYPE_BINARY; }
  longlong val_int() override;
  double val_real() override;
  void make_send_field(Send_field *) override;
};


/**
  TIME(1..6)
*/
class Field_time_hires :public Field_time_with_dec {
  longlong zero_point;
  void store_TIME(const MYSQL_TIME *) override;
public:
  Field_time_hires(uchar *ptr_arg, uchar *null_ptr_arg, uchar null_bit_arg,
             enum utype unireg_check_arg, const LEX_CSTRING *field_name_arg,
             uint dec_arg)
    :Field_time_with_dec(ptr_arg, null_ptr_arg,
                         null_bit_arg, unireg_check_arg, field_name_arg,
                         dec_arg)
  {
    DBUG_ASSERT(dec);
    zero_point= sec_part_shift(
                   ((TIME_MAX_VALUE_SECONDS+1LL)*TIME_SECOND_PART_FACTOR), dec);
  }
  void sql_type(String &str) const override
  {
    sql_type_dec_comment(str, Field_time_hires::type_handler()->name(),
                         dec, Type_handler::version_mariadb53());
  }
  int reset() override;
  bool get_date(MYSQL_TIME *ltime, date_mode_t fuzzydate) override;
  int cmp(const uchar *,const uchar *) const override;
  void sort_string(uchar *buff,uint length) override;
  uint32 pack_length() const override
  { return Type_handler_time::hires_bytes(dec); }
  uint size_of() const override { return sizeof *this; }
};


/**
  TIME(0..6) - MySQL56 version
*/
class Field_timef :public Field_time_with_dec {
  void store_TIME(const MYSQL_TIME *ltime) override;
public:
  Field_timef(uchar *ptr_arg, uchar *null_ptr_arg, uchar null_bit_arg,
             enum utype unireg_check_arg, const LEX_CSTRING *field_name_arg,
             uint dec_arg)
    :Field_time_with_dec(ptr_arg, null_ptr_arg,
                         null_bit_arg, unireg_check_arg, field_name_arg,
                         dec_arg)
  {
    DBUG_ASSERT(dec <= TIME_SECOND_PART_DIGITS);
  }
  const Type_handler *type_handler() const override
  { return &type_handler_time2; }
  enum_field_types binlog_type() const override { return MYSQL_TYPE_TIME2; }
  void sql_type(String &str) const override
  {
    sql_type_opt_dec_comment(str, Field_timef::type_handler()->name(),
                             dec, type_version_mysql56());
  }
  enum_conv_type rpl_conv_type_from(const Conv_source &source,
                                    const Relay_log_info *rli,
                                    const Conv_param &param) const override;
  uint32 pack_length() const override
  {
    return my_time_binary_length(dec);
  }
  uint row_pack_length() const override { return pack_length(); }
  uint pack_length_from_metadata(uint field_metadata) const override
  {
    DBUG_ENTER("Field_timef::pack_length_from_metadata");
    uint tmp= my_time_binary_length(field_metadata);
    DBUG_RETURN(tmp);
  }
  void sort_string(uchar *to, uint length) override
  {
    DBUG_ASSERT(length == Field_timef::pack_length());
    memcpy(to, ptr, length);
  }
  int cmp(const uchar *a_ptr, const uchar *b_ptr) const override
  {
    return memcmp(a_ptr, b_ptr, pack_length());
  }
  int reset() override;
  bool get_date(MYSQL_TIME *ltime, date_mode_t fuzzydate) override;
  uint size_of() const override { return sizeof *this; }
  Binlog_type_info binlog_type_info() const override;
};


class Field_datetime :public Field_temporal_with_date {
protected:
  int store_TIME_with_warning(const Datetime *ltime, const ErrConv *str,
                              int was_cut);
public:
  Field_datetime(uchar *ptr_arg, uint length_arg, uchar *null_ptr_arg,
                 uchar null_bit_arg, enum utype unireg_check_arg,
                 const LEX_CSTRING *field_name_arg)
    :Field_temporal_with_date(ptr_arg, length_arg, null_ptr_arg, null_bit_arg,
                              unireg_check_arg, field_name_arg)
    {
      if (unireg_check == TIMESTAMP_UN_FIELD ||
          unireg_check == TIMESTAMP_DNUN_FIELD)
        flags|= ON_UPDATE_NOW_FLAG;
    }
  const Type_handler *type_handler() const override
  { return &type_handler_datetime; }
  sql_mode_t conversion_depends_on_sql_mode(THD *, Item *) const override;
  enum_conv_type rpl_conv_type_from(const Conv_source &source,
                                    const Relay_log_info *rli,
                                    const Conv_param &param) const override;
  int  store(const char *to, size_t length, CHARSET_INFO *charset) override;
  int  store(double nr) override;
  int  store(longlong nr, bool unsigned_val) override;
  int  store_time_dec(const MYSQL_TIME *ltime, uint dec) override;
  int  store_decimal(const my_decimal *) override;
  int set_time() override;
  Item *get_equal_const_item(THD *thd, const Context &ctx, Item *const_item)
    override
  {
    return get_equal_const_item_datetime(thd, ctx, const_item);
  }
};


class Field_datetime0 :public Field_datetime
{
  void store_TIME(const MYSQL_TIME *ltime) override;
  bool get_TIME(MYSQL_TIME *ltime, const uchar *pos, date_mode_t fuzzydate)
    const override;
public:
  Field_datetime0(uchar *ptr_arg, uint length_arg, uchar *null_ptr_arg,
                 uchar null_bit_arg, enum utype unireg_check_arg,
                 const LEX_CSTRING *field_name_arg)
    :Field_datetime(ptr_arg, length_arg, null_ptr_arg, null_bit_arg,
                    unireg_check_arg, field_name_arg)
  {}
  enum ha_base_keytype key_type() const override
  { return HA_KEYTYPE_ULONGLONG; }
  void sql_type(String &str) const override
  {
    sql_type_comment(str, Field_datetime0::type_handler()->name(),
                     Type_handler::version_mariadb53());
  }
  double val_real() override
  {
    return (double) Field_datetime0::val_int();
  }
  longlong val_int() override;
  String *val_str(String *, String *) override;
  bool send_binary(Protocol *protocol) override;
  int cmp(const uchar *,const uchar *) const override;
  void sort_string(uchar *buff,uint length) override;
  uint32 pack_length() const override { return 8; }
  bool get_date(MYSQL_TIME *ltime, date_mode_t fuzzydate) override
  { return Field_datetime0::get_TIME(ltime, ptr, fuzzydate); }
  uchar *pack(uchar* to, const uchar *from, uint) override
  {
    return pack_int64(to, from);
  }
  const uchar *unpack(uchar* to, const uchar *from, const uchar *from_end,
		      uint) override
  {
    return unpack_int64(to, from, from_end);
  }
  uint size_of() const override { return sizeof *this; }
};


/**
  Abstract class for:
  - DATETIME(1..6)
  - DATETIME(0..6) - MySQL56 version
*/
class Field_datetime_with_dec :public Field_datetime {
protected:
  uint dec;
public:
  Field_datetime_with_dec(uchar *ptr_arg, uchar *null_ptr_arg,
                          uchar null_bit_arg, enum utype unireg_check_arg,
                          const LEX_CSTRING *field_name_arg, uint dec_arg)
    :Field_datetime(ptr_arg, MAX_DATETIME_WIDTH + dec_arg + MY_TEST(dec_arg),
                    null_ptr_arg, null_bit_arg, unireg_check_arg,
                    field_name_arg), dec(dec_arg)
  {
    DBUG_ASSERT(dec <= TIME_SECOND_PART_DIGITS);
  }
  uint decimals() const override { return dec; }
  enum ha_base_keytype key_type() const override { return HA_KEYTYPE_BINARY; }
  void make_send_field(Send_field *field) override;
  bool send_binary(Protocol *protocol) override;
  uchar *pack(uchar *to, const uchar *from, uint max_length) override
  { return Field::pack(to, from, max_length); }
  const uchar *unpack(uchar* to, const uchar *from, const uchar *from_end,
                      uint param_data) override
  { return Field::unpack(to, from, from_end, param_data); }
  void sort_string(uchar *to, uint length) override
  {
    DBUG_ASSERT(length == pack_length());
    memcpy(to, ptr, length);
  }
  double val_real() override;
  longlong val_int() override;
  String *val_str(String *, String *) override;
};


/**
  DATETIME(1..6)
*/
class Field_datetime_hires :public Field_datetime_with_dec {
  void store_TIME(const MYSQL_TIME *ltime) override;
  bool get_TIME(MYSQL_TIME *ltime, const uchar *pos, date_mode_t fuzzydate)
    const override;
public:
  Field_datetime_hires(uchar *ptr_arg, uchar *null_ptr_arg,
                       uchar null_bit_arg, enum utype unireg_check_arg,
                       const LEX_CSTRING *field_name_arg, uint dec_arg)
    :Field_datetime_with_dec(ptr_arg, null_ptr_arg, null_bit_arg,
                             unireg_check_arg, field_name_arg, dec_arg)
  {
    DBUG_ASSERT(dec);
  }
  void sql_type(String &str) const override
  {
    sql_type_dec_comment(str, Field_datetime_hires::type_handler()->name(),
                         dec, Type_handler::version_mariadb53());
  }
  int cmp(const uchar *,const uchar *) const override;
  uint32 pack_length() const override
  { return Type_handler_datetime::hires_bytes(dec); }
  bool get_date(MYSQL_TIME *ltime, date_mode_t fuzzydate) override
  { return Field_datetime_hires::get_TIME(ltime, ptr, fuzzydate); }
  uint size_of() const override { return sizeof *this; }
};


/**
  DATETIME(0..6) - MySQL56 version
*/
class Field_datetimef :public Field_datetime_with_dec {
  void store_TIME(const MYSQL_TIME *ltime) override;
  bool get_TIME(MYSQL_TIME *ltime, const uchar *pos, date_mode_t fuzzydate)
    const override;
public:
  Field_datetimef(uchar *ptr_arg, uchar *null_ptr_arg,
                  uchar null_bit_arg, enum utype unireg_check_arg,
                  const LEX_CSTRING *field_name_arg, uint dec_arg)
    :Field_datetime_with_dec(ptr_arg, null_ptr_arg, null_bit_arg,
                             unireg_check_arg, field_name_arg, dec_arg)
  {}
  const Type_handler *type_handler() const override
  { return &type_handler_datetime2; }
  enum_field_types binlog_type() const override
  { return MYSQL_TYPE_DATETIME2; }
  void sql_type(String &str) const override
  {
    sql_type_opt_dec_comment(str, Field_datetimef::type_handler()->name(),
                             dec, type_version_mysql56());
  }
  enum_conv_type rpl_conv_type_from(const Conv_source &source,
                                    const Relay_log_info *rli,
                                    const Conv_param &param) const override;
  uint32 pack_length() const override
  {
    return my_datetime_binary_length(dec);
  }
  uint row_pack_length() const override { return pack_length(); }
  uint pack_length_from_metadata(uint field_metadata) const override
  {
    DBUG_ENTER("Field_datetimef::pack_length_from_metadata");
    uint tmp= my_datetime_binary_length(field_metadata);
    DBUG_RETURN(tmp);
  }
  int cmp(const uchar *a_ptr, const uchar *b_ptr) const override
  {
    return memcmp(a_ptr, b_ptr, pack_length());
  }
  int reset() override;
  bool get_date(MYSQL_TIME *ltime, date_mode_t fuzzydate) override
  { return Field_datetimef::get_TIME(ltime, ptr, fuzzydate); }
  uint size_of() const override { return sizeof *this; }
  Binlog_type_info binlog_type_info() const override;
};


static inline Field_timestamp *
new_Field_timestamp(MEM_ROOT *root,uchar *ptr, uchar *null_ptr, uchar null_bit,
                    enum Field::utype unireg_check,
                    const LEX_CSTRING *field_name,
                    TABLE_SHARE *share, uint dec)
{
  if (dec==0)
    return new (root)
      Field_timestamp0(ptr, MAX_DATETIME_WIDTH, null_ptr,
                       null_bit, unireg_check, field_name, share);
  if (dec >= FLOATING_POINT_DECIMALS)
    dec= MAX_DATETIME_PRECISION;
  return new (root)
    Field_timestamp_hires(ptr, null_ptr, null_bit, unireg_check,
                          field_name, share, dec);
}

static inline Field_time *
new_Field_time(MEM_ROOT *root, uchar *ptr, uchar *null_ptr, uchar null_bit,
               enum Field::utype unireg_check, const LEX_CSTRING *field_name,
               uint dec)
{
  if (dec == 0)
    return new (root)
      Field_time0(ptr, MIN_TIME_WIDTH, null_ptr, null_bit, unireg_check,
                  field_name);
  if (dec >= FLOATING_POINT_DECIMALS)
    dec= MAX_DATETIME_PRECISION;
  return new (root)
    Field_time_hires(ptr, null_ptr, null_bit, unireg_check, field_name, dec);
}

static inline Field_datetime *
new_Field_datetime(MEM_ROOT *root, uchar *ptr, uchar *null_ptr, uchar null_bit,
                   enum Field::utype unireg_check,
                   const LEX_CSTRING *field_name, uint dec)
{
  if (dec == 0)
    return new (root)
      Field_datetime0(ptr, MAX_DATETIME_WIDTH, null_ptr, null_bit,
                      unireg_check, field_name);
  if (dec >= FLOATING_POINT_DECIMALS)
    dec= MAX_DATETIME_PRECISION;
  return new (root)
    Field_datetime_hires(ptr, null_ptr, null_bit,
                         unireg_check, field_name, dec);
}

class Field_string :public Field_longstr {
  class Warn_filter_string: public Warn_filter
  {
  public:
    Warn_filter_string(const THD *thd, const Field_string *field);
  };
  bool is_var_string() const
  {
    return can_alter_field_type &&
           orig_table &&
           (orig_table->s->db_create_options & HA_OPTION_PACK_RECORD) &&
           field_length >= 4 &&
           orig_table->s->frm_version < FRM_VER_TRUE_VARCHAR;
  }
public:
  bool can_alter_field_type;
  Field_string(uchar *ptr_arg, uint32 len_arg,uchar *null_ptr_arg,
	       uchar null_bit_arg,
	       enum utype unireg_check_arg, const LEX_CSTRING *field_name_arg,
	       const DTCollation &collation)
    :Field_longstr(ptr_arg, len_arg, null_ptr_arg, null_bit_arg,
                   unireg_check_arg, field_name_arg, collation),
     can_alter_field_type(1) {};
  Field_string(uint32 len_arg,bool maybe_null_arg,
               const LEX_CSTRING *field_name_arg,
               const DTCollation &collation)
    :Field_longstr((uchar*) 0, len_arg, maybe_null_arg ? (uchar*) "": 0, 0,
                   NONE, field_name_arg, collation),
     can_alter_field_type(1) {};

  const Type_handler *type_handler() const override
  {
    if (is_var_string())
      return &type_handler_var_string;
    return &type_handler_string;
  }
  enum ha_base_keytype key_type() const override
    { return binary() ? HA_KEYTYPE_BINARY : HA_KEYTYPE_TEXT; }
  en_fieldtype tmp_engine_column_type(bool use_packed_rows) const override;
  bool zero_pack() const override { return false; }
  Copy_func *get_copy_func(const Field *from) const override;
  int reset() override
  {
    charset()->fill((char*) ptr, field_length, (has_charset() ? ' ' : 0));
    return 0;
  }
  int store(const char *to,size_t length,CHARSET_INFO *charset) override;
  using Field_str::store;
  double val_real() override;
  longlong val_int() override;
  String *val_str(String *, String *) override;
  my_decimal *val_decimal(my_decimal *) override;
  int cmp(const uchar *,const uchar *) const override;
  void sort_string(uchar *buff,uint length) override;
  void update_data_type_statistics(Data_type_statistics *st) const override
  {
    st->m_fixed_string_count++;
    st->m_fixed_string_total_length+= pack_length();
  }
  void sql_type(String &str) const override;
  void sql_rpl_type(String*) const override;
  bool is_equal(const Column_definition &new_field) const override;
  bool can_be_converted_by_engine(const Column_definition &new_type) const
    override
  {
    return table->file->can_convert_string(this, new_type);
  }
  uchar *pack(uchar *to, const uchar *from, uint max_length) override;
  const uchar *unpack(uchar* to, const uchar *from, const uchar *from_end,
                      uint param_data) override;
  uint pack_length_from_metadata(uint field_metadata) const override
  {
    DBUG_PRINT("debug", ("field_metadata: 0x%04x", field_metadata));
    if (field_metadata == 0)
      return row_pack_length();
    return (((field_metadata >> 4) & 0x300) ^ 0x300) + (field_metadata & 0x00ff);
  }
  bool compatible_field_size(uint field_metadata, const Relay_log_info *rli,
                             uint16 mflags, int *order_var) const override;
  uint row_pack_length() const override { return field_length; }
  int pack_cmp(const uchar *a,const uchar *b,uint key_length,
               bool insert_or_update);
  int pack_cmp(const uchar *b,uint key_length,bool insert_or_update);
  uint packed_col_length(const uchar *to, uint length) override;
  uint max_packed_col_length(uint max_length) override;
  uint size_of() const override { return sizeof *this; }
  bool has_charset() const override { return charset() != &my_charset_bin; }
  Field *make_new_field(MEM_ROOT *root, TABLE *new_table, bool keep_type)
    override;
  uint get_key_image(uchar *buff, uint length,
                     const uchar *ptr_arg, imagetype type) const override;
  sql_mode_t value_depends_on_sql_mode() const override;
  sql_mode_t can_handle_sql_mode_dependency_on_store() const override;
  void print_key_value(String *out, uint32 length) override;
  Binlog_type_info binlog_type_info() const override;
};


class Field_varstring :public Field_longstr {
public:
  const uchar *get_data() const
  {
    return get_data(ptr);
  }
  const uchar *get_data(const uchar *ptr_arg) const
  {
    return ptr_arg + length_bytes;
  }
  uint get_length() const
  {
    return get_length(ptr);
  }
  uint get_length(const uchar *ptr_arg) const
  {
    return length_bytes == 1 ? (uint) *ptr_arg : uint2korr(ptr_arg);
  }
protected:
  void store_length(uint32 number)
  {
    if (length_bytes == 1)
      *ptr= (uchar) number;
    else
      int2store(ptr, number);
  }
  virtual void val_str_from_ptr(String *val, const uchar *ptr) const;
public:
  /*
    The maximum space available in a Field_varstring, in bytes. See
    length_bytes.
  */
  static const uint MAX_SIZE;
  /* Store number of bytes used to store length (1 or 2) */
  uint32 length_bytes;
  Field_varstring(uchar *ptr_arg,
                  uint32 len_arg, uint length_bytes_arg,
                  uchar *null_ptr_arg, uchar null_bit_arg,
		  enum utype unireg_check_arg, const LEX_CSTRING *field_name_arg,
		  TABLE_SHARE *share, const DTCollation &collation)
    :Field_longstr(ptr_arg, len_arg, null_ptr_arg, null_bit_arg,
                   unireg_check_arg, field_name_arg, collation),
     length_bytes(length_bytes_arg)
  {
    share->varchar_fields++;
  }
  Field_varstring(uint32 len_arg,bool maybe_null_arg,
                  const LEX_CSTRING *field_name_arg,
                  TABLE_SHARE *share, const DTCollation &collation)
    :Field_longstr((uchar*) 0,len_arg, maybe_null_arg ? (uchar*) "": 0, 0,
                   NONE, field_name_arg, collation),
     length_bytes(len_arg < 256 ? 1 :2)
  {
    share->varchar_fields++;
  }

  const Type_handler *type_handler() const override
  { return &type_handler_varchar; }
  en_fieldtype tmp_engine_column_type(bool use_packed_rows) const override
  {
    return FIELD_VARCHAR;
  }
  enum ha_base_keytype key_type() const override;
  uint16 key_part_flag() const override { return HA_VAR_LENGTH_PART; }
  uint16 key_part_length_bytes() const override { return HA_KEY_BLOB_LENGTH; }
  uint row_pack_length() const override { return field_length; }
  bool zero_pack() const override { return false; }
  int  reset() override { bzero(ptr,field_length+length_bytes); return 0; }
  uint32 pack_length() const override
  { return (uint32) field_length+length_bytes; }
  uint32 key_length() const override { return (uint32) field_length; }
  uint32 sort_length() const override
  {
    return (uint32) field_length + sort_suffix_length();
  }
  virtual uint32 sort_suffix_length() const override
  {
    return (field_charset() == &my_charset_bin ? length_bytes : 0);
  }
  Copy_func *get_copy_func(const Field *from) const override;
  bool memcpy_field_possible(const Field *from) const override;
  void update_data_type_statistics(Data_type_statistics *st) const override
  {
    st->m_variable_string_count++;
    st->m_variable_string_total_length+= pack_length();
  }
  int  store(const char *to,size_t length,CHARSET_INFO *charset) override;
  using Field_str::store;
<<<<<<< HEAD
  double val_real() override;
  longlong val_int() override;
  String *val_str(String *, String *) override;
  my_decimal *val_decimal(my_decimal *) override;
  int cmp_max(const uchar *, const uchar *, uint max_length) const override;
  int cmp(const uchar *a,const uchar *b) const override
=======
#ifdef HAVE_valgrind_or_MSAN
  void mark_unused_memory_as_defined();
#endif
  double val_real(void);
  longlong val_int(void);
  String *val_str(String*,String *);
  my_decimal *val_decimal(my_decimal *);
  int cmp_max(const uchar *, const uchar *, uint max_length);
  int cmp(const uchar *a,const uchar *b)
>>>>>>> faf6d0ef
  {
    return cmp_max(a, b, ~0U);
  }
  void sort_string(uchar *buff,uint length) override;
  uint get_key_image(uchar *buff, uint length,
                     const uchar *ptr_arg, imagetype type) const override;
  void set_key_image(const uchar *buff,uint length) override;
  void sql_type(String &str) const override;
  void sql_rpl_type(String*) const override;
  uchar *pack(uchar *to, const uchar *from, uint max_length) override;
  const uchar *unpack(uchar* to, const uchar *from, const uchar *from_end,
                      uint param_data) override;
  int cmp_binary(const uchar *a,const uchar *b, uint32 max_length=~0U) const
    override;
  int key_cmp(const uchar *,const uchar*) const override;
  int key_cmp(const uchar *str, uint length) const override;
  uint packed_col_length(const uchar *to, uint length) override;
  uint max_packed_col_length(uint max_length) override;
  uint32 data_length() override;
  uint size_of() const override { return sizeof *this; }
  bool has_charset() const override
  { return charset() == &my_charset_bin ? FALSE : TRUE; }
  Field *make_new_field(MEM_ROOT *root, TABLE *new_table, bool keep_type)
    override;
  Field *new_key_field(MEM_ROOT *root, TABLE *new_table,
                       uchar *new_ptr, uint32 length,
                       uchar *new_null_ptr, uint new_null_bit) override;
  bool is_equal(const Column_definition &new_field) const override;
  bool can_be_converted_by_engine(const Column_definition &new_type) const
    override
  {
    return table->file->can_convert_varstring(this, new_type);
  }
  void hash(ulong *nr, ulong *nr2) override;
  uint length_size() const override { return length_bytes; }
  void print_key_value(String *out, uint32 length) override;
  Binlog_type_info binlog_type_info() const override;
};


class Field_varstring_compressed: public Field_varstring {
public:
  Field_varstring_compressed(uchar *ptr_arg,
                             uint32 len_arg, uint length_bytes_arg,
                             uchar *null_ptr_arg, uchar null_bit_arg,
                             enum utype unireg_check_arg,
                             const LEX_CSTRING *field_name_arg,
                             TABLE_SHARE *share, const DTCollation &collation,
                             Compression_method *compression_method_arg):
    Field_varstring(ptr_arg, len_arg, length_bytes_arg, null_ptr_arg,
                    null_bit_arg, unireg_check_arg, field_name_arg,
                    share, collation),
    compression_method_ptr(compression_method_arg) { DBUG_ASSERT(len_arg > 0); }
  Compression_method *compression_method() const override
  { return compression_method_ptr; }
private:
  Compression_method *compression_method_ptr;
  void val_str_from_ptr(String *val, const uchar *ptr) const override;
  int store(const char *to, size_t length, CHARSET_INFO *charset) override;
  using Field_str::store;
  String *val_str(String *, String *) override;
  double val_real() override;
  longlong val_int() override;
  uint size_of() const override { return sizeof *this; }
  enum_field_types binlog_type() const override
  { return MYSQL_TYPE_VARCHAR_COMPRESSED; }
  void sql_type(String &str) const override
  {
    Field_varstring::sql_type(str);
    str.append(STRING_WITH_LEN(" /*!100301 COMPRESSED*/"));
  }
  uint32 max_display_length() const override { return field_length - 1; }
  uint32 character_octet_length() const override { return field_length - 1; }
  uint32 char_length() const override
  {
    return (field_length - 1) / mbmaxlen();
  }
  int cmp_max(const uchar *a_ptr, const uchar *b_ptr, uint max_len) const
    override;

  /*
    Compressed fields can't have keys as two rows may have different
    compression methods or compression levels.
  */

  int key_cmp(const uchar *str, uint length) const override
  { DBUG_ASSERT(0); return 0; }
  using Field_varstring::key_cmp;
  Binlog_type_info binlog_type_info() const override;
};


static inline uint8 number_storage_requirement(uint32 n)
{
  return n < 256 ? 1 : n < 65536 ? 2 : n < 16777216 ? 3 : 4;
}


static inline void store_bigendian(ulonglong num, uchar *to, uint bytes)
{
  switch(bytes) {
  case 1: mi_int1store(to, num); break;
  case 2: mi_int2store(to, num); break;
  case 3: mi_int3store(to, num); break;
  case 4: mi_int4store(to, num); break;
  case 5: mi_int5store(to, num); break;
  case 6: mi_int6store(to, num); break;
  case 7: mi_int7store(to, num); break;
  case 8: mi_int8store(to, num); break;
  default: DBUG_ASSERT(0);
  }
}


static inline longlong read_bigendian(const uchar *from, uint bytes)
{
  switch(bytes) {
  case 1: return mi_uint1korr(from);
  case 2: return mi_uint2korr(from);
  case 3: return mi_uint3korr(from);
  case 4: return mi_uint4korr(from);
  case 5: return mi_uint5korr(from);
  case 6: return mi_uint6korr(from);
  case 7: return mi_uint7korr(from);
  case 8: return mi_sint8korr(from);
  default: DBUG_ASSERT(0); return 0;
  }
}

static inline void store_lowendian(ulonglong num, uchar *to, uint bytes)
{
  switch(bytes) {
  case 1: *to= (uchar)num;    break;
  case 2: int2store(to, num); break;
  case 3: int3store(to, num); break;
  case 4: int4store(to, num); break;
  case 8: int8store(to, num); break;
  default: DBUG_ASSERT(0);
  }
}

static inline longlong read_lowendian(const uchar *from, uint bytes)
{
  switch(bytes) {
  case 1: return from[0];
  case 2: return uint2korr(from);
  case 3: return uint3korr(from);
  case 4: return uint4korr(from);
  case 8: return sint8korr(from);
  default: DBUG_ASSERT(0); return 0;
  }
}


extern LEX_CSTRING temp_lex_str;

class Field_blob :public Field_longstr {
protected:
  /**
    The number of bytes used to represent the length of the blob.
  */
  uint packlength;
  
  /**
    The 'value'-object is a cache fronting the storage engine.
  */
  String value;
  /**
     Cache for blob values when reading a row with a virtual blob
     field. This is needed to not destroy the old cached value when
     updating the blob with a new value when creating the new row.
  */
  String read_value;

  static void do_copy_blob(Copy_field *copy);
  static void do_conv_blob(Copy_field *copy);
  uint get_key_image_itRAW(const uchar *ptr_arg, uchar *buff, uint length) const;
public:
  Field_blob(uchar *ptr_arg, uchar *null_ptr_arg, uchar null_bit_arg,
	     enum utype unireg_check_arg, const LEX_CSTRING *field_name_arg,
	     TABLE_SHARE *share, uint blob_pack_length,
	     const DTCollation &collation);
  Field_blob(uint32 len_arg,bool maybe_null_arg, const LEX_CSTRING *field_name_arg,
             const DTCollation &collation)
    :Field_longstr((uchar*) 0, len_arg, maybe_null_arg ? (uchar*) "": 0, 0,
                   NONE, field_name_arg, collation),
    packlength(4)
  {
    flags|= BLOB_FLAG;
  }
  Field_blob(uint32 len_arg,bool maybe_null_arg,
             const LEX_CSTRING *field_name_arg,
             const DTCollation &collation, bool set_packlength)
    :Field_longstr((uchar*) 0,len_arg, maybe_null_arg ? (uchar*) "": 0, 0,
                   NONE, field_name_arg, collation)
  {
    flags|= BLOB_FLAG;
    packlength= set_packlength ? number_storage_requirement(len_arg) : 4;
  }
  Field_blob(uint32 packlength_arg)
    :Field_longstr((uchar*) 0, 0, (uchar*) "", 0, NONE, &temp_lex_str,
                   system_charset_info),
    packlength(packlength_arg) {}
  const Type_handler *type_handler() const override;
  /* Note that the default copy constructor is used, in clone() */
  enum_field_types type() const override
  {
    /*
      We cannot return type_handler()->field_type() here.
      Some pieces of the code (e.g. in engines) rely on the fact
      that Field::type(), Field::real_type() and Item_field::field_type()
      return MYSQL_TYPE_BLOB for all blob variants.
      We should eventually fix all such code pieces to expect
      all BLOB type codes.
    */
    return MYSQL_TYPE_BLOB;
  }
  enum_field_types real_type() const override
  {
    return MYSQL_TYPE_BLOB;
  }
  enum ha_base_keytype key_type() const override
    { return binary() ? HA_KEYTYPE_VARBINARY2 : HA_KEYTYPE_VARTEXT2; }
  uint16 key_part_flag() const override { return HA_BLOB_PART; }
  uint16 key_part_length_bytes() const override { return HA_KEY_BLOB_LENGTH; }
  en_fieldtype tmp_engine_column_type(bool use_packed_rows) const override
  {
    return FIELD_BLOB;
  }
  Type_numeric_attributes type_numeric_attributes() const override
  {
    return Type_numeric_attributes(Field_blob::max_display_length(),
                                   decimals(), is_unsigned());
  }
  Information_schema_character_attributes
    information_schema_character_attributes() const override
  {
    uint32 octets= Field_blob::character_octet_length();
    uint32 chars= octets / field_charset()->mbminlen;
    return Information_schema_character_attributes(octets, chars);
  }
  void update_data_type_statistics(Data_type_statistics *st) const override
  {
    st->m_blob_count++;
  }
  void make_send_field(Send_field *) override;
  Copy_func *get_copy_func(const Field *from) const override
  {
    /*
    TODO: MDEV-9331
    if (from->type() == MYSQL_TYPE_BIT)
      return do_field_int;
    */
    if (!(from->flags & BLOB_FLAG) || from->charset() != charset() ||
        !from->compression_method() != !compression_method())
      return do_conv_blob;
    if (from->pack_length() != Field_blob::pack_length())
      return do_copy_blob;
    return get_identical_copy_func();
  }
  int  store_field(Field *from) override
  {                                             // Be sure the value is stored
    if (field_charset() == &my_charset_bin &&
        from->type_handler()->convert_to_binary_using_val_native())
    {
      NativeBuffer<64> tmp;
      from->val_native(&tmp);
      value.copy(tmp.ptr(), tmp.length(), &my_charset_bin);
      return store(value.ptr(), value.length(), &my_charset_bin);
    }
    from->val_str(&value);
    if (table->copy_blobs ||
        (!value.is_alloced() && from->is_varchar_and_in_write_set()))
      value.copy();
    return store(value.ptr(), value.length(), from->charset());
  }
  bool memcpy_field_possible(const Field *from) const override
  {
    return Field_str::memcpy_field_possible(from) &&
           !compression_method() == !from->compression_method() &&
           !table->copy_blobs;
  }
  bool make_empty_rec_store_default_value(THD *thd, Item *item) override;
  int store(const char *to, size_t length, CHARSET_INFO *charset) override;
  using Field_str::store;
  double val_real() override;
  longlong val_int() override;
  String *val_str(String *, String *) override;
  my_decimal *val_decimal(my_decimal *) override;
  int cmp_max(const uchar *, const uchar *, uint max_length) const override;
  int cmp(const uchar *a,const uchar *b) const override
    { return cmp_max(a, b, ~0U); }
  int cmp(const uchar *a, uint32 a_length, const uchar *b, uint32 b_length)
    const;
  int cmp_binary(const uchar *a,const uchar *b, uint32 max_length=~0U) const
     override;
  int key_cmp(const uchar *,const uchar*) const override;
  int key_cmp(const uchar *str, uint length) const override;
  /* Never update the value of min_val for a blob field */
  bool update_min(Field *min_val, bool force_update) override { return false; }
  /* Never update the value of max_val for a blob field */
  bool update_max(Field *max_val, bool force_update) override { return false; }
  uint32 key_length() const override { return 0; }
  void sort_string(uchar *buff,uint length) override;
  uint32 pack_length() const override
  { return (uint32) (packlength + portable_sizeof_char_ptr); }

  /**
     Return the packed length without the pointer size added. 

     This is used to determine the size of the actual data in the row
     buffer.

     @returns The length of the raw data itself without the pointer.
  */
  uint32 pack_length_no_ptr() const
  { return (uint32) (packlength); }
  uint row_pack_length() const override { return pack_length_no_ptr(); }
  uint32 sort_length() const override;
  uint32 sort_suffix_length() const override;
  uint32 value_length() override { return get_length(); }
  virtual uint32 max_data_length() const override
  {
    return (uint32) (((ulonglong) 1 << (packlength*8)) -1);
  }
  int reset() override { bzero(ptr, packlength+sizeof(uchar*)); return 0; }
  void reset_fields() override
  {
    bzero((uchar*) &value, sizeof value);
    bzero((uchar*) &read_value, sizeof read_value);
  }
  uint32 get_field_buffer_size() { return value.alloced_length(); }
  void store_length(uchar *i_ptr, uint i_packlength, uint32 i_number);
  void store_length(size_t number)
  {
    DBUG_ASSERT(number < UINT_MAX32);
    store_length(ptr, packlength, (uint32)number);
  }
  inline uint32 get_length(my_ptrdiff_t row_offset= 0) const
  { return get_length(ptr+row_offset, this->packlength); }
  uint32 get_length(const uchar *ptr, uint packlength) const;
  uint32 get_length(const uchar *ptr_arg) const
  { return get_length(ptr_arg, this->packlength); }
  inline uchar *get_ptr() const { return get_ptr(ptr); }
  inline uchar *get_ptr(const uchar *ptr_arg) const
  {
    uchar *s;
    memcpy(&s, ptr_arg + packlength, sizeof(uchar*));
    return s;
  }
  inline void set_ptr(uchar *length, uchar *data)
  {
    memcpy(ptr,length,packlength);
    memcpy(ptr+packlength, &data,sizeof(char*));
  }
  void set_ptr_offset(my_ptrdiff_t ptr_diff, uint32 length, const uchar *data)
  {
    uchar *ptr_ofs= ADD_TO_PTR(ptr,ptr_diff,uchar*);
    store_length(ptr_ofs, packlength, length);
    memcpy(ptr_ofs+packlength, &data, sizeof(char*));
  }
  inline void set_ptr(uint32 length, uchar *data)
  {
    set_ptr_offset(0, length, data);
  }
  int copy_value(Field_blob *from);
  uint get_key_image(uchar *buff, uint length,
                     const uchar *ptr_arg, imagetype type) const override
  {
    DBUG_ASSERT(type == itRAW);
    return get_key_image_itRAW(ptr_arg, buff, length);
  }
  void set_key_image(const uchar *buff,uint length) override;
  Field *new_key_field(MEM_ROOT *root, TABLE *new_table,
                       uchar *new_ptr, uint32 length,
                       uchar *new_null_ptr, uint new_null_bit) override;
  void sql_type(String &str) const override;
  inline bool copy()
  {
    uchar *tmp= get_ptr();
    if (value.copy((char*) tmp, get_length(), charset()))
    {
      Field_blob::reset();
      return 1;
    }
    tmp=(uchar*) value.ptr();
    memcpy(ptr+packlength, &tmp, sizeof(char*));
    return 0;
  }
  /* store value for the duration of the current read record */
  inline void swap_value_and_read_value()
  {
    read_value.swap(value);
  }
  inline void set_value(uchar *data)
  {
    /* Set value pointer. Lengths are not important */
    value.reset((char*) data, 1, 1, &my_charset_bin);
  }
  uchar *pack(uchar *to, const uchar *from, uint max_length) override;
  const uchar *unpack(uchar *to, const uchar *from, const uchar *from_end,
                      uint param_data) override;
  uint packed_col_length(const uchar *col_ptr, uint length) override;
  uint max_packed_col_length(uint max_length) override;
  void free() override
  {
    value.free();
    read_value.free();
  }
  inline void clear_temporary()
  {
    uchar *tmp= get_ptr();
    if (likely(value.ptr() == (char*) tmp))
      bzero((uchar*) &value, sizeof(value));
    else
    {
      /*
        Currently read_value should never point to tmp, the following code
        is mainly here to make things future proof.
      */
      if (unlikely(read_value.ptr() == (char*) tmp))
        bzero((uchar*) &read_value, sizeof(read_value));
    }
  }
  uint size_of() const override { return sizeof *this; }
  bool has_charset() const override { return charset() != &my_charset_bin; }
  uint32 max_display_length() const override;
  uint32 char_length() const override;
  uint32 character_octet_length() const override;
  bool is_equal(const Column_definition &new_field) const override;
  bool can_be_converted_by_engine(const Column_definition &new_type) const
    override
  {
    return table->file->can_convert_blob(this, new_type);
  }
  void print_key_value(String *out, uint32 length) override;
  Binlog_type_info binlog_type_info() const override;

  friend void TABLE::remember_blob_values(String *blob_storage);
  friend void TABLE::restore_blob_values(String *blob_storage);
};


class Field_blob_compressed: public Field_blob {
public:
  Field_blob_compressed(uchar *ptr_arg, uchar *null_ptr_arg,
                        uchar null_bit_arg, enum utype unireg_check_arg,
                        const LEX_CSTRING *field_name_arg, TABLE_SHARE *share,
                        uint blob_pack_length, const DTCollation &collation,
                        Compression_method *compression_method_arg):
    Field_blob(ptr_arg, null_ptr_arg, null_bit_arg, unireg_check_arg,
               field_name_arg, share, blob_pack_length, collation),
    compression_method_ptr(compression_method_arg) {}
  Compression_method *compression_method() const override
  { return compression_method_ptr; }
private:
  Compression_method *compression_method_ptr;
  int store(const char *to, size_t length, CHARSET_INFO *charset) override;
  using Field_str::store;
  String *val_str(String *, String *) override;
  double val_real() override;
  longlong val_int() override;
  uint size_of() const override { return sizeof *this; }
  enum_field_types binlog_type() const override
  { return MYSQL_TYPE_BLOB_COMPRESSED; }
  void sql_type(String &str) const override
  {
    Field_blob::sql_type(str);
    str.append(STRING_WITH_LEN(" /*!100301 COMPRESSED*/"));
  }

  /*
    Compressed fields can't have keys as two rows may have different
    compression methods or compression levels.
  */

  uint get_key_image(uchar *buff, uint length,
                     const uchar *ptr_arg, imagetype type_arg) const override
  { DBUG_ASSERT(0); return 0; }
  void set_key_image(const uchar *, uint) override
  { DBUG_ASSERT(0); }
  int key_cmp(const uchar *, const uchar *) const override
  { DBUG_ASSERT(0); return 0; }
  int key_cmp(const uchar *, uint) const override
  { DBUG_ASSERT(0); return 0; }
  Field *new_key_field(MEM_ROOT *, TABLE *, uchar *, uint32, uchar *, uint)
    override
  { DBUG_ASSERT(0); return 0; }
  Binlog_type_info binlog_type_info() const override;
};


class Field_enum :public Field_str {
  static void do_field_enum(Copy_field *copy_field);
  longlong val_int(const uchar *) const;
protected:
  uint packlength;
public:
  const TYPELIB *typelib;
  Field_enum(uchar *ptr_arg, uint32 len_arg, uchar *null_ptr_arg,
             uchar null_bit_arg,
             enum utype unireg_check_arg, const LEX_CSTRING *field_name_arg,
             uint packlength_arg,
             const TYPELIB *typelib_arg,
             const DTCollation &collation)
    :Field_str(ptr_arg, len_arg, null_ptr_arg, null_bit_arg,
	       unireg_check_arg, field_name_arg, collation),
    packlength(packlength_arg),typelib(typelib_arg)
  {
      flags|=ENUM_FLAG;
  }
  Field *make_new_field(MEM_ROOT *root, TABLE *new_table, bool keep_type)
    override;
  const Type_handler *type_handler() const override
  { return &type_handler_enum; }
  enum ha_base_keytype key_type() const override;
  sql_mode_t can_handle_sql_mode_dependency_on_store() const override;
  enum_conv_type rpl_conv_type_from(const Conv_source &source,
                                    const Relay_log_info *rli,
                                    const Conv_param &param) const override;
  Copy_func *get_copy_func(const Field *from) const override
  {
    if (eq_def(from))
      return get_identical_copy_func();
    if (real_type() == MYSQL_TYPE_ENUM &&
        from->real_type() == MYSQL_TYPE_ENUM)
      return do_field_enum;
    if (from->result_type() == STRING_RESULT)
      return do_field_string;
    return do_field_int;
  }
  int store_field(Field *from) override
  {
    if (from->real_type() == MYSQL_TYPE_ENUM && from->val_int() == 0)
    {
      store_type(0);
      return 0;
    }
    return from->save_in_field(this);
  }
  int save_in_field(Field *to) override
  {
    if (to->result_type() != STRING_RESULT)
      return to->store(val_int(), 0);
    return save_in_field_str(to);
  }
  bool memcpy_field_possible(const Field *from) const override
  { return false; }
  void make_empty_rec_reset(THD *) override
  {
    if (flags & NOT_NULL_FLAG)
    {
      set_notnull();
      store((longlong) 1, true);
    }
    else
      reset();
  }
  int  store(const char *to,size_t length,CHARSET_INFO *charset) override;
  int  store(double nr) override;
  int  store(longlong nr, bool unsigned_val) override;
  double val_real() override;
  longlong val_int() override;
  String *val_str(String *, String *) override;
  int cmp(const uchar *,const uchar *) const override;
  void sort_string(uchar *buff,uint length) override;
  uint32 pack_length() const override { return (uint32) packlength; }
  void store_type(ulonglong value);
  void sql_type(String &str) const override;
  uint size_of() const override { return sizeof *this; }
  uint pack_length_from_metadata(uint field_metadata) const override
  { return (field_metadata & 0x00ff); }
  uint row_pack_length() const override { return pack_length(); }
  bool zero_pack() const override { return false; }
  bool optimize_range(uint, uint) const override { return false; }
  bool eq_def(const Field *field) const override;
  bool has_charset() const override { return true; }
  /* enum and set are sorted as integers */
  CHARSET_INFO *sort_charset() const override { return &my_charset_bin; }
  uint decimals() const override { return 0; }
  const TYPELIB *get_typelib() const override { return typelib; }

  uchar *pack(uchar *to, const uchar *from, uint max_length) override;
  const uchar *unpack(uchar *to, const uchar *from, const uchar *from_end,
                      uint param_data) override;

  bool can_optimize_keypart_ref(const Item_bool_func *cond,
                                const Item *item) const override;
  bool can_optimize_group_min_max(const Item_bool_func *, const Item *)
    const override
  {
    /*
      Can't use GROUP_MIN_MAX optimization for ENUM and SET,
      because the values are stored as numbers in index,
      while MIN() and MAX() work as strings.
      It would return the records with min and max enum numeric indexes.
     "Bug#45300 MAX() and ENUM type" should be fixed first.
    */
    return false;
  }
  bool can_optimize_range(const Item_bool_func *cond,
                          const Item *item,
                          bool is_eq_func) const override;
  Binlog_type_info binlog_type_info() const override;
private:
  bool is_equal(const Column_definition &new_field) const override;
};


class Field_set :public Field_enum {
public:
  Field_set(uchar *ptr_arg, uint32 len_arg, uchar *null_ptr_arg,
	    uchar null_bit_arg,
	    enum utype unireg_check_arg, const LEX_CSTRING *field_name_arg,
	    uint32 packlength_arg,
	    const TYPELIB *typelib_arg, const DTCollation &collation)
    :Field_enum(ptr_arg, len_arg, null_ptr_arg, null_bit_arg,
		    unireg_check_arg, field_name_arg,
                packlength_arg,
                typelib_arg, collation),
      empty_set_string("", 0, collation.collation)
    {
      flags=(flags & ~ENUM_FLAG) | SET_FLAG;
    }
  void make_empty_rec_reset(THD *thd) override
  {
    Field::make_empty_rec_reset(thd);
  }

  int  store_field(Field *from) override { return from->save_in_field(this); }
  int  store(const char *to,size_t length,CHARSET_INFO *charset) override;
  int  store(double nr) override
  { return Field_set::store((longlong) nr, FALSE); }
  int  store(longlong nr, bool unsigned_val) override;

  bool zero_pack() const override { return true; }
  String *val_str(String *, String *) override;
  void sql_type(String &str) const override;
  uint size_of() const override { return sizeof *this; }
  const Type_handler *type_handler() const override
  { return &type_handler_set; }
  bool has_charset() const override { return true; }
  Binlog_type_info binlog_type_info() const override;
private:
  const String empty_set_string;
};


/*
  Note:
    To use Field_bit::cmp_binary() you need to copy the bits stored in
    the beginning of the record (the NULL bytes) to each memory you
    want to compare (where the arguments point).

    This is the reason:
    - Field_bit::cmp_binary() is only implemented in the base class
      (Field::cmp_binary()).
    - Field::cmp_binary() currenly use pack_length() to calculate how
      long the data is.
    - pack_length() includes size of the bits stored in the NULL bytes
      of the record.
*/
class Field_bit :public Field {
public:
  uchar *bit_ptr;     // position in record where 'uneven' bits store
  uchar bit_ofs;      // offset to 'uneven' high bits
  uint bit_len;       // number of 'uneven' high bits
  uint bytes_in_rec;
  Field_bit(uchar *ptr_arg, uint32 len_arg, uchar *null_ptr_arg,
            uchar null_bit_arg, uchar *bit_ptr_arg, uchar bit_ofs_arg,
            enum utype unireg_check_arg, const LEX_CSTRING *field_name_arg);
  const Type_handler *type_handler() const override
  { return &type_handler_bit; }
  enum ha_base_keytype key_type() const override { return HA_KEYTYPE_BIT; }
  uint16 key_part_flag() const override { return HA_BIT_PART; }
  uint32 key_length() const override
  { return (uint32) (field_length + 7) / 8; }
  uint32 max_data_length() const override { return key_length(); }
  uint32 max_display_length() const override { return field_length; }
  enum_conv_type rpl_conv_type_from(const Conv_source &source,
                                    const Relay_log_info *rli,
                                    const Conv_param &param) const override;
  CHARSET_INFO *charset() const override { return &my_charset_bin; }
  const DTCollation & dtcollation() const override;
  Information_schema_numeric_attributes
    information_schema_numeric_attributes() const override
  {
    return Information_schema_numeric_attributes(field_length);
  }
  void update_data_type_statistics(Data_type_statistics *st) const override
  {
    st->m_uneven_bit_length+= field_length & 7;
  }
  uint size_of() const override { return sizeof *this; }
  int reset() override
  {
    bzero(ptr, bytes_in_rec); 
    if (bit_ptr && (bit_len > 0))  // reset odd bits among null bits
      clr_rec_bits(bit_ptr, bit_ofs, bit_len);
    return 0; 
  }
  Copy_func *get_copy_func(const Field *from) const override
  {
    if (from->cmp_type() == DECIMAL_RESULT)
      return do_field_decimal;
    return do_field_int;
  }
  int save_in_field(Field *to) override { return to->store(val_int(), true); }
  bool memcpy_field_possible(const Field *from) const override{ return false; }
  int store(const char *to, size_t length, CHARSET_INFO *charset) override;
  int store(double nr) override;
  int store(longlong nr, bool unsigned_val) override;
  int store_decimal(const my_decimal *) override;
  double val_real() override;
  longlong val_int() override;
  String *val_str(String*, String *) override;
  bool str_needs_quotes() const override { return true; }
  my_decimal *val_decimal(my_decimal *) override;
  bool val_bool() override { return val_int() != 0; }
  int cmp(const uchar *a, const uchar *b) const override
  {
    DBUG_ASSERT(ptr == a || ptr == b);
    if (ptr == a)
      return Field_bit::key_cmp(b, bytes_in_rec + MY_TEST(bit_len));
    else
      return Field_bit::key_cmp(a, bytes_in_rec + MY_TEST(bit_len)) * -1;
  }
  int cmp_binary_offset(uint row_offset) override
  { return cmp_offset(row_offset); }
  int cmp_max(const uchar *a, const uchar *b, uint max_length) const override;
  int key_cmp(const uchar *a, const uchar *b) const override
  { return cmp_binary((uchar *) a, (uchar *) b); }
  int key_cmp(const uchar *str, uint length) const override;
  int cmp_offset(my_ptrdiff_t row_offset) override;
  bool update_min(Field *min_val, bool force_update) override
  {
    longlong val= val_int();
    bool update_fl= force_update || val < min_val->val_int();
    if (update_fl)
    {
      min_val->set_notnull();
      min_val->store(val, FALSE);
    }
    return update_fl;
  }
  bool update_max(Field *max_val, bool force_update) override
  {
    longlong val= val_int();
    bool update_fl= force_update || val > max_val->val_int();
    if (update_fl)
    {
      max_val->set_notnull();
      max_val->store(val, FALSE);
    }
    return update_fl;
  }
  void store_field_value(uchar *val, uint) override
  {
    store(*((longlong *)val), TRUE);
  }
  double pos_in_interval(Field *min, Field *max) override
  {
    return pos_in_interval_val_real(min, max);
  }
  void get_image(uchar *buff, uint length,
                 const uchar *ptr_arg, CHARSET_INFO *cs) const override
  { get_key_image(buff, length, ptr_arg, itRAW); }
  void set_image(const uchar *buff,uint length, CHARSET_INFO *cs) override
  { Field_bit::store((char *) buff, length, cs); }
  uint get_key_image(uchar *buff, uint length,
                     const uchar *ptr_arg, imagetype type) const override;
  void set_key_image(const uchar *buff, uint length) override
  { Field_bit::store((char*) buff, length, &my_charset_bin); }
  void sort_string(uchar *buff, uint length) override
  { get_key_image(buff, length, ptr, itRAW); }
  uint32 pack_length() const override
  { return (uint32) (field_length + 7) / 8; }
  uint32 pack_length_in_rec() const override { return bytes_in_rec; }
  uint pack_length_from_metadata(uint field_metadata) const override;
  uint row_pack_length() const override
  { return (bytes_in_rec + ((bit_len > 0) ? 1 : 0)); }
  bool compatible_field_size(uint metadata, const Relay_log_info *rli,
                             uint16 mflags, int *order_var) const override;
  void sql_type(String &str) const override;
  uchar *pack(uchar *to, const uchar *from, uint max_length) override;
  const uchar *unpack(uchar *to, const uchar *from,
                      const uchar *from_end, uint param_data) override;
  int set_default() override;

  Field *new_key_field(MEM_ROOT *root, TABLE *new_table,
                       uchar *new_ptr, uint32 length,
                       uchar *new_null_ptr, uint new_null_bit) override;
  void set_bit_ptr(uchar *bit_ptr_arg, uchar bit_ofs_arg)
  {
    bit_ptr= bit_ptr_arg;
    bit_ofs= bit_ofs_arg;
  }
  bool eq(Field *field) override
  {
    return (Field::eq(field) &&
            bit_ptr == ((Field_bit *)field)->bit_ptr &&
            bit_ofs == ((Field_bit *)field)->bit_ofs);
  }
  bool is_equal(const Column_definition &new_field) const override;
  void move_field_offset(my_ptrdiff_t ptr_diff) override
  {
    Field::move_field_offset(ptr_diff);
    bit_ptr= ADD_TO_PTR(bit_ptr, ptr_diff, uchar*);
  }
  void hash(ulong *nr, ulong *nr2) override;

  SEL_ARG *get_mm_leaf(RANGE_OPT_PARAM *param, KEY_PART *key_part,
                       const Item_bool_func *cond,
                       scalar_comparison_op op, Item *value) override
  {
    return get_mm_leaf_int(param, key_part, cond, op, value, true);
  }
  void print_key_value(String *out, uint32 length) override
  {
    val_int_as_str(out, 1);
  }
  /**
     Save the field metadata for bit fields.
     Saves the bit length in the first byte and bytes in record in the
     second byte of the field metadata array at index of *metadata_ptr and
     *(metadata_ptr + 1).

     @param   metadata_ptr   First byte of field metadata

     @returns number of bytes written to metadata_ptr
  */
  Binlog_type_info binlog_type_info() const override
  {
    DBUG_PRINT("debug", ("bit_len: %d, bytes_in_rec: %d",
                       bit_len, bytes_in_rec));
    /*
      Since this class and Field_bit_as_char have different ideas of
      what should be stored here, we compute the values of the metadata
      explicitly using the field_length.
    */
    return Binlog_type_info(type(),
                            static_cast<uint16>((field_length & 7) |
                                                ((field_length / 8) << 8)), 2);
  }

private:
  size_t do_last_null_byte() const override;
};


/**
  BIT field represented as chars for non-MyISAM tables.

  @todo The inheritance relationship is backwards since Field_bit is
  an extended version of Field_bit_as_char and not the other way
  around. Hence, we should refactor it to fix the hierarchy order.
 */
class Field_bit_as_char: public Field_bit {
public:
  Field_bit_as_char(uchar *ptr_arg, uint32 len_arg, uchar *null_ptr_arg,
                    uchar null_bit_arg,
                    enum utype unireg_check_arg, const LEX_CSTRING *field_name_arg);
  enum ha_base_keytype key_type() const override { return HA_KEYTYPE_BINARY; }
  uint size_of() const override { return sizeof *this; }
  int store(const char *to, size_t length, CHARSET_INFO *charset) override;
  int store(double nr) override { return Field_bit::store(nr); }
  int store(longlong nr, bool unsigned_val) override
  { return Field_bit::store(nr, unsigned_val); }
  void sql_type(String &str) const override;
};


class Field_row: public Field_null
{
  class Virtual_tmp_table *m_table;
public:
  Field_row(uchar *ptr_arg, const LEX_CSTRING *field_name_arg)
    :Field_null(ptr_arg, 0, Field::NONE, field_name_arg, &my_charset_bin),
     m_table(NULL)
    {}
  ~Field_row();
  en_fieldtype tmp_engine_column_type(bool use_packed_rows) const
  {
    DBUG_ASSERT(0);
    return Field::tmp_engine_column_type(use_packed_rows);
  }
  enum_conv_type rpl_conv_type_from(const Conv_source &source,
                                    const Relay_log_info *rli,
                                    const Conv_param &param) const
  {
    DBUG_ASSERT(0);
    return CONV_TYPE_IMPOSSIBLE;
  }
  Virtual_tmp_table **virtual_tmp_table_addr() { return &m_table; }
  bool sp_prepare_and_store_item(THD *thd, Item **value);
};


extern const LEX_CSTRING null_clex_str;

class Column_definition_attributes
{
public:
  /*
    At various stages in execution this can be length of field in bytes or
    max number of characters.
  */
  ulonglong length;
  uint decimals;
  Field::utype unireg_check;
  const TYPELIB *interval;            // Which interval to use
  CHARSET_INFO *charset;
  uint32 srid;
  uint pack_flag;
  Column_definition_attributes()
   :length(0),
    decimals(0),
    unireg_check(Field::NONE),
    interval(NULL),
    charset(&my_charset_bin),
    srid(0),
    pack_flag(0)
  { }
  Column_definition_attributes(const Field *field);
  Column_definition_attributes(const Type_all_attributes &attr);
  Field *make_field(TABLE_SHARE *share, MEM_ROOT *mem_root,
                    const Record_addr *rec,
                    const Type_handler *handler,
                    const LEX_CSTRING *field_name,
                    uint32 flags) const;
  uint temporal_dec(uint intlen) const
  {
    return (uint) (length > intlen ? length - intlen - 1 : 0);
  }
  uint pack_flag_to_pack_length() const;
  void frm_pack_basic(uchar *buff) const;
  void frm_pack_charset(uchar *buff) const;
  void frm_pack_numeric_with_dec(uchar *buff) const;
  void frm_unpack_basic(const uchar *buff);
  bool frm_unpack_charset(TABLE_SHARE *share, const uchar *buff);
  bool frm_unpack_numeric_with_dec(TABLE_SHARE *share, const uchar *buff);
  bool frm_unpack_temporal_with_dec(TABLE_SHARE *share, uint intlen,
                                    const uchar *buff);
  void set_length_and_dec(const Lex_length_and_dec_st &attr);
};


/*
  Create field class for CREATE TABLE
*/
class Column_definition: public Sql_alloc,
                         public Type_handler_hybrid_field_type,
                         public Column_definition_attributes
{
  /**
    Create "interval" from "interval_list".
    @param mem_root                   - memory root to create the TYPELIB
                                        instance and its values on
    @param reuse_interval_list_values - determines if TYPELIB can reuse strings
                                        from interval_list, or should always
                                        allocate a copy on mem_root, even if
                                        character set conversion is not needed
    @retval false on success
    @retval true  on error (bad values, or EOM)
  */
  bool create_interval_from_interval_list(MEM_ROOT *mem_root,
                                          bool reuse_interval_list_values);

  /*
    Calculate TYPELIB (set or enum) max and total lengths

    @param  cs            charset+collation pair of the interval
    @param  max_length    length of the longest item
    @param  tot_length    sum of the item lengths

    After this method call:
    - ENUM uses max_length
    - SET uses tot_length.
  */
  void calculate_interval_lengths(uint32 *max_length, uint32 *tot_length)
  {
    const char **pos;
    uint *len;
    *max_length= *tot_length= 0;
    for (pos= interval->type_names, len= interval->type_lengths;
         *pos ; pos++, len++)
    {
      size_t length= charset->numchars(*pos, *pos + *len);
      DBUG_ASSERT(length < UINT_MAX32);
      *tot_length+= (uint) length;
      set_if_bigger(*max_length, (uint32)length);
    }
  }
  bool prepare_stage1_check_typelib_default();
  bool prepare_stage1_convert_default(THD *, MEM_ROOT *, CHARSET_INFO *to);
  const Type_handler *field_type() const; // Prevent using this
  Compression_method *compression_method_ptr;
public:
  LEX_CSTRING field_name;
  LEX_CSTRING comment;			// Comment for field
  enum enum_column_versioning
  {
    VERSIONING_NOT_SET,
    WITH_VERSIONING,
    WITHOUT_VERSIONING
  };
  Item *on_update;		        // ON UPDATE NOW()
  field_visibility_t invisible;
  /*
    The value of `length' as set by parser: is the number of characters
    for most of the types, or of bytes for BLOBs or numeric types.
  */
  uint32 char_length;
  uint  flags, pack_length;
  List<String> interval_list;
  engine_option_value *option_list;


  /*
    This is additinal data provided for any computed(virtual) field.
    In particular it includes a pointer to the item by  which this field
    can be computed from other fields.
  */
  Virtual_column_info
    *vcol_info,                      // Virtual field
    *default_value,                  // Default value
    *check_constraint;               // Check constraint

  enum_column_versioning versioning;

  Table_period_info *period;

  Column_definition()
   :Type_handler_hybrid_field_type(&type_handler_null),
    compression_method_ptr(0),
    comment(null_clex_str),
    on_update(NULL), invisible(VISIBLE), char_length(0),
    flags(0), pack_length(0),
    option_list(NULL),
    vcol_info(0), default_value(0), check_constraint(0),
    versioning(VERSIONING_NOT_SET), period(NULL)
  {
    interval_list.empty();
  }

  Column_definition(THD *thd, Field *field, Field *orig_field);
  bool set_attributes(THD *thd,
                      const Lex_field_type_st &attr,
                      CHARSET_INFO *cs,
                      column_definition_type_t type);
  void create_length_to_internal_length_null()
  {
    DBUG_ASSERT(length == 0);
    pack_length= 0;
  }
  void create_length_to_internal_length_simple()
  {
    pack_length= type_handler()->calc_pack_length((uint32) length);
  }
  void create_length_to_internal_length_string()
  {
    length*= charset->mbmaxlen;
    if (real_field_type() == MYSQL_TYPE_VARCHAR && compression_method())
      length++;
    set_if_smaller(length, UINT_MAX32);
    pack_length= type_handler()->calc_pack_length((uint32) length);
  }
  void create_length_to_internal_length_typelib()
  {
    /* Pack_length already calculated in sql_parse.cc */
    length*= charset->mbmaxlen;
  }
  bool vers_sys_field() const
  {
    return flags & (VERS_SYS_START_FLAG | VERS_SYS_END_FLAG);
  }
  void create_length_to_internal_length_bit();
  void create_length_to_internal_length_newdecimal();

  /**
    Prepare a SET/ENUM field.
    Create "interval" from "interval_list" if needed, and adjust "length".
    @param mem_root                   - Memory root to allocate TYPELIB and
                                        its values on
    @param reuse_interval_list_values - determines if TYPELIB can reuse value
                                        buffers from interval_list, or should
                                        always allocate a copy on mem_root,
                                        even if character set conversion
                                        is not needed
  */
  bool prepare_interval_field(MEM_ROOT *mem_root,
                              bool reuse_interval_list_values);

  void prepare_interval_field_calc_length()
  {
    uint32 field_length, dummy;
    if (real_field_type() == MYSQL_TYPE_SET)
    {
      calculate_interval_lengths(&dummy, &field_length);
      length= field_length + (interval->count - 1);
    }
    else /* MYSQL_TYPE_ENUM */
    {
      calculate_interval_lengths(&field_length, &dummy);
      length= field_length;
    }
    set_if_smaller(length, MAX_FIELD_WIDTH - 1);
  }

  bool prepare_blob_field(THD *thd);

  bool sp_prepare_create_field(THD *thd, MEM_ROOT *mem_root);

  bool prepare_stage1(THD *thd, MEM_ROOT *mem_root,
                      handler *file, ulonglong table_flags);
  bool prepare_stage1_typelib(THD *thd, MEM_ROOT *mem_root,
                              handler *file, ulonglong table_flags);
  bool prepare_stage1_string(THD *thd, MEM_ROOT *mem_root,
                             handler *file, ulonglong table_flags);
  bool prepare_stage1_bit(THD *thd, MEM_ROOT *mem_root,
                          handler *file, ulonglong table_flags);

  void redefine_stage1_common(const Column_definition *dup_field,
                              const handler *file,
                              const Schema_specification_st *schema);
  bool redefine_stage1(const Column_definition *dup_field, const handler *file,
                       const Schema_specification_st *schema)
  {
    const Type_handler *handler= dup_field->type_handler();
    return handler->Column_definition_redefine_stage1(this, dup_field,
                                                      file, schema);
  }
  bool prepare_stage2(handler *handler, ulonglong table_flags);
  bool prepare_stage2_blob(handler *handler,
                           ulonglong table_flags, uint field_flags);
  bool prepare_stage2_varchar(ulonglong table_flags);
  bool prepare_stage2_typelib(const char *type_name, uint field_flags,
                              uint *dup_val_count);
  uint pack_flag_numeric() const;
  uint sign_length() const { return flags & UNSIGNED_FLAG ? 0 : 1; }
  bool check_length(uint mysql_errno, uint max_allowed_length) const;
  bool fix_attributes_real(uint default_length);
  bool fix_attributes_int(uint default_length);
  bool fix_attributes_decimal();
  bool fix_attributes_temporal_with_time(uint int_part_length);
  bool fix_attributes_bit();

  bool check(THD *thd);
  bool validate_check_constraint(THD *thd);

  bool stored_in_db() const { return !vcol_info || vcol_info->stored_in_db; }

  ha_storage_media field_storage_type() const
  {
    return (ha_storage_media)
      ((flags >> FIELD_FLAGS_STORAGE_MEDIA) & 3);
  }

  column_format_type column_format() const
  {
    return (column_format_type)
      ((flags >> FIELD_FLAGS_COLUMN_FORMAT) & 3);
  }

  bool has_default_function() const
  {
    return unireg_check != Field::NONE;
  }

  Field *make_field(TABLE_SHARE *share, MEM_ROOT *mem_root,
                    const Record_addr *addr,
                    const LEX_CSTRING *field_name_arg) const
  {
    return Column_definition_attributes::make_field(share, mem_root, addr,
                                                    type_handler(),
                                                    field_name_arg, flags);
  }
  Field *make_field(TABLE_SHARE *share, MEM_ROOT *mem_root,
                    const LEX_CSTRING *field_name_arg) const
  {
    Record_addr addr(true);
    return make_field(share, mem_root, &addr, field_name_arg);
  }
  /* Return true if default is an expression that must be saved explicitely */
  bool has_default_expression();

  bool has_default_now_unireg_check() const
  {
    return unireg_check == Field::TIMESTAMP_DN_FIELD
        || unireg_check == Field::TIMESTAMP_DNUN_FIELD;
  }

  void set_type(const Column_definition &other)
  {
    set_handler(other.type_handler());
    length= other.length;
    char_length= other.char_length;
    decimals= other.decimals;
    flags= other.flags;
    pack_length= other.pack_length;
    unireg_check= other.unireg_check;
    interval= other.interval;
    charset= other.charset;
    srid= other.srid;
    pack_flag= other.pack_flag;
  }

  // Replace the entire value by another definition
  void set_column_definition(const Column_definition *def)
  {
    *this= *def;
  }
  bool set_compressed(const char *method);
  bool set_compressed_deprecated(THD *thd, const char *method);
  bool set_compressed_deprecated_column_attribute(THD *thd,
                                                  const char *pos,
                                                  const char *method);
  void set_compression_method(Compression_method *compression_method_arg)
  { compression_method_ptr= compression_method_arg; }
  Compression_method *compression_method() const
  { return compression_method_ptr; }

  bool check_vcol_for_key(THD *thd) const;
};


/**
  List of ROW element definitions, e.g.:
    DECLARE a ROW(a INT,b VARCHAR(10))
*/
class Row_definition_list: public List<class Spvar_definition>
{
public:
  inline bool eq_name(const Spvar_definition *def, const LEX_CSTRING *name) const;
  /**
    Find a ROW field by name.
    @param [IN]  name   - the name
    @param [OUT] offset - if the ROW field found, its offset it returned here
    @retval NULL        - the ROW field was not found
    @retval !NULL       - the pointer to the found ROW field
  */
  Spvar_definition *find_row_field_by_name(const LEX_CSTRING *name, uint *offset) const
  {
    // Cast-off the "const" qualifier
    List_iterator<Spvar_definition> it(*((List<Spvar_definition>*)this));
    Spvar_definition *def;
    for (*offset= 0; (def= it++); (*offset)++)
    {
      if (eq_name(def, name))
        return def;
    }
    return 0;
  }
  static Row_definition_list *make(MEM_ROOT *mem_root, Spvar_definition *var)
  {
    Row_definition_list *list;
    if (!(list= new (mem_root) Row_definition_list()))
      return NULL;
    return list->push_back(var, mem_root) ? NULL : list;
  }
  bool append_uniq(MEM_ROOT *thd, Spvar_definition *var);
  bool adjust_formal_params_to_actual_params(THD *thd, List<Item> *args);
  bool adjust_formal_params_to_actual_params(THD *thd,
                                             Item **args, uint arg_count);
  bool resolve_type_refs(THD *);
};

/**
  This class is used during a stored routine or a trigger execution,
  at sp_rcontext::create() time.
  Currently it can represent:
  - variables with explicit data types:   DECLARE a INT;
  - variables with data type references:  DECLARE a t1.a%TYPE;
  - ROW type variables

  Notes:
  - Scalar variables have m_field_definitions==NULL.
  - ROW variables are defined as having MYSQL_TYPE_NULL,
    with a non-empty m_field_definitions.

  Data type references to other object types will be added soon, e.g.:
  - DECLARE a table_name%ROWTYPE;
  - DECLARE a cursor_name%ROWTYPE;
  - DECLARE a record_name%TYPE;
  - DECLARE a variable_name%TYPE;
*/
class Spvar_definition: public Column_definition
{
  Qualified_column_ident *m_column_type_ref; // for %TYPE
  Table_ident *m_table_rowtype_ref;          // for table%ROWTYPE
  bool m_cursor_rowtype_ref;                       // for cursor%ROWTYPE
  uint m_cursor_rowtype_offset;                    // for cursor%ROWTYPE
  Row_definition_list *m_row_field_definitions;    // for ROW
public:
  Spvar_definition()
   :m_column_type_ref(NULL),
    m_table_rowtype_ref(NULL),
    m_cursor_rowtype_ref(false),
    m_cursor_rowtype_offset(0),
    m_row_field_definitions(NULL)
  { }
  Spvar_definition(THD *thd, Field *field)
   :Column_definition(thd, field, NULL),
    m_column_type_ref(NULL),
    m_table_rowtype_ref(NULL),
    m_cursor_rowtype_ref(false),
    m_cursor_rowtype_offset(0),
    m_row_field_definitions(NULL)
  { }
  const Type_handler *type_handler() const
  {
    return Type_handler_hybrid_field_type::type_handler();
  }
  bool is_column_type_ref() const { return m_column_type_ref != 0; }
  bool is_table_rowtype_ref() const { return m_table_rowtype_ref != 0; }
  bool is_cursor_rowtype_ref() const { return m_cursor_rowtype_ref; }
  bool is_explicit_data_type() const
  {
    return !is_column_type_ref() &&
           !is_table_rowtype_ref() &&
           !is_cursor_rowtype_ref();
  }
  Qualified_column_ident *column_type_ref() const
  {
    return m_column_type_ref;
  }
  void set_column_type_ref(Qualified_column_ident *ref)
  {
    m_column_type_ref= ref;
  }

  Table_ident *table_rowtype_ref() const
  {
    return m_table_rowtype_ref;
  }
  void set_table_rowtype_ref(Table_ident *ref)
  {
    DBUG_ASSERT(ref);
    set_handler(&type_handler_row);
    m_table_rowtype_ref= ref;
  }

  uint cursor_rowtype_offset() const
  {
    return m_cursor_rowtype_offset;
  }
  void set_cursor_rowtype_ref(uint offset)
  {
    set_handler(&type_handler_row);
    m_cursor_rowtype_ref= true;
    m_cursor_rowtype_offset= offset;
  }

  /*
    Find a ROW field by name.
    See Row_field_list::find_row_field_by_name() for details.
  */
  Spvar_definition *find_row_field_by_name(const LEX_CSTRING *name, uint *offset) const
  {
    DBUG_ASSERT(m_row_field_definitions);
    return m_row_field_definitions->find_row_field_by_name(name, offset);
  }
  uint is_row() const
  {
    return m_row_field_definitions != NULL;
  }
  // Check if "this" defines a ROW variable with n elements
  uint is_row(uint n) const
  {
    return m_row_field_definitions != NULL &&
           m_row_field_definitions->elements == n;
  }
  Row_definition_list *row_field_definitions() const
  {
    return m_row_field_definitions;
  }
  void set_row_field_definitions(Row_definition_list *list)
  {
    DBUG_ASSERT(list);
    set_handler(&type_handler_row);
    m_row_field_definitions= list;
  }

};


inline bool Row_definition_list::eq_name(const Spvar_definition *def,
                                         const LEX_CSTRING *name) const
{
  return def->field_name.length == name->length && my_strcasecmp(system_charset_info, def->field_name.str, name->str) == 0;
}


class Create_field :public Column_definition
{
public:
  LEX_CSTRING change;			// If done with alter table
  LEX_CSTRING after;			// Put column after this one
  Field *field;				// For alter table
  const TYPELIB *save_interval;         // Temporary copy for the above
                                        // Used only for UCS2 intervals

  /** structure with parsed options (for comparing fields in ALTER TABLE) */
  ha_field_option_struct *option_struct;
  uint	offset;
  uint8 interval_id;
  bool create_if_not_exists;            // Used in ALTER TABLE IF NOT EXISTS

  Create_field():
    Column_definition(),
    field(0), option_struct(NULL),
    create_if_not_exists(false)
  {
    change= after= null_clex_str;
  }
  Create_field(THD *thd, Field *old_field, Field *orig_field):
    Column_definition(thd, old_field, orig_field),
    change(old_field->field_name),
    field(old_field), option_struct(old_field->option_struct),
    create_if_not_exists(false)
  {
    after= null_clex_str;
  }
  /* Used to make a clone of this object for ALTER/CREATE TABLE */
  Create_field *clone(MEM_ROOT *mem_root) const;
};


/*
  A class for sending info to the client
*/

class Send_field :public Sql_alloc,
                  public Type_handler_hybrid_field_type,
                  public Send_field_extended_metadata
{
public:
  LEX_CSTRING db_name;
  LEX_CSTRING table_name, org_table_name;
  LEX_CSTRING col_name, org_col_name;
  ulong length;
  uint flags, decimals;
  Send_field(Field *field)
  {
    field->make_send_field(this);
    DBUG_ASSERT(table_name.str != 0);
    normalize();
  }
  Send_field(THD *thd, Item *item);
  Send_field(Field *field,
             const LEX_CSTRING &db_name_arg,
             const LEX_CSTRING &table_name_arg)
   :Type_handler_hybrid_field_type(field->type_handler()),
    db_name(db_name_arg),
    table_name(table_name_arg),
    org_table_name(table_name_arg),
    col_name(field->field_name),
    org_col_name(field->field_name),
    length(field->field_length),
    flags(field->table->maybe_null ?
          (field->flags & ~NOT_NULL_FLAG) : field->flags),
    decimals(field->decimals())
  {
    normalize();
  }

private:
  void normalize()
  {
    /* limit number of decimals for float and double */
    if (type_handler()->field_type() == MYSQL_TYPE_FLOAT ||
        type_handler()->field_type() == MYSQL_TYPE_DOUBLE)
      set_if_smaller(decimals, FLOATING_POINT_DECIMALS);
  }
public:
  // This should move to Type_handler eventually
  uint32 max_char_length(CHARSET_INFO *cs) const
  {
    return type_handler()->field_type() >= MYSQL_TYPE_TINY_BLOB &&
           type_handler()->field_type() <= MYSQL_TYPE_BLOB
      ? static_cast<uint32>(length / cs->mbminlen)
      : static_cast<uint32>(length / cs->mbmaxlen);
  }
  uint32 max_octet_length(CHARSET_INFO *from, CHARSET_INFO *to) const
  {
    /*
      For TEXT/BLOB columns, field_length describes the maximum data
      length in bytes. There is no limit to the number of characters
      that a TEXT column can store, as long as the data fits into
      the designated space.
      For the rest of textual columns, field_length is evaluated as
      char_count * mbmaxlen, where character count is taken from the
      definition of the column. In other words, the maximum number
      of characters here is limited by the column definition.

      When one has a LONG TEXT column with a single-byte
      character set, and the connection character set is multi-byte, the
      client may get fields longer than UINT_MAX32, due to
      <character set column> -> <character set connection> conversion.
      In that case column max length would not fit into the 4 bytes
      reserved for it in the protocol. So we cut it here to UINT_MAX32.
    */
    return char_to_byte_length_safe(max_char_length(from), to->mbmaxlen);
  }

  // This should move to Type_handler eventually
  bool is_sane_float() const
  {
    return (decimals <= FLOATING_POINT_DECIMALS ||
            (type_handler()->field_type() != MYSQL_TYPE_FLOAT &&
             type_handler()->field_type() != MYSQL_TYPE_DOUBLE));
  }
  bool is_sane_signess() const
  {
    if (type_handler() == type_handler()->type_handler_signed() &&
        type_handler() == type_handler()->type_handler_unsigned())
      return true; // Any signess is allowed, e.g. DOUBLE, DECIMAL
    /*
      We are here e.g. in case of INT data type.
      The UNSIGNED_FLAG bit must match in flags and in the type handler.
    */
    return ((bool) (flags & UNSIGNED_FLAG)) == type_handler()->is_unsigned();
  }
  bool is_sane() const
  {
    return is_sane_float() && is_sane_signess();
  }
};


/*
  A class for quick copying data to fields
*/

class Copy_field :public Sql_alloc {
public:
  uchar *from_ptr,*to_ptr;
  uchar *from_null_ptr,*to_null_ptr;
  bool *null_row;
  uint	from_bit,to_bit;
  /**
    Number of bytes in the fields pointed to by 'from_ptr' and
    'to_ptr'. Usually this is the number of bytes that are copied from
    'from_ptr' to 'to_ptr'.

    For variable-length fields (VARCHAR), the first byte(s) describe
    the actual length of the text. For VARCHARs with length 
       < 256 there is 1 length byte 
       >= 256 there is 2 length bytes
    Thus, if from_field is VARCHAR(10), from_length (and in most cases
    to_length) is 11. For VARCHAR(1024), the length is 1026. @see
    Field_varstring::length_bytes

    Note that for VARCHARs, do_copy() will be do_varstring*() which
    only copies the length-bytes (1 or 2) + the actual length of the
    text instead of from/to_length bytes.
  */
  uint from_length,to_length;
  Field *from_field,*to_field;
  String tmp;					// For items

  Copy_field() {}
  ~Copy_field() {}
  void set(Field *to,Field *from,bool save);	// Field to field 
  void set(uchar *to,Field *from);		// Field to string
  void (*do_copy)(Copy_field *);
  void (*do_copy2)(Copy_field *);		// Used to handle null values
};


uint pack_length_to_packflag(uint type);
enum_field_types get_blob_type_from_length(ulong length);
int set_field_to_null(Field *field);
int set_field_to_null_with_conversions(Field *field, bool no_conversions);
int convert_null_to_field_value_or_error(Field *field);
bool check_expression(Virtual_column_info *vcol, const LEX_CSTRING *name,
                      enum_vcol_info_type type);

/*
  The following are for the interface with the .frm file
*/

#define FIELDFLAG_DECIMAL		1U
#define FIELDFLAG_BINARY		1U	// Shares same flag
#define FIELDFLAG_NUMBER		2U
#define FIELDFLAG_ZEROFILL		4U
#define FIELDFLAG_PACK			120U	// Bits used for packing
#define FIELDFLAG_INTERVAL		256U    // mangled with decimals!
#define FIELDFLAG_BITFIELD		512U	// mangled with decimals!
#define FIELDFLAG_BLOB			1024U	// mangled with decimals!
#define FIELDFLAG_GEOM			2048U   // mangled with decimals!

#define FIELDFLAG_TREAT_BIT_AS_CHAR     4096U   /* use Field_bit_as_char */
#define FIELDFLAG_LONG_DECIMAL          8192U
#define FIELDFLAG_NO_DEFAULT		16384U  /* sql */
#define FIELDFLAG_MAYBE_NULL		32768U	// sql
#define FIELDFLAG_HEX_ESCAPE		0x10000U
#define FIELDFLAG_PACK_SHIFT		3
#define FIELDFLAG_DEC_SHIFT		8
#define FIELDFLAG_MAX_DEC               63U

#define FIELDFLAG_DEC_MASK              0x3F00U

#define MTYP_TYPENR(type) ((type) & 127U) // Remove bits from type

#define f_is_dec(x)		((x) & FIELDFLAG_DECIMAL)
#define f_is_num(x)		((x) & FIELDFLAG_NUMBER)
#define f_is_zerofill(x)	((x) & FIELDFLAG_ZEROFILL)
#define f_is_packed(x)		((x) & FIELDFLAG_PACK)
#define f_packtype(x)		(((x) >> FIELDFLAG_PACK_SHIFT) & 15)
#define f_decimals(x)		((uint8) (((x) >> FIELDFLAG_DEC_SHIFT) & FIELDFLAG_MAX_DEC))
#define f_is_alpha(x)		(!f_is_num(x))
#define f_is_binary(x)          ((x) & FIELDFLAG_BINARY) // 4.0- compatibility
#define f_is_enum(x)            (((x) & (FIELDFLAG_INTERVAL | FIELDFLAG_NUMBER)) == FIELDFLAG_INTERVAL)
#define f_is_bitfield(x)        (((x) & (FIELDFLAG_BITFIELD | FIELDFLAG_NUMBER)) == FIELDFLAG_BITFIELD)
#define f_is_blob(x)		(((x) & (FIELDFLAG_BLOB | FIELDFLAG_NUMBER)) == FIELDFLAG_BLOB)
#define f_is_geom(x)		(((x) & (FIELDFLAG_GEOM | FIELDFLAG_NUMBER)) == FIELDFLAG_GEOM)
#define f_settype(x)		(((uint) (x)) << FIELDFLAG_PACK_SHIFT)
#define f_maybe_null(x)		((x) & FIELDFLAG_MAYBE_NULL)
#define f_no_default(x)		((x) & FIELDFLAG_NO_DEFAULT)
#define f_bit_as_char(x)        ((x) & FIELDFLAG_TREAT_BIT_AS_CHAR)
#define f_is_hex_escape(x)      ((x) & FIELDFLAG_HEX_ESCAPE)
#define f_visibility(x)         (static_cast<field_visibility_t> ((x) & INVISIBLE_MAX_BITS))

inline
ulonglong TABLE::vers_end_id() const
{
  DBUG_ASSERT(versioned(VERS_TRX_ID));
  return static_cast<ulonglong>(vers_end_field()->val_int());
}

inline
ulonglong TABLE::vers_start_id() const
{
  DBUG_ASSERT(versioned(VERS_TRX_ID));
  return static_cast<ulonglong>(vers_start_field()->val_int());
}


#endif /* FIELD_INCLUDED */<|MERGE_RESOLUTION|>--- conflicted
+++ resolved
@@ -977,10 +977,6 @@
     DBUG_ASSERT(ls.length < UINT_MAX32);
     return store(ls.str, (uint) ls.length, cs);
   }
-<<<<<<< HEAD
-  virtual double val_real()=0;
-  virtual longlong val_int()=0;
-=======
 
 #ifdef HAVE_valgrind_or_MSAN
   /**
@@ -994,9 +990,8 @@
   void mark_unused_memory_as_defined() {}
 #endif
 
-  virtual double val_real(void)=0;
-  virtual longlong val_int(void)=0;
->>>>>>> faf6d0ef
+  virtual double val_real()=0;
+  virtual longlong val_int()=0;
   /*
     Get ulonglong representation.
     Negative values are truncated to 0.
@@ -4114,24 +4109,15 @@
   }
   int  store(const char *to,size_t length,CHARSET_INFO *charset) override;
   using Field_str::store;
-<<<<<<< HEAD
+#ifdef HAVE_valgrind_or_MSAN
+  void mark_unused_memory_as_defined() override;
+#endif
   double val_real() override;
   longlong val_int() override;
   String *val_str(String *, String *) override;
   my_decimal *val_decimal(my_decimal *) override;
   int cmp_max(const uchar *, const uchar *, uint max_length) const override;
   int cmp(const uchar *a,const uchar *b) const override
-=======
-#ifdef HAVE_valgrind_or_MSAN
-  void mark_unused_memory_as_defined();
-#endif
-  double val_real(void);
-  longlong val_int(void);
-  String *val_str(String*,String *);
-  my_decimal *val_decimal(my_decimal *);
-  int cmp_max(const uchar *, const uchar *, uint max_length);
-  int cmp(const uchar *a,const uchar *b)
->>>>>>> faf6d0ef
   {
     return cmp_max(a, b, ~0U);
   }
