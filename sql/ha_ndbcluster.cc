/* Copyright (C) 2000-2003 MySQL AB

  This program is free software; you can redistribute it and/or modify
  it under the terms of the GNU General Public License as published by
  the Free Software Foundation; either version 2 of the License, or
  (at your option) any later version.

  This program is distributed in the hope that it will be useful,
  but WITHOUT ANY WARRANTY; without even the implied warranty of
  MERCHANTABILITY or FITNESS FOR A PARTICULAR PURPOSE.  See the
  GNU General Public License for more details.

  You should have received a copy of the GNU General Public License
  along with this program; if not, write to the Free Software
  Foundation, Inc., 59 Temple Place, Suite 330, Boston, MA  02111-1307  USA
*/

/*
  This file defines the NDB Cluster handler: the interface between MySQL and
  NDB Cluster
*/

#ifdef USE_PRAGMA_IMPLEMENTATION
#pragma implementation				// gcc: Class implementation
#endif

#include "mysql_priv.h"

#include <my_dir.h>
#ifdef WITH_NDBCLUSTER_STORAGE_ENGINE
#include "ha_ndbcluster.h"
#include <ndbapi/NdbApi.hpp>
#include <ndbapi/NdbScanFilter.hpp>
#include <../util/Bitmask.hpp>
#include <ndbapi/NdbIndexStat.hpp>

#include "ha_ndbcluster_binlog.h"
#include "ha_ndbcluster_tables.h"

#include <mysql/plugin.h>

#ifdef ndb_dynamite
#undef assert
#define assert(x) do { if(x) break; ::printf("%s %d: assert failed: %s\n", __FILE__, __LINE__, #x); ::fflush(stdout); ::signal(SIGABRT,SIG_DFL); ::abort(); ::kill(::getpid(),6); ::kill(::getpid(),9); } while (0)
#endif

// options from from mysqld.cc
extern my_bool opt_ndb_optimized_node_selection;
extern const char *opt_ndbcluster_connectstring;

const char *ndb_distribution_names[]= {"KEYHASH", "LINHASH", NullS};
TYPELIB ndb_distribution_typelib= { array_elements(ndb_distribution_names)-1,
                                    "", ndb_distribution_names, NULL };
const char *opt_ndb_distribution= ndb_distribution_names[ND_KEYHASH];
enum ndb_distribution opt_ndb_distribution_id= ND_KEYHASH;

// Default value for parallelism
static const int parallelism= 0;

// Default value for max number of transactions
// createable against NDB from this handler
static const int max_transactions= 3; // should really be 2 but there is a transaction to much allocated when loch table is used

static uint ndbcluster_partition_flags();
static uint ndbcluster_alter_table_flags(uint flags);
static int ndbcluster_init(void);
static int ndbcluster_end(ha_panic_function flag);
static bool ndbcluster_show_status(THD*,stat_print_fn *,enum ha_stat_type);
static int ndbcluster_alter_tablespace(THD* thd, st_alter_tablespace *info);
static int ndbcluster_fill_files_table(THD *thd, TABLE_LIST *tables, COND *cond);

handlerton ndbcluster_hton;

static handler *ndbcluster_create_handler(TABLE_SHARE *table,
                                          MEM_ROOT *mem_root)
{
  return new (mem_root) ha_ndbcluster(table);
}

static uint ndbcluster_partition_flags()
{
  return (HA_CAN_PARTITION | HA_CAN_UPDATE_PARTITION_KEY |
          HA_CAN_PARTITION_UNIQUE | HA_USE_AUTO_PARTITION);
}

static uint ndbcluster_alter_table_flags(uint flags)
{
  if (flags & ALTER_DROP_PARTITION)
    return 0;
  else
    return (HA_ONLINE_ADD_INDEX | HA_ONLINE_DROP_INDEX |
            HA_ONLINE_ADD_UNIQUE_INDEX | HA_ONLINE_DROP_UNIQUE_INDEX |
            HA_PARTITION_FUNCTION_SUPPORTED);

}

#define NDB_AUTO_INCREMENT_RETRIES 10

#define ERR_PRINT(err) \
  DBUG_PRINT("error", ("%d  message: %s", err.code, err.message))

#define ERR_RETURN(err)                  \
{                                        \
  const NdbError& tmp= err;              \
  ERR_PRINT(tmp);                        \
  DBUG_RETURN(ndb_to_mysql_error(&tmp)); \
}

#define ERR_BREAK(err, code)             \
{                                        \
  const NdbError& tmp= err;              \
  ERR_PRINT(tmp);                        \
  code= ndb_to_mysql_error(&tmp);        \
  break;                                 \
}

static int ndbcluster_inited= 0;
int ndbcluster_util_inited= 0;

static Ndb* g_ndb= NULL;
Ndb_cluster_connection* g_ndb_cluster_connection= NULL;
unsigned char g_node_id_map[max_ndb_nodes];

// Handler synchronization
pthread_mutex_t ndbcluster_mutex;

// Table lock handling
HASH ndbcluster_open_tables;

static byte *ndbcluster_get_key(NDB_SHARE *share,uint *length,
                                my_bool not_used __attribute__((unused)));
#ifdef HAVE_NDB_BINLOG
static int rename_share(NDB_SHARE *share, const char *new_key);
#endif
static void ndb_set_fragmentation(NDBTAB &tab, TABLE *table, uint pk_len);

static int ndb_get_table_statistics(Ndb*, const NDBTAB *, 
                                    struct Ndb_statistics *);


// Util thread variables
pthread_t ndb_util_thread;
pthread_mutex_t LOCK_ndb_util_thread;
pthread_cond_t COND_ndb_util_thread;
pthread_handler_t ndb_util_thread_func(void *arg);
ulong ndb_cache_check_time;

/*
  Dummy buffer to read zero pack_length fields
  which are mapped to 1 char
*/
static uint32 dummy_buf;

/*
  Stats that can be retrieved from ndb
*/

struct Ndb_statistics {
  Uint64 row_count;
  Uint64 commit_count;
  Uint64 row_size;
  Uint64 fragment_memory;
};

/* Status variables shown with 'show status like 'Ndb%' */

static long ndb_cluster_node_id= 0;
static const char * ndb_connected_host= 0;
static long ndb_connected_port= 0;
static long ndb_number_of_replicas= 0;
long ndb_number_of_storage_nodes= 0;
long ndb_number_of_ready_storage_nodes= 0;
long ndb_connect_count= 0;

static int update_status_variables(Ndb_cluster_connection *c)
{
  ndb_cluster_node_id=         c->node_id();
  ndb_connected_port=          c->get_connected_port();
  ndb_connected_host=          c->get_connected_host();
  ndb_number_of_replicas=      0;
  ndb_number_of_storage_nodes= c->no_db_nodes();
  ndb_number_of_ready_storage_nodes= c->get_no_ready();
  ndb_connect_count= c->get_connect_count();
  return 0;
}

SHOW_VAR ndb_status_variables[]= {
  {"cluster_node_id",        (char*) &ndb_cluster_node_id,         SHOW_LONG},
  {"connected_host",         (char*) &ndb_connected_host,      SHOW_CHAR_PTR},
  {"connected_port",         (char*) &ndb_connected_port,          SHOW_LONG},
//  {"number_of_replicas",     (char*) &ndb_number_of_replicas,      SHOW_LONG},
  {"number_of_storage_nodes",(char*) &ndb_number_of_storage_nodes, SHOW_LONG},
  {NullS, NullS, SHOW_LONG}
};

/*
  Error handling functions
*/

/* Note for merge: old mapping table, moved to storage/ndb/ndberror.c */

static int ndb_to_mysql_error(const NdbError *ndberr)
{
  /* read the mysql mapped error code */
  int error= ndberr->mysql_code;

  switch (error)
  {
    /* errors for which we do not add warnings, just return mapped error code
    */
  case HA_ERR_NO_SUCH_TABLE:
  case HA_ERR_KEY_NOT_FOUND:
  case HA_ERR_FOUND_DUPP_KEY:
    return error;

    /* Mapping missing, go with the ndb error code*/
  case -1:
    error= ndberr->code;
    break;

    /* Mapping exists, go with the mapped code */
  default:
    break;
  }

  /*
    Push the NDB error message as warning
    - Used to be able to use SHOW WARNINGS toget more info on what the error is
    - Used by replication to see if the error was temporary
  */
  if (ndberr->status == NdbError::TemporaryError)
    push_warning_printf(current_thd, MYSQL_ERROR::WARN_LEVEL_ERROR,
			ER_GET_TEMPORARY_ERRMSG, ER(ER_GET_TEMPORARY_ERRMSG),
			ndberr->code, ndberr->message, "NDB");
  else
    push_warning_printf(current_thd, MYSQL_ERROR::WARN_LEVEL_ERROR,
			ER_GET_ERRMSG, ER(ER_GET_ERRMSG),
			ndberr->code, ndberr->message, "NDB");
  return error;
}

int execute_no_commit_ignore_no_key(ha_ndbcluster *h, NdbTransaction *trans)
{
  int res= trans->execute(NdbTransaction::NoCommit,
                          NdbTransaction::AO_IgnoreError,
                          h->m_force_send);
  if (res == 0)
    return 0;

  const NdbError &err= trans->getNdbError();
  if (err.classification != NdbError::ConstraintViolation &&
      err.classification != NdbError::NoDataFound)
    return res;

  return 0;
}

inline
int execute_no_commit(ha_ndbcluster *h, NdbTransaction *trans)
{
#ifdef NOT_USED
  int m_batch_execute= 0;
  if (m_batch_execute)
    return 0;
#endif
  return h->m_ignore_no_key ?
    execute_no_commit_ignore_no_key(h,trans) :
    trans->execute(NdbTransaction::NoCommit,
		   NdbTransaction::AbortOnError,
		   h->m_force_send);
}

inline
int execute_commit(ha_ndbcluster *h, NdbTransaction *trans)
{
#ifdef NOT_USED
  int m_batch_execute= 0;
  if (m_batch_execute)
    return 0;
#endif
  return trans->execute(NdbTransaction::Commit,
                        NdbTransaction::AbortOnError,
                        h->m_force_send);
}

inline
int execute_commit(THD *thd, NdbTransaction *trans)
{
#ifdef NOT_USED
  int m_batch_execute= 0;
  if (m_batch_execute)
    return 0;
#endif
  return trans->execute(NdbTransaction::Commit,
                        NdbTransaction::AbortOnError,
                        thd->variables.ndb_force_send);
}

inline
int execute_no_commit_ie(ha_ndbcluster *h, NdbTransaction *trans)
{
#ifdef NOT_USED
  int m_batch_execute= 0;
  if (m_batch_execute)
    return 0;
#endif
  return trans->execute(NdbTransaction::NoCommit,
                        NdbTransaction::AO_IgnoreError,
                        h->m_force_send);
}

/*
  Place holder for ha_ndbcluster thread specific data
*/
static
byte *thd_ndb_share_get_key(THD_NDB_SHARE *thd_ndb_share, uint *length,
                            my_bool not_used __attribute__((unused)))
{
  *length= sizeof(thd_ndb_share->key);
  return (byte*) thd_ndb_share->key;
}

Thd_ndb::Thd_ndb()
{
  ndb= new Ndb(g_ndb_cluster_connection, "");
  lock_count= 0;
  count= 0;
  all= NULL;
  stmt= NULL;
  error= 0;
  options= 0;
  (void) hash_init(&open_tables, &my_charset_bin, 5, 0, 0,
                   (hash_get_key)thd_ndb_share_get_key, 0, 0);
}

Thd_ndb::~Thd_ndb()
{
  if (ndb)
  {
#ifndef DBUG_OFF
    Ndb::Free_list_usage tmp;
    tmp.m_name= 0;
    while (ndb->get_free_list_usage(&tmp))
    {
      uint leaked= (uint) tmp.m_created - tmp.m_free;
      if (leaked)
        fprintf(stderr, "NDB: Found %u %s%s that %s not been released\n",
                leaked, tmp.m_name,
                (leaked == 1)?"":"'s",
                (leaked == 1)?"has":"have");
    }
#endif
    delete ndb;
    ndb= NULL;
  }
  changed_tables.empty();
  hash_free(&open_tables);
}

void
Thd_ndb::init_open_tables()
{
  count= 0;
  error= 0;
  my_hash_reset(&open_tables);
}

THD_NDB_SHARE *
Thd_ndb::get_open_table(THD *thd, const void *key)
{
  DBUG_ENTER("Thd_ndb::get_open_table");
  HASH_SEARCH_STATE state;
  THD_NDB_SHARE *thd_ndb_share=
    (THD_NDB_SHARE*)hash_first(&open_tables, (byte *)key, sizeof(key), &state);
  while (thd_ndb_share && thd_ndb_share->key != key)
    thd_ndb_share= (THD_NDB_SHARE*)hash_next(&open_tables, (byte *)key, sizeof(key), &state);
  if (thd_ndb_share == 0)
  {
    thd_ndb_share= (THD_NDB_SHARE *) alloc_root(&thd->transaction.mem_root,
                                                sizeof(THD_NDB_SHARE));
    thd_ndb_share->key= key;
    thd_ndb_share->stat.last_count= count;
    thd_ndb_share->stat.no_uncommitted_rows_count= 0;
    thd_ndb_share->stat.records= ~(ha_rows)0;
    my_hash_insert(&open_tables, (byte *)thd_ndb_share);
  }
  else if (thd_ndb_share->stat.last_count != count)
  {
    thd_ndb_share->stat.last_count= count;
    thd_ndb_share->stat.no_uncommitted_rows_count= 0;
    thd_ndb_share->stat.records= ~(ha_rows)0;
  }
  DBUG_PRINT("exit", ("thd_ndb_share: 0x%x  key: 0x%x", thd_ndb_share, key));
  DBUG_RETURN(thd_ndb_share);
}

inline
Ndb *ha_ndbcluster::get_ndb()
{
  return get_thd_ndb(current_thd)->ndb;
}

/*
 * manage uncommitted insert/deletes during transactio to get records correct
 */

void ha_ndbcluster::set_rec_per_key()
{
  DBUG_ENTER("ha_ndbcluster::get_status_const");
  for (uint i=0 ; i < table_share->keys ; i++)
  {
    table->key_info[i].rec_per_key[table->key_info[i].key_parts-1]= 1;
  }
  DBUG_VOID_RETURN;
}

void ha_ndbcluster::records_update()
{
  if (m_ha_not_exact_count)
    return;
  DBUG_ENTER("ha_ndbcluster::records_update");
  struct Ndb_local_table_statistics *info= m_table_info;
  DBUG_PRINT("info", ("id=%d, no_uncommitted_rows_count=%d",
                      ((const NDBTAB *)m_table)->getTableId(),
                      info->no_uncommitted_rows_count));
  //  if (info->records == ~(ha_rows)0)
  {
    Ndb *ndb= get_ndb();
    ndb->setDatabaseName(m_dbname);
    struct Ndb_statistics stat;
    if (ndb_get_table_statistics(ndb, m_table, &stat) == 0)
    {
      stats.mean_rec_length= stat.row_size;
      stats.data_file_length= stat.fragment_memory;
      info->records= stat.row_count;
    }
  }
  {
    THD *thd= current_thd;
    if (get_thd_ndb(thd)->error)
      info->no_uncommitted_rows_count= 0;
  }
  stats.records= info->records+ info->no_uncommitted_rows_count;
  DBUG_VOID_RETURN;
}

void ha_ndbcluster::no_uncommitted_rows_execute_failure()
{
  if (m_ha_not_exact_count)
    return;
  DBUG_ENTER("ha_ndbcluster::no_uncommitted_rows_execute_failure");
  get_thd_ndb(current_thd)->error= 1;
  DBUG_VOID_RETURN;
}

void ha_ndbcluster::no_uncommitted_rows_update(int c)
{
  if (m_ha_not_exact_count)
    return;
  DBUG_ENTER("ha_ndbcluster::no_uncommitted_rows_update");
  struct Ndb_local_table_statistics *info= m_table_info;
  info->no_uncommitted_rows_count+= c;
  DBUG_PRINT("info", ("id=%d, no_uncommitted_rows_count=%d",
                      ((const NDBTAB *)m_table)->getTableId(),
                      info->no_uncommitted_rows_count));
  DBUG_VOID_RETURN;
}

void ha_ndbcluster::no_uncommitted_rows_reset(THD *thd)
{
  if (m_ha_not_exact_count)
    return;
  DBUG_ENTER("ha_ndbcluster::no_uncommitted_rows_reset");
  Thd_ndb *thd_ndb= get_thd_ndb(thd);
  thd_ndb->count++;
  thd_ndb->error= 0;
  DBUG_VOID_RETURN;
}

int ha_ndbcluster::ndb_err(NdbTransaction *trans)
{
  int res;
  NdbError err= trans->getNdbError();
  DBUG_ENTER("ndb_err");
  
  ERR_PRINT(err);
  switch (err.classification) {
  case NdbError::SchemaError:
  {
    // TODO perhaps we need to do more here, invalidate also in the cache
    m_table->setStatusInvalid();
    /* Close other open handlers not used by any thread */
    TABLE_LIST table_list;
    bzero((char*) &table_list,sizeof(table_list));
    table_list.db= m_dbname;
    table_list.alias= table_list.table_name= m_tabname;
    close_cached_tables(current_thd, 0, &table_list);
    break;
  }
  default:
    break;
  }
  res= ndb_to_mysql_error(&err);
  DBUG_PRINT("info", ("transformed ndbcluster error %d to mysql error %d", 
                      err.code, res));
  if (res == HA_ERR_FOUND_DUPP_KEY)
  {
    if (m_rows_to_insert == 1)
      m_dupkey= table_share->primary_key;
    else
    {
      /* We are batching inserts, offending key is not available */
      m_dupkey= (uint) -1;
    }
  }
  DBUG_RETURN(res);
}


/*
  Override the default get_error_message in order to add the 
  error message of NDB 
 */

bool ha_ndbcluster::get_error_message(int error, 
                                      String *buf)
{
  DBUG_ENTER("ha_ndbcluster::get_error_message");
  DBUG_PRINT("enter", ("error: %d", error));

  Ndb *ndb= get_ndb();
  if (!ndb)
    DBUG_RETURN(FALSE);

  const NdbError err= ndb->getNdbError(error);
  bool temporary= err.status==NdbError::TemporaryError;
  buf->set(err.message, strlen(err.message), &my_charset_bin);
  DBUG_PRINT("exit", ("message: %s, temporary: %d", buf->ptr(), temporary));
  DBUG_RETURN(temporary);
}


#ifndef DBUG_OFF
/*
  Check if type is supported by NDB.
*/

static bool ndb_supported_type(enum_field_types type)
{
  switch (type) {
  case MYSQL_TYPE_TINY:        
  case MYSQL_TYPE_SHORT:
  case MYSQL_TYPE_LONG:
  case MYSQL_TYPE_INT24:       
  case MYSQL_TYPE_LONGLONG:
  case MYSQL_TYPE_FLOAT:
  case MYSQL_TYPE_DOUBLE:
  case MYSQL_TYPE_DECIMAL:    
  case MYSQL_TYPE_NEWDECIMAL:
  case MYSQL_TYPE_TIMESTAMP:
  case MYSQL_TYPE_DATETIME:    
  case MYSQL_TYPE_DATE:
  case MYSQL_TYPE_NEWDATE:
  case MYSQL_TYPE_TIME:        
  case MYSQL_TYPE_YEAR:        
  case MYSQL_TYPE_STRING:      
  case MYSQL_TYPE_VAR_STRING:
  case MYSQL_TYPE_VARCHAR:
  case MYSQL_TYPE_TINY_BLOB:
  case MYSQL_TYPE_BLOB:    
  case MYSQL_TYPE_MEDIUM_BLOB:   
  case MYSQL_TYPE_LONG_BLOB:  
  case MYSQL_TYPE_ENUM:
  case MYSQL_TYPE_SET:         
  case MYSQL_TYPE_BIT:
  case MYSQL_TYPE_GEOMETRY:
    return TRUE;
  case MYSQL_TYPE_NULL:   
    break;
  }
  return FALSE;
}
#endif /* !DBUG_OFF */


/*
  Instruct NDB to set the value of the hidden primary key
*/

bool ha_ndbcluster::set_hidden_key(NdbOperation *ndb_op,
                                   uint fieldnr, const byte *field_ptr)
{
  DBUG_ENTER("set_hidden_key");
  DBUG_RETURN(ndb_op->equal(fieldnr, (char*)field_ptr) != 0);
}


/*
  Instruct NDB to set the value of one primary key attribute
*/

int ha_ndbcluster::set_ndb_key(NdbOperation *ndb_op, Field *field,
                               uint fieldnr, const byte *field_ptr)
{
  uint32 pack_len= field->pack_length();
  DBUG_ENTER("set_ndb_key");
  DBUG_PRINT("enter", ("%d: %s, ndb_type: %u, len=%d", 
                       fieldnr, field->field_name, field->type(),
                       pack_len));
  DBUG_DUMP("key", (char*)field_ptr, pack_len);
  
  DBUG_ASSERT(ndb_supported_type(field->type()));
  DBUG_ASSERT(! (field->flags & BLOB_FLAG));
  // Common implementation for most field types
  DBUG_RETURN(ndb_op->equal(fieldnr, (char*) field_ptr, pack_len) != 0);
}


/*
 Instruct NDB to set the value of one attribute
*/

int ha_ndbcluster::set_ndb_value(NdbOperation *ndb_op, Field *field, 
                                 uint fieldnr, int row_offset,
                                 bool *set_blob_value)
{
  const byte* field_ptr= field->ptr + row_offset;
  uint32 pack_len= field->pack_length();
  DBUG_ENTER("set_ndb_value");
  DBUG_PRINT("enter", ("%d: %s  type: %u  len=%d  is_null=%s", 
                       fieldnr, field->field_name, field->type(), 
                       pack_len, field->is_null(row_offset) ? "Y" : "N"));
  DBUG_DUMP("value", (char*) field_ptr, pack_len);

  DBUG_ASSERT(ndb_supported_type(field->type()));
  {
    // ndb currently does not support size 0
    uint32 empty_field;
    if (pack_len == 0)
    {
      pack_len= sizeof(empty_field);
      field_ptr= (byte *)&empty_field;
      if (field->is_null(row_offset))
        empty_field= 0;
      else
        empty_field= 1;
    }
    if (! (field->flags & BLOB_FLAG))
    {
      if (field->type() != MYSQL_TYPE_BIT)
      {
        if (field->is_null(row_offset))
        {
          DBUG_PRINT("info", ("field is NULL"));
          // Set value to NULL
          DBUG_RETURN((ndb_op->setValue(fieldnr, (char*)NULL) != 0));
	}
        // Common implementation for most field types
        DBUG_RETURN(ndb_op->setValue(fieldnr, (char*)field_ptr) != 0);
      }
      else // if (field->type() == MYSQL_TYPE_BIT)
      {
        longlong bits= field->val_int();
 
        // Round up bit field length to nearest word boundry
        pack_len= ((pack_len + 3) >> 2) << 2;
        DBUG_ASSERT(pack_len <= 8);
        if (field->is_null(row_offset))
          // Set value to NULL
          DBUG_RETURN((ndb_op->setValue(fieldnr, (char*)NULL) != 0));
        DBUG_PRINT("info", ("bit field"));
        DBUG_DUMP("value", (char*)&bits, pack_len);
#ifdef WORDS_BIGENDIAN
        if (pack_len < 5)
        {
          DBUG_RETURN(ndb_op->setValue(fieldnr, ((char*)&bits)+4) != 0);
        }
#endif
        DBUG_RETURN(ndb_op->setValue(fieldnr, (char*)&bits) != 0);
      }
    }
    // Blob type
    NdbBlob *ndb_blob= ndb_op->getBlobHandle(fieldnr);
    if (ndb_blob != NULL)
    {
      if (field->is_null(row_offset))
        DBUG_RETURN(ndb_blob->setNull() != 0);

      Field_blob *field_blob= (Field_blob*)field;

      // Get length and pointer to data
      uint32 blob_len= field_blob->get_length(field_ptr);
      char* blob_ptr= NULL;
      field_blob->get_ptr(&blob_ptr);

      // Looks like NULL ptr signals length 0 blob
      if (blob_ptr == NULL) {
        DBUG_ASSERT(blob_len == 0);
        blob_ptr= (char*)"";
      }

      DBUG_PRINT("value", ("set blob ptr=%p len=%u",
                           blob_ptr, blob_len));
      DBUG_DUMP("value", (char*)blob_ptr, min(blob_len, 26));

      if (set_blob_value)
        *set_blob_value= TRUE;
      // No callback needed to write value
      DBUG_RETURN(ndb_blob->setValue(blob_ptr, blob_len) != 0);
    }
    DBUG_RETURN(1);
  }
}


/*
  Callback to read all blob values.
  - not done in unpack_record because unpack_record is valid
    after execute(Commit) but reading blobs is not
  - may only generate read operations; they have to be executed
    somewhere before the data is available
  - due to single buffer for all blobs, we let the last blob
    process all blobs (last so that all are active)
  - null bit is still set in unpack_record
  - TODO allocate blob part aligned buffers
*/

NdbBlob::ActiveHook g_get_ndb_blobs_value;

int g_get_ndb_blobs_value(NdbBlob *ndb_blob, void *arg)
{
  DBUG_ENTER("g_get_ndb_blobs_value");
  if (ndb_blob->blobsNextBlob() != NULL)
    DBUG_RETURN(0);
  ha_ndbcluster *ha= (ha_ndbcluster *)arg;
<<<<<<< HEAD
  int ret= get_ndb_blobs_value(ha->table, ha->m_value,
                               ha->m_blobs_buffer, ha->m_blobs_buffer_size,
                               0);
  DBUG_RETURN(ret);
}

/*
  This routine is shared by injector.  There is no common blobs buffer
  so the buffer and length are passed by reference.  Injector also
  passes a record pointer diff.
 */
int get_ndb_blobs_value(TABLE* table, NdbValue* value_array,
                        byte*& buffer, uint& buffer_size,
                        my_ptrdiff_t ptrdiff)
=======
  DBUG_RETURN(ha->get_ndb_blobs_value(ndb_blob, ha->m_blobs_offset));
}

int ha_ndbcluster::get_ndb_blobs_value(NdbBlob *last_ndb_blob,
				       my_ptrdiff_t ptrdiff)
>>>>>>> 296ab8a8
{
  DBUG_ENTER("get_ndb_blobs_value");

  // Field has no field number so cannot use TABLE blob_field
  // Loop twice, first only counting total buffer size
  for (int loop= 0; loop <= 1; loop++)
  {
    uint32 offset= 0;
    for (uint i= 0; i < table->s->fields; i++)
    {
      Field *field= table->field[i];
      NdbValue value= value_array[i];
      if (! (field->flags & BLOB_FLAG))
        continue;
      if (value.blob == NULL)
      {
        DBUG_PRINT("info",("[%u] skipped", i));
        continue;
      }
      Field_blob *field_blob= (Field_blob *)field;
      NdbBlob *ndb_blob= value.blob;
      int isNull;
      if (ndb_blob->getNull(isNull) != 0)
        ERR_RETURN(ndb_blob->getNdbError());
      if (isNull == 0) {
        Uint64 len64= 0;
        if (ndb_blob->getLength(len64) != 0)
          ERR_RETURN(ndb_blob->getNdbError());
        // Align to Uint64
        uint32 size= len64;
        if (size % 8 != 0)
          size+= 8 - size % 8;
        if (loop == 1)
        {
          char *buf= buffer + offset;
          uint32 len= 0xffffffff;  // Max uint32
          if (ndb_blob->readData(buf, len) != 0)
<<<<<<< HEAD
            ERR_RETURN(ndb_blob->getNdbError());
          DBUG_PRINT("info", ("[%u] offset=%u buf=%p len=%u [ptrdiff=%d]",
                              i, offset, buf, len, (int)ptrdiff));
          DBUG_ASSERT(len == len64);
=======
            DBUG_RETURN(-1);
          DBUG_ASSERT(len == blob_len);
>>>>>>> 296ab8a8
          // Ugly hack assumes only ptr needs to be changed
          field_blob->ptr+= ptrdiff;
          field_blob->set_ptr(len, buf);
          field_blob->ptr-= ptrdiff;
        }
        offset+= size;
      }
      else if (loop == 1) // undefined or null
      {
        // have to set length even in this case
        char *buf= buffer + offset; // or maybe NULL
        uint32 len= 0;
        field_blob->ptr+= ptrdiff;
        field_blob->set_ptr(len, buf);
        field_blob->ptr-= ptrdiff;
        DBUG_PRINT("info", ("[%u] isNull=%d", i, isNull));
      }
    }
    if (loop == 0 && offset > buffer_size)
    {
      my_free(buffer, MYF(MY_ALLOW_ZERO_PTR));
      buffer_size= 0;
      DBUG_PRINT("info", ("allocate blobs buffer size %u", offset));
      buffer= my_malloc(offset, MYF(MY_WME));
      if (buffer == NULL)
        DBUG_RETURN(-1);
      buffer_size= offset;
    }
  }
  DBUG_RETURN(0);
}


/*
  Instruct NDB to fetch one field
  - data is read directly into buffer provided by field
    if field is NULL, data is read into memory provided by NDBAPI
*/

int ha_ndbcluster::get_ndb_value(NdbOperation *ndb_op, Field *field,
                                 uint fieldnr, byte* buf)
{
  DBUG_ENTER("get_ndb_value");
  DBUG_PRINT("enter", ("fieldnr: %d flags: %o", fieldnr,
                       (int)(field != NULL ? field->flags : 0)));

  if (field != NULL)
  {
      DBUG_ASSERT(buf);
      DBUG_ASSERT(ndb_supported_type(field->type()));
      DBUG_ASSERT(field->ptr != NULL);
      if (! (field->flags & BLOB_FLAG))
      { 
        if (field->type() != MYSQL_TYPE_BIT)
        {
          byte *field_buf;
          if (field->pack_length() != 0)
            field_buf= buf + (field->ptr - table->record[0]);
          else
            field_buf= (byte *)&dummy_buf;
          m_value[fieldnr].rec= ndb_op->getValue(fieldnr, 
                                                 field_buf);
        }
        else // if (field->type() == MYSQL_TYPE_BIT)
        {
          m_value[fieldnr].rec= ndb_op->getValue(fieldnr);
        }
        DBUG_RETURN(m_value[fieldnr].rec == NULL);
      }

      // Blob type
      NdbBlob *ndb_blob= ndb_op->getBlobHandle(fieldnr);
      m_value[fieldnr].blob= ndb_blob;
      if (ndb_blob != NULL)
      {
        // Set callback
	m_blobs_offset= buf - (byte*) table->record[0];
        void *arg= (void *)this;
        DBUG_RETURN(ndb_blob->setActiveHook(g_get_ndb_blobs_value, arg) != 0);
      }
      DBUG_RETURN(1);
  }

  // Used for hidden key only
  m_value[fieldnr].rec= ndb_op->getValue(fieldnr, m_ref);
  DBUG_RETURN(m_value[fieldnr].rec == NULL);
}

/*
  Instruct NDB to fetch the partition id (fragment id)
*/
int ha_ndbcluster::get_ndb_partition_id(NdbOperation *ndb_op)
{
  DBUG_ENTER("get_ndb_partition_id");
  DBUG_RETURN(ndb_op->getValue(NdbDictionary::Column::FRAGMENT, 
                               (char *)&m_part_id) == NULL);
}

/*
  Check if any set or get of blob value in current query.
*/

bool ha_ndbcluster::uses_blob_value()
{
  uint blob_fields;
  MY_BITMAP *bitmap;
  uint *blob_index, *blob_index_end;
  if (table_share->blob_fields == 0)
    return FALSE;

  bitmap= m_write_op ? table->write_set : table->read_set;
  blob_index=     table_share->blob_field;
  blob_index_end= blob_index + table_share->blob_fields;
  do
  {
    if (bitmap_is_set(table->write_set,
                      table->field[*blob_index]->field_index))
      return TRUE;
  } while (++blob_index != blob_index_end);
  return FALSE;
}


/*
  Get metadata for this table from NDB 

  IMPLEMENTATION
    - check that frm-file on disk is equal to frm-file
      of table accessed in NDB

  RETURN
    0    ok
    -2   Meta data has changed; Re-read data and try again
*/

int cmp_frm(const NDBTAB *ndbtab, const void *pack_data,
            uint pack_length)
{
  DBUG_ENTER("cmp_frm");
  /*
    Compare FrmData in NDB with frm file from disk.
  */
  if ((pack_length != ndbtab->getFrmLength()) || 
      (memcmp(pack_data, ndbtab->getFrmData(), pack_length)))
    DBUG_RETURN(1);
  DBUG_RETURN(0);
}

int ha_ndbcluster::get_metadata(const char *path)
{
  Ndb *ndb= get_ndb();
  NDBDICT *dict= ndb->getDictionary();
  const NDBTAB *tab;
  int error;
  DBUG_ENTER("get_metadata");
  DBUG_PRINT("enter", ("m_tabname: %s, path: %s", m_tabname, path));

  DBUG_ASSERT(m_table == NULL);
  DBUG_ASSERT(m_table_info == NULL);

  const void *data, *pack_data;
  uint length, pack_length;

  /*
    Compare FrmData in NDB with frm file from disk.
  */
  error= 0;
  if (readfrm(path, &data, &length) ||
      packfrm(data, length, &pack_data, &pack_length))
  {
    my_free((char*)data, MYF(MY_ALLOW_ZERO_PTR));
    my_free((char*)pack_data, MYF(MY_ALLOW_ZERO_PTR));
    DBUG_RETURN(1);
  }
    
  Ndb_table_guard ndbtab_g(dict, m_tabname);
  if (!(tab= ndbtab_g.get_table()))
    ERR_RETURN(dict->getNdbError());

  if (get_ndb_share_state(m_share) != NSS_ALTERED 
      && cmp_frm(tab, pack_data, pack_length))
  {
    DBUG_PRINT("error", 
               ("metadata, pack_length: %d  getFrmLength: %d  memcmp: %d",
                pack_length, tab->getFrmLength(),
                memcmp(pack_data, tab->getFrmData(), pack_length)));
    DBUG_DUMP("pack_data", (char*)pack_data, pack_length);
    DBUG_DUMP("frm", (char*)tab->getFrmData(), tab->getFrmLength());
    error= HA_ERR_TABLE_DEF_CHANGED;
  }
  my_free((char*)data, MYF(0));
  my_free((char*)pack_data, MYF(0));

  if (error)
    goto err;

  DBUG_PRINT("info", ("fetched table %s", tab->getName()));
  m_table= tab;
  if ((error= open_indexes(ndb, table, FALSE)) == 0)
  {
    ndbtab_g.release();
    DBUG_RETURN(0);
  }
err:
  ndbtab_g.invalidate();
  m_table= NULL;
  DBUG_RETURN(error);
}

static int fix_unique_index_attr_order(NDB_INDEX_DATA &data,
                                       const NDBINDEX *index,
                                       KEY *key_info)
{
  DBUG_ENTER("fix_unique_index_attr_order");
  unsigned sz= index->getNoOfIndexColumns();

  if (data.unique_index_attrid_map)
    my_free((char*)data.unique_index_attrid_map, MYF(0));
  data.unique_index_attrid_map= (unsigned char*)my_malloc(sz,MYF(MY_WME));

  KEY_PART_INFO* key_part= key_info->key_part;
  KEY_PART_INFO* end= key_part+key_info->key_parts;
  DBUG_ASSERT(key_info->key_parts == sz);
  for (unsigned i= 0; key_part != end; key_part++, i++) 
  {
    const char *field_name= key_part->field->field_name;
#ifndef DBUG_OFF
   data.unique_index_attrid_map[i]= 255;
#endif
    for (unsigned j= 0; j < sz; j++)
    {
      const NDBCOL *c= index->getColumn(j);
      if (strcmp(field_name, c->getName()) == 0)
      {
        data.unique_index_attrid_map[i]= j;
        break;
      }
    }
    DBUG_ASSERT(data.unique_index_attrid_map[i] != 255);
  }
  DBUG_RETURN(0);
}

/*
  Create all the indexes for a table.
  If any index should fail to be created,
  the error is returned immediately
*/
int ha_ndbcluster::create_indexes(Ndb *ndb, TABLE *tab)
{
  uint i;
  int error= 0;
  const char *index_name;
  KEY* key_info= tab->key_info;
  const char **key_name= tab->s->keynames.type_names;
  NDBDICT *dict= ndb->getDictionary();
  DBUG_ENTER("ha_ndbcluster::create_indexes");
  
  for (i= 0; i < tab->s->keys; i++, key_info++, key_name++)
  {
    index_name= *key_name;
    NDB_INDEX_TYPE idx_type= get_index_type_from_table(i);
    error= create_index(index_name, key_info, idx_type, i);
    if (error)
    {
      DBUG_PRINT("error", ("Failed to create index %u", i));
      break;
    }
  }

  DBUG_RETURN(error);
}

static void ndb_init_index(NDB_INDEX_DATA &data)
{
  data.type= UNDEFINED_INDEX;
  data.status= UNDEFINED;
  data.unique_index= NULL;
  data.index= NULL;
  data.unique_index_attrid_map= NULL;
  data.index_stat=NULL;
  data.index_stat_cache_entries=0;
  data.index_stat_update_freq=0;
  data.index_stat_query_count=0;
}

static void ndb_clear_index(NDB_INDEX_DATA &data)
{
  if (data.unique_index_attrid_map)
  {
    my_free((char*)data.unique_index_attrid_map, MYF(0));
  }
  if (data.index_stat)
  {
    delete data.index_stat;
  }
  ndb_init_index(data);
}

/*
  Associate a direct reference to an index handle
  with an index (for faster access)
 */
int ha_ndbcluster::add_index_handle(THD *thd, NDBDICT *dict, KEY *key_info,
                                    const char *index_name, uint index_no)
{
  int error= 0;
  NDB_INDEX_TYPE idx_type= get_index_type_from_table(index_no);
  m_index[index_no].type= idx_type;
  DBUG_ENTER("ha_ndbcluster::add_index_handle");
  DBUG_PRINT("enter", ("table %s", m_tabname));

  if (idx_type != PRIMARY_KEY_INDEX && idx_type != UNIQUE_INDEX)
  {
    DBUG_PRINT("info", ("Get handle to index %s", index_name));
    const NDBINDEX *index;
    do
    {
      index= dict->getIndexGlobal(index_name, *m_table);
      if (!index)
        ERR_RETURN(dict->getNdbError());
      DBUG_PRINT("info", ("index: 0x%x  id: %d  version: %d.%d  status: %d",
                          index,
                          index->getObjectId(),
                          index->getObjectVersion() & 0xFFFFFF,
                          index->getObjectVersion() >> 24,
                          index->getObjectStatus()));
      DBUG_ASSERT(index->getObjectStatus() ==
                  NdbDictionary::Object::Retrieved);
      break;
    } while (1);
    m_index[index_no].index= index;
    // ordered index - add stats
    NDB_INDEX_DATA& d=m_index[index_no];
    delete d.index_stat;
    d.index_stat=NULL;
    if (thd->variables.ndb_index_stat_enable)
    {
      d.index_stat=new NdbIndexStat(index);
      d.index_stat_cache_entries=thd->variables.ndb_index_stat_cache_entries;
      d.index_stat_update_freq=thd->variables.ndb_index_stat_update_freq;
      d.index_stat_query_count=0;
      d.index_stat->alloc_cache(d.index_stat_cache_entries);
      DBUG_PRINT("info", ("index %s stat=on cache_entries=%u update_freq=%u",
                          index->getName(),
                          d.index_stat_cache_entries,
                          d.index_stat_update_freq));
    } else
    {
      DBUG_PRINT("info", ("index %s stat=off", index->getName()));
    }
  }
  if (idx_type == UNIQUE_ORDERED_INDEX || idx_type == UNIQUE_INDEX)
  {
    char unique_index_name[FN_LEN];
    static const char* unique_suffix= "$unique";
    m_has_unique_index= TRUE;
    strxnmov(unique_index_name, FN_LEN, index_name, unique_suffix, NullS);
    DBUG_PRINT("info", ("Get handle to unique_index %s", unique_index_name));
    const NDBINDEX *index;
    do
    {
      index= dict->getIndexGlobal(unique_index_name, *m_table);
      if (!index)
        ERR_RETURN(dict->getNdbError());
      DBUG_PRINT("info", ("index: 0x%x  id: %d  version: %d.%d  status: %d",
                          index,
                          index->getObjectId(),
                          index->getObjectVersion() & 0xFFFFFF,
                          index->getObjectVersion() >> 24,
                          index->getObjectStatus()));
      DBUG_ASSERT(index->getObjectStatus() ==
                  NdbDictionary::Object::Retrieved);
      break;
    } while (1);
    m_index[index_no].unique_index= index;
    error= fix_unique_index_attr_order(m_index[index_no], index, key_info);
  }
  if (!error)
    m_index[index_no].status= ACTIVE;
  
  DBUG_RETURN(error);
}

/*
  Associate index handles for each index of a table
*/
int ha_ndbcluster::open_indexes(Ndb *ndb, TABLE *tab, bool ignore_error)
{
  uint i;
  int error= 0;
  THD *thd=current_thd;
  NDBDICT *dict= ndb->getDictionary();
  const char *index_name;
  KEY* key_info= tab->key_info;
  const char **key_name= tab->s->keynames.type_names;
  DBUG_ENTER("ha_ndbcluster::open_indexes");
  m_has_unique_index= FALSE;
  for (i= 0; i < tab->s->keys; i++, key_info++, key_name++)
  {
    if ((error= add_index_handle(thd, dict, key_info, *key_name, i)))
      if (ignore_error)
        m_index[i].index= m_index[i].unique_index= NULL;
      else
        break;
  }

  if (error && !ignore_error)
  {
    while (i > 0)
    {
      i--;
      if (m_index[i].index)
      {
         dict->removeIndexGlobal(*m_index[i].index, 1);
         m_index[i].index= NULL;
      }
      if (m_index[i].unique_index)
      {
         dict->removeIndexGlobal(*m_index[i].unique_index, 1);
         m_index[i].unique_index= NULL;
      }
    }
  }

  DBUG_ASSERT(error == 0 || error == 4243);

  DBUG_RETURN(error);
}

/*
  Renumber indexes in index list by shifting out
  indexes that are to be dropped
 */
void ha_ndbcluster::renumber_indexes(Ndb *ndb, TABLE *tab)
{
  uint i;
  const char *index_name;
  KEY* key_info= tab->key_info;
  const char **key_name= tab->s->keynames.type_names;
  NDBDICT *dict= ndb->getDictionary();
  DBUG_ENTER("ha_ndbcluster::renumber_indexes");
  
  for (i= 0; i < tab->s->keys; i++, key_info++, key_name++)
  {
    index_name= *key_name;
    NDB_INDEX_TYPE idx_type= get_index_type_from_table(i);
    m_index[i].type= idx_type;
    if (m_index[i].status == TO_BE_DROPPED) 
    {
      DBUG_PRINT("info", ("Shifting index %s(%i) out of the list", 
                          index_name, i));
      NDB_INDEX_DATA tmp;
      uint j= i + 1;
      // Shift index out of list
      while(j != MAX_KEY && m_index[j].status != UNDEFINED)
      {
        tmp=  m_index[j - 1];
        m_index[j - 1]= m_index[j];
        m_index[j]= tmp;
        j++;
      }
    }
  }

  DBUG_VOID_RETURN;
}

/*
  Drop all indexes that are marked for deletion
*/
int ha_ndbcluster::drop_indexes(Ndb *ndb, TABLE *tab)
{
  uint i;
  int error= 0;
  const char *index_name;
  KEY* key_info= tab->key_info;
  NDBDICT *dict= ndb->getDictionary();
  DBUG_ENTER("ha_ndbcluster::drop_indexes");
  
  for (i= 0; i < tab->s->keys; i++, key_info++)
  {
    NDB_INDEX_TYPE idx_type= get_index_type_from_table(i);
    m_index[i].type= idx_type;
    if (m_index[i].status == TO_BE_DROPPED)
    {
      const NdbDictionary::Index *index= m_index[i].index;
      const NdbDictionary::Index *unique_index= m_index[i].unique_index;
      
      if (index)
      {
        index_name= index->getName();
        DBUG_PRINT("info", ("Dropping index %u: %s", i, index_name));  
        // Drop ordered index from ndb
        error= dict->dropIndexGlobal(*index);
        if (!error)
        {
          dict->removeIndexGlobal(*index, 1);
          m_index[i].index= NULL;
        }
      }
      if (!error && unique_index)
      {
        index_name= unique_index->getName();
        DBUG_PRINT("info", ("Dropping unique index %u: %s", i, index_name));
        // Drop unique index from ndb
        error= dict->dropIndexGlobal(*unique_index);
        if (!error)
        {
          dict->removeIndexGlobal(*unique_index, 1);
          m_index[i].unique_index= NULL;
        }
      }
      if (error)
        DBUG_RETURN(error);
      ndb_clear_index(m_index[i]);
      continue;
    }
  }
  
  DBUG_RETURN(error);
}

/*
  Decode the type of an index from information 
  provided in table object
*/
NDB_INDEX_TYPE ha_ndbcluster::get_index_type_from_table(uint inx) const
{
  return get_index_type_from_key(inx, table_share->key_info,
                                 inx == table_share->primary_key);
}

NDB_INDEX_TYPE ha_ndbcluster::get_index_type_from_key(uint inx,
                                                      KEY *key_info,
                                                      bool primary) const
{
  bool is_hash_index=  (key_info[inx].algorithm == 
                        HA_KEY_ALG_HASH);
  if (primary)
    return is_hash_index ? PRIMARY_KEY_INDEX : PRIMARY_KEY_ORDERED_INDEX;
  
  return ((key_info[inx].flags & HA_NOSAME) ? 
          (is_hash_index ? UNIQUE_INDEX : UNIQUE_ORDERED_INDEX) :
          ORDERED_INDEX);
} 

int ha_ndbcluster::check_index_fields_not_null(uint inx)
{
  KEY* key_info= table->key_info + inx;
  KEY_PART_INFO* key_part= key_info->key_part;
  KEY_PART_INFO* end= key_part+key_info->key_parts;
  DBUG_ENTER("ha_ndbcluster::check_index_fields_not_null");
  
  for (; key_part != end; key_part++) 
    {
      Field* field= key_part->field;
      if (field->maybe_null())
      {
        my_printf_error(ER_NULL_COLUMN_IN_INDEX,ER(ER_NULL_COLUMN_IN_INDEX),
                        MYF(0),field->field_name);
        DBUG_RETURN(ER_NULL_COLUMN_IN_INDEX);
      }
    }
  
  DBUG_RETURN(0);
}

void ha_ndbcluster::release_metadata(THD *thd, Ndb *ndb)
{
  uint i;

  DBUG_ENTER("release_metadata");
  DBUG_PRINT("enter", ("m_tabname: %s", m_tabname));

  NDBDICT *dict= ndb->getDictionary();
  int invalidate_indexes= 0;
  if (thd && thd->lex && thd->lex->sql_command == SQLCOM_FLUSH)
  {
    invalidate_indexes = 1;
  }
  if (m_table != NULL)
  {
    if (m_table->getObjectStatus() == NdbDictionary::Object::Invalid)
      invalidate_indexes= 1;
    dict->removeTableGlobal(*m_table, invalidate_indexes);
  }
  // TODO investigate
  DBUG_ASSERT(m_table_info == NULL);
  m_table_info= NULL;

  // Release index list 
  for (i= 0; i < MAX_KEY; i++)
  {
    if (m_index[i].unique_index)
    {
      DBUG_ASSERT(m_table != NULL);
      dict->removeIndexGlobal(*m_index[i].unique_index, invalidate_indexes);
    }
    if (m_index[i].index)
    {
      DBUG_ASSERT(m_table != NULL);
      dict->removeIndexGlobal(*m_index[i].index, invalidate_indexes);
    }
    ndb_clear_index(m_index[i]);
  }

  m_table= NULL;
  DBUG_VOID_RETURN;
}

int ha_ndbcluster::get_ndb_lock_type(enum thr_lock_type type)
{
  if (type >= TL_WRITE_ALLOW_WRITE)
    return NdbOperation::LM_Exclusive;
  if (type ==  TL_READ_WITH_SHARED_LOCKS ||
      uses_blob_value())
    return NdbOperation::LM_Read;
  return NdbOperation::LM_CommittedRead;
}

static const ulong index_type_flags[]=
{
  /* UNDEFINED_INDEX */
  0,                         

  /* PRIMARY_KEY_INDEX */
  HA_ONLY_WHOLE_INDEX, 

  /* PRIMARY_KEY_ORDERED_INDEX */
  /* 
     Enable HA_KEYREAD_ONLY when "sorted" indexes are supported, 
     thus ORDERD BY clauses can be optimized by reading directly 
     through the index.
  */
  // HA_KEYREAD_ONLY | 
  HA_READ_NEXT |
  HA_READ_PREV |
  HA_READ_RANGE |
  HA_READ_ORDER,

  /* UNIQUE_INDEX */
  HA_ONLY_WHOLE_INDEX,

  /* UNIQUE_ORDERED_INDEX */
  HA_READ_NEXT |
  HA_READ_PREV |
  HA_READ_RANGE |
  HA_READ_ORDER,

  /* ORDERED_INDEX */
  HA_READ_NEXT |
  HA_READ_PREV |
  HA_READ_RANGE |
  HA_READ_ORDER
};

static const int index_flags_size= sizeof(index_type_flags)/sizeof(ulong);

inline NDB_INDEX_TYPE ha_ndbcluster::get_index_type(uint idx_no) const
{
  DBUG_ASSERT(idx_no < MAX_KEY);
  return m_index[idx_no].type;
}


/*
  Get the flags for an index

  RETURN
    flags depending on the type of the index.
*/

inline ulong ha_ndbcluster::index_flags(uint idx_no, uint part,
                                        bool all_parts) const 
{ 
  DBUG_ENTER("ha_ndbcluster::index_flags");
  DBUG_PRINT("enter", ("idx_no: %u", idx_no));
  DBUG_ASSERT(get_index_type_from_table(idx_no) < index_flags_size);
  DBUG_RETURN(index_type_flags[get_index_type_from_table(idx_no)] | 
              HA_KEY_SCAN_NOT_ROR);
}

static void shrink_varchar(Field* field, const byte* & ptr, char* buf)
{
  if (field->type() == MYSQL_TYPE_VARCHAR && ptr != NULL) {
    Field_varstring* f= (Field_varstring*)field;
    if (f->length_bytes == 1) {
      uint pack_len= field->pack_length();
      DBUG_ASSERT(1 <= pack_len && pack_len <= 256);
      if (ptr[1] == 0) {
        buf[0]= ptr[0];
      } else {
        DBUG_ASSERT(FALSE);
        buf[0]= 255;
      }
      memmove(buf + 1, ptr + 2, pack_len - 1);
      ptr= buf;
    }
  }
}

int ha_ndbcluster::set_primary_key(NdbOperation *op, const byte *key)
{
  KEY* key_info= table->key_info + table_share->primary_key;
  KEY_PART_INFO* key_part= key_info->key_part;
  KEY_PART_INFO* end= key_part+key_info->key_parts;
  DBUG_ENTER("set_primary_key");

  for (; key_part != end; key_part++) 
  {
    Field* field= key_part->field;
    const byte* ptr= key;
    char buf[256];
    shrink_varchar(field, ptr, buf);
    if (set_ndb_key(op, field, 
                    key_part->fieldnr-1, ptr))
      ERR_RETURN(op->getNdbError());
    key += key_part->store_length;
  }
  DBUG_RETURN(0);
}


int ha_ndbcluster::set_primary_key_from_record(NdbOperation *op, const byte *record)
{
  KEY* key_info= table->key_info + table_share->primary_key;
  KEY_PART_INFO* key_part= key_info->key_part;
  KEY_PART_INFO* end= key_part+key_info->key_parts;
  DBUG_ENTER("set_primary_key_from_record");

  for (; key_part != end; key_part++) 
  {
    Field* field= key_part->field;
    if (set_ndb_key(op, field, 
		    key_part->fieldnr-1, record+key_part->offset))
      ERR_RETURN(op->getNdbError());
  }
  DBUG_RETURN(0);
}

int ha_ndbcluster::set_index_key_from_record(NdbOperation *op, 
                                             const byte *record, uint keyno)
{
  KEY* key_info= table->key_info + keyno;
  KEY_PART_INFO* key_part= key_info->key_part;
  KEY_PART_INFO* end= key_part+key_info->key_parts;
  uint i;
  DBUG_ENTER("set_index_key_from_record");
                                                                                
  for (i= 0; key_part != end; key_part++, i++)
  {
    Field* field= key_part->field;
    if (set_ndb_key(op, field, m_index[keyno].unique_index_attrid_map[i],
                    record+key_part->offset))
      ERR_RETURN(m_active_trans->getNdbError());
  }
  DBUG_RETURN(0);
}

int 
ha_ndbcluster::set_index_key(NdbOperation *op, 
                             const KEY *key_info, 
                             const byte * key_ptr)
{
  DBUG_ENTER("ha_ndbcluster::set_index_key");
  uint i;
  KEY_PART_INFO* key_part= key_info->key_part;
  KEY_PART_INFO* end= key_part+key_info->key_parts;
  
  for (i= 0; key_part != end; key_part++, i++) 
  {
    Field* field= key_part->field;
    const byte* ptr= key_part->null_bit ? key_ptr + 1 : key_ptr;
    char buf[256];
    shrink_varchar(field, ptr, buf);
    if (set_ndb_key(op, field, m_index[active_index].unique_index_attrid_map[i], ptr))
      ERR_RETURN(m_active_trans->getNdbError());
    key_ptr+= key_part->store_length;
  }
  DBUG_RETURN(0);
}

inline 
int ha_ndbcluster::define_read_attrs(byte* buf, NdbOperation* op)
{
  uint i;
  DBUG_ENTER("define_read_attrs");  

  // Define attributes to read
  for (i= 0; i < table_share->fields; i++) 
  {
    Field *field= table->field[i];
    if (bitmap_is_set(table->read_set, i) ||
        ((field->flags & PRI_KEY_FLAG)))
    {      
      if (get_ndb_value(op, field, i, buf))
        ERR_RETURN(op->getNdbError());
    } 
    else
    {
      m_value[i].ptr= NULL;
    }
  }
    
  if (table_share->primary_key == MAX_KEY) 
  {
    DBUG_PRINT("info", ("Getting hidden key"));
    // Scanning table with no primary key
    int hidden_no= table_share->fields;      
#ifndef DBUG_OFF
    const NDBTAB *tab= (const NDBTAB *) m_table;    
    if (!tab->getColumn(hidden_no))
      DBUG_RETURN(1);
#endif
    if (get_ndb_value(op, NULL, hidden_no, NULL))
      ERR_RETURN(op->getNdbError());
  }
  DBUG_RETURN(0);
} 


/*
  Read one record from NDB using primary key
*/

int ha_ndbcluster::pk_read(const byte *key, uint key_len, byte *buf,
                           uint32 part_id)
{
  uint no_fields= table_share->fields;
  NdbConnection *trans= m_active_trans;
  NdbOperation *op;

  int res;
  DBUG_ENTER("pk_read");
  DBUG_PRINT("enter", ("key_len: %u", key_len));
  DBUG_DUMP("key", (char*)key, key_len);
  m_write_op= FALSE;

  NdbOperation::LockMode lm=
    (NdbOperation::LockMode)get_ndb_lock_type(m_lock.type);
  if (!(op= trans->getNdbOperation((const NDBTAB *) m_table)) || 
      op->readTuple(lm) != 0)
    ERR_RETURN(trans->getNdbError());
  
  if (table_share->primary_key == MAX_KEY) 
  {
    // This table has no primary key, use "hidden" primary key
    DBUG_PRINT("info", ("Using hidden key"));
    DBUG_DUMP("key", (char*)key, 8);    
    if (set_hidden_key(op, no_fields, key))
      ERR_RETURN(trans->getNdbError());
    
    // Read key at the same time, for future reference
    if (get_ndb_value(op, NULL, no_fields, NULL))
      ERR_RETURN(trans->getNdbError());
  } 
  else 
  {
    if ((res= set_primary_key(op, key)))
      return res;
  }
  
  if ((res= define_read_attrs(buf, op)))
    DBUG_RETURN(res);

  if (m_use_partition_function)
  {
    op->setPartitionId(part_id);
    // If table has user defined partitioning
    // and no indexes, we need to read the partition id
    // to support ORDER BY queries
    if (table_share->primary_key == MAX_KEY &&
        get_ndb_partition_id(op))
      ERR_RETURN(trans->getNdbError());
  }

  if (execute_no_commit_ie(this,trans) != 0) 
  {
    table->status= STATUS_NOT_FOUND;
    DBUG_RETURN(ndb_err(trans));
  }

  // The value have now been fetched from NDB  
  unpack_record(buf);
  table->status= 0;     
  DBUG_RETURN(0);
}

/*
  Read one complementing record from NDB using primary key from old_data
  or hidden key
*/

int ha_ndbcluster::complemented_read(const byte *old_data, byte *new_data,
                                     uint32 old_part_id)
{
  uint no_fields= table_share->fields, i;
  NdbTransaction *trans= m_active_trans;
  NdbOperation *op;
  DBUG_ENTER("complemented_read");
  m_write_op= FALSE;

  if (bitmap_is_set_all(table->read_set))
  {
    // We have allready retrieved all fields, nothing to complement
    DBUG_RETURN(0);
  }

  NdbOperation::LockMode lm=
    (NdbOperation::LockMode)get_ndb_lock_type(m_lock.type);
  if (!(op= trans->getNdbOperation((const NDBTAB *) m_table)) || 
      op->readTuple(lm) != 0)
    ERR_RETURN(trans->getNdbError());
  if (table_share->primary_key != MAX_KEY) 
  {
    if (set_primary_key_from_record(op, old_data))
      ERR_RETURN(trans->getNdbError());
  } 
  else 
  {
    // This table has no primary key, use "hidden" primary key
    if (set_hidden_key(op, table->s->fields, m_ref))
      ERR_RETURN(op->getNdbError());
  }

  if (m_use_partition_function)
    op->setPartitionId(old_part_id);
  
  // Read all unreferenced non-key field(s)
  for (i= 0; i < no_fields; i++) 
  {
    Field *field= table->field[i];
    if (!((field->flags & PRI_KEY_FLAG) ||
          bitmap_is_set(table->read_set, i)) &&
        !bitmap_is_set(table->write_set, i))
    {
      if (get_ndb_value(op, field, i, new_data))
        ERR_RETURN(trans->getNdbError());
    }
  }
  
  if (execute_no_commit(this,trans) != 0) 
  {
    table->status= STATUS_NOT_FOUND;
    DBUG_RETURN(ndb_err(trans));
  }

  // The value have now been fetched from NDB  
  unpack_record(new_data);
  table->status= 0;     

  /**
   * restore m_value
   */
  for (i= 0; i < no_fields; i++) 
  {
    Field *field= table->field[i];
    if (!((field->flags & PRI_KEY_FLAG) ||
          bitmap_is_set(table->read_set, i)))
    {
      m_value[i].ptr= NULL;
    }
  }
  
  DBUG_RETURN(0);
}

/*
 * Check that all operations between first and last all
 * have gotten the errcode
 * If checking for HA_ERR_KEY_NOT_FOUND then update m_dupkey
 * for all succeeding operations
 */
bool ha_ndbcluster::check_all_operations_for_error(NdbTransaction *trans,
                                                   const NdbOperation *first,
                                                   const NdbOperation *last,
                                                   uint errcode)
{
  const NdbOperation *op= first;
  DBUG_ENTER("ha_ndbcluster::check_all_operations_for_error");

  while(op)
  {
    NdbError err= op->getNdbError();
    if (err.status != NdbError::Success)
    {
      if (ndb_to_mysql_error(&err) != (int) errcode)
        DBUG_RETURN(false);
      if (op == last) break;
      op= trans->getNextCompletedOperation(op);
    }
    else
    {
      // We found a duplicate
      if (op->getType() == NdbOperation::UniqueIndexAccess)
      {
        if (errcode == HA_ERR_KEY_NOT_FOUND)
        {
          NdbIndexOperation *iop= (NdbIndexOperation *) op;
          const NDBINDEX *index= iop->getIndex();
          // Find the key_no of the index
          for(uint i= 0; i<table->s->keys; i++)
          {
            if (m_index[i].unique_index == index)
            {
              m_dupkey= i;
              break;
            }
          }
        }
      }
      else
      {
        // Must have been primary key access
        DBUG_ASSERT(op->getType() == NdbOperation::PrimaryKeyAccess);
        if (errcode == HA_ERR_KEY_NOT_FOUND)
          m_dupkey= table->s->primary_key;
      }
      DBUG_RETURN(false);      
    }
  }
  DBUG_RETURN(true);
}


/*
 * Peek to check if any rows already exist with conflicting
 * primary key or unique index values
*/

int ha_ndbcluster::peek_indexed_rows(const byte *record)
{
  NdbTransaction *trans= m_active_trans;
  NdbOperation *op;
  const NdbOperation *first, *last;
  uint i;
  int res;
  DBUG_ENTER("peek_indexed_rows");

  NdbOperation::LockMode lm= NdbOperation::LM_Read;
  first= NULL;
  if (table->s->primary_key != MAX_KEY)
  {
    /*
     * Fetch any row with colliding primary key
     */
    if (!(op= trans->getNdbOperation((const NDBTAB *) m_table)) ||
        op->readTuple(lm) != 0)
      ERR_RETURN(trans->getNdbError());
    
    first= op;
    if ((res= set_primary_key_from_record(op, record)))
      ERR_RETURN(trans->getNdbError());

    if (m_use_partition_function)
    {
      uint32 part_id;
      int error;
      longlong func_value;
      my_bitmap_map *old_map= dbug_tmp_use_all_columns(table, table->read_set);
      error= m_part_info->get_partition_id(m_part_info, &part_id, &func_value);
      dbug_tmp_restore_column_map(table->read_set, old_map);
      if (error)
        DBUG_RETURN(error);
      op->setPartitionId(part_id);
    }
  }
  /*
   * Fetch any rows with colliding unique indexes
   */
  KEY* key_info;
  KEY_PART_INFO *key_part, *end;
  for (i= 0, key_info= table->key_info; i < table->s->keys; i++, key_info++)
  {
    if (i != table->s->primary_key &&
        key_info->flags & HA_NOSAME)
    {
      // A unique index is defined on table
      NdbIndexOperation *iop;
      const NDBINDEX *unique_index = m_index[i].unique_index;
      key_part= key_info->key_part;
      end= key_part + key_info->key_parts;
      if (!(iop= trans->getNdbIndexOperation(unique_index, m_table)) ||
          iop->readTuple(lm) != 0)
        ERR_RETURN(trans->getNdbError());

      if (!first)
        first= iop;
      if ((res= set_index_key_from_record(iop, record, i)))
        ERR_RETURN(trans->getNdbError());
    }
  }
  last= trans->getLastDefinedOperation();
  if (first)
    res= execute_no_commit_ie(this,trans);
  else
  {
    // Table has no keys
    table->status= STATUS_NOT_FOUND;
    DBUG_RETURN(HA_ERR_KEY_NOT_FOUND);
  }
  if (check_all_operations_for_error(trans, first, last, 
                                     HA_ERR_KEY_NOT_FOUND))
  {
    table->status= STATUS_NOT_FOUND;
    DBUG_RETURN(ndb_err(trans));
  } 
  else
  {
    DBUG_PRINT("info", ("m_dupkey %d", m_dupkey));
  }
  DBUG_RETURN(0);
}


/*
  Read one record from NDB using unique secondary index
*/

int ha_ndbcluster::unique_index_read(const byte *key,
                                     uint key_len, byte *buf)
{
  int res;
  NdbTransaction *trans= m_active_trans;
  NdbIndexOperation *op;
  DBUG_ENTER("ha_ndbcluster::unique_index_read");
  DBUG_PRINT("enter", ("key_len: %u, index: %u", key_len, active_index));
  DBUG_DUMP("key", (char*)key, key_len);
  
  NdbOperation::LockMode lm=
    (NdbOperation::LockMode)get_ndb_lock_type(m_lock.type);
  if (!(op= trans->getNdbIndexOperation(m_index[active_index].unique_index, 
                                        m_table)) ||
      op->readTuple(lm) != 0)
    ERR_RETURN(trans->getNdbError());
  
  // Set secondary index key(s)
  if ((res= set_index_key(op, table->key_info + active_index, key)))
    DBUG_RETURN(res);
  
  if ((res= define_read_attrs(buf, op)))
    DBUG_RETURN(res);

  if (execute_no_commit_ie(this,trans) != 0) 
  {
    table->status= STATUS_NOT_FOUND;
    DBUG_RETURN(ndb_err(trans));
  }
  // The value have now been fetched from NDB
  unpack_record(buf);
  table->status= 0;
  DBUG_RETURN(0);
}

inline int ha_ndbcluster::fetch_next(NdbScanOperation* cursor)
{
  DBUG_ENTER("fetch_next");
  int check;
  NdbTransaction *trans= m_active_trans;
  
  if (m_lock_tuple)
  {
    /*
      Lock level m_lock.type either TL_WRITE_ALLOW_WRITE
      (SELECT FOR UPDATE) or TL_READ_WITH_SHARED_LOCKS (SELECT
      LOCK WITH SHARE MODE) and row was not explictly unlocked 
      with unlock_row() call
    */
      NdbConnection *trans= m_active_trans;
      NdbOperation *op;
      // Lock row
      DBUG_PRINT("info", ("Keeping lock on scanned row"));
      
      if (!(op= m_active_cursor->lockCurrentTuple()))
      {
	m_lock_tuple= false;
	ERR_RETURN(trans->getNdbError());
      }
      m_ops_pending++;
  }
  m_lock_tuple= false;
  
  bool contact_ndb= m_lock.type < TL_WRITE_ALLOW_WRITE &&
                    m_lock.type != TL_READ_WITH_SHARED_LOCKS;;
  do {
    DBUG_PRINT("info", ("Call nextResult, contact_ndb: %d", contact_ndb));
    /*
      We can only handle one tuple with blobs at a time.
    */
    if (m_ops_pending && m_blobs_pending)
    {
      if (execute_no_commit(this,trans) != 0)
        DBUG_RETURN(ndb_err(trans));
      m_ops_pending= 0;
      m_blobs_pending= FALSE;
    }
    
    if ((check= cursor->nextResult(contact_ndb, m_force_send)) == 0)
    {
      /*
	Explicitly lock tuple if "select for update" or
	"select lock in share mode"
      */
      m_lock_tuple= (m_lock.type == TL_WRITE_ALLOW_WRITE
		     || 
		     m_lock.type == TL_READ_WITH_SHARED_LOCKS);
      DBUG_RETURN(0);
    } 
    else if (check == 1 || check == 2)
    {
      // 1: No more records
      // 2: No more cached records
      
      /*
        Before fetching more rows and releasing lock(s),
        all pending update or delete operations should 
        be sent to NDB
      */
      DBUG_PRINT("info", ("ops_pending: %d", m_ops_pending));    
      if (m_ops_pending)
      {
        if (m_transaction_on)
        {
          if (execute_no_commit(this,trans) != 0)
            DBUG_RETURN(-1);
        }
        else
        {
          if  (execute_commit(this,trans) != 0)
            DBUG_RETURN(-1);
          if (trans->restart() != 0)
          {
            DBUG_ASSERT(0);
            DBUG_RETURN(-1);
          }
        }
        m_ops_pending= 0;
      }
      contact_ndb= (check == 2);
    }
    else
    {
      DBUG_RETURN(-1);
    }
  } while (check == 2);

  DBUG_RETURN(1);
}

/*
  Get the next record of a started scan. Try to fetch
  it locally from NdbApi cached records if possible, 
  otherwise ask NDB for more.

  NOTE
  If this is a update/delete make sure to not contact 
  NDB before any pending ops have been sent to NDB.

*/

inline int ha_ndbcluster::next_result(byte *buf)
{  
  int res;
  DBUG_ENTER("next_result");
    
  if (!m_active_cursor)
    DBUG_RETURN(HA_ERR_END_OF_FILE);
  
  if ((res= fetch_next(m_active_cursor)) == 0)
  {
    DBUG_PRINT("info", ("One more record found"));    
    
    unpack_record(buf);
    table->status= 0;
    DBUG_RETURN(0);
  }
  else if (res == 1)
  {
    // No more records
    table->status= STATUS_NOT_FOUND;
    
    DBUG_PRINT("info", ("No more records"));
    DBUG_RETURN(HA_ERR_END_OF_FILE);
  }
  else
  {
    DBUG_RETURN(ndb_err(m_active_trans));
  }
}

/*
  Set bounds for ordered index scan.
*/

int ha_ndbcluster::set_bounds(NdbIndexScanOperation *op,
                              uint inx,
                              bool rir,
                              const key_range *keys[2],
                              uint range_no)
{
  const KEY *const key_info= table->key_info + inx;
  const uint key_parts= key_info->key_parts;
  uint key_tot_len[2];
  uint tot_len;
  uint i, j;

  DBUG_ENTER("set_bounds");
  DBUG_PRINT("info", ("key_parts=%d", key_parts));

  for (j= 0; j <= 1; j++)
  {
    const key_range *key= keys[j];
    if (key != NULL)
    {
      // for key->flag see ha_rkey_function
      DBUG_PRINT("info", ("key %d length=%d flag=%d",
                          j, key->length, key->flag));
      key_tot_len[j]= key->length;
    }
    else
    {
      DBUG_PRINT("info", ("key %d not present", j));
      key_tot_len[j]= 0;
    }
  }
  tot_len= 0;

  for (i= 0; i < key_parts; i++)
  {
    KEY_PART_INFO *key_part= &key_info->key_part[i];
    Field *field= key_part->field;
#ifndef DBUG_OFF
    uint part_len= key_part->length;
#endif
    uint part_store_len= key_part->store_length;
    // Info about each key part
    struct part_st {
      bool part_last;
      const key_range *key;
      const byte *part_ptr;
      bool part_null;
      int bound_type;
      const char* bound_ptr;
    };
    struct part_st part[2];

    for (j= 0; j <= 1; j++)
    {
      struct part_st &p= part[j];
      p.key= NULL;
      p.bound_type= -1;
      if (tot_len < key_tot_len[j])
      {
        p.part_last= (tot_len + part_store_len >= key_tot_len[j]);
        p.key= keys[j];
        p.part_ptr= &p.key->key[tot_len];
        p.part_null= key_part->null_bit && *p.part_ptr;
        p.bound_ptr= (const char *)
          p.part_null ? 0 : key_part->null_bit ? p.part_ptr + 1 : p.part_ptr;

        if (j == 0)
        {
          switch (p.key->flag)
          {
            case HA_READ_KEY_EXACT:
              if (! rir)
                p.bound_type= NdbIndexScanOperation::BoundEQ;
              else // differs for records_in_range
                p.bound_type= NdbIndexScanOperation::BoundLE;
              break;
            // ascending
            case HA_READ_KEY_OR_NEXT:
              p.bound_type= NdbIndexScanOperation::BoundLE;
              break;
            case HA_READ_AFTER_KEY:
              if (! p.part_last)
                p.bound_type= NdbIndexScanOperation::BoundLE;
              else
                p.bound_type= NdbIndexScanOperation::BoundLT;
              break;
            // descending
            case HA_READ_PREFIX_LAST:           // weird
              p.bound_type= NdbIndexScanOperation::BoundEQ;
              break;
            case HA_READ_PREFIX_LAST_OR_PREV:   // weird
              p.bound_type= NdbIndexScanOperation::BoundGE;
              break;
            case HA_READ_BEFORE_KEY:
              if (! p.part_last)
                p.bound_type= NdbIndexScanOperation::BoundGE;
              else
                p.bound_type= NdbIndexScanOperation::BoundGT;
              break;
            default:
              break;
          }
        }
        if (j == 1) {
          switch (p.key->flag)
          {
            // ascending
            case HA_READ_BEFORE_KEY:
              if (! p.part_last)
                p.bound_type= NdbIndexScanOperation::BoundGE;
              else
                p.bound_type= NdbIndexScanOperation::BoundGT;
              break;
            case HA_READ_AFTER_KEY:     // weird
              p.bound_type= NdbIndexScanOperation::BoundGE;
              break;
            default:
              break;
            // descending strangely sets no end key
          }
        }

        if (p.bound_type == -1)
        {
          DBUG_PRINT("error", ("key %d unknown flag %d", j, p.key->flag));
          DBUG_ASSERT(FALSE);
          // Stop setting bounds but continue with what we have
          op->end_of_bound(range_no);
          DBUG_RETURN(0);
        }
      }
    }

    // Seen with e.g. b = 1 and c > 1
    if (part[0].bound_type == NdbIndexScanOperation::BoundLE &&
        part[1].bound_type == NdbIndexScanOperation::BoundGE &&
        memcmp(part[0].part_ptr, part[1].part_ptr, part_store_len) == 0)
    {
      DBUG_PRINT("info", ("replace LE/GE pair by EQ"));
      part[0].bound_type= NdbIndexScanOperation::BoundEQ;
      part[1].bound_type= -1;
    }
    // Not seen but was in previous version
    if (part[0].bound_type == NdbIndexScanOperation::BoundEQ &&
        part[1].bound_type == NdbIndexScanOperation::BoundGE &&
        memcmp(part[0].part_ptr, part[1].part_ptr, part_store_len) == 0)
    {
      DBUG_PRINT("info", ("remove GE from EQ/GE pair"));
      part[1].bound_type= -1;
    }

    for (j= 0; j <= 1; j++)
    {
      struct part_st &p= part[j];
      // Set bound if not done with this key
      if (p.key != NULL)
      {
        DBUG_PRINT("info", ("key %d:%d offset=%d length=%d last=%d bound=%d",
                            j, i, tot_len, part_len, p.part_last, p.bound_type));
        DBUG_DUMP("info", (const char*)p.part_ptr, part_store_len);

        // Set bound if not cancelled via type -1
        if (p.bound_type != -1)
        {
          const char* ptr= p.bound_ptr;
          char buf[256];
          shrink_varchar(field, ptr, buf);
          if (op->setBound(i, p.bound_type, ptr))
            ERR_RETURN(op->getNdbError());
        }
      }
    }

    tot_len+= part_store_len;
  }
  op->end_of_bound(range_no);
  DBUG_RETURN(0);
}

/*
  Start ordered index scan in NDB
*/

int ha_ndbcluster::ordered_index_scan(const key_range *start_key,
                                      const key_range *end_key,
                                      bool sorted, bool descending,
                                      byte* buf, part_id_range *part_spec)
{  
  int res;
  bool restart;
  NdbTransaction *trans= m_active_trans;
  NdbIndexScanOperation *op;

  DBUG_ENTER("ha_ndbcluster::ordered_index_scan");
  DBUG_PRINT("enter", ("index: %u, sorted: %d, descending: %d",
             active_index, sorted, descending));  
  DBUG_PRINT("enter", ("Starting new ordered scan on %s", m_tabname));
  m_write_op= FALSE;

  // Check that sorted seems to be initialised
  DBUG_ASSERT(sorted == 0 || sorted == 1);
  
  if (m_active_cursor == 0)
  {
    restart= FALSE;
    NdbOperation::LockMode lm=
      (NdbOperation::LockMode)get_ndb_lock_type(m_lock.type);
   bool need_pk = (lm == NdbOperation::LM_Read);
    if (!(op= trans->getNdbIndexScanOperation(m_index[active_index].index, 
                                              m_table)) ||
        op->readTuples(lm, 0, parallelism, sorted, descending, false, need_pk))
      ERR_RETURN(trans->getNdbError());
    if (m_use_partition_function && part_spec != NULL &&
        part_spec->start_part == part_spec->end_part)
      op->setPartitionId(part_spec->start_part);
    m_active_cursor= op;
  } else {
    restart= TRUE;
    op= (NdbIndexScanOperation*)m_active_cursor;
    
    if (m_use_partition_function && part_spec != NULL &&
        part_spec->start_part == part_spec->end_part)
      op->setPartitionId(part_spec->start_part);
    DBUG_ASSERT(op->getSorted() == sorted);
    DBUG_ASSERT(op->getLockMode() == 
                (NdbOperation::LockMode)get_ndb_lock_type(m_lock.type));
    if (op->reset_bounds(m_force_send))
      DBUG_RETURN(ndb_err(m_active_trans));
  }
  
  {
    const key_range *keys[2]= { start_key, end_key };
    res= set_bounds(op, active_index, false, keys);
    if (res)
      DBUG_RETURN(res);
  }

  if (!restart)
  {
    if (generate_scan_filter(m_cond_stack, op))
      DBUG_RETURN(ndb_err(trans));

    if ((res= define_read_attrs(buf, op)))
    {
      DBUG_RETURN(res);
    }
    
    // If table has user defined partitioning
    // and no primary key, we need to read the partition id
    // to support ORDER BY queries
    if (m_use_partition_function &&
        (table_share->primary_key == MAX_KEY) && 
        (get_ndb_partition_id(op)))
      ERR_RETURN(trans->getNdbError());
  }

  if (execute_no_commit(this,trans) != 0)
    DBUG_RETURN(ndb_err(trans));
  
  DBUG_RETURN(next_result(buf));
}

/*
  Start full table scan in NDB
 */

int ha_ndbcluster::full_table_scan(byte *buf)
{
  int res;
  NdbScanOperation *op;
  NdbTransaction *trans= m_active_trans;
  part_id_range part_spec;

  DBUG_ENTER("full_table_scan");  
  DBUG_PRINT("enter", ("Starting new scan on %s", m_tabname));
  m_write_op= FALSE;

  NdbOperation::LockMode lm=
    (NdbOperation::LockMode)get_ndb_lock_type(m_lock.type);
  bool need_pk = (lm == NdbOperation::LM_Read);
  if (!(op=trans->getNdbScanOperation(m_table)) ||
      op->readTuples(lm, 
		     (need_pk)?NdbScanOperation::SF_KeyInfo:0, 
		     parallelism))
    ERR_RETURN(trans->getNdbError());
  m_active_cursor= op;

  if (m_use_partition_function)
  {
    part_spec.start_part= 0;
    part_spec.end_part= m_part_info->get_tot_partitions() - 1;
    prune_partition_set(table, &part_spec);
    DBUG_PRINT("info", ("part_spec.start_part = %u, part_spec.end_part = %u",
                        part_spec.start_part, part_spec.end_part));
    /*
      If partition pruning has found no partition in set
      we can return HA_ERR_END_OF_FILE
      If partition pruning has found exactly one partition in set
      we can optimize scan to run towards that partition only.
    */
    if (part_spec.start_part > part_spec.end_part)
    {
      DBUG_RETURN(HA_ERR_END_OF_FILE);
    }
    else if (part_spec.start_part == part_spec.end_part)
    {
      /*
        Only one partition is required to scan, if sorted is required we
        don't need it any more since output from one ordered partitioned
        index is always sorted.
      */
      m_active_cursor->setPartitionId(part_spec.start_part);
    }
    // If table has user defined partitioning
    // and no primary key, we need to read the partition id
    // to support ORDER BY queries
    if ((table_share->primary_key == MAX_KEY) && 
        (get_ndb_partition_id(op)))
      ERR_RETURN(trans->getNdbError());
  }

  if (generate_scan_filter(m_cond_stack, op))
    DBUG_RETURN(ndb_err(trans));
  if ((res= define_read_attrs(buf, op)))
    DBUG_RETURN(res);

  if (execute_no_commit(this,trans) != 0)
    DBUG_RETURN(ndb_err(trans));
  DBUG_PRINT("exit", ("Scan started successfully"));
  DBUG_RETURN(next_result(buf));
}

/*
  Insert one record into NDB
*/
int ha_ndbcluster::write_row(byte *record)
{
  bool has_auto_increment;
  uint i;
  NdbTransaction *trans= m_active_trans;
  NdbOperation *op;
  int res;
  THD *thd= current_thd;
  longlong func_value= 0;
  DBUG_ENTER("ha_ndbcluster::write_row");

  m_write_op= TRUE;
  has_auto_increment= (table->next_number_field && record == table->record[0]);
  if (table_share->primary_key != MAX_KEY)
  {
    /*
     * Increase any auto_incremented primary key
     */
    if (has_auto_increment) 
    {
      THD *thd= table->in_use;

      m_skip_auto_increment= FALSE;
      update_auto_increment();
      /* Ensure that handler is always called for auto_increment values */
      thd->next_insert_id= 0;
      m_skip_auto_increment= !auto_increment_column_changed;
    }
  }

  /*
   * If IGNORE the ignore constraint violations on primary and unique keys
   */
  if (!m_use_write && m_ignore_dup_key)
  {
    /*
      compare if expression with that in start_bulk_insert()
      start_bulk_insert will set parameters to ensure that each
      write_row is committed individually
    */
    int peek_res= peek_indexed_rows(record);
    
    if (!peek_res) 
    {
      DBUG_RETURN(HA_ERR_FOUND_DUPP_KEY);
    }
    if (peek_res != HA_ERR_KEY_NOT_FOUND)
      DBUG_RETURN(peek_res);
  }

  statistic_increment(thd->status_var.ha_write_count, &LOCK_status);
  if (table->timestamp_field_type & TIMESTAMP_AUTO_SET_ON_INSERT)
    table->timestamp_field->set_time();

  if (!(op= trans->getNdbOperation(m_table)))
    ERR_RETURN(trans->getNdbError());

  res= (m_use_write) ? op->writeTuple() :op->insertTuple(); 
  if (res != 0)
    ERR_RETURN(trans->getNdbError());  
 
  if (m_use_partition_function)
  {
    uint32 part_id;
    int error;
    my_bitmap_map *old_map= dbug_tmp_use_all_columns(table, table->read_set);
    error= m_part_info->get_partition_id(m_part_info, &part_id, &func_value);
    dbug_tmp_restore_column_map(table->read_set, old_map);
    if (error)
      DBUG_RETURN(error);
    op->setPartitionId(part_id);
  }

  if (table_share->primary_key == MAX_KEY) 
  {
    // Table has hidden primary key
    Ndb *ndb= get_ndb();
    int ret;
    Uint64 auto_value;
    uint retries= NDB_AUTO_INCREMENT_RETRIES;
    do {
      Ndb_tuple_id_range_guard g(m_share);
      ret= ndb->getAutoIncrementValue(m_table, g.range, auto_value, 1);
    } while (ret == -1 && 
             --retries &&
             ndb->getNdbError().status == NdbError::TemporaryError);
    if (ret == -1)
      ERR_RETURN(ndb->getNdbError());
    if (set_hidden_key(op, table_share->fields, (const byte*)&auto_value))
      ERR_RETURN(op->getNdbError());
  } 
  else 
  {
    int error;
    if ((error= set_primary_key_from_record(op, record)))
      DBUG_RETURN(error);
  }

  // Set non-key attribute(s)
  bool set_blob_value= FALSE;
  my_bitmap_map *old_map= dbug_tmp_use_all_columns(table, table->read_set);
  for (i= 0; i < table_share->fields; i++) 
  {
    Field *field= table->field[i];
    if (!(field->flags & PRI_KEY_FLAG) &&
	(bitmap_is_set(table->write_set, i) || !m_use_write) &&
        set_ndb_value(op, field, i, record-table->record[0], &set_blob_value))
    {
      m_skip_auto_increment= TRUE;
      dbug_tmp_restore_column_map(table->read_set, old_map);
      ERR_RETURN(op->getNdbError());
    }
  }
  dbug_tmp_restore_column_map(table->read_set, old_map);

  if (m_use_partition_function)
  {
    /*
      We need to set the value of the partition function value in
      NDB since the NDB kernel doesn't have easy access to the function
      to calculate the value.
    */
    if (func_value >= INT_MAX32)
      func_value= INT_MAX32;
    uint32 part_func_value= (uint32)func_value;
    uint no_fields= table_share->fields;
    if (table_share->primary_key == MAX_KEY)
      no_fields++;
    op->setValue(no_fields, part_func_value);
  }

  m_rows_changed++;

  /*
    Execute write operation
    NOTE When doing inserts with many values in 
    each INSERT statement it should not be necessary
    to NoCommit the transaction between each row.
    Find out how this is detected!
  */
  m_rows_inserted++;
  no_uncommitted_rows_update(1);
  m_bulk_insert_not_flushed= TRUE;
  if ((m_rows_to_insert == (ha_rows) 1) || 
      ((m_rows_inserted % m_bulk_insert_rows) == 0) ||
      m_primary_key_update ||
      set_blob_value)
  {
    // Send rows to NDB
    DBUG_PRINT("info", ("Sending inserts to NDB, "\
                        "rows_inserted:%d, bulk_insert_rows: %d", 
                        (int)m_rows_inserted, (int)m_bulk_insert_rows));

    m_bulk_insert_not_flushed= FALSE;
    if (m_transaction_on)
    {
      if (execute_no_commit(this,trans) != 0)
      {
        m_skip_auto_increment= TRUE;
        no_uncommitted_rows_execute_failure();
        DBUG_RETURN(ndb_err(trans));
      }
    }
    else
    {
      if (execute_commit(this,trans) != 0)
      {
        m_skip_auto_increment= TRUE;
        no_uncommitted_rows_execute_failure();
        DBUG_RETURN(ndb_err(trans));
      }
      if (trans->restart() != 0)
      {
        DBUG_ASSERT(0);
        DBUG_RETURN(-1);
      }
    }
  }
  if ((has_auto_increment) && (m_skip_auto_increment))
  {
    Ndb *ndb= get_ndb();
    Uint64 next_val= (Uint64) table->next_number_field->val_int() + 1;
    DBUG_PRINT("info", 
               ("Trying to set next auto increment value to %llu",
                (ulonglong) next_val));
    Ndb_tuple_id_range_guard g(m_share);
    if (ndb->setAutoIncrementValue(m_table, g.range, next_val, TRUE)
        == -1)
      ERR_RETURN(ndb->getNdbError());
  }
  m_skip_auto_increment= TRUE;

  DBUG_PRINT("exit",("ok"));
  DBUG_RETURN(0);
}


/* Compare if a key in a row has changed */

int ha_ndbcluster::key_cmp(uint keynr, const byte * old_row,
                           const byte * new_row)
{
  KEY_PART_INFO *key_part=table->key_info[keynr].key_part;
  KEY_PART_INFO *end=key_part+table->key_info[keynr].key_parts;

  for (; key_part != end ; key_part++)
  {
    if (key_part->null_bit)
    {
      if ((old_row[key_part->null_offset] & key_part->null_bit) !=
          (new_row[key_part->null_offset] & key_part->null_bit))
        return 1;
    }
    if (key_part->key_part_flag & (HA_BLOB_PART | HA_VAR_LENGTH_PART))
    {

      if (key_part->field->cmp_binary((char*) (old_row + key_part->offset),
                                      (char*) (new_row + key_part->offset),
                                      (ulong) key_part->length))
        return 1;
    }
    else
    {
      if (memcmp(old_row+key_part->offset, new_row+key_part->offset,
                 key_part->length))
        return 1;
    }
  }
  return 0;
}

/*
  Update one record in NDB using primary key
*/

int ha_ndbcluster::update_row(const byte *old_data, byte *new_data)
{
  THD *thd= current_thd;
  NdbTransaction *trans= m_active_trans;
  NdbScanOperation* cursor= m_active_cursor;
  NdbOperation *op;
  uint i;
  uint32 old_part_id= 0, new_part_id= 0;
  int error;
  longlong func_value;
  DBUG_ENTER("update_row");
  m_write_op= TRUE;
  
  statistic_increment(thd->status_var.ha_update_count, &LOCK_status);
  if (table->timestamp_field_type & TIMESTAMP_AUTO_SET_ON_UPDATE)
  {
    table->timestamp_field->set_time();
    bitmap_set_bit(table->write_set, table->timestamp_field->field_index);
  }

  if (m_use_partition_function &&
      (error= get_parts_for_update(old_data, new_data, table->record[0],
                                   m_part_info, &old_part_id, &new_part_id,
                                   &func_value)))
  {
    DBUG_RETURN(error);
  }

  /*
   * Check for update of primary key or partition change
   * for special handling
   */  
  if (((table_share->primary_key != MAX_KEY) &&
       key_cmp(table_share->primary_key, old_data, new_data)) ||
      (old_part_id != new_part_id))
  {
    int read_res, insert_res, delete_res, undo_res;

    DBUG_PRINT("info", ("primary key update or partition change, "
                        "doing read+delete+insert"));
    // Get all old fields, since we optimize away fields not in query
    read_res= complemented_read(old_data, new_data, old_part_id);
    if (read_res)
    {
      DBUG_PRINT("info", ("read failed"));
      DBUG_RETURN(read_res);
    }
    // Delete old row
    m_primary_key_update= TRUE;
    delete_res= delete_row(old_data);
    m_primary_key_update= FALSE;
    if (delete_res)
    {
      DBUG_PRINT("info", ("delete failed"));
      DBUG_RETURN(delete_res);
    }     
    // Insert new row
    DBUG_PRINT("info", ("delete succeded"));
    m_primary_key_update= TRUE;
    insert_res= write_row(new_data);
    m_primary_key_update= FALSE;
    if (insert_res)
    {
      DBUG_PRINT("info", ("insert failed"));
      if (trans->commitStatus() == NdbConnection::Started)
      {
        // Undo delete_row(old_data)
        m_primary_key_update= TRUE;
        undo_res= write_row((byte *)old_data);
        if (undo_res)
          push_warning(current_thd, 
                       MYSQL_ERROR::WARN_LEVEL_WARN, 
                       undo_res, 
                       "NDB failed undoing delete at primary key update");
        m_primary_key_update= FALSE;
      }
      DBUG_RETURN(insert_res);
    }
    DBUG_PRINT("info", ("delete+insert succeeded"));
    DBUG_RETURN(0);
  }

  if (cursor)
  {
    /*
      We are scanning records and want to update the record
      that was just found, call updateTuple on the cursor 
      to take over the lock to a new update operation
      And thus setting the primary key of the record from 
      the active record in cursor
    */
    DBUG_PRINT("info", ("Calling updateTuple on cursor"));
    if (!(op= cursor->updateCurrentTuple()))
      ERR_RETURN(trans->getNdbError());
    m_lock_tuple= false;
    m_ops_pending++;
    if (uses_blob_value())
      m_blobs_pending= TRUE;
    if (m_use_partition_function)
      cursor->setPartitionId(new_part_id);
  }
  else
  {  
    if (!(op= trans->getNdbOperation(m_table)) ||
        op->updateTuple() != 0)
      ERR_RETURN(trans->getNdbError());  
    
    if (m_use_partition_function)
      op->setPartitionId(new_part_id);
    if (table_share->primary_key == MAX_KEY) 
    {
      // This table has no primary key, use "hidden" primary key
      DBUG_PRINT("info", ("Using hidden key"));
      
      // Require that the PK for this record has previously been 
      // read into m_ref
      DBUG_DUMP("key", m_ref, NDB_HIDDEN_PRIMARY_KEY_LENGTH);
      
      if (set_hidden_key(op, table->s->fields, m_ref))
        ERR_RETURN(op->getNdbError());
    } 
    else 
    {
      int res;
      if ((res= set_primary_key_from_record(op, old_data)))
        DBUG_RETURN(res);
    }
  }

  m_rows_changed++;

  // Set non-key attribute(s)
  my_bitmap_map *old_map= dbug_tmp_use_all_columns(table, table->read_set);
  for (i= 0; i < table_share->fields; i++) 
  {
    Field *field= table->field[i];
    if (bitmap_is_set(table->write_set, i) &&
        (!(field->flags & PRI_KEY_FLAG)) &&
        set_ndb_value(op, field, i, new_data - table->record[0]))
    {
      dbug_tmp_restore_column_map(table->read_set, old_map);
      ERR_RETURN(op->getNdbError());
    }
  }
  dbug_tmp_restore_column_map(table->read_set, old_map);

  if (m_use_partition_function)
  {
    if (func_value >= INT_MAX32)
      func_value= INT_MAX32;
    uint32 part_func_value= (uint32)func_value;
    uint no_fields= table_share->fields;
    if (table_share->primary_key == MAX_KEY)
      no_fields++;
    op->setValue(no_fields, part_func_value);
  }
  // Execute update operation
  if (!cursor && execute_no_commit(this,trans) != 0) {
    no_uncommitted_rows_execute_failure();
    DBUG_RETURN(ndb_err(trans));
  }
  
  DBUG_RETURN(0);
}


/*
  Delete one record from NDB, using primary key 
*/

int ha_ndbcluster::delete_row(const byte *record)
{
  THD *thd= current_thd;
  NdbTransaction *trans= m_active_trans;
  NdbScanOperation* cursor= m_active_cursor;
  NdbOperation *op;
  uint32 part_id;
  int error;
  DBUG_ENTER("delete_row");
  m_write_op= TRUE;

  statistic_increment(thd->status_var.ha_delete_count,&LOCK_status);
  m_rows_changed++;

  if (m_use_partition_function &&
      (error= get_part_for_delete(record, table->record[0], m_part_info,
                                  &part_id)))
  {
    DBUG_RETURN(error);
  }

  if (cursor)
  {
    /*
      We are scanning records and want to delete the record
      that was just found, call deleteTuple on the cursor 
      to take over the lock to a new delete operation
      And thus setting the primary key of the record from 
      the active record in cursor
    */
    DBUG_PRINT("info", ("Calling deleteTuple on cursor"));
    if (cursor->deleteCurrentTuple() != 0)
      ERR_RETURN(trans->getNdbError());     
    m_lock_tuple= false;
    m_ops_pending++;

    if (m_use_partition_function)
      cursor->setPartitionId(part_id);

    no_uncommitted_rows_update(-1);

    if (!m_primary_key_update)
      // If deleting from cursor, NoCommit will be handled in next_result
      DBUG_RETURN(0);
  }
  else
  {
    
    if (!(op=trans->getNdbOperation(m_table)) || 
        op->deleteTuple() != 0)
      ERR_RETURN(trans->getNdbError());
    
    if (m_use_partition_function)
      op->setPartitionId(part_id);

    no_uncommitted_rows_update(-1);
    
    if (table_share->primary_key == MAX_KEY) 
    {
      // This table has no primary key, use "hidden" primary key
      DBUG_PRINT("info", ("Using hidden key"));
      
      if (set_hidden_key(op, table->s->fields, m_ref))
        ERR_RETURN(op->getNdbError());
    } 
    else 
    {
      if ((error= set_primary_key_from_record(op, record)))
        DBUG_RETURN(error);
    }
  }

  // Execute delete operation
  if (execute_no_commit(this,trans) != 0) {
    no_uncommitted_rows_execute_failure();
    DBUG_RETURN(ndb_err(trans));
  }
  DBUG_RETURN(0);
}
  
/*
  Unpack a record read from NDB 

  SYNOPSIS
    unpack_record()
    buf                 Buffer to store read row

  NOTE
    The data for each row is read directly into the
    destination buffer. This function is primarily 
    called in order to check if any fields should be 
    set to null.
*/

void ndb_unpack_record(TABLE *table, NdbValue *value,
                       MY_BITMAP *defined, byte *buf)
{
  Field **p_field= table->field, *field= *p_field;
  my_ptrdiff_t row_offset= (my_ptrdiff_t) (buf - table->record[0]);
  my_bitmap_map *old_map= dbug_tmp_use_all_columns(table, table->write_set);
  DBUG_ENTER("ndb_unpack_record");

  // Set null flag(s)
  bzero(buf, table->s->null_bytes);
  for ( ; field;
       p_field++, value++, field= *p_field)
  {
    if ((*value).ptr)
    {
      if (!(field->flags & BLOB_FLAG))
      {
        int is_null= (*value).rec->isNULL();
        if (is_null)
        {
          if (is_null > 0)
          {
            DBUG_PRINT("info",("[%u] NULL",
                               (*value).rec->getColumn()->getColumnNo()));
            field->set_null(row_offset);
          }
          else
          {
            DBUG_PRINT("info",("[%u] UNDEFINED",
                               (*value).rec->getColumn()->getColumnNo()));
            bitmap_clear_bit(defined,
                             (*value).rec->getColumn()->getColumnNo());
          }
        }
        else if (field->type() == MYSQL_TYPE_BIT)
        {
          Field_bit *field_bit= static_cast<Field_bit*>(field);

          /*
            Move internal field pointer to point to 'buf'.  Calling
            the correct member function directly since we know the
            type of the object.
           */
          field_bit->Field_bit::move_field_offset(row_offset);
          if (field->pack_length() < 5)
          {
            DBUG_PRINT("info", ("bit field H'%.8X", 
                                (*value).rec->u_32_value()));
            field_bit->Field_bit::store((longlong) (*value).rec->u_32_value(),
                                        FALSE);
          }
          else
          {
            DBUG_PRINT("info", ("bit field H'%.8X%.8X",
                                *(Uint32*) (*value).rec->aRef(),
                                *((Uint32*) (*value).rec->aRef()+1)));
            field_bit->Field_bit::store((longlong) (*value).rec->u_64_value(), 
                                        TRUE);
          }
          /*
            Move back internal field pointer to point to original
            value (usually record[0]).
           */
          field_bit->Field_bit::move_field_offset(-row_offset);
          DBUG_PRINT("info",("[%u] SET",
                             (*value).rec->getColumn()->getColumnNo()));
          DBUG_DUMP("info", (const char*) field->ptr, field->pack_length());
        }
        else
        {
          DBUG_PRINT("info",("[%u] SET",
                             (*value).rec->getColumn()->getColumnNo()));
          DBUG_DUMP("info", (const char*) field->ptr, field->pack_length());
        }
      }
      else
      {
        NdbBlob *ndb_blob= (*value).blob;
        uint col_no = ndb_blob->getColumn()->getColumnNo();
        int isNull;
        ndb_blob->getDefined(isNull);
        if (isNull == 1)
        {
          DBUG_PRINT("info",("[%u] NULL", col_no));
          field->set_null(row_offset);
        }
        else if (isNull == -1)
        {
          DBUG_PRINT("info",("[%u] UNDEFINED", col_no));
          bitmap_clear_bit(defined, col_no);
        }
        else
        {
#ifndef DBUG_OFF
          // pointer vas set in get_ndb_blobs_value
          Field_blob *field_blob= (Field_blob*)field;
          char* ptr;
          field_blob->get_ptr(&ptr, row_offset);
          uint32 len= field_blob->get_length(row_offset);
          DBUG_PRINT("info",("[%u] SET ptr=%p len=%u", col_no, ptr, len));
#endif
        }
      }
    }
  }
  dbug_tmp_restore_column_map(table->write_set, old_map);
  DBUG_VOID_RETURN;
}

void ha_ndbcluster::unpack_record(byte *buf)
{
  ndb_unpack_record(table, m_value, 0, buf);
#ifndef DBUG_OFF
  // Read and print all values that was fetched
  if (table_share->primary_key == MAX_KEY)
  {
    // Table with hidden primary key
    int hidden_no= table_share->fields;
    const NDBTAB *tab= m_table;
    const NDBCOL *hidden_col= tab->getColumn(hidden_no);
    const NdbRecAttr* rec= m_value[hidden_no].rec;
    DBUG_ASSERT(rec);
    DBUG_PRINT("hidden", ("%d: %s \"%llu\"", hidden_no,
                          hidden_col->getName(), rec->u_64_value()));
  }
  //DBUG_EXECUTE("value", print_results(););
#endif
}

/*
  Utility function to print/dump the fetched field
  to avoid unnecessary work, wrap in DBUG_EXECUTE as in:

    DBUG_EXECUTE("value", print_results(););
 */

void ha_ndbcluster::print_results()
{
  DBUG_ENTER("print_results");

#ifndef DBUG_OFF

  char buf_type[MAX_FIELD_WIDTH], buf_val[MAX_FIELD_WIDTH];
  String type(buf_type, sizeof(buf_type), &my_charset_bin);
  String val(buf_val, sizeof(buf_val), &my_charset_bin);
  for (uint f= 0; f < table_share->fields; f++)
  {
    /* Use DBUG_PRINT since DBUG_FILE cannot be filtered out */
    char buf[2000];
    Field *field;
    void* ptr;
    NdbValue value;

    buf[0]= 0;
    field= table->field[f];
    if (!(value= m_value[f]).ptr)
    {
      strmov(buf, "not read");
      goto print_value;
    }

    ptr= field->ptr;

    if (! (field->flags & BLOB_FLAG))
    {
      if (value.rec->isNULL())
      {
        strmov(buf, "NULL");
        goto print_value;
      }
      type.length(0);
      val.length(0);
      field->sql_type(type);
      field->val_str(&val);
      my_snprintf(buf, sizeof(buf), "%s %s", type.c_ptr(), val.c_ptr());
    }
    else
    {
      NdbBlob *ndb_blob= value.blob;
      bool isNull= TRUE;
      ndb_blob->getNull(isNull);
      if (isNull)
        strmov(buf, "NULL");
    }

print_value:
    DBUG_PRINT("value", ("%u,%s: %s", f, field->field_name, buf));
  }
#endif
  DBUG_VOID_RETURN;
}


int ha_ndbcluster::index_init(uint index, bool sorted)
{
  DBUG_ENTER("ha_ndbcluster::index_init");
  DBUG_PRINT("enter", ("index: %u  sorted: %d", index, sorted));
  active_index= index;
  m_sorted= sorted;
  /*
    Locks are are explicitly released in scan
    unless m_lock.type == TL_READ_HIGH_PRIORITY
    and no sub-sequent call to unlock_row()
  */
  m_lock_tuple= false;
    m_lock_tuple= false;
  DBUG_RETURN(0);
}


int ha_ndbcluster::index_end()
{
  DBUG_ENTER("ha_ndbcluster::index_end");
  DBUG_RETURN(close_scan());
}

/**
 * Check if key contains null
 */
static
int
check_null_in_key(const KEY* key_info, const byte *key, uint key_len)
{
  KEY_PART_INFO *curr_part, *end_part;
  const byte* end_ptr= key + key_len;
  curr_part= key_info->key_part;
  end_part= curr_part + key_info->key_parts;
  

  for (; curr_part != end_part && key < end_ptr; curr_part++)
  {
    if (curr_part->null_bit && *key)
      return 1;

    key += curr_part->store_length;
  }
  return 0;
}

int ha_ndbcluster::index_read(byte *buf,
                              const byte *key, uint key_len, 
                              enum ha_rkey_function find_flag)
{
  key_range start_key;
  bool descending= FALSE;
  DBUG_ENTER("ha_ndbcluster::index_read");
  DBUG_PRINT("enter", ("active_index: %u, key_len: %u, find_flag: %d", 
                       active_index, key_len, find_flag));

  start_key.key= key;
  start_key.length= key_len;
  start_key.flag= find_flag;
  descending= FALSE;
  switch (find_flag) {
  case HA_READ_KEY_OR_PREV:
  case HA_READ_BEFORE_KEY:
  case HA_READ_PREFIX_LAST:
  case HA_READ_PREFIX_LAST_OR_PREV:
    descending= TRUE;
    break;
  default:
    break;
  }
  DBUG_RETURN(read_range_first_to_buf(&start_key, 0, descending,
                                      m_sorted, buf));
}


int ha_ndbcluster::index_read_idx(byte *buf, uint index_no, 
                              const byte *key, uint key_len, 
                              enum ha_rkey_function find_flag)
{
  statistic_increment(current_thd->status_var.ha_read_key_count, &LOCK_status);
  DBUG_ENTER("ha_ndbcluster::index_read_idx");
  DBUG_PRINT("enter", ("index_no: %u, key_len: %u", index_no, key_len));  
  close_scan();
  index_init(index_no, 0);  
  DBUG_RETURN(index_read(buf, key, key_len, find_flag));
}


int ha_ndbcluster::index_next(byte *buf)
{
  DBUG_ENTER("ha_ndbcluster::index_next");
  statistic_increment(current_thd->status_var.ha_read_next_count,
                      &LOCK_status);
  DBUG_RETURN(next_result(buf));
}


int ha_ndbcluster::index_prev(byte *buf)
{
  DBUG_ENTER("ha_ndbcluster::index_prev");
  statistic_increment(current_thd->status_var.ha_read_prev_count,
                      &LOCK_status);
  DBUG_RETURN(next_result(buf));
}


int ha_ndbcluster::index_first(byte *buf)
{
  DBUG_ENTER("ha_ndbcluster::index_first");
  statistic_increment(current_thd->status_var.ha_read_first_count,
                      &LOCK_status);
  // Start the ordered index scan and fetch the first row

  // Only HA_READ_ORDER indexes get called by index_first
  DBUG_RETURN(ordered_index_scan(0, 0, TRUE, FALSE, buf, NULL));
}


int ha_ndbcluster::index_last(byte *buf)
{
  DBUG_ENTER("ha_ndbcluster::index_last");
  statistic_increment(current_thd->status_var.ha_read_last_count,&LOCK_status);
  DBUG_RETURN(ordered_index_scan(0, 0, TRUE, TRUE, buf, NULL));
}

int ha_ndbcluster::index_read_last(byte * buf, const byte * key, uint key_len)
{
  DBUG_ENTER("ha_ndbcluster::index_read_last");
  DBUG_RETURN(index_read(buf, key, key_len, HA_READ_PREFIX_LAST));
}

int ha_ndbcluster::read_range_first_to_buf(const key_range *start_key,
                                           const key_range *end_key,
                                           bool desc, bool sorted,
                                           byte* buf)
{
  part_id_range part_spec;
  ndb_index_type type= get_index_type(active_index);
  const KEY* key_info= table->key_info+active_index;
  int error; 
  DBUG_ENTER("ha_ndbcluster::read_range_first_to_buf");
  DBUG_PRINT("info", ("desc: %d, sorted: %d", desc, sorted));

  if (m_use_partition_function)
  {
    get_partition_set(table, buf, active_index, start_key, &part_spec);
    DBUG_PRINT("info", ("part_spec.start_part = %u, part_spec.end_part = %u",
                        part_spec.start_part, part_spec.end_part));
    /*
      If partition pruning has found no partition in set
      we can return HA_ERR_END_OF_FILE
      If partition pruning has found exactly one partition in set
      we can optimize scan to run towards that partition only.
    */
    if (part_spec.start_part > part_spec.end_part)
    {
      DBUG_RETURN(HA_ERR_END_OF_FILE);
    }
    else if (part_spec.start_part == part_spec.end_part)
    {
      /*
        Only one partition is required to scan, if sorted is required we
        don't need it any more since output from one ordered partitioned
        index is always sorted.
      */
      sorted= FALSE;
    }
  }

  m_write_op= FALSE;
  switch (type){
  case PRIMARY_KEY_ORDERED_INDEX:
  case PRIMARY_KEY_INDEX:
    if (start_key && 
        start_key->length == key_info->key_length &&
        start_key->flag == HA_READ_KEY_EXACT)
    {
      if (m_active_cursor && (error= close_scan()))
        DBUG_RETURN(error);
      DBUG_RETURN(pk_read(start_key->key, start_key->length, buf,
                          part_spec.start_part));
    }
    break;
  case UNIQUE_ORDERED_INDEX:
  case UNIQUE_INDEX:
    if (start_key && start_key->length == key_info->key_length &&
        start_key->flag == HA_READ_KEY_EXACT && 
        !check_null_in_key(key_info, start_key->key, start_key->length))
    {
      if (m_active_cursor && (error= close_scan()))
        DBUG_RETURN(error);
      DBUG_RETURN(unique_index_read(start_key->key, start_key->length, buf));
    }
    break;
  default:
    break;
  }
  // Start the ordered index scan and fetch the first row
  DBUG_RETURN(ordered_index_scan(start_key, end_key, sorted, desc, buf,
                                 &part_spec));
}

int ha_ndbcluster::read_range_first(const key_range *start_key,
                                    const key_range *end_key,
                                    bool eq_r, bool sorted)
{
  byte* buf= table->record[0];
  DBUG_ENTER("ha_ndbcluster::read_range_first");
  DBUG_RETURN(read_range_first_to_buf(start_key, end_key, FALSE,
                                      sorted, buf));
}

int ha_ndbcluster::read_range_next()
{
  DBUG_ENTER("ha_ndbcluster::read_range_next");
  DBUG_RETURN(next_result(table->record[0]));
}


int ha_ndbcluster::rnd_init(bool scan)
{
  NdbScanOperation *cursor= m_active_cursor;
  DBUG_ENTER("rnd_init");
  DBUG_PRINT("enter", ("scan: %d", scan));
  // Check if scan is to be restarted
  if (cursor)
  {
    if (!scan)
      DBUG_RETURN(1);
    if (cursor->restart(m_force_send) != 0)
    {
      DBUG_ASSERT(0);
      DBUG_RETURN(-1);
    }
  }
  index_init(table_share->primary_key, 0);
  DBUG_RETURN(0);
}

int ha_ndbcluster::close_scan()
{
  NdbTransaction *trans= m_active_trans;
  DBUG_ENTER("close_scan");

  m_multi_cursor= 0;
  if (!m_active_cursor && !m_multi_cursor)
    DBUG_RETURN(1);

  NdbScanOperation *cursor= m_active_cursor ? m_active_cursor : m_multi_cursor;
  
  if (m_ops_pending)
  {
    /*
      Take over any pending transactions to the 
      deleteing/updating transaction before closing the scan    
    */
    DBUG_PRINT("info", ("ops_pending: %d", m_ops_pending));    
    if (execute_no_commit(this,trans) != 0) {
      no_uncommitted_rows_execute_failure();
      DBUG_RETURN(ndb_err(trans));
    }
    m_ops_pending= 0;
  }
  
  cursor->close(m_force_send, TRUE);
  m_active_cursor= m_multi_cursor= NULL;
  DBUG_RETURN(0);
}

int ha_ndbcluster::rnd_end()
{
  DBUG_ENTER("rnd_end");
  DBUG_RETURN(close_scan());
}


int ha_ndbcluster::rnd_next(byte *buf)
{
  DBUG_ENTER("rnd_next");
  statistic_increment(current_thd->status_var.ha_read_rnd_next_count,
                      &LOCK_status);

  if (!m_active_cursor)
    DBUG_RETURN(full_table_scan(buf));
  DBUG_RETURN(next_result(buf));
}


/*
  An "interesting" record has been found and it's pk 
  retrieved by calling position
  Now it's time to read the record from db once 
  again
*/

int ha_ndbcluster::rnd_pos(byte *buf, byte *pos)
{
  DBUG_ENTER("rnd_pos");
  statistic_increment(current_thd->status_var.ha_read_rnd_count,
                      &LOCK_status);
  // The primary key for the record is stored in pos
  // Perform a pk_read using primary key "index"
  {
    part_id_range part_spec;
    uint key_length= ref_length;
    if (m_use_partition_function)
    {
      if (table_share->primary_key == MAX_KEY)
      {
        /*
          The partition id has been fetched from ndb
          and has been stored directly after the hidden key
        */
        DBUG_DUMP("key+part", (char *)pos, key_length);
        key_length= ref_length - sizeof(m_part_id);
        part_spec.start_part= part_spec.end_part= *(uint32 *)(pos + key_length);
      }
      else
      {
        key_range key_spec;
        KEY *key_info= table->key_info + table_share->primary_key;
        key_spec.key= pos;
        key_spec.length= key_length;
        key_spec.flag= HA_READ_KEY_EXACT;
        get_full_part_id_from_key(table, buf, key_info, 
                                  &key_spec, &part_spec);
        DBUG_ASSERT(part_spec.start_part == part_spec.end_part);
      }
      DBUG_PRINT("info", ("partition id %u", part_spec.start_part));
    }
    DBUG_DUMP("key", (char *)pos, key_length);
    DBUG_RETURN(pk_read(pos, key_length, buf, part_spec.start_part));
  }
}


/*
  Store the primary key of this record in ref 
  variable, so that the row can be retrieved again later
  using "reference" in rnd_pos
*/

void ha_ndbcluster::position(const byte *record)
{
  KEY *key_info;
  KEY_PART_INFO *key_part;
  KEY_PART_INFO *end;
  byte *buff;
  uint key_length;

  DBUG_ENTER("position");

  if (table_share->primary_key != MAX_KEY) 
  {
    key_length= ref_length;
    key_info= table->key_info + table_share->primary_key;
    key_part= key_info->key_part;
    end= key_part + key_info->key_parts;
    buff= ref;
    
    for (; key_part != end; key_part++) 
    {
      if (key_part->null_bit) {
        /* Store 0 if the key part is a NULL part */      
        if (record[key_part->null_offset]
            & key_part->null_bit) {
          *buff++= 1;
          continue;
        }      
        *buff++= 0;
      }

      size_t len = key_part->length;
      const byte * ptr = record + key_part->offset;
      Field *field = key_part->field;
      if ((field->type() ==  MYSQL_TYPE_VARCHAR) &&
	  ((Field_varstring*)field)->length_bytes == 1)
      {
	/** 
	 * Keys always use 2 bytes length
	 */
	buff[0] = ptr[0];
	buff[1] = 0;
	memcpy(buff+2, ptr + 1, len);	
	len += 2;
      }
      else
      {
	memcpy(buff, ptr, len);
      }
      buff += len;
    }
  } 
  else 
  {
    // No primary key, get hidden key
    DBUG_PRINT("info", ("Getting hidden key"));
    // If table has user defined partition save the partition id as well
    if(m_use_partition_function)
    {
      DBUG_PRINT("info", ("Saving partition id %u", m_part_id));
      key_length= ref_length - sizeof(m_part_id);
      memcpy(ref+key_length, (void *)&m_part_id, sizeof(m_part_id));
    }
    else
      key_length= ref_length;
#ifndef DBUG_OFF
    int hidden_no= table->s->fields;
    const NDBTAB *tab= m_table;  
    const NDBCOL *hidden_col= tab->getColumn(hidden_no);
    DBUG_ASSERT(hidden_col->getPrimaryKey() && 
                hidden_col->getAutoIncrement() &&
                key_length == NDB_HIDDEN_PRIMARY_KEY_LENGTH);
#endif
    memcpy(ref, m_ref, key_length);
  }
#ifndef DBUG_OFF
  if (table_share->primary_key == MAX_KEY && m_use_partition_function) 
    DBUG_DUMP("key+part", (char*)ref, key_length+sizeof(m_part_id));
#endif
  DBUG_DUMP("ref", (char*)ref, key_length);
  DBUG_VOID_RETURN;
}


void ha_ndbcluster::info(uint flag)
{
  DBUG_ENTER("info");
  DBUG_PRINT("enter", ("flag: %d", flag));
  
  if (flag & HA_STATUS_POS)
    DBUG_PRINT("info", ("HA_STATUS_POS"));
  if (flag & HA_STATUS_NO_LOCK)
    DBUG_PRINT("info", ("HA_STATUS_NO_LOCK"));
  if (flag & HA_STATUS_TIME)
    DBUG_PRINT("info", ("HA_STATUS_TIME"));
  if (flag & HA_STATUS_VARIABLE)
  {
    DBUG_PRINT("info", ("HA_STATUS_VARIABLE"));
    if (m_table_info)
    {
      if (m_ha_not_exact_count)
        stats.records= 100;
      else
        records_update();
    }
    else
    {
      if ((my_errno= check_ndb_connection()))
        DBUG_VOID_RETURN;
      Ndb *ndb= get_ndb();
      ndb->setDatabaseName(m_dbname);
      struct Ndb_statistics stat;
      if (current_thd->variables.ndb_use_exact_count &&
          ndb_get_table_statistics(ndb, m_table, &stat) == 0)
      {
        stats.mean_rec_length= stat.row_size;
        stats.data_file_length= stat.fragment_memory;
        stats.records= stat.row_count;
      }
      else
      {
        stats.mean_rec_length= 0;
        stats.records= 100;
      }
    }
  }
  if (flag & HA_STATUS_CONST)
  {
    DBUG_PRINT("info", ("HA_STATUS_CONST"));
    set_rec_per_key();
  }
  if (flag & HA_STATUS_ERRKEY)
  {
    DBUG_PRINT("info", ("HA_STATUS_ERRKEY"));
    errkey= m_dupkey;
  }
  if (flag & HA_STATUS_AUTO)
  {
    DBUG_PRINT("info", ("HA_STATUS_AUTO"));
    if (m_table)
    {
      Ndb *ndb= get_ndb();
      Ndb_tuple_id_range_guard g(m_share);
      
      Uint64 auto_increment_value64;
      if (ndb->readAutoIncrementValue(m_table, g.range,
                                      auto_increment_value64) == -1)
      {
        const NdbError err= ndb->getNdbError();
        sql_print_error("Error %lu in readAutoIncrementValue(): %s",
                        (ulong) err.code, err.message);
        stats.auto_increment_value= ~(ulonglong)0;
      }
      else
        stats.auto_increment_value= (ulonglong)auto_increment_value64;
    }
  }
  DBUG_VOID_RETURN;
}


void ha_ndbcluster::get_dynamic_partition_info(PARTITION_INFO *stat_info,
                                               uint part_id)
{
  /* 
     This functions should be fixed. Suggested fix: to
     implement ndb function which retrives the statistics
     about ndb partitions.
  */
  bzero((char*) stat_info, sizeof(PARTITION_INFO));
  return;
}


int ha_ndbcluster::extra(enum ha_extra_function operation)
{
  DBUG_ENTER("extra");
  switch (operation) {
  case HA_EXTRA_IGNORE_DUP_KEY:       /* Dup keys don't rollback everything*/
    DBUG_PRINT("info", ("HA_EXTRA_IGNORE_DUP_KEY"));
    if (current_thd->lex->sql_command == SQLCOM_REPLACE && !m_has_unique_index)
    {
      DBUG_PRINT("info", ("Turning ON use of write instead of insert"));
      m_use_write= TRUE;
    } else 
    {
      DBUG_PRINT("info", ("Ignoring duplicate key"));
      m_ignore_dup_key= TRUE;
    }
    break;
  case HA_EXTRA_NO_IGNORE_DUP_KEY:
    DBUG_PRINT("info", ("HA_EXTRA_NO_IGNORE_DUP_KEY"));
    DBUG_PRINT("info", ("Turning OFF use of write instead of insert"));
    m_use_write= FALSE;
    m_ignore_dup_key= FALSE;
    break;
  case HA_EXTRA_IGNORE_NO_KEY:
    DBUG_PRINT("info", ("HA_EXTRA_IGNORE_NO_KEY"));
    DBUG_PRINT("info", ("Turning on AO_IgnoreError at Commit/NoCommit"));
    m_ignore_no_key= TRUE;
    break;
  case HA_EXTRA_NO_IGNORE_NO_KEY:
    DBUG_PRINT("info", ("HA_EXTRA_NO_IGNORE_NO_KEY"));
    DBUG_PRINT("info", ("Turning on AO_IgnoreError at Commit/NoCommit"));
    m_ignore_no_key= FALSE;
    break;
  default:
    break;
  }
  
  DBUG_RETURN(0);
}


int ha_ndbcluster::reset()
{
  DBUG_ENTER("ha_ndbcluster::reset");
  cond_clear();
  /*
    Regular partition pruning will set the bitmap appropriately.
    Some queries like ALTER TABLE doesn't use partition pruning and
    thus the 'used_partitions' bitmap needs to be initialized
  */
  if (m_part_info)
    bitmap_set_all(&m_part_info->used_partitions);
  DBUG_RETURN(0);
}


/* 
   Start of an insert, remember number of rows to be inserted, it will
   be used in write_row and get_autoincrement to send an optimal number
   of rows in each roundtrip to the server

   SYNOPSIS
   rows     number of rows to insert, 0 if unknown

*/

void ha_ndbcluster::start_bulk_insert(ha_rows rows)
{
  int bytes, batch;
  const NDBTAB *tab= m_table;    

  DBUG_ENTER("start_bulk_insert");
  DBUG_PRINT("enter", ("rows: %d", (int)rows));
  
  m_rows_inserted= (ha_rows) 0;
  if (!m_use_write && m_ignore_dup_key)
  {
    /*
      compare if expression with that in write_row
      we have a situation where peek_indexed_rows() will be called
      so we cannot batch
    */
    DBUG_PRINT("info", ("Batching turned off as duplicate key is "
                        "ignored by using peek_row"));
    m_rows_to_insert= 1;
    m_bulk_insert_rows= 1;
    DBUG_VOID_RETURN;
  }
  if (rows == (ha_rows) 0)
  {
    /* We don't know how many will be inserted, guess */
    m_rows_to_insert= m_autoincrement_prefetch;
  }
  else
    m_rows_to_insert= rows; 

  /* 
    Calculate how many rows that should be inserted
    per roundtrip to NDB. This is done in order to minimize the 
    number of roundtrips as much as possible. However performance will 
    degrade if too many bytes are inserted, thus it's limited by this 
    calculation.   
  */
  const int bytesperbatch= 8192;
  bytes= 12 + tab->getRowSizeInBytes() + 4 * tab->getNoOfColumns();
  batch= bytesperbatch/bytes;
  batch= batch == 0 ? 1 : batch;
  DBUG_PRINT("info", ("batch: %d, bytes: %d", batch, bytes));
  m_bulk_insert_rows= batch;

  DBUG_VOID_RETURN;
}

/*
  End of an insert
 */
int ha_ndbcluster::end_bulk_insert()
{
  int error= 0;

  DBUG_ENTER("end_bulk_insert");
  // Check if last inserts need to be flushed
  if (m_bulk_insert_not_flushed)
  {
    NdbTransaction *trans= m_active_trans;
    // Send rows to NDB
    DBUG_PRINT("info", ("Sending inserts to NDB, "\
                        "rows_inserted:%d, bulk_insert_rows: %d", 
                        (int) m_rows_inserted, (int) m_bulk_insert_rows)); 
    m_bulk_insert_not_flushed= FALSE;
    if (m_transaction_on)
    {
      if (execute_no_commit(this, trans) != 0)
      {
        no_uncommitted_rows_execute_failure();
        my_errno= error= ndb_err(trans);
      }
    }
    else
    {
      if (execute_commit(this, trans) != 0)
      {
        no_uncommitted_rows_execute_failure();
        my_errno= error= ndb_err(trans);
      }
      else
      {
        int res= trans->restart();
        DBUG_ASSERT(res == 0);
      }
    }
  }

  m_rows_inserted= (ha_rows) 0;
  m_rows_to_insert= (ha_rows) 1;
  DBUG_RETURN(error);
}


int ha_ndbcluster::extra_opt(enum ha_extra_function operation, ulong cache_size)
{
  DBUG_ENTER("extra_opt");
  DBUG_PRINT("enter", ("cache_size: %lu", cache_size));
  DBUG_RETURN(extra(operation));
}

static const char *ha_ndbcluster_exts[] = {
 ha_ndb_ext,
 NullS
};

const char** ha_ndbcluster::bas_ext() const
{
  return ha_ndbcluster_exts;
}

/*
  How many seeks it will take to read through the table
  This is to be comparable to the number returned by records_in_range so
  that we can decide if we should scan the table or use keys.
*/

double ha_ndbcluster::scan_time()
{
  DBUG_ENTER("ha_ndbcluster::scan_time()");
  double res= rows2double(stats.records*1000);
  DBUG_PRINT("exit", ("table: %s value: %f", 
                      m_tabname, res));
  DBUG_RETURN(res);
}

/*
  Convert MySQL table locks into locks supported by Ndb Cluster.
  Note that MySQL Cluster does currently not support distributed
  table locks, so to be safe one should set cluster in Single
  User Mode, before relying on table locks when updating tables
  from several MySQL servers
*/

THR_LOCK_DATA **ha_ndbcluster::store_lock(THD *thd,
                                          THR_LOCK_DATA **to,
                                          enum thr_lock_type lock_type)
{
  DBUG_ENTER("store_lock");
  if (lock_type != TL_IGNORE && m_lock.type == TL_UNLOCK) 
  {

    /* If we are not doing a LOCK TABLE, then allow multiple
       writers */
    
    /* Since NDB does not currently have table locks
       this is treated as a ordinary lock */

    if ((lock_type >= TL_WRITE_CONCURRENT_INSERT &&
         lock_type <= TL_WRITE) && !thd->in_lock_tables)      
      lock_type= TL_WRITE_ALLOW_WRITE;
    
    /* In queries of type INSERT INTO t1 SELECT ... FROM t2 ...
       MySQL would use the lock TL_READ_NO_INSERT on t2, and that
       would conflict with TL_WRITE_ALLOW_WRITE, blocking all inserts
       to t2. Convert the lock to a normal read lock to allow
       concurrent inserts to t2. */
    
    if (lock_type == TL_READ_NO_INSERT && !thd->in_lock_tables)
      lock_type= TL_READ;
    
    m_lock.type=lock_type;
  }
  *to++= &m_lock;

  DBUG_PRINT("exit", ("lock_type: %d", lock_type));
  
  DBUG_RETURN(to);
}

#ifndef DBUG_OFF
#define PRINT_OPTION_FLAGS(t) { \
      if (t->options & OPTION_NOT_AUTOCOMMIT) \
        DBUG_PRINT("thd->options", ("OPTION_NOT_AUTOCOMMIT")); \
      if (t->options & OPTION_BEGIN) \
        DBUG_PRINT("thd->options", ("OPTION_BEGIN")); \
      if (t->options & OPTION_TABLE_LOCK) \
        DBUG_PRINT("thd->options", ("OPTION_TABLE_LOCK")); \
}
#else
#define PRINT_OPTION_FLAGS(t)
#endif


/*
  As MySQL will execute an external lock for every new table it uses
  we can use this to start the transactions.
  If we are in auto_commit mode we just need to start a transaction
  for the statement, this will be stored in thd_ndb.stmt.
  If not, we have to start a master transaction if there doesn't exist
  one from before, this will be stored in thd_ndb.all
 
  When a table lock is held one transaction will be started which holds
  the table lock and for each statement a hupp transaction will be started  
  If we are locking the table then:
  - save the NdbDictionary::Table for easy access
  - save reference to table statistics
  - refresh list of the indexes for the table if needed (if altered)
 */

int ha_ndbcluster::external_lock(THD *thd, int lock_type)
{
  int error=0;
  NdbTransaction* trans= NULL;
  DBUG_ENTER("external_lock");

  /*
    Check that this handler instance has a connection
    set up to the Ndb object of thd
   */
  if (check_ndb_connection(thd))
    DBUG_RETURN(1);

  Thd_ndb *thd_ndb= get_thd_ndb(thd);
  Ndb *ndb= thd_ndb->ndb;

  DBUG_PRINT("enter", ("this: 0x%lx  thd: 0x%lx  thd_ndb: %lx  "
                       "thd_ndb->lock_count: %d",
                       (long) this, (long) thd, (long) thd_ndb,
                       thd_ndb->lock_count));

  if (lock_type != F_UNLCK)
  {
    DBUG_PRINT("info", ("lock_type != F_UNLCK"));
    if (!thd->transaction.on)
      m_transaction_on= FALSE;
    else
      m_transaction_on= thd->variables.ndb_use_transactions;
    if (!thd_ndb->lock_count++)
    {
      PRINT_OPTION_FLAGS(thd);
      if (!(thd->options & (OPTION_NOT_AUTOCOMMIT | OPTION_BEGIN))) 
      {
        // Autocommit transaction
        DBUG_ASSERT(!thd_ndb->stmt);
        DBUG_PRINT("trans",("Starting transaction stmt"));      

        trans= ndb->startTransaction();
        if (trans == NULL)
          ERR_RETURN(ndb->getNdbError());
        thd_ndb->init_open_tables();
        thd_ndb->stmt= trans;
        trans_register_ha(thd, FALSE, &ndbcluster_hton);
      } 
      else 
      { 
        if (!thd_ndb->all)
        {
          // Not autocommit transaction
          // A "master" transaction ha not been started yet
          DBUG_PRINT("trans",("starting transaction, all"));
          
          trans= ndb->startTransaction();
          if (trans == NULL)
            ERR_RETURN(ndb->getNdbError());
          thd_ndb->init_open_tables();
          thd_ndb->all= trans; 
          trans_register_ha(thd, TRUE, &ndbcluster_hton);

          /*
            If this is the start of a LOCK TABLE, a table look 
            should be taken on the table in NDB
           
            Check if it should be read or write lock
           */
          if (thd->options & (OPTION_TABLE_LOCK))
          {
            //lockThisTable();
            DBUG_PRINT("info", ("Locking the table..." ));
          }

        }
      }
    }
    /*
      This is the place to make sure this handler instance
      has a started transaction.
     
      The transaction is started by the first handler on which 
      MySQL Server calls external lock
     
      Other handlers in the same stmt or transaction should use 
      the same NDB transaction. This is done by setting up the m_active_trans
      pointer to point to the NDB transaction. 
     */

    // store thread specific data first to set the right context
    m_force_send=          thd->variables.ndb_force_send;
    m_ha_not_exact_count= !thd->variables.ndb_use_exact_count;
    m_autoincrement_prefetch= 
      (ha_rows) thd->variables.ndb_autoincrement_prefetch_sz;

    m_active_trans= thd_ndb->all ? thd_ndb->all : thd_ndb->stmt;
    DBUG_ASSERT(m_active_trans);
    // Start of transaction
    m_rows_changed= 0;
    m_ops_pending= 0;

    // TODO remove double pointers...
    m_thd_ndb_share= thd_ndb->get_open_table(thd, m_table);
    m_table_info= &m_thd_ndb_share->stat;
  }
  else
  {
    DBUG_PRINT("info", ("lock_type == F_UNLCK"));

    if (ndb_cache_check_time && m_rows_changed)
    {
      DBUG_PRINT("info", ("Rows has changed and util thread is running"));
      if (thd->options & (OPTION_NOT_AUTOCOMMIT | OPTION_BEGIN))
      {
        DBUG_PRINT("info", ("Add share to list of tables to be invalidated"));
        /* NOTE push_back allocates memory using transactions mem_root! */
        thd_ndb->changed_tables.push_back(m_share, &thd->transaction.mem_root);
      }

      pthread_mutex_lock(&m_share->mutex);
      DBUG_PRINT("info", ("Invalidating commit_count"));
      m_share->commit_count= 0;
      m_share->commit_count_lock++;
      pthread_mutex_unlock(&m_share->mutex);
    }

    if (!--thd_ndb->lock_count)
    {
      DBUG_PRINT("trans", ("Last external_lock"));
      PRINT_OPTION_FLAGS(thd);

      if (thd_ndb->stmt)
      {
        /*
          Unlock is done without a transaction commit / rollback.
          This happens if the thread didn't update any rows
          We must in this case close the transaction to release resources
        */
        DBUG_PRINT("trans",("ending non-updating transaction"));
        ndb->closeTransaction(m_active_trans);
        thd_ndb->stmt= NULL;
      }
    }
    m_table_info= NULL;

    /*
      This is the place to make sure this handler instance
      no longer are connected to the active transaction.

      And since the handler is no longer part of the transaction 
      it can't have open cursors, ops or blobs pending.
    */
    m_active_trans= NULL;    

    if (m_active_cursor)
      DBUG_PRINT("warning", ("m_active_cursor != NULL"));
    m_active_cursor= NULL;

    if (m_multi_cursor)
      DBUG_PRINT("warning", ("m_multi_cursor != NULL"));
    m_multi_cursor= NULL;
    
    if (m_blobs_pending)
      DBUG_PRINT("warning", ("blobs_pending != 0"));
    m_blobs_pending= 0;
    
    if (m_ops_pending)
      DBUG_PRINT("warning", ("ops_pending != 0L"));
    m_ops_pending= 0;
  }
  DBUG_RETURN(error);
}

/*
  Unlock the last row read in an open scan.
  Rows are unlocked by default in ndb, but
  for SELECT FOR UPDATE and SELECT LOCK WIT SHARE MODE
  locks are kept if unlock_row() is not called.
*/

void ha_ndbcluster::unlock_row() 
{
  DBUG_ENTER("unlock_row");

  DBUG_PRINT("info", ("Unlocking row"));
  m_lock_tuple= false;
  DBUG_VOID_RETURN;
}

/*
  Start a transaction for running a statement if one is not
  already running in a transaction. This will be the case in
  a BEGIN; COMMIT; block
  When using LOCK TABLE's external_lock will start a transaction
  since ndb does not currently does not support table locking
*/

int ha_ndbcluster::start_stmt(THD *thd, thr_lock_type lock_type)
{
  int error=0;
  DBUG_ENTER("start_stmt");
  PRINT_OPTION_FLAGS(thd);

  Thd_ndb *thd_ndb= get_thd_ndb(thd);
  NdbTransaction *trans= (thd_ndb->stmt)?thd_ndb->stmt:thd_ndb->all;
  if (!trans){
    Ndb *ndb= thd_ndb->ndb;
    DBUG_PRINT("trans",("Starting transaction stmt"));  
    trans= ndb->startTransaction();
    if (trans == NULL)
      ERR_RETURN(ndb->getNdbError());
    no_uncommitted_rows_reset(thd);
    thd_ndb->stmt= trans;
    trans_register_ha(thd, FALSE, &ndbcluster_hton);
  }
  m_active_trans= trans;

  // Start of statement
  m_ops_pending= 0;    
  
  DBUG_RETURN(error);
}


/*
  Commit a transaction started in NDB
 */

static int ndbcluster_commit(THD *thd, bool all)
{
  int res= 0;
  Thd_ndb *thd_ndb= get_thd_ndb(thd);
  Ndb *ndb= thd_ndb->ndb;
  NdbTransaction *trans= all ? thd_ndb->all : thd_ndb->stmt;

  DBUG_ENTER("ndbcluster_commit");
  DBUG_PRINT("transaction",("%s",
                            trans == thd_ndb->stmt ?
                            "stmt" : "all"));
  DBUG_ASSERT(ndb && trans);

  if (execute_commit(thd,trans) != 0)
  {
    const NdbError err= trans->getNdbError();
    const NdbOperation *error_op= trans->getNdbErrorOperation();
    ERR_PRINT(err);
    res= ndb_to_mysql_error(&err);
    if (res != -1)
      ndbcluster_print_error(res, error_op);
  }
  ndb->closeTransaction(trans);

  if (all)
    thd_ndb->all= NULL;
  else
    thd_ndb->stmt= NULL;

  /* Clear commit_count for tables changed by transaction */
  NDB_SHARE* share;
  List_iterator_fast<NDB_SHARE> it(thd_ndb->changed_tables);
  while ((share= it++))
  {
    pthread_mutex_lock(&share->mutex);
    DBUG_PRINT("info", ("Invalidate commit_count for %s, share->commit_count: %d ",
			share->key, share->commit_count));
    share->commit_count= 0;
    share->commit_count_lock++;
    pthread_mutex_unlock(&share->mutex);
  }
  thd_ndb->changed_tables.empty();

  DBUG_RETURN(res);
}


/*
  Rollback a transaction started in NDB
 */

static int ndbcluster_rollback(THD *thd, bool all)
{
  int res= 0;
  Thd_ndb *thd_ndb= get_thd_ndb(thd);
  Ndb *ndb= thd_ndb->ndb;
  NdbTransaction *trans= all ? thd_ndb->all : thd_ndb->stmt;

  DBUG_ENTER("ndbcluster_rollback");
  DBUG_PRINT("transaction",("%s",
                            trans == thd_ndb->stmt ? 
                            "stmt" : "all"));
  DBUG_ASSERT(ndb && trans);

  if (trans->execute(NdbTransaction::Rollback) != 0)
  {
    const NdbError err= trans->getNdbError();
    const NdbOperation *error_op= trans->getNdbErrorOperation();
    ERR_PRINT(err);     
    res= ndb_to_mysql_error(&err);
    if (res != -1) 
      ndbcluster_print_error(res, error_op);
  }
  ndb->closeTransaction(trans);

  if (all)
    thd_ndb->all= NULL;
  else
    thd_ndb->stmt= NULL;

  /* Clear list of tables changed by transaction */
  thd_ndb->changed_tables.empty();

  DBUG_RETURN(res);
}


/*
  Define NDB column based on Field.
  Returns 0 or mysql error code.
  Not member of ha_ndbcluster because NDBCOL cannot be declared.

  MySQL text types with character set "binary" are mapped to true
  NDB binary types without a character set.  This may change.
 */

static int create_ndb_column(NDBCOL &col,
                             Field *field,
                             HA_CREATE_INFO *info)
{
  // Set name
  col.setName(field->field_name);
  // Get char set
  CHARSET_INFO *cs= field->charset();
  // Set type and sizes
  const enum enum_field_types mysql_type= field->real_type();
  switch (mysql_type) {
  // Numeric types
  case MYSQL_TYPE_TINY:        
    if (field->flags & UNSIGNED_FLAG)
      col.setType(NDBCOL::Tinyunsigned);
    else
      col.setType(NDBCOL::Tinyint);
    col.setLength(1);
    break;
  case MYSQL_TYPE_SHORT:
    if (field->flags & UNSIGNED_FLAG)
      col.setType(NDBCOL::Smallunsigned);
    else
      col.setType(NDBCOL::Smallint);
    col.setLength(1);
    break;
  case MYSQL_TYPE_LONG:
    if (field->flags & UNSIGNED_FLAG)
      col.setType(NDBCOL::Unsigned);
    else
      col.setType(NDBCOL::Int);
    col.setLength(1);
    break;
  case MYSQL_TYPE_INT24:       
    if (field->flags & UNSIGNED_FLAG)
      col.setType(NDBCOL::Mediumunsigned);
    else
      col.setType(NDBCOL::Mediumint);
    col.setLength(1);
    break;
  case MYSQL_TYPE_LONGLONG:
    if (field->flags & UNSIGNED_FLAG)
      col.setType(NDBCOL::Bigunsigned);
    else
      col.setType(NDBCOL::Bigint);
    col.setLength(1);
    break;
  case MYSQL_TYPE_FLOAT:
    col.setType(NDBCOL::Float);
    col.setLength(1);
    break;
  case MYSQL_TYPE_DOUBLE:
    col.setType(NDBCOL::Double);
    col.setLength(1);
    break;
  case MYSQL_TYPE_DECIMAL:    
    {
      Field_decimal *f= (Field_decimal*)field;
      uint precision= f->pack_length();
      uint scale= f->decimals();
      if (field->flags & UNSIGNED_FLAG)
      {
        col.setType(NDBCOL::Olddecimalunsigned);
        precision-= (scale > 0);
      }
      else
      {
        col.setType(NDBCOL::Olddecimal);
        precision-= 1 + (scale > 0);
      }
      col.setPrecision(precision);
      col.setScale(scale);
      col.setLength(1);
    }
    break;
  case MYSQL_TYPE_NEWDECIMAL:    
    {
      Field_new_decimal *f= (Field_new_decimal*)field;
      uint precision= f->precision;
      uint scale= f->decimals();
      if (field->flags & UNSIGNED_FLAG)
      {
        col.setType(NDBCOL::Decimalunsigned);
      }
      else
      {
        col.setType(NDBCOL::Decimal);
      }
      col.setPrecision(precision);
      col.setScale(scale);
      col.setLength(1);
    }
    break;
  // Date types
  case MYSQL_TYPE_DATETIME:    
    col.setType(NDBCOL::Datetime);
    col.setLength(1);
    break;
  case MYSQL_TYPE_DATE: // ?
    col.setType(NDBCOL::Char);
    col.setLength(field->pack_length());
    break;
  case MYSQL_TYPE_NEWDATE:
    col.setType(NDBCOL::Date);
    col.setLength(1);
    break;
  case MYSQL_TYPE_TIME:        
    col.setType(NDBCOL::Time);
    col.setLength(1);
    break;
  case MYSQL_TYPE_YEAR:
    col.setType(NDBCOL::Year);
    col.setLength(1);
    break;
  case MYSQL_TYPE_TIMESTAMP:
    col.setType(NDBCOL::Timestamp);
    col.setLength(1);
    break;
  // Char types
  case MYSQL_TYPE_STRING:      
    if (field->pack_length() == 0)
    {
      col.setType(NDBCOL::Bit);
      col.setLength(1);
    }
    else if ((field->flags & BINARY_FLAG) && cs == &my_charset_bin)
    {
      col.setType(NDBCOL::Binary);
      col.setLength(field->pack_length());
    }
    else
    {
      col.setType(NDBCOL::Char);
      col.setCharset(cs);
      col.setLength(field->pack_length());
    }
    break;
  case MYSQL_TYPE_VAR_STRING: // ?
  case MYSQL_TYPE_VARCHAR:
    {
      Field_varstring* f= (Field_varstring*)field;
      if (f->length_bytes == 1)
      {
        if ((field->flags & BINARY_FLAG) && cs == &my_charset_bin)
          col.setType(NDBCOL::Varbinary);
        else {
          col.setType(NDBCOL::Varchar);
          col.setCharset(cs);
        }
      }
      else if (f->length_bytes == 2)
      {
        if ((field->flags & BINARY_FLAG) && cs == &my_charset_bin)
          col.setType(NDBCOL::Longvarbinary);
        else {
          col.setType(NDBCOL::Longvarchar);
          col.setCharset(cs);
        }
      }
      else
      {
        return HA_ERR_UNSUPPORTED;
      }
      col.setLength(field->field_length);
    }
    break;
  // Blob types (all come in as MYSQL_TYPE_BLOB)
  mysql_type_tiny_blob:
  case MYSQL_TYPE_TINY_BLOB:
    if ((field->flags & BINARY_FLAG) && cs == &my_charset_bin)
      col.setType(NDBCOL::Blob);
    else {
      col.setType(NDBCOL::Text);
      col.setCharset(cs);
    }
    col.setInlineSize(256);
    // No parts
    col.setPartSize(0);
    col.setStripeSize(0);
    break;
  //mysql_type_blob:
  case MYSQL_TYPE_GEOMETRY:
  case MYSQL_TYPE_BLOB:    
    if ((field->flags & BINARY_FLAG) && cs == &my_charset_bin)
      col.setType(NDBCOL::Blob);
    else {
      col.setType(NDBCOL::Text);
      col.setCharset(cs);
    }
    // Use "<=" even if "<" is the exact condition
    if (field->max_length() <= (1 << 8))
      goto mysql_type_tiny_blob;
    else if (field->max_length() <= (1 << 16))
    {
      col.setInlineSize(256);
      col.setPartSize(2000);
      col.setStripeSize(16);
    }
    else if (field->max_length() <= (1 << 24))
      goto mysql_type_medium_blob;
    else
      goto mysql_type_long_blob;
    break;
  mysql_type_medium_blob:
  case MYSQL_TYPE_MEDIUM_BLOB:   
    if ((field->flags & BINARY_FLAG) && cs == &my_charset_bin)
      col.setType(NDBCOL::Blob);
    else {
      col.setType(NDBCOL::Text);
      col.setCharset(cs);
    }
    col.setInlineSize(256);
    col.setPartSize(4000);
    col.setStripeSize(8);
    break;
  mysql_type_long_blob:
  case MYSQL_TYPE_LONG_BLOB:  
    if ((field->flags & BINARY_FLAG) && cs == &my_charset_bin)
      col.setType(NDBCOL::Blob);
    else {
      col.setType(NDBCOL::Text);
      col.setCharset(cs);
    }
    col.setInlineSize(256);
    col.setPartSize(8000);
    col.setStripeSize(4);
    break;
  // Other types
  case MYSQL_TYPE_ENUM:
    col.setType(NDBCOL::Char);
    col.setLength(field->pack_length());
    break;
  case MYSQL_TYPE_SET:         
    col.setType(NDBCOL::Char);
    col.setLength(field->pack_length());
    break;
  case MYSQL_TYPE_BIT:
  {
    int no_of_bits= field->field_length;
    col.setType(NDBCOL::Bit);
    if (!no_of_bits)
      col.setLength(1);
      else
        col.setLength(no_of_bits);
    break;
  }
  case MYSQL_TYPE_NULL:        
    goto mysql_type_unsupported;
  mysql_type_unsupported:
  default:
    return HA_ERR_UNSUPPORTED;
  }
  // Set nullable and pk
  col.setNullable(field->maybe_null());
  col.setPrimaryKey(field->flags & PRI_KEY_FLAG);
  // Set autoincrement
  if (field->flags & AUTO_INCREMENT_FLAG) 
  {
    col.setAutoIncrement(TRUE);
    ulonglong value= info->auto_increment_value ?
      info->auto_increment_value : (ulonglong) 1;
    DBUG_PRINT("info", ("Autoincrement key, initial: %llu", value));
    col.setAutoIncrementInitialValue(value);
  }
  else
    col.setAutoIncrement(FALSE);
  return 0;
}

/*
  Create a table in NDB Cluster
*/

int ha_ndbcluster::create(const char *name, 
                          TABLE *form, 
                          HA_CREATE_INFO *info)
{
  THD *thd= current_thd;
  NDBTAB tab;
  NDBCOL col;
  uint pack_length, length, i, pk_length= 0;
  const void *data, *pack_data;
  bool create_from_engine= (info->table_options & HA_OPTION_CREATE_FROM_ENGINE);
  bool is_truncate= (thd->lex->sql_command == SQLCOM_TRUNCATE);

  DBUG_ENTER("ha_ndbcluster::create");
  DBUG_PRINT("enter", ("name: %s", name));

  DBUG_ASSERT(*fn_rext((char*)name) == 0);
  set_dbname(name);
  set_tabname(name);

  if (is_truncate)
  {
    DBUG_PRINT("info", ("Dropping and re-creating table for TRUNCATE"));
    if ((my_errno= delete_table(name)))
      DBUG_RETURN(my_errno);
  }
  table= form;
  if (create_from_engine)
  {
    /*
      Table already exists in NDB and frm file has been created by 
      caller.
      Do Ndb specific stuff, such as create a .ndb file
    */
    if ((my_errno= write_ndb_file(name)))
      DBUG_RETURN(my_errno);
#ifdef HAVE_NDB_BINLOG
    ndbcluster_create_binlog_setup(get_ndb(), name, strlen(name),
                                   m_dbname, m_tabname, FALSE);
#endif /* HAVE_NDB_BINLOG */
    DBUG_RETURN(my_errno);
  }

#ifdef HAVE_NDB_BINLOG
  /*
    Don't allow table creation unless
    schema distribution table is setup
    ( unless it is a creation of the schema dist table itself )
  */
  if (!schema_share &&
      !(strcmp(m_dbname, NDB_REP_DB) == 0 &&
        strcmp(m_tabname, NDB_SCHEMA_TABLE) == 0))
  {
    DBUG_PRINT("info", ("Schema distribution table not setup"));
    DBUG_RETURN(HA_ERR_NO_CONNECTION);
  }
#endif /* HAVE_NDB_BINLOG */

  DBUG_PRINT("table", ("name: %s", m_tabname));  
  tab.setName(m_tabname);
  tab.setLogging(!(info->options & HA_LEX_CREATE_TMP_TABLE));    
   
  // Save frm data for this table
  if (readfrm(name, &data, &length))
    DBUG_RETURN(1);
  if (packfrm(data, length, &pack_data, &pack_length))
  {
    my_free((char*)data, MYF(0));
    DBUG_RETURN(2);
  }

  DBUG_PRINT("info", ("setFrm data=%lx  len=%d", pack_data, pack_length));
  tab.setFrm(pack_data, pack_length);      
  my_free((char*)data, MYF(0));
  my_free((char*)pack_data, MYF(0));
  
  for (i= 0; i < form->s->fields; i++) 
  {
    Field *field= form->field[i];
    DBUG_PRINT("info", ("name: %s, type: %u, pack_length: %d", 
                        field->field_name, field->real_type(),
                        field->pack_length()));
    if ((my_errno= create_ndb_column(col, field, info)))
      DBUG_RETURN(my_errno);
 
    if (info->store_on_disk || getenv("NDB_DEFAULT_DISK"))
      col.setStorageType(NdbDictionary::Column::StorageTypeDisk);
    else
      col.setStorageType(NdbDictionary::Column::StorageTypeMemory);

    tab.addColumn(col);
    if (col.getPrimaryKey())
      pk_length += (field->pack_length() + 3) / 4;
  }

  KEY* key_info;
  for (i= 0, key_info= form->key_info; i < form->s->keys; i++, key_info++)
  {
    KEY_PART_INFO *key_part= key_info->key_part;
    KEY_PART_INFO *end= key_part + key_info->key_parts;
    for (; key_part != end; key_part++)
      tab.getColumn(key_part->fieldnr-1)->setStorageType(
                             NdbDictionary::Column::StorageTypeMemory);
  }

  if (info->store_on_disk)
    if (info->tablespace)
      tab.setTablespace(info->tablespace);
    else
      tab.setTablespace("DEFAULT-TS");
  // No primary key, create shadow key as 64 bit, auto increment  
  if (form->s->primary_key == MAX_KEY) 
  {
    DBUG_PRINT("info", ("Generating shadow key"));
    col.setName("$PK");
    col.setType(NdbDictionary::Column::Bigunsigned);
    col.setLength(1);
    col.setNullable(FALSE);
    col.setPrimaryKey(TRUE);
    col.setAutoIncrement(TRUE);
    tab.addColumn(col);
    pk_length += 2;
  }
 
  // Make sure that blob tables don't have to big part size
  for (i= 0; i < form->s->fields; i++) 
  {
    /**
     * The extra +7 concists
     * 2 - words from pk in blob table
     * 5 - from extra words added by tup/dict??
     */
    switch (form->field[i]->real_type()) {
    case MYSQL_TYPE_GEOMETRY:
    case MYSQL_TYPE_BLOB:    
    case MYSQL_TYPE_MEDIUM_BLOB:   
    case MYSQL_TYPE_LONG_BLOB: 
    {
      NdbDictionary::Column * col= tab.getColumn(i);
      int size= pk_length + (col->getPartSize()+3)/4 + 7;
      if (size > NDB_MAX_TUPLE_SIZE_IN_WORDS && 
         (pk_length+7) < NDB_MAX_TUPLE_SIZE_IN_WORDS)
      {
        size= NDB_MAX_TUPLE_SIZE_IN_WORDS - pk_length - 7;
        col->setPartSize(4*size);
      }
      /**
       * If size > NDB_MAX and pk_length+7 >= NDB_MAX
       *   then the table can't be created anyway, so skip
       *   changing part size, and have error later
       */ 
    }
    default:
      break;
    }
  }

  // Check partition info
  partition_info *part_info= form->part_info;
  if ((my_errno= set_up_partition_info(part_info, form, (void*)&tab)))
  {
    DBUG_RETURN(my_errno);
  }

  if ((my_errno= check_ndb_connection()))
    DBUG_RETURN(my_errno);
  
  // Create the table in NDB     
  Ndb *ndb= get_ndb();
  NDBDICT *dict= ndb->getDictionary();
  if (dict->createTable(tab) != 0) 
  {
    const NdbError err= dict->getNdbError();
    ERR_PRINT(err);
    my_errno= ndb_to_mysql_error(&err);
    DBUG_RETURN(my_errno);
  }

  Ndb_table_guard ndbtab_g(dict, m_tabname);
  // temporary set m_table during create
  // reset at return
  m_table= ndbtab_g.get_table();
  // TODO check also that we have the same frm...
  DBUG_ASSERT(m_table != 0);

  DBUG_PRINT("info", ("Table %s/%s created successfully", 
                      m_dbname, m_tabname));

  // Create secondary indexes
  my_errno= create_indexes(ndb, form);

  if (!my_errno)
    my_errno= write_ndb_file(name);
  else
  {
    /*
      Failed to create an index,
      drop the table (and all it's indexes)
    */
    while (dict->dropTableGlobal(*m_table))
    {
      switch (dict->getNdbError().status)
      {
        case NdbError::TemporaryError:
          if (!thd->killed) 
            continue; // retry indefinitly
          break;
        default:
          break;
      }
      break;
    }
    m_table = 0;
    DBUG_RETURN(my_errno);
  }

#ifdef HAVE_NDB_BINLOG
  if (!my_errno)
  {
    NDB_SHARE *share= 0;
    pthread_mutex_lock(&ndbcluster_mutex);
    /*
      First make sure we get a "fresh" share here, not an old trailing one...
    */
    {
      uint length= (uint) strlen(name);
      if ((share= (NDB_SHARE*) hash_search(&ndbcluster_open_tables,
                                           (byte*) name, length)))
        handle_trailing_share(share);
    }
    /*
      get a new share
    */

    if (!(share= get_share(name, form, true, true)))
    {
      sql_print_error("NDB: allocating table share for %s failed", name);
      /* my_errno is set */
    }
    pthread_mutex_unlock(&ndbcluster_mutex);

    while (!IS_TMP_PREFIX(m_tabname))
    {
      String event_name(INJECTOR_EVENT_LEN);
      ndb_rep_event_name(&event_name,m_dbname,m_tabname);
      int do_event_op= ndb_binlog_running;

      if (!schema_share &&
          strcmp(share->db, NDB_REP_DB) == 0 &&
          strcmp(share->table_name, NDB_SCHEMA_TABLE) == 0)
        do_event_op= 1;

      /*
        Always create an event for the table, as other mysql servers
        expect it to be there.
      */
      if (!ndbcluster_create_event(ndb, m_table, event_name.c_ptr(), share,
                                   share && do_event_op /* push warning */))
      {
        if (ndb_extra_logging)
          sql_print_information("NDB Binlog: CREATE TABLE Event: %s",
                                event_name.c_ptr());
        if (share && do_event_op &&
            ndbcluster_create_event_ops(share, m_table, event_name.c_ptr()))
        {
          sql_print_error("NDB Binlog: FAILED CREATE TABLE event operations."
                          " Event: %s", name);
          /* a warning has been issued to the client */
        }
      }
      /*
        warning has been issued if ndbcluster_create_event failed
        and (share && do_event_op)
      */
      if (share && !do_event_op)
        share->flags|= NSF_NO_BINLOG;
      ndbcluster_log_schema_op(thd, share,
                               thd->query, thd->query_length,
                               share->db, share->table_name,
                               m_table->getObjectId(),
                               m_table->getObjectVersion(),
                               (is_truncate) ?
			       SOT_TRUNCATE_TABLE : SOT_CREATE_TABLE, 
			       0, 0, 1);
      break;
    }
  }
#endif /* HAVE_NDB_BINLOG */

  m_table= 0;
  DBUG_RETURN(my_errno);
}

int ha_ndbcluster::create_handler_files(const char *file,
                                        const char *old_name,
                                        int action_flag,
                                        HA_CREATE_INFO *info) 
{ 
  char path[FN_REFLEN];
  const char *name;
  Ndb* ndb;
  const NDBTAB *tab;
  const void *data, *pack_data;
  uint length, pack_length;
  int error= 0;

  DBUG_ENTER("create_handler_files");

  if (action_flag != CHF_INDEX_FLAG)
  {
    DBUG_RETURN(FALSE);
  }
  DBUG_PRINT("enter", ("file: %s", file));
  if (!(ndb= get_ndb()))
    DBUG_RETURN(HA_ERR_NO_CONNECTION);

  NDBDICT *dict= ndb->getDictionary();
  if (!info->frm_only)
    DBUG_RETURN(0); // Must be a create, ignore since frm is saved in create

  // TODO handle this
  DBUG_ASSERT(m_table != 0);

  set_dbname(file);
  set_tabname(file);
  Ndb_table_guard ndbtab_g(dict, m_tabname);
  DBUG_PRINT("info", ("m_dbname: %s, m_tabname: %s", m_dbname, m_tabname));
  if (!(tab= ndbtab_g.get_table()))
    DBUG_RETURN(0); // Unkown table, must be temporary table

  DBUG_ASSERT(get_ndb_share_state(m_share) == NSS_ALTERED);
  if (readfrm(file, &data, &length) ||
      packfrm(data, length, &pack_data, &pack_length))
  {
    DBUG_PRINT("info", ("Missing frm for %s", m_tabname));
    my_free((char*)data, MYF(MY_ALLOW_ZERO_PTR));
    my_free((char*)pack_data, MYF(MY_ALLOW_ZERO_PTR));
    error= 1;
  }
  else
  {
    DBUG_PRINT("info", ("Table %s has changed, altering frm in ndb", 
                        m_tabname));
    NdbDictionary::Table new_tab= *tab;
    new_tab.setFrm(pack_data, pack_length);
    if (dict->alterTableGlobal(*tab, new_tab))
    {
      error= ndb_to_mysql_error(&dict->getNdbError());
    }
    my_free((char*)data, MYF(MY_ALLOW_ZERO_PTR));
    my_free((char*)pack_data, MYF(MY_ALLOW_ZERO_PTR));
  }
  
  set_ndb_share_state(m_share, NSS_INITIAL);
  free_share(&m_share); // Decrease ref_count

  DBUG_RETURN(error);
}

int ha_ndbcluster::create_index(const char *name, KEY *key_info, 
                                NDB_INDEX_TYPE idx_type, uint idx_no)
{
  int error= 0;
  char unique_name[FN_LEN];
  static const char* unique_suffix= "$unique";
  DBUG_ENTER("ha_ndbcluster::create_ordered_index");
  DBUG_PRINT("info", ("Creating index %u: %s", idx_no, name));  

  if (idx_type == UNIQUE_ORDERED_INDEX || idx_type == UNIQUE_INDEX)
  {
    strxnmov(unique_name, FN_LEN, name, unique_suffix, NullS);
    DBUG_PRINT("info", ("Created unique index name \'%s\' for index %d",
                        unique_name, idx_no));
  }
    
  switch (idx_type){
  case PRIMARY_KEY_INDEX:
    // Do nothing, already created
    break;
  case PRIMARY_KEY_ORDERED_INDEX:
    error= create_ordered_index(name, key_info);
    break;
  case UNIQUE_ORDERED_INDEX:
    if (!(error= create_ordered_index(name, key_info)))
      error= create_unique_index(unique_name, key_info);
    break;
  case UNIQUE_INDEX:
    if (!(error= check_index_fields_not_null(idx_no)))
      error= create_unique_index(unique_name, key_info);
    break;
  case ORDERED_INDEX:
    error= create_ordered_index(name, key_info);
    break;
  default:
    DBUG_ASSERT(FALSE);
    break;
  }
  
  DBUG_RETURN(error);
}

int ha_ndbcluster::create_ordered_index(const char *name, 
                                        KEY *key_info)
{
  DBUG_ENTER("ha_ndbcluster::create_ordered_index");
  DBUG_RETURN(create_ndb_index(name, key_info, FALSE));
}

int ha_ndbcluster::create_unique_index(const char *name, 
                                       KEY *key_info)
{

  DBUG_ENTER("ha_ndbcluster::create_unique_index");
  DBUG_RETURN(create_ndb_index(name, key_info, TRUE));
}


/*
  Create an index in NDB Cluster
 */

int ha_ndbcluster::create_ndb_index(const char *name, 
                                     KEY *key_info,
                                     bool unique)
{
  Ndb *ndb= get_ndb();
  NdbDictionary::Dictionary *dict= ndb->getDictionary();
  KEY_PART_INFO *key_part= key_info->key_part;
  KEY_PART_INFO *end= key_part + key_info->key_parts;
  
  DBUG_ENTER("ha_ndbcluster::create_index");
  DBUG_PRINT("enter", ("name: %s ", name));

  NdbDictionary::Index ndb_index(name);
  if (unique)
    ndb_index.setType(NdbDictionary::Index::UniqueHashIndex);
  else 
  {
    ndb_index.setType(NdbDictionary::Index::OrderedIndex);
    // TODO Only temporary ordered indexes supported
    ndb_index.setLogging(FALSE); 
  }
  ndb_index.setTable(m_tabname);

  for (; key_part != end; key_part++) 
  {
    Field *field= key_part->field;
    DBUG_PRINT("info", ("attr: %s", field->field_name));
    ndb_index.addColumnName(field->field_name);
  }
  
  if (dict->createIndex(ndb_index, *m_table))
    ERR_RETURN(dict->getNdbError());

  // Success
  DBUG_PRINT("info", ("Created index %s", name));
  DBUG_RETURN(0);  
}

/*
 Prepare for an on-line alter table
*/ 
void ha_ndbcluster::prepare_for_alter()
{
  ndbcluster_get_share(m_share); // Increase ref_count
  set_ndb_share_state(m_share, NSS_ALTERED);
}

/*
  Add an index on-line to a table
*/
int ha_ndbcluster::add_index(TABLE *table_arg, 
                             KEY *key_info, uint num_of_keys)
{
  DBUG_ENTER("ha_ndbcluster::add_index");
  DBUG_PRINT("info", ("ha_ndbcluster::add_index to table %s", 
                      table_arg->s->table_name));
  int error= 0;
  uint idx;

  DBUG_ASSERT(m_share->state == NSS_ALTERED);
  for (idx= 0; idx < num_of_keys; idx++)
  {
    KEY *key= key_info + idx;
    KEY_PART_INFO *key_part= key->key_part;
    KEY_PART_INFO *end= key_part + key->key_parts;
    NDB_INDEX_TYPE idx_type= get_index_type_from_key(idx, key, false);
    DBUG_PRINT("info", ("Adding index: '%s'", key_info[idx].name));
    // Add fields to key_part struct
    for (; key_part != end; key_part++)
      key_part->field= table->field[key_part->fieldnr];
    // Check index type
    // Create index in ndb
    if((error= create_index(key_info[idx].name, key, idx_type, idx)))
      break;
  }
  if (error)
  {
    set_ndb_share_state(m_share, NSS_INITIAL);
    free_share(&m_share); // Decrease ref_count
  }
  DBUG_RETURN(error);  
}

/*
  Mark one or several indexes for deletion. and
  renumber the remaining indexes
*/
int ha_ndbcluster::prepare_drop_index(TABLE *table_arg, 
                                      uint *key_num, uint num_of_keys)
{
  DBUG_ENTER("ha_ndbcluster::prepare_drop_index");
  DBUG_ASSERT(m_share->state == NSS_ALTERED);
  // Mark indexes for deletion
  uint idx;
  for (idx= 0; idx < num_of_keys; idx++)
  {
    DBUG_PRINT("info", ("ha_ndbcluster::prepare_drop_index %u", *key_num));
    m_index[*key_num++].status= TO_BE_DROPPED;
  }
  // Renumber indexes
  THD *thd= current_thd;
  Thd_ndb *thd_ndb= get_thd_ndb(thd);
  Ndb *ndb= thd_ndb->ndb;
  renumber_indexes(ndb, table_arg);
  DBUG_RETURN(0);
}
 
/*
  Really drop all indexes marked for deletion
*/
int ha_ndbcluster::final_drop_index(TABLE *table_arg)
{
  int error;
  DBUG_ENTER("ha_ndbcluster::final_drop_index");
  DBUG_PRINT("info", ("ha_ndbcluster::final_drop_index"));
  // Really drop indexes
  THD *thd= current_thd;
  Thd_ndb *thd_ndb= get_thd_ndb(thd);
  Ndb *ndb= thd_ndb->ndb;
  if((error= drop_indexes(ndb, table_arg)))
  {
    m_share->state= NSS_INITIAL;
    free_share(&m_share); // Decrease ref_count
  }
  DBUG_RETURN(error);
}

/*
  Rename a table in NDB Cluster
*/

int ha_ndbcluster::rename_table(const char *from, const char *to)
{
  NDBDICT *dict;
  char old_dbname[FN_HEADLEN];
  char new_dbname[FN_HEADLEN];
  char new_tabname[FN_HEADLEN];
  const NDBTAB *orig_tab;
  int result;
  bool recreate_indexes= FALSE;
  NDBDICT::List index_list;

  DBUG_ENTER("ha_ndbcluster::rename_table");
  DBUG_PRINT("info", ("Renaming %s to %s", from, to));
  set_dbname(from, old_dbname);
  set_dbname(to, new_dbname);
  set_tabname(from);
  set_tabname(to, new_tabname);

  if (check_ndb_connection())
    DBUG_RETURN(my_errno= HA_ERR_NO_CONNECTION);

  Ndb *ndb= get_ndb();
  ndb->setDatabaseName(old_dbname);
  dict= ndb->getDictionary();
  Ndb_table_guard ndbtab_g(dict, m_tabname);
  if (!(orig_tab= ndbtab_g.get_table()))
    ERR_RETURN(dict->getNdbError());

#ifdef HAVE_NDB_BINLOG
  int ndb_table_id= orig_tab->getObjectId();
  int ndb_table_version= orig_tab->getObjectVersion();

  NDB_SHARE *share= get_share(from, 0, false);
  if (share)
  {
    int r= rename_share(share, to);
    DBUG_ASSERT(r == 0);
  }
#endif
  if (my_strcasecmp(system_charset_info, new_dbname, old_dbname))
  {
    dict->listIndexes(index_list, *orig_tab);    
    recreate_indexes= TRUE;
  }
  // Change current database to that of target table
  set_dbname(to);
  ndb->setDatabaseName(m_dbname);

  NdbDictionary::Table new_tab= *orig_tab;
  new_tab.setName(new_tabname);
  if (dict->alterTableGlobal(*orig_tab, new_tab) != 0)
  {
    NdbError ndb_error= dict->getNdbError();
#ifdef HAVE_NDB_BINLOG
    if (share)
    {
      int r= rename_share(share, from);
      DBUG_ASSERT(r == 0);
      free_share(&share);
    }
#endif
    ERR_RETURN(ndb_error);
  }
  
  // Rename .ndb file
  if ((result= handler::rename_table(from, to)))
  {
    // ToDo in 4.1 should rollback alter table...
#ifdef HAVE_NDB_BINLOG
    if (share)
      free_share(&share);
#endif
    DBUG_RETURN(result);
  }

#ifdef HAVE_NDB_BINLOG
  int is_old_table_tmpfile= 1;
  if (share && share->op)
    dict->forceGCPWait();

  /* handle old table */
  if (!IS_TMP_PREFIX(m_tabname))
  {
    is_old_table_tmpfile= 0;
    String event_name(INJECTOR_EVENT_LEN);
    ndb_rep_event_name(&event_name, from + sizeof(share_prefix) - 1, 0);
    ndbcluster_handle_drop_table(ndb, event_name.c_ptr(), share,
                                 "rename table");
  }

  if (!result && !IS_TMP_PREFIX(new_tabname))
  {
    /* always create an event for the table */
    String event_name(INJECTOR_EVENT_LEN);
    ndb_rep_event_name(&event_name, to + sizeof(share_prefix) - 1, 0);
    Ndb_table_guard ndbtab_g2(dict, new_tabname);
    const NDBTAB *ndbtab= ndbtab_g2.get_table();

    if (!ndbcluster_create_event(ndb, ndbtab, event_name.c_ptr(), share,
                                 share && ndb_binlog_running /* push warning */))
    {
      if (ndb_extra_logging)
        sql_print_information("NDB Binlog: RENAME Event: %s",
                              event_name.c_ptr());
      if (share && ndb_binlog_running &&
          ndbcluster_create_event_ops(share, ndbtab, event_name.c_ptr()))
      {
        sql_print_error("NDB Binlog: FAILED create event operations "
                        "during RENAME. Event %s", event_name.c_ptr());
        /* a warning has been issued to the client */
      }
    }
    /*
      warning has been issued if ndbcluster_create_event failed
      and (share && ndb_binlog_running)
    */
    if (!is_old_table_tmpfile)
      ndbcluster_log_schema_op(current_thd, share,
                               current_thd->query, current_thd->query_length,
                               old_dbname, m_tabname,
                               ndb_table_id, ndb_table_version,
                               SOT_RENAME_TABLE,
                               m_dbname, new_tabname, 1);
  }

  // If we are moving tables between databases, we need to recreate
  // indexes
  if (recreate_indexes)
  {
    for (unsigned i = 0; i < index_list.count; i++) 
    {
        NDBDICT::List::Element& index_el = index_list.elements[i];
	// Recreate any indexes not stored in the system database
	if (my_strcasecmp(system_charset_info, 
			  index_el.database, NDB_SYSTEM_DATABASE))
	{
	  set_dbname(from);
	  ndb->setDatabaseName(m_dbname);
	  const NDBINDEX * index= dict->getIndexGlobal(index_el.name,  new_tab);
	  DBUG_PRINT("info", ("Creating index %s/%s",
			      index_el.database, index->getName()));
	  dict->createIndex(*index, new_tab);
	  DBUG_PRINT("info", ("Dropping index %s/%s",
			      index_el.database, index->getName()));
	  set_dbname(from);
	  ndb->setDatabaseName(m_dbname);
	  dict->dropIndexGlobal(*index);
	}
    }
  }
  if (share)
    free_share(&share);
#endif

  DBUG_RETURN(result);
}


/*
  Delete table from NDB Cluster

 */

/* static version which does not need a handler */

int
ha_ndbcluster::delete_table(ha_ndbcluster *h, Ndb *ndb,
                            const char *path,
                            const char *db,
                            const char *table_name)
{
  THD *thd= current_thd;
  DBUG_ENTER("ha_ndbcluster::ndbcluster_delete_table");
  NDBDICT *dict= ndb->getDictionary();
  int ndb_table_id= 0;
  int ndb_table_version= 0;
#ifdef HAVE_NDB_BINLOG
  /*
    Don't allow drop table unless
    schema distribution table is setup
  */
  if (!schema_share)
  {
    DBUG_PRINT("info", ("Schema distribution table not setup"));
    DBUG_RETURN(HA_ERR_NO_CONNECTION);
  }
  NDB_SHARE *share= get_share(path, 0, false);
#endif

  /* Drop the table from NDB */
  
  int res= 0;
  if (h && h->m_table)
  {
retry_temporary_error1:
    if (dict->dropTableGlobal(*h->m_table) == 0)
    {
      ndb_table_id= h->m_table->getObjectId();
      ndb_table_version= h->m_table->getObjectVersion();
    }
    else
    {
      switch (dict->getNdbError().status)
      {
        case NdbError::TemporaryError:
          if (!thd->killed) 
            goto retry_temporary_error1; // retry indefinitly
          break;
        default:
          break;
      }
      res= ndb_to_mysql_error(&dict->getNdbError());
    }
    h->release_metadata(thd, ndb);
  }
  else
  {
    ndb->setDatabaseName(db);
    while (1)
    {
      Ndb_table_guard ndbtab_g(dict, table_name);
      if (ndbtab_g.get_table())
      {
    retry_temporary_error2:
        if (dict->dropTableGlobal(*ndbtab_g.get_table()) == 0)
        {
          ndb_table_id= ndbtab_g.get_table()->getObjectId();
          ndb_table_version= ndbtab_g.get_table()->getObjectVersion();
        }
        else
        {
          switch (dict->getNdbError().status)
          {
            case NdbError::TemporaryError:
              if (!thd->killed) 
                goto retry_temporary_error2; // retry indefinitly
              break;
            default:
              if (dict->getNdbError().code == NDB_INVALID_SCHEMA_OBJECT)
              {
                ndbtab_g.invalidate();
                continue;
              }
              break;
          }
        }
      }
      else
        res= ndb_to_mysql_error(&dict->getNdbError());
      break;
    }
  }

  if (res)
  {
#ifdef HAVE_NDB_BINLOG
    /* the drop table failed for some reason, drop the share anyways */
    if (share)
    {
      pthread_mutex_lock(&ndbcluster_mutex);
      if (share->state != NSS_DROPPED)
      {
        /*
          The share kept by the server has not been freed, free it
        */
        share->state= NSS_DROPPED;
        free_share(&share, TRUE);
      }
      /* free the share taken above */
      free_share(&share, TRUE);
      pthread_mutex_unlock(&ndbcluster_mutex);
    }
#endif
    DBUG_RETURN(res);
  }

#ifdef HAVE_NDB_BINLOG
  /* stop the logging of the dropped table, and cleanup */

  /*
    drop table is successful even if table does not exist in ndb
    and in case table was actually not dropped, there is no need
    to force a gcp, and setting the event_name to null will indicate
    that there is no event to be dropped
  */
  int table_dropped= dict->getNdbError().code != 709;

  if (!IS_TMP_PREFIX(table_name) && share &&
      current_thd->lex->sql_command != SQLCOM_TRUNCATE)
  {
    ndbcluster_log_schema_op(thd, share,
                             thd->query, thd->query_length,
                             share->db, share->table_name,
                             ndb_table_id, ndb_table_version,
                             SOT_DROP_TABLE, 0, 0, 1);
  }
  else if (table_dropped && share && share->op) /* ndbcluster_log_schema_op
                                                   will do a force GCP */
    dict->forceGCPWait();

  if (!IS_TMP_PREFIX(table_name))
  {
    String event_name(INJECTOR_EVENT_LEN);
    ndb_rep_event_name(&event_name, path + sizeof(share_prefix) - 1, 0);
    ndbcluster_handle_drop_table(ndb,
                                 table_dropped ? event_name.c_ptr() : 0,
                                 share, "delete table");
  }

  if (share)
  {
    pthread_mutex_lock(&ndbcluster_mutex);
    if (share->state != NSS_DROPPED)
    {
      /*
        The share kept by the server has not been freed, free it
      */
      share->state= NSS_DROPPED;
      free_share(&share, TRUE);
    }
    /* free the share taken above */
    free_share(&share, TRUE);
    pthread_mutex_unlock(&ndbcluster_mutex);
  }
#endif
  DBUG_RETURN(0);
}

int ha_ndbcluster::delete_table(const char *name)
{
  DBUG_ENTER("ha_ndbcluster::delete_table");
  DBUG_PRINT("enter", ("name: %s", name));
  set_dbname(name);
  set_tabname(name);

#ifdef HAVE_NDB_BINLOG
  /*
    Don't allow drop table unless
    schema distribution table is setup
  */
  if (!schema_share)
  {
    DBUG_PRINT("info", ("Schema distribution table not setup"));
    DBUG_RETURN(HA_ERR_NO_CONNECTION);
  }
#endif

  if (check_ndb_connection())
    DBUG_RETURN(HA_ERR_NO_CONNECTION);

  /* Call ancestor function to delete .ndb file */
  handler::delete_table(name);

  DBUG_RETURN(delete_table(this, get_ndb(),name, m_dbname, m_tabname));
}


void ha_ndbcluster::get_auto_increment(ulonglong offset, ulonglong increment,
                                       ulonglong nb_desired_values,
                                       ulonglong *first_value,
                                       ulonglong *nb_reserved_values)
{  
  int cache_size;
  Uint64 auto_value;
  DBUG_ENTER("get_auto_increment");
  DBUG_PRINT("enter", ("m_tabname: %s", m_tabname));
  Ndb *ndb= get_ndb();
   
  if (m_rows_inserted > m_rows_to_insert)
  {
    /* We guessed too low */
    m_rows_to_insert+= m_autoincrement_prefetch;
  }
  cache_size= 
    (int) ((m_rows_to_insert - m_rows_inserted < m_autoincrement_prefetch) ?
           m_rows_to_insert - m_rows_inserted :
           ((m_rows_to_insert > m_autoincrement_prefetch) ?
            m_rows_to_insert : m_autoincrement_prefetch));
  int ret;
  uint retries= NDB_AUTO_INCREMENT_RETRIES;
  do {
    Ndb_tuple_id_range_guard g(m_share);
    ret=
      m_skip_auto_increment ? 
      ndb->readAutoIncrementValue(m_table, g.range, auto_value) :
      ndb->getAutoIncrementValue(m_table, g.range, auto_value, cache_size);
  } while (ret == -1 && 
           --retries &&
           ndb->getNdbError().status == NdbError::TemporaryError);
  if (ret == -1)
  {
    const NdbError err= ndb->getNdbError();
    sql_print_error("Error %lu in ::get_auto_increment(): %s",
                    (ulong) err.code, err.message);
    *first_value= ~(ulonglong) 0;
    DBUG_VOID_RETURN;
  }
  *first_value= (longlong)auto_value;
  /* From the point of view of MySQL, NDB reserves one row at a time */
  *nb_reserved_values= 1;
  DBUG_VOID_RETURN;
}


/*
  Constructor for the NDB Cluster table handler 
 */

#define HA_NDBCLUSTER_TABLE_FLAGS \
                HA_REC_NOT_IN_SEQ | \
                HA_NULL_IN_KEY | \
                HA_AUTO_PART_KEY | \
                HA_NO_PREFIX_CHAR_KEYS | \
                HA_NEED_READ_RANGE_BUFFER | \
                HA_CAN_GEOMETRY | \
                HA_CAN_BIT_FIELD | \
                HA_PRIMARY_KEY_REQUIRED_FOR_POSITION | \
                HA_PRIMARY_KEY_REQUIRED_FOR_DELETE | \
                HA_PARTIAL_COLUMN_READ

ha_ndbcluster::ha_ndbcluster(TABLE_SHARE *table_arg):
  handler(&ndbcluster_hton, table_arg),
  m_active_trans(NULL),
  m_active_cursor(NULL),
  m_table(NULL),
  m_table_info(NULL),
  m_table_flags(HA_NDBCLUSTER_TABLE_FLAGS),
  m_share(0),
  m_part_info(NULL),
  m_use_partition_function(FALSE),
  m_sorted(FALSE),
  m_use_write(FALSE),
  m_ignore_dup_key(FALSE),
  m_has_unique_index(FALSE),
  m_primary_key_update(FALSE),
  m_ignore_no_key(FALSE),
  m_rows_to_insert((ha_rows) 1),
  m_rows_inserted((ha_rows) 0),
  m_bulk_insert_rows((ha_rows) 1024),
  m_rows_changed((ha_rows) 0),
  m_bulk_insert_not_flushed(FALSE),
  m_ops_pending(0),
  m_skip_auto_increment(TRUE),
  m_blobs_pending(0),
  m_blobs_offset(0),
  m_blobs_buffer(0),
  m_blobs_buffer_size(0),
  m_dupkey((uint) -1),
  m_ha_not_exact_count(FALSE),
  m_force_send(TRUE),
  m_autoincrement_prefetch((ha_rows) 32),
  m_transaction_on(TRUE),
  m_cond_stack(NULL),
  m_multi_cursor(NULL)
{
  int i;
 
  DBUG_ENTER("ha_ndbcluster");

  m_tabname[0]= '\0';
  m_dbname[0]= '\0';

  stats.records= ~(ha_rows)0; // uninitialized
  stats.block_size= 1024;

  for (i= 0; i < MAX_KEY; i++)
    ndb_init_index(m_index[i]);

  DBUG_VOID_RETURN;
}


int ha_ndbcluster::ha_initialise()
{
  DBUG_ENTER("ha_ndbcluster::ha_initialise");
  if (check_ndb_in_thd(current_thd))
  {
    DBUG_RETURN(FALSE);
  }
  DBUG_RETURN(TRUE);
}

/*
  Destructor for NDB Cluster table handler
 */

ha_ndbcluster::~ha_ndbcluster() 
{
  THD *thd= current_thd;
  Ndb *ndb= thd ? check_ndb_in_thd(thd) : g_ndb;
  DBUG_ENTER("~ha_ndbcluster");

  if (m_share)
  {
    free_share(&m_share);
  }
  release_metadata(thd, ndb);
  my_free(m_blobs_buffer, MYF(MY_ALLOW_ZERO_PTR));
  m_blobs_buffer= 0;

  // Check for open cursor/transaction
  if (m_active_cursor) {
  }
  DBUG_ASSERT(m_active_cursor == NULL);
  if (m_active_trans) {
  }
  DBUG_ASSERT(m_active_trans == NULL);

  // Discard the condition stack
  DBUG_PRINT("info", ("Clearing condition stack"));
  cond_clear();

  DBUG_VOID_RETURN;
}



/*
  Open a table for further use
  - fetch metadata for this table from NDB
  - check that table exists

  RETURN
    0    ok
    < 0  Table has changed
*/

int ha_ndbcluster::open(const char *name, int mode, uint test_if_locked)
{
  int res;
  KEY *key;
  DBUG_ENTER("ha_ndbcluster::open");
  DBUG_PRINT("enter", ("name: %s  mode: %d  test_if_locked: %d",
                       name, mode, test_if_locked));
  
  /*
    Setup ref_length to make room for the whole 
    primary key to be written in the ref variable
  */
  
  if (table_share->primary_key != MAX_KEY) 
  {
    key= table->key_info+table_share->primary_key;
    ref_length= key->key_length;
  }
  else // (table_share->primary_key == MAX_KEY) 
  {
    if (m_use_partition_function)
    {
      ref_length+= sizeof(m_part_id);
    }
  }

  DBUG_PRINT("info", ("ref_length: %d", ref_length));

  // Init table lock structure 
  if (!(m_share=get_share(name, table)))
    DBUG_RETURN(1);
  thr_lock_data_init(&m_share->lock,&m_lock,(void*) 0);
  
  set_dbname(name);
  set_tabname(name);
  
  if (check_ndb_connection()) {
    free_share(&m_share);
    m_share= 0;
    DBUG_RETURN(HA_ERR_NO_CONNECTION);
  }
  
  res= get_metadata(name);
  if (!res)
    info(HA_STATUS_VARIABLE | HA_STATUS_CONST);

#ifdef HAVE_NDB_BINLOG
  if (!ndb_binlog_tables_inited && ndb_binlog_running)
    table->db_stat|= HA_READ_ONLY;
#endif

  DBUG_RETURN(res);
}

/*
  Set partition info

  SYNOPSIS
    set_part_info()
    part_info

  RETURN VALUE
    NONE

  DESCRIPTION
    Set up partition info when handler object created
*/

void ha_ndbcluster::set_part_info(partition_info *part_info)
{
  m_part_info= part_info;
  if (!(m_part_info->part_type == HASH_PARTITION &&
        m_part_info->list_of_part_fields &&
        !m_part_info->is_sub_partitioned()))
    m_use_partition_function= TRUE;
}

/*
  Close the table
  - release resources setup by open()
 */

int ha_ndbcluster::close(void)
{
  DBUG_ENTER("close");
  THD *thd= current_thd;
  Ndb *ndb= thd ? check_ndb_in_thd(thd) : g_ndb;
  free_share(&m_share);
  m_share= 0;
  release_metadata(thd, ndb);
  DBUG_RETURN(0);
}


Thd_ndb* ha_ndbcluster::seize_thd_ndb()
{
  Thd_ndb *thd_ndb;
  DBUG_ENTER("seize_thd_ndb");

  thd_ndb= new Thd_ndb();
  if (thd_ndb->ndb->init(max_transactions) != 0)
  {
    ERR_PRINT(thd_ndb->ndb->getNdbError());
    /*
      TODO 
      Alt.1 If init fails because to many allocated Ndb 
      wait on condition for a Ndb object to be released.
      Alt.2 Seize/release from pool, wait until next release 
    */
    delete thd_ndb;
    thd_ndb= NULL;
  }
  DBUG_RETURN(thd_ndb);
}


void ha_ndbcluster::release_thd_ndb(Thd_ndb* thd_ndb)
{
  DBUG_ENTER("release_thd_ndb");
  delete thd_ndb;
  DBUG_VOID_RETURN;
}


/*
  If this thread already has a Thd_ndb object allocated
  in current THD, reuse it. Otherwise
  seize a Thd_ndb object, assign it to current THD and use it.
 
*/

Ndb* check_ndb_in_thd(THD* thd)
{
  Thd_ndb *thd_ndb= get_thd_ndb(thd);
  if (!thd_ndb)
  {
    if (!(thd_ndb= ha_ndbcluster::seize_thd_ndb()))
      return NULL;
    set_thd_ndb(thd, thd_ndb);
  }
  return thd_ndb->ndb;
}



int ha_ndbcluster::check_ndb_connection(THD* thd)
{
  Ndb *ndb;
  DBUG_ENTER("check_ndb_connection");
  
  if (!(ndb= check_ndb_in_thd(thd)))
    DBUG_RETURN(HA_ERR_NO_CONNECTION);
  ndb->setDatabaseName(m_dbname);
  DBUG_RETURN(0);
}


static int ndbcluster_close_connection(THD *thd)
{
  Thd_ndb *thd_ndb= get_thd_ndb(thd);
  DBUG_ENTER("ndbcluster_close_connection");
  if (thd_ndb)
  {
    ha_ndbcluster::release_thd_ndb(thd_ndb);
    set_thd_ndb(thd, NULL); // not strictly required but does not hurt either
  }
  DBUG_RETURN(0);
}


/*
  Try to discover one table from NDB
 */

int ndbcluster_discover(THD* thd, const char *db, const char *name,
                        const void** frmblob, uint* frmlen)
{
  int error= 0;
  NdbError ndb_error;
  uint len;
  const void* data;
  Ndb* ndb;
  char key[FN_REFLEN];
  DBUG_ENTER("ndbcluster_discover");
  DBUG_PRINT("enter", ("db: %s, name: %s", db, name)); 

  if (!(ndb= check_ndb_in_thd(thd)))
    DBUG_RETURN(HA_ERR_NO_CONNECTION);  
  ndb->setDatabaseName(db);
  NDBDICT* dict= ndb->getDictionary();
  build_table_filename(key, sizeof(key), db, name, "");
  NDB_SHARE *share= get_share(key, 0, false);
  if (share && get_ndb_share_state(share) == NSS_ALTERED)
  {
    // Frm has been altered on disk, but not yet written to ndb
    if (readfrm(key, &data, &len))
    {
      DBUG_PRINT("error", ("Could not read frm"));
      error= 1;
      goto err;
    }
  }
  else
  {
    Ndb_table_guard ndbtab_g(dict, name);
    const NDBTAB *tab= ndbtab_g.get_table();
    if (!tab)
    {
      const NdbError err= dict->getNdbError();
      if (err.code == 709 || err.code == 723)
        error= -1;
      else
        ndb_error= err;
      goto err;
    }
    DBUG_PRINT("info", ("Found table %s", tab->getName()));
    
    len= tab->getFrmLength();  
    if (len == 0 || tab->getFrmData() == NULL)
    {
      DBUG_PRINT("error", ("No frm data found."));
      error= 1;
      goto err;
    }
    
    if (unpackfrm(&data, &len, tab->getFrmData()))
    {
      DBUG_PRINT("error", ("Could not unpack table"));
      error= 1;
      goto err;
    }
  }

  *frmlen= len;
  *frmblob= data;
  
  if (share)
    free_share(&share);

  DBUG_RETURN(0);
err:
  if (share)
    free_share(&share);
  if (ndb_error.code)
  {
    ERR_RETURN(ndb_error);
  }
  DBUG_RETURN(error);
}

/*
  Check if a table exists in NDB

 */

int ndbcluster_table_exists_in_engine(THD* thd, const char *db,
                                      const char *name)
{
  Ndb* ndb;
  DBUG_ENTER("ndbcluster_table_exists_in_engine");
  DBUG_PRINT("enter", ("db: %s  name: %s", db, name));

  if (!(ndb= check_ndb_in_thd(thd)))
    DBUG_RETURN(HA_ERR_NO_CONNECTION);

  NDBDICT* dict= ndb->getDictionary();
  NdbDictionary::Dictionary::List list;
  if (dict->listObjects(list, NdbDictionary::Object::UserTable) != 0)
    ERR_RETURN(dict->getNdbError());
  for (uint i= 0 ; i < list.count ; i++)
  {
    NdbDictionary::Dictionary::List::Element& elmt= list.elements[i];
    if (my_strcasecmp(system_charset_info, elmt.database, db))
      continue;
    if (my_strcasecmp(system_charset_info, elmt.name, name))
      continue;
    DBUG_PRINT("info", ("Found table"));
    DBUG_RETURN(1);
  }
  DBUG_RETURN(0);
}



extern "C" byte* tables_get_key(const char *entry, uint *length,
                                my_bool not_used __attribute__((unused)))
{
  *length= strlen(entry);
  return (byte*) entry;
}


/*
  Drop a database in NDB Cluster
  NOTE add a dummy void function, since stupid handlerton is returning void instead of int...
*/

int ndbcluster_drop_database_impl(const char *path)
{
  DBUG_ENTER("ndbcluster_drop_database");
  THD *thd= current_thd;
  char dbname[FN_HEADLEN];
  Ndb* ndb;
  NdbDictionary::Dictionary::List list;
  uint i;
  char *tabname;
  List<char> drop_list;
  int ret= 0;
  ha_ndbcluster::set_dbname(path, (char *)&dbname);
  DBUG_PRINT("enter", ("db: %s", dbname));
  
  if (!(ndb= check_ndb_in_thd(thd)))
    DBUG_RETURN(-1);
  
  // List tables in NDB
  NDBDICT *dict= ndb->getDictionary();
  if (dict->listObjects(list, 
                        NdbDictionary::Object::UserTable) != 0)
    DBUG_RETURN(-1);
  for (i= 0 ; i < list.count ; i++)
  {
    NdbDictionary::Dictionary::List::Element& elmt= list.elements[i];
    DBUG_PRINT("info", ("Found %s/%s in NDB", elmt.database, elmt.name));     
    
    // Add only tables that belongs to db
    if (my_strcasecmp(system_charset_info, elmt.database, dbname))
      continue;
    DBUG_PRINT("info", ("%s must be dropped", elmt.name));     
    drop_list.push_back(thd->strdup(elmt.name));
  }
  // Drop any tables belonging to database
  char full_path[FN_REFLEN];
  char *tmp= full_path +
    build_table_filename(full_path, sizeof(full_path), dbname, "", "");

  ndb->setDatabaseName(dbname);
  List_iterator_fast<char> it(drop_list);
  while ((tabname=it++))
  {
    tablename_to_filename(tabname, tmp, FN_REFLEN - (tmp - full_path)-1);
    VOID(pthread_mutex_lock(&LOCK_open));
    if (ha_ndbcluster::delete_table(0, ndb, full_path, dbname, tabname))
    {
      const NdbError err= dict->getNdbError();
      if (err.code != 709 && err.code != 723)
      {
        ERR_PRINT(err);
        ret= ndb_to_mysql_error(&err);
      }
    }
    VOID(pthread_mutex_unlock(&LOCK_open));
  }
  DBUG_RETURN(ret);      
}

static void ndbcluster_drop_database(char *path)
{
  THD *thd= current_thd;
  DBUG_ENTER("ndbcluster_drop_database");
#ifdef HAVE_NDB_BINLOG
  /*
    Don't allow drop database unless
    schema distribution table is setup
  */
  if (!schema_share)
  {
    DBUG_PRINT("info", ("Schema distribution table not setup"));
    DBUG_VOID_RETURN;
    //DBUG_RETURN(HA_ERR_NO_CONNECTION);
  }
#endif
  ndbcluster_drop_database_impl(path);
#ifdef HAVE_NDB_BINLOG
  char db[FN_REFLEN];
  ha_ndbcluster::set_dbname(path, db);
  ndbcluster_log_schema_op(thd, 0,
                           thd->query, thd->query_length,
                           db, "", 0, 0, SOT_DROP_DB, 0, 0, 0);
#endif
  DBUG_VOID_RETURN;
}
/*
  find all tables in ndb and discover those needed
*/
int ndb_create_table_from_engine(THD *thd, const char *db,
                                 const char *table_name)
{
  LEX *old_lex= thd->lex, newlex;
  thd->lex= &newlex;
  newlex.current_select= NULL;
  lex_start(thd, (const uchar*) "", 0);
  int res= ha_create_table_from_engine(thd, db, table_name);
  thd->lex= old_lex;
  return res;
}

int ndbcluster_find_all_files(THD *thd)
{
  DBUG_ENTER("ndbcluster_find_all_files");
  Ndb* ndb;
  char key[FN_REFLEN];

  if (!(ndb= check_ndb_in_thd(thd)))
    DBUG_RETURN(HA_ERR_NO_CONNECTION);

  NDBDICT *dict= ndb->getDictionary();

  int unhandled, retries= 5, skipped;
  LINT_INIT(unhandled);
  LINT_INIT(skipped);
  do
  {
    NdbDictionary::Dictionary::List list;
    if (dict->listObjects(list, NdbDictionary::Object::UserTable) != 0)
      ERR_RETURN(dict->getNdbError());
    unhandled= 0;
    skipped= 0;
    retries--;
    for (uint i= 0 ; i < list.count ; i++)
    {
      NDBDICT::List::Element& elmt= list.elements[i];
      if (IS_TMP_PREFIX(elmt.name) || IS_NDB_BLOB_PREFIX(elmt.name))
      {
        DBUG_PRINT("info", ("Skipping %s.%s in NDB", elmt.database, elmt.name));
        continue;
      }
      DBUG_PRINT("info", ("Found %s.%s in NDB", elmt.database, elmt.name));
      if (elmt.state != NDBOBJ::StateOnline &&
          elmt.state != NDBOBJ::StateBackup &&
          elmt.state != NDBOBJ::StateBuilding)
      {
        sql_print_information("NDB: skipping setup table %s.%s, in state %d",
                              elmt.database, elmt.name, elmt.state);
        skipped++;
        continue;
      }

      ndb->setDatabaseName(elmt.database);
      Ndb_table_guard ndbtab_g(dict, elmt.name);
      const NDBTAB *ndbtab= ndbtab_g.get_table();
      if (!ndbtab)
      {
        if (retries == 0)
          sql_print_error("NDB: failed to setup table %s.%s, error: %d, %s",
                          elmt.database, elmt.name,
                          dict->getNdbError().code,
                          dict->getNdbError().message);
        unhandled++;
        continue;
      }

      if (ndbtab->getFrmLength() == 0)
        continue;
    
      /* check if database exists */
      char *end= key +
        build_table_filename(key, sizeof(key), elmt.database, "", "");
      if (my_access(key, F_OK))
      {
        /* no such database defined, skip table */
        continue;
      }
      /* finalize construction of path */
      end+= tablename_to_filename(elmt.name, end,
                                  sizeof(key)-(end-key));
      const void *data= 0, *pack_data= 0;
      uint length, pack_length;
      int discover= 0;
      if (readfrm(key, &data, &length) ||
          packfrm(data, length, &pack_data, &pack_length))
      {
        discover= 1;
        sql_print_information("NDB: missing frm for %s.%s, discovering...",
                              elmt.database, elmt.name);
      }
      else if (cmp_frm(ndbtab, pack_data, pack_length))
      {
        NDB_SHARE *share= get_share(key, 0, false);
        if (!share || get_ndb_share_state(share) != NSS_ALTERED)
        {
          discover= 1;
          sql_print_information("NDB: mismatch in frm for %s.%s, discovering...",
                                elmt.database, elmt.name);
        }
        if (share)
          free_share(&share);
      }
      my_free((char*) data, MYF(MY_ALLOW_ZERO_PTR));
      my_free((char*) pack_data, MYF(MY_ALLOW_ZERO_PTR));

      pthread_mutex_lock(&LOCK_open);
      if (discover)
      {
        /* ToDo 4.1 database needs to be created if missing */
        if (ndb_create_table_from_engine(thd, elmt.database, elmt.name))
        {
          /* ToDo 4.1 handle error */
        }
      }
#ifdef HAVE_NDB_BINLOG
      else
      {
        /* set up replication for this table */
        ndbcluster_create_binlog_setup(ndb, key, end-key,
                                       elmt.database, elmt.name,
                                       TRUE);
      }
#endif
      pthread_mutex_unlock(&LOCK_open);
    }
  }
  while (unhandled && retries);

  DBUG_RETURN(-(skipped + unhandled));
}

int ndbcluster_find_files(THD *thd,const char *db,const char *path,
                          const char *wild, bool dir, List<char> *files)
{
  DBUG_ENTER("ndbcluster_find_files");
  DBUG_PRINT("enter", ("db: %s", db));
  { // extra bracket to avoid gcc 2.95.3 warning
  uint i;
  Ndb* ndb;
  char name[FN_REFLEN];
  HASH ndb_tables, ok_tables;
  NDBDICT::List list;

  if (!(ndb= check_ndb_in_thd(thd)))
    DBUG_RETURN(HA_ERR_NO_CONNECTION);

  if (dir)
    DBUG_RETURN(0); // Discover of databases not yet supported

  // List tables in NDB
  NDBDICT *dict= ndb->getDictionary();
  if (dict->listObjects(list, 
                        NdbDictionary::Object::UserTable) != 0)
    ERR_RETURN(dict->getNdbError());

  if (hash_init(&ndb_tables, system_charset_info,list.count,0,0,
                (hash_get_key)tables_get_key,0,0))
  {
    DBUG_PRINT("error", ("Failed to init HASH ndb_tables"));
    DBUG_RETURN(-1);
  }

  if (hash_init(&ok_tables, system_charset_info,32,0,0,
                (hash_get_key)tables_get_key,0,0))
  {
    DBUG_PRINT("error", ("Failed to init HASH ok_tables"));
    hash_free(&ndb_tables);
    DBUG_RETURN(-1);
  }  

  for (i= 0 ; i < list.count ; i++)
  {
    NDBDICT::List::Element& elmt= list.elements[i];
    if (IS_TMP_PREFIX(elmt.name) || IS_NDB_BLOB_PREFIX(elmt.name))
    {
      DBUG_PRINT("info", ("Skipping %s.%s in NDB", elmt.database, elmt.name));
      continue;
    }
    DBUG_PRINT("info", ("Found %s/%s in NDB", elmt.database, elmt.name));

    // Add only tables that belongs to db
    if (my_strcasecmp(system_charset_info, elmt.database, db))
      continue;

    // Apply wildcard to list of tables in NDB
    if (wild)
    {
      if (lower_case_table_names)
      {
        if (wild_case_compare(files_charset_info, elmt.name, wild))
          continue;
      }
      else if (wild_compare(elmt.name,wild,0))
        continue;
    }
    DBUG_PRINT("info", ("Inserting %s into ndb_tables hash", elmt.name));     
    my_hash_insert(&ndb_tables, (byte*)thd->strdup(elmt.name));
  }

  char *file_name;
  List_iterator<char> it(*files);
  List<char> delete_list;
  while ((file_name=it++))
  {
    DBUG_PRINT("info", ("%s", file_name));     
    if (hash_search(&ndb_tables, file_name, strlen(file_name)))
    {
      DBUG_PRINT("info", ("%s existed in NDB _and_ on disk ", file_name));
      // File existed in NDB and as frm file, put in ok_tables list
      my_hash_insert(&ok_tables, (byte*)file_name);
      continue;
    }
    
    // File is not in NDB, check for .ndb file with this name
    build_table_filename(name, sizeof(name), db, file_name, ha_ndb_ext);
    DBUG_PRINT("info", ("Check access for %s", name));
    if (my_access(name, F_OK))
    {
      DBUG_PRINT("info", ("%s did not exist on disk", name));     
      // .ndb file did not exist on disk, another table type
      continue;
    }

    DBUG_PRINT("info", ("%s existed on disk", name));     
    // The .ndb file exists on disk, but it's not in list of tables in ndb
    // Verify that handler agrees table is gone.
    if (ndbcluster_table_exists_in_engine(thd, db, file_name) == 0)    
    {
      DBUG_PRINT("info", ("NDB says %s does not exists", file_name));     
      it.remove();
      // Put in list of tables to remove from disk
      delete_list.push_back(thd->strdup(file_name));
    }
  }

#ifdef HAVE_NDB_BINLOG
  /* setup logging to binlog for all discovered tables */
  {
    char *end, *end1= name +
      build_table_filename(name, sizeof(name), db, "", "");
    for (i= 0; i < ok_tables.records; i++)
    {
      file_name= (char*)hash_element(&ok_tables, i);
      end= end1 +
        tablename_to_filename(file_name, end1, sizeof(name) - (end1 - name));
      pthread_mutex_lock(&LOCK_open);
      ndbcluster_create_binlog_setup(ndb, name, end-name,
                                     db, file_name, TRUE);
      pthread_mutex_unlock(&LOCK_open);
    }
  }
#endif

  // Check for new files to discover
  DBUG_PRINT("info", ("Checking for new files to discover"));       
  List<char> create_list;
  for (i= 0 ; i < ndb_tables.records ; i++)
  {
    file_name= hash_element(&ndb_tables, i);
    if (!hash_search(&ok_tables, file_name, strlen(file_name)))
    {
      build_table_filename(name, sizeof(name), db, file_name, reg_ext);
      if (my_access(name, F_OK))
      {
        DBUG_PRINT("info", ("%s must be discovered", file_name));
        // File is in list of ndb tables and not in ok_tables
        // This table need to be created
        create_list.push_back(thd->strdup(file_name));
      }
    }
  }

  // Lock mutex before deleting and creating frm files
  pthread_mutex_lock(&LOCK_open);

  if (!global_read_lock)
  {
    // Delete old files
    List_iterator_fast<char> it3(delete_list);
    while ((file_name=it3++))
    {
      DBUG_PRINT("info", ("Remove table %s/%s", db, file_name));
      // Delete the table and all related files
      TABLE_LIST table_list;
      bzero((char*) &table_list,sizeof(table_list));
      table_list.db= (char*) db;
      table_list.alias= table_list.table_name= (char*)file_name;
      (void)mysql_rm_table_part2(thd, &table_list,
                                                                 /* if_exists */ FALSE,
                                                                 /* drop_temporary */ FALSE,
                                                                 /* drop_view */ FALSE,
                                                                 /* dont_log_query*/ TRUE);
      /* Clear error message that is returned when table is deleted */
      thd->clear_error();
    }
  }

  // Create new files
  List_iterator_fast<char> it2(create_list);
  while ((file_name=it2++))
  {  
    DBUG_PRINT("info", ("Table %s need discovery", file_name));
    if (ndb_create_table_from_engine(thd, db, file_name) == 0)
      files->push_back(thd->strdup(file_name)); 
  }

  pthread_mutex_unlock(&LOCK_open);
  
  hash_free(&ok_tables);
  hash_free(&ndb_tables);
  } // extra bracket to avoid gcc 2.95.3 warning
  DBUG_RETURN(0);    
}


/*
  Initialise all gloal variables before creating 
  a NDB Cluster table handler
 */

/* Call back after cluster connect */
static int connect_callback()
{
  update_status_variables(g_ndb_cluster_connection);

  uint node_id, i= 0;
  Ndb_cluster_connection_node_iter node_iter;
  memset((void *)g_node_id_map, 0xFFFF, sizeof(g_node_id_map));
  while ((node_id= g_ndb_cluster_connection->get_next_node(node_iter)))
    g_node_id_map[node_id]= i++;

  pthread_cond_signal(&COND_ndb_util_thread);
  return 0;
}

extern int ndb_dictionary_is_mysqld;

static int ndbcluster_init()
{
  int res;
  DBUG_ENTER("ndbcluster_init");

  ndb_dictionary_is_mysqld= 1;

  {
    handlerton &h= ndbcluster_hton;
    h.state=            have_ndbcluster;
    h.db_type=          DB_TYPE_NDBCLUSTER;
    h.close_connection= ndbcluster_close_connection;
    h.commit=           ndbcluster_commit;
    h.rollback=         ndbcluster_rollback;
    h.create=           ndbcluster_create_handler; /* Create a new handler */
    h.drop_database=    ndbcluster_drop_database;  /* Drop a database */
    h.panic=            ndbcluster_end;            /* Panic call */
    h.show_status=      ndbcluster_show_status;    /* Show status */
    h.alter_tablespace= ndbcluster_alter_tablespace;    /* Show status */
    h.partition_flags=  ndbcluster_partition_flags; /* Partition flags */
    h.alter_table_flags=ndbcluster_alter_table_flags; /* Alter table flags */
    h.fill_files_table= ndbcluster_fill_files_table;
#ifdef HAVE_NDB_BINLOG
    ndbcluster_binlog_init_handlerton();
#endif
    h.flags=            HTON_CAN_RECREATE | HTON_TEMPORARY_NOT_SUPPORTED;
  }

  if (have_ndbcluster != SHOW_OPTION_YES)
    DBUG_RETURN(0); // nothing else to do

  // Set connectstring if specified
  if (opt_ndbcluster_connectstring != 0)
    DBUG_PRINT("connectstring", ("%s", opt_ndbcluster_connectstring));     
  if ((g_ndb_cluster_connection=
       new Ndb_cluster_connection(opt_ndbcluster_connectstring)) == 0)
  {
    DBUG_PRINT("error",("Ndb_cluster_connection(%s)",
                        opt_ndbcluster_connectstring));
    goto ndbcluster_init_error;
  }
  {
    char buf[128];
    my_snprintf(buf, sizeof(buf), "mysqld --server-id=%d", server_id);
    g_ndb_cluster_connection->set_name(buf);
  }
  g_ndb_cluster_connection->set_optimized_node_selection
    (opt_ndb_optimized_node_selection);

  // Create a Ndb object to open the connection  to NDB
  if ( (g_ndb= new Ndb(g_ndb_cluster_connection, "sys")) == 0 )
  {
    DBUG_PRINT("error", ("failed to create global ndb object"));
    goto ndbcluster_init_error;
  }
  if (g_ndb->init() != 0)
  {
    ERR_PRINT (g_ndb->getNdbError());
    goto ndbcluster_init_error;
  }

  if ((res= g_ndb_cluster_connection->connect(0,0,0)) == 0)
  {
    connect_callback();
    DBUG_PRINT("info",("NDBCLUSTER storage engine at %s on port %d",
                       g_ndb_cluster_connection->get_connected_host(),
                       g_ndb_cluster_connection->get_connected_port()));
    g_ndb_cluster_connection->wait_until_ready(10,3);
  } 
  else if (res == 1)
  {
    if (g_ndb_cluster_connection->start_connect_thread(connect_callback)) 
    {
      DBUG_PRINT("error", ("g_ndb_cluster_connection->start_connect_thread()"));
      goto ndbcluster_init_error;
    }
#ifndef DBUG_OFF
    {
      char buf[1024];
      DBUG_PRINT("info",
                 ("NDBCLUSTER storage engine not started, "
                  "will connect using %s",
                  g_ndb_cluster_connection->
                  get_connectstring(buf,sizeof(buf))));
    }
#endif
  }
  else
  {
    DBUG_ASSERT(res == -1);
    DBUG_PRINT("error", ("permanent error"));
    goto ndbcluster_init_error;
  }
  
  (void) hash_init(&ndbcluster_open_tables,system_charset_info,32,0,0,
                   (hash_get_key) ndbcluster_get_key,0,0);
  pthread_mutex_init(&ndbcluster_mutex,MY_MUTEX_INIT_FAST);
#ifdef HAVE_NDB_BINLOG
  /* start the ndb injector thread */
  if (ndbcluster_binlog_start())
    goto ndbcluster_init_error;
#endif /* HAVE_NDB_BINLOG */

  pthread_mutex_init(&LOCK_ndb_util_thread, MY_MUTEX_INIT_FAST);
  pthread_cond_init(&COND_ndb_util_thread, NULL);


  // Create utility thread
  pthread_t tmp;
  if (pthread_create(&tmp, &connection_attrib, ndb_util_thread_func, 0))
  {
    DBUG_PRINT("error", ("Could not create ndb utility thread"));
    hash_free(&ndbcluster_open_tables);
    pthread_mutex_destroy(&ndbcluster_mutex);
    pthread_mutex_destroy(&LOCK_ndb_util_thread);
    pthread_cond_destroy(&COND_ndb_util_thread);
    goto ndbcluster_init_error;
  }

  ndbcluster_inited= 1;
  DBUG_RETURN(FALSE);

ndbcluster_init_error:
  if (g_ndb)
    delete g_ndb;
  g_ndb= NULL;
  if (g_ndb_cluster_connection)
    delete g_ndb_cluster_connection;
  g_ndb_cluster_connection= NULL;
  have_ndbcluster= SHOW_OPTION_DISABLED;	// If we couldn't use handler
  DBUG_RETURN(TRUE);
}

static int ndbcluster_end(ha_panic_function type)
{
  DBUG_ENTER("ndbcluster_end");

  if (!ndbcluster_inited)
    DBUG_RETURN(0);

#ifdef HAVE_NDB_BINLOG
  {
    pthread_mutex_lock(&ndbcluster_mutex);
    while (ndbcluster_open_tables.records)
    {
      NDB_SHARE *share=
        (NDB_SHARE*) hash_element(&ndbcluster_open_tables, 0);
#ifndef DBUG_OFF
      fprintf(stderr, "NDB: table share %s with use_count %d not freed\n",
              share->key, share->use_count);
#endif
      real_free_share(&share);
    }
    pthread_mutex_unlock(&ndbcluster_mutex);
  }
#endif
  hash_free(&ndbcluster_open_tables);

  if (g_ndb)
  {
#ifndef DBUG_OFF
    Ndb::Free_list_usage tmp;
    tmp.m_name= 0;
    while (g_ndb->get_free_list_usage(&tmp))
    {
      uint leaked= (uint) tmp.m_created - tmp.m_free;
      if (leaked)
        fprintf(stderr, "NDB: Found %u %s%s that %s not been released\n",
                leaked, tmp.m_name,
                (leaked == 1)?"":"'s",
                (leaked == 1)?"has":"have");
    }
#endif
    delete g_ndb;
    g_ndb= NULL;
  }
  delete g_ndb_cluster_connection;
  g_ndb_cluster_connection= NULL;

  pthread_mutex_destroy(&ndbcluster_mutex);
  pthread_mutex_destroy(&LOCK_ndb_util_thread);
  pthread_cond_destroy(&COND_ndb_util_thread);
  ndbcluster_inited= 0;
  DBUG_RETURN(0);
}

void ha_ndbcluster::print_error(int error, myf errflag)
{
  DBUG_ENTER("ha_ndbcluster::print_error");
  DBUG_PRINT("enter", ("error = %d", error));

  if (error == HA_ERR_NO_PARTITION_FOUND)
    m_part_info->print_no_partition_found(table);
  else
    handler::print_error(error, errflag);
  DBUG_VOID_RETURN;
}


/*
  Static error print function called from
  static handler method ndbcluster_commit
  and ndbcluster_rollback
*/

void ndbcluster_print_error(int error, const NdbOperation *error_op)
{
  DBUG_ENTER("ndbcluster_print_error");
  TABLE_SHARE share;
  const char *tab_name= (error_op) ? error_op->getTableName() : "";
  share.db.str= (char*) "";
  share.db.length= 0;
  share.table_name.str= (char *) tab_name;
  share.table_name.length= strlen(tab_name);
  ha_ndbcluster error_handler(&share);
  error_handler.print_error(error, MYF(0));
  DBUG_VOID_RETURN;
}

/**
 * Set a given location from full pathname to database name
 *
 */
void ha_ndbcluster::set_dbname(const char *path_name, char *dbname)
{
  char *end, *ptr, *tmp_name;
  char tmp_buff[FN_REFLEN];
 
  tmp_name= tmp_buff;
  /* Scan name from the end */
  ptr= strend(path_name)-1;
  while (ptr >= path_name && *ptr != '\\' && *ptr != '/') {
    ptr--;
  }
  ptr--;
  end= ptr;
  while (ptr >= path_name && *ptr != '\\' && *ptr != '/') {
    ptr--;
  }
  uint name_len= end - ptr;
  memcpy(tmp_name, ptr + 1, name_len);
  tmp_name[name_len]= '\0';
#ifdef __WIN__
  /* Put to lower case */
  
  ptr= tmp_name;
  
  while (*ptr != '\0') {
    *ptr= tolower(*ptr);
    ptr++;
  }
#endif
  filename_to_tablename(tmp_name, dbname, FN_REFLEN);
}

/*
  Set m_dbname from full pathname to table file
 */

void ha_ndbcluster::set_dbname(const char *path_name)
{
  set_dbname(path_name, m_dbname);
}

/**
 * Set a given location from full pathname to table file
 *
 */
void
ha_ndbcluster::set_tabname(const char *path_name, char * tabname)
{
  char *end, *ptr, *tmp_name;
  char tmp_buff[FN_REFLEN];

  tmp_name= tmp_buff;
  /* Scan name from the end */
  end= strend(path_name)-1;
  ptr= end;
  while (ptr >= path_name && *ptr != '\\' && *ptr != '/') {
    ptr--;
  }
  uint name_len= end - ptr;
  memcpy(tmp_name, ptr + 1, end - ptr);
  tmp_name[name_len]= '\0';
#ifdef __WIN__
  /* Put to lower case */
  ptr= tmp_name;
  
  while (*ptr != '\0') {
    *ptr= tolower(*ptr);
    ptr++;
  }
#endif
  filename_to_tablename(tmp_name, tabname, FN_REFLEN);
}

/*
  Set m_tabname from full pathname to table file 
 */

void ha_ndbcluster::set_tabname(const char *path_name)
{
  set_tabname(path_name, m_tabname);
}


ha_rows 
ha_ndbcluster::records_in_range(uint inx, key_range *min_key,
                                key_range *max_key)
{
  KEY *key_info= table->key_info + inx;
  uint key_length= key_info->key_length;
  NDB_INDEX_TYPE idx_type= get_index_type(inx);  

  DBUG_ENTER("records_in_range");
  // Prevent partial read of hash indexes by returning HA_POS_ERROR
  if ((idx_type == UNIQUE_INDEX || idx_type == PRIMARY_KEY_INDEX) &&
      ((min_key && min_key->length < key_length) ||
       (max_key && max_key->length < key_length)))
    DBUG_RETURN(HA_POS_ERROR);
  
  // Read from hash index with full key
  // This is a "const" table which returns only one record!      
  if ((idx_type != ORDERED_INDEX) &&
      ((min_key && min_key->length == key_length) || 
       (max_key && max_key->length == key_length)))
    DBUG_RETURN(1);
  
  if ((idx_type == PRIMARY_KEY_ORDERED_INDEX ||
       idx_type == UNIQUE_ORDERED_INDEX ||
       idx_type == ORDERED_INDEX) &&
    m_index[inx].index_stat != NULL)
  {
    NDB_INDEX_DATA& d=m_index[inx];
    const NDBINDEX* index= d.index;
    Ndb* ndb=get_ndb();
    NdbTransaction* trans=NULL;
    NdbIndexScanOperation* op=NULL;
    int res=0;
    Uint64 rows;

    do
    {
      // We must provide approx table rows
      Uint64 table_rows=0;
      Ndb_local_table_statistics *info= m_table_info;
      if (info->records != ~(ha_rows)0 && info->records != 0)
      {
        table_rows = info->records;
        DBUG_PRINT("info", ("use info->records: %llu", table_rows));
      }
      else
      {
        Ndb_statistics stat;
        if ((res=ndb_get_table_statistics(ndb, m_table, &stat)) != 0)
          break;
        table_rows=stat.row_count;
        DBUG_PRINT("info", ("use db row_count: %llu", table_rows));
        if (table_rows == 0) {
          // Problem if autocommit=0
#ifdef ndb_get_table_statistics_uses_active_trans
          rows=0;
          break;
#endif
        }
      }

      // Define scan op for the range
      if ((trans=m_active_trans) == NULL || 
	  trans->commitStatus() != NdbTransaction::Started)
      {
        DBUG_PRINT("info", ("no active trans"));
        if (! (trans=ndb->startTransaction()))
          ERR_BREAK(ndb->getNdbError(), res);
      }
      if (! (op=trans->getNdbIndexScanOperation(index, (NDBTAB*)m_table)))
        ERR_BREAK(trans->getNdbError(), res);
      if ((op->readTuples(NdbOperation::LM_CommittedRead)) == -1)
        ERR_BREAK(op->getNdbError(), res);
      const key_range *keys[2]={ min_key, max_key };
      if ((res=set_bounds(op, inx, true, keys)) != 0)
        break;

      // Decide if db should be contacted
      int flags=0;
      if (d.index_stat_query_count < d.index_stat_cache_entries ||
          (d.index_stat_update_freq != 0 &&
           d.index_stat_query_count % d.index_stat_update_freq == 0))
      {
        DBUG_PRINT("info", ("force stat from db"));
        flags|=NdbIndexStat::RR_UseDb;
      }
      if (d.index_stat->records_in_range(index, op, table_rows, &rows, flags) == -1)
        ERR_BREAK(d.index_stat->getNdbError(), res);
      d.index_stat_query_count++;
    } while (0);

    if (trans != m_active_trans && rows == 0)
      rows = 1;
    if (trans != m_active_trans && trans != NULL)
      ndb->closeTransaction(trans);
    if (res != 0)
      DBUG_RETURN(HA_POS_ERROR);
    DBUG_RETURN(rows);
  }

  DBUG_RETURN(10); /* Good guess when you don't know anything */
}

ulonglong ha_ndbcluster::table_flags(void) const
{
  if (m_ha_not_exact_count)
    return m_table_flags & ~HA_STATS_RECORDS_IS_EXACT;
  return m_table_flags;
}
const char * ha_ndbcluster::table_type() const 
{
  return("NDBCLUSTER");
}
uint ha_ndbcluster::max_supported_record_length() const
{ 
  return NDB_MAX_TUPLE_SIZE;
}
uint ha_ndbcluster::max_supported_keys() const
{
  return MAX_KEY;
}
uint ha_ndbcluster::max_supported_key_parts() const 
{
  return NDB_MAX_NO_OF_ATTRIBUTES_IN_KEY;
}
uint ha_ndbcluster::max_supported_key_length() const
{
  return NDB_MAX_KEY_SIZE;
}
uint ha_ndbcluster::max_supported_key_part_length() const
{
  return NDB_MAX_KEY_SIZE;
}
bool ha_ndbcluster::low_byte_first() const
{ 
#ifdef WORDS_BIGENDIAN
  return FALSE;
#else
  return TRUE;
#endif
}
const char* ha_ndbcluster::index_type(uint key_number)
{
  switch (get_index_type(key_number)) {
  case ORDERED_INDEX:
  case UNIQUE_ORDERED_INDEX:
  case PRIMARY_KEY_ORDERED_INDEX:
    return "BTREE";
  case UNIQUE_INDEX:
  case PRIMARY_KEY_INDEX:
  default:
    return "HASH";
  }
}

uint8 ha_ndbcluster::table_cache_type()
{
  DBUG_ENTER("ha_ndbcluster::table_cache_type=HA_CACHE_TBL_ASKTRANSACT");
  DBUG_RETURN(HA_CACHE_TBL_ASKTRANSACT);
}


uint ndb_get_commitcount(THD *thd, char *dbname, char *tabname,
                         Uint64 *commit_count)
{
  char name[FN_REFLEN];
  NDB_SHARE *share;
  DBUG_ENTER("ndb_get_commitcount");

  build_table_filename(name, sizeof(name), dbname, tabname, "");
  DBUG_PRINT("enter", ("name: %s", name));
  pthread_mutex_lock(&ndbcluster_mutex);
  if (!(share=(NDB_SHARE*) hash_search(&ndbcluster_open_tables,
                                       (byte*) name,
                                       strlen(name))))
  {
    pthread_mutex_unlock(&ndbcluster_mutex);
    DBUG_PRINT("info", ("Table %s not found in ndbcluster_open_tables", name));
    DBUG_RETURN(1);
  }
  share->use_count++;
  pthread_mutex_unlock(&ndbcluster_mutex);

  pthread_mutex_lock(&share->mutex);
  if (ndb_cache_check_time > 0)
  {
    if (share->commit_count != 0)
    {
      *commit_count= share->commit_count;
      DBUG_PRINT("info", ("Getting commit_count: %llu from share",
                          share->commit_count));
      pthread_mutex_unlock(&share->mutex);
      free_share(&share);
      DBUG_RETURN(0);
    }
  }
  DBUG_PRINT("info", ("Get commit_count from NDB"));
  Ndb *ndb;
  if (!(ndb= check_ndb_in_thd(thd)))
    DBUG_RETURN(1);
  ndb->setDatabaseName(dbname);
  uint lock= share->commit_count_lock;
  pthread_mutex_unlock(&share->mutex);

  struct Ndb_statistics stat;
  {
    Ndb_table_guard ndbtab_g(ndb->getDictionary(), tabname);
    if (ndbtab_g.get_table() == 0
        || ndb_get_table_statistics(ndb, ndbtab_g.get_table(), &stat))
    {
      free_share(&share);
      DBUG_RETURN(1);
    }
  }

  pthread_mutex_lock(&share->mutex);
  if (share->commit_count_lock == lock)
  {
    DBUG_PRINT("info", ("Setting commit_count to %llu", stat.commit_count));
    share->commit_count= stat.commit_count;
    *commit_count= stat.commit_count;
  }
  else
  {
    DBUG_PRINT("info", ("Discarding commit_count, comit_count_lock changed"));
    *commit_count= 0;
  }
  pthread_mutex_unlock(&share->mutex);
  free_share(&share);
  DBUG_RETURN(0);
}


/*
  Check if a cached query can be used.
  This is done by comparing the supplied engine_data to commit_count of
  the table.
  The commit_count is either retrieved from the share for the table, where
  it has been cached by the util thread. If the util thread is not started,
  NDB has to be contacetd to retrieve the commit_count, this will introduce
  a small delay while waiting for NDB to answer.


  SYNOPSIS
  ndbcluster_cache_retrieval_allowed
    thd            thread handle
    full_name      concatenation of database name,
                   the null character '\0', and the table
                   name
    full_name_len  length of the full name,
                   i.e. len(dbname) + len(tablename) + 1

    engine_data    parameter retrieved when query was first inserted into
                   the cache. If the value of engine_data is changed,
                   all queries for this table should be invalidated.

  RETURN VALUE
    TRUE  Yes, use the query from cache
    FALSE No, don't use the cached query, and if engine_data
          has changed, all queries for this table should be invalidated

*/

static my_bool
ndbcluster_cache_retrieval_allowed(THD *thd,
                                   char *full_name, uint full_name_len,
                                   ulonglong *engine_data)
{
  DBUG_ENTER("ndbcluster_cache_retrieval_allowed");

  Uint64 commit_count;
  bool is_autocommit= !(thd->options & (OPTION_NOT_AUTOCOMMIT | OPTION_BEGIN));
  char *dbname= full_name;
  char *tabname= dbname+strlen(dbname)+1;

  DBUG_PRINT("enter", ("dbname: %s, tabname: %s, is_autocommit: %d",
                       dbname, tabname, is_autocommit));

  if (!is_autocommit)
  {
    DBUG_PRINT("exit", ("No, don't use cache in transaction"));
    DBUG_RETURN(FALSE);
  }

  if (ndb_get_commitcount(thd, dbname, tabname, &commit_count))
  {
    *engine_data= 0; /* invalidate */
    DBUG_PRINT("exit", ("No, could not retrieve commit_count"));
    DBUG_RETURN(FALSE);
  }
  DBUG_PRINT("info", ("*engine_data: %llu, commit_count: %llu",
                      *engine_data, commit_count));
  if (commit_count == 0)
  {
    *engine_data= 0; /* invalidate */
    DBUG_PRINT("exit", ("No, local commit has been performed"));
    DBUG_RETURN(FALSE);
  }
  else if (*engine_data != commit_count)
  {
    *engine_data= commit_count; /* invalidate */
     DBUG_PRINT("exit", ("No, commit_count has changed"));
     DBUG_RETURN(FALSE);
   }

  DBUG_PRINT("exit", ("OK to use cache, engine_data: %llu", *engine_data));
  DBUG_RETURN(TRUE);
}


/**
   Register a table for use in the query cache. Fetch the commit_count
   for the table and return it in engine_data, this will later be used
   to check if the table has changed, before the cached query is reused.

   SYNOPSIS
   ha_ndbcluster::can_query_cache_table
    thd            thread handle
    full_name      concatenation of database name,
                   the null character '\0', and the table
                   name
    full_name_len  length of the full name,
                   i.e. len(dbname) + len(tablename) + 1
    qc_engine_callback  function to be called before using cache on this table
    engine_data    out, commit_count for this table

  RETURN VALUE
    TRUE  Yes, it's ok to cahce this query
    FALSE No, don't cach the query

*/

my_bool
ha_ndbcluster::register_query_cache_table(THD *thd,
                                          char *full_name, uint full_name_len,
                                          qc_engine_callback *engine_callback,
                                          ulonglong *engine_data)
{
  DBUG_ENTER("ha_ndbcluster::register_query_cache_table");

  bool is_autocommit= !(thd->options & (OPTION_NOT_AUTOCOMMIT | OPTION_BEGIN));

  DBUG_PRINT("enter",("dbname: %s, tabname: %s, is_autocommit: %d",
		      m_dbname, m_tabname, is_autocommit));

  if (!is_autocommit)
  {
    DBUG_PRINT("exit", ("Can't register table during transaction"));
    DBUG_RETURN(FALSE);
  }

  Uint64 commit_count;
  if (ndb_get_commitcount(thd, m_dbname, m_tabname, &commit_count))
  {
    *engine_data= 0;
    DBUG_PRINT("exit", ("Error, could not get commitcount"));
    DBUG_RETURN(FALSE);
  }
  *engine_data= commit_count;
  *engine_callback= ndbcluster_cache_retrieval_allowed;
  DBUG_PRINT("exit", ("commit_count: %llu", commit_count));
  DBUG_RETURN(commit_count > 0);
}


/*
  Handling the shared NDB_SHARE structure that is needed to
  provide table locking.
  It's also used for sharing data with other NDB handlers
  in the same MySQL Server. There is currently not much
  data we want to or can share.
 */

static byte *ndbcluster_get_key(NDB_SHARE *share,uint *length,
                                my_bool not_used __attribute__((unused)))
{
  *length= share->key_length;
  return (byte*) share->key;
}

#ifndef DBUG_OFF
static void dbug_print_open_tables()
{
  DBUG_ENTER("dbug_print_open_tables");
  for (uint i= 0; i < ndbcluster_open_tables.records; i++)
  {
    NDB_SHARE *share= (NDB_SHARE*) hash_element(&ndbcluster_open_tables, i);
    DBUG_PRINT("share",
               ("[%d] 0x%lx key: %s  key_length: %d",
                i, share, share->key, share->key_length));
    DBUG_PRINT("share",
               ("db.tablename: %s.%s  use_count: %d  commit_count: %d",
                share->db, share->table_name,
                share->use_count, share->commit_count));
#ifdef HAVE_NDB_BINLOG
    if (share->table)
      DBUG_PRINT("share",
                 ("table->s->db.table_name: %s.%s",
                  share->table->s->db.str, share->table->s->table_name.str));
#endif
  }
  DBUG_VOID_RETURN;
}
#else
#define dbug_print_open_tables()
#endif

#ifdef HAVE_NDB_BINLOG
/*
  For some reason a share is still around, try to salvage the situation
  by closing all cached tables. If the share still exists, there is an
  error somewhere but only report this to the error log.  Keep this
  "trailing share" but rename it since there are still references to it
  to avoid segmentation faults.  There is a risk that the memory for
  this trailing share leaks.
  
  Must be called with previous pthread_mutex_lock(&ndbcluster_mutex)
*/
int handle_trailing_share(NDB_SHARE *share)
{
  THD *thd= current_thd;
  static ulong trailing_share_id= 0;
  DBUG_ENTER("handle_trailing_share");

  ++share->use_count;
  pthread_mutex_unlock(&ndbcluster_mutex);

  TABLE_LIST table_list;
  bzero((char*) &table_list,sizeof(table_list));
  table_list.db= share->db;
  table_list.alias= table_list.table_name= share->table_name;
  close_cached_tables(thd, 0, &table_list, TRUE);

  pthread_mutex_lock(&ndbcluster_mutex);
  if (!--share->use_count)
  {
    DBUG_PRINT("info", ("NDB_SHARE: close_cashed_tables %s freed share.",
               share->key)); 
    real_free_share(&share);
    DBUG_RETURN(0);
  }

  /*
    share still exists, if share has not been dropped by server
    release that share
  */
  if (share->state != NSS_DROPPED && !--share->use_count)
  {
    DBUG_PRINT("info", ("NDB_SHARE: %s already exists, "
                        "use_count=%d  state != NSS_DROPPED.",
                        share->key, share->use_count)); 
    real_free_share(&share);
    DBUG_RETURN(0);
  }
  DBUG_PRINT("error", ("NDB_SHARE: %s already exists  use_count=%d.",
                       share->key, share->use_count));

  sql_print_error("NDB_SHARE: %s already exists  use_count=%d."
                  " Moving away for safety, but possible memleak.",
                  share->key, share->use_count);
  dbug_print_open_tables();

  /*
    Ndb share has not been released as it should
  */
  DBUG_ASSERT(FALSE);

  /*
    This is probably an error.  We can however save the situation
    at the cost of a possible mem leak, by "renaming" the share
    - First remove from hash
  */
  hash_delete(&ndbcluster_open_tables, (byte*) share);

  /*
    now give it a new name, just a running number
    if space is not enough allocate some more
  */
  {
    const uint min_key_length= 10;
    if (share->key_length < min_key_length)
    {
      share->key= alloc_root(&share->mem_root, min_key_length + 1);
      share->key_length= min_key_length;
    }
    share->key_length=
      my_snprintf(share->key, min_key_length + 1, "#leak%d",
                  trailing_share_id++);
  }
  /* Keep it for possible the future trailing free */
  my_hash_insert(&ndbcluster_open_tables, (byte*) share);

  DBUG_RETURN(0);
}

/*
  Rename share is used during rename table.
*/
static int rename_share(NDB_SHARE *share, const char *new_key)
{
  NDB_SHARE *tmp;
  pthread_mutex_lock(&ndbcluster_mutex);
  uint new_length= (uint) strlen(new_key);
  DBUG_PRINT("rename_share", ("old_key: %s  old__length: %d",
                              share->key, share->key_length));
  if ((tmp= (NDB_SHARE*) hash_search(&ndbcluster_open_tables,
                                     (byte*) new_key, new_length)))
    handle_trailing_share(tmp);

  /* remove the share from hash */
  hash_delete(&ndbcluster_open_tables, (byte*) share);
  dbug_print_open_tables();

  /* save old stuff if insert should fail */
  uint old_length= share->key_length;
  char *old_key= share->key;

  /*
    now allocate and set the new key, db etc
    enough space for key, db, and table_name
  */
  share->key= alloc_root(&share->mem_root, 2 * (new_length + 1));
  strmov(share->key, new_key);
  share->key_length= new_length;

  if (my_hash_insert(&ndbcluster_open_tables, (byte*) share))
  {
    // ToDo free the allocated stuff above?
    DBUG_PRINT("error", ("rename_share: my_hash_insert %s failed",
                         share->key));
    share->key= old_key;
    share->key_length= old_length;
    if (my_hash_insert(&ndbcluster_open_tables, (byte*) share))
    {
      sql_print_error("rename_share: failed to recover %s", share->key);
      DBUG_PRINT("error", ("rename_share: my_hash_insert %s failed",
                           share->key));
    }
    dbug_print_open_tables();
    pthread_mutex_unlock(&ndbcluster_mutex);
    return -1;
  }
  dbug_print_open_tables();

  share->db= share->key + new_length + 1;
  ha_ndbcluster::set_dbname(new_key, share->db);
  share->table_name= share->db + strlen(share->db) + 1;
  ha_ndbcluster::set_tabname(new_key, share->table_name);

  DBUG_PRINT("rename_share",
             ("0x%lx key: %s  key_length: %d",
              share, share->key, share->key_length));
  DBUG_PRINT("rename_share",
             ("db.tablename: %s.%s  use_count: %d  commit_count: %d",
              share->db, share->table_name,
              share->use_count, share->commit_count));
  if (share->table)
  {
    DBUG_PRINT("rename_share",
               ("table->s->db.table_name: %s.%s",
                share->table->s->db.str, share->table->s->table_name.str));

    if (share->op == 0)
    {
      share->table->s->db.str= share->db;
      share->table->s->db.length= strlen(share->db);
      share->table->s->table_name.str= share->table_name;
      share->table->s->table_name.length= strlen(share->table_name);
    }
  }
  /* else rename will be handled when the ALTER event comes */
  share->old_names= old_key;
  // ToDo free old_names after ALTER EVENT

  pthread_mutex_unlock(&ndbcluster_mutex);
  return 0;
}
#endif

/*
  Increase refcount on existing share.
  Always returns share and cannot fail.
*/
NDB_SHARE *ndbcluster_get_share(NDB_SHARE *share)
{
  pthread_mutex_lock(&ndbcluster_mutex);
  share->use_count++;

  dbug_print_open_tables();

  DBUG_PRINT("get_share",
             ("0x%lx key: %s  key_length: %d",
              share, share->key, share->key_length));
  DBUG_PRINT("get_share",
             ("db.tablename: %s.%s  use_count: %d  commit_count: %d",
              share->db, share->table_name,
              share->use_count, share->commit_count));
  pthread_mutex_unlock(&ndbcluster_mutex);
  return share;
}


/*
  Get a share object for key

  Returns share for key, and increases the refcount on the share.

  create_if_not_exists == TRUE:
    creates share if it does not alreade exist
    returns 0 only due to out of memory, and then sets my_error

  create_if_not_exists == FALSE:
    returns 0 if share does not exist

  have_lock == TRUE, pthread_mutex_lock(&ndbcluster_mutex) already taken
*/

NDB_SHARE *ndbcluster_get_share(const char *key, TABLE *table,
                                bool create_if_not_exists,
                                bool have_lock)
{
  THD *thd= current_thd;
  NDB_SHARE *share;
  uint length= (uint) strlen(key);
  DBUG_ENTER("ndbcluster_get_share");
  DBUG_PRINT("enter", ("key: '%s'", key));

  if (!have_lock)
    pthread_mutex_lock(&ndbcluster_mutex);
  if (!(share= (NDB_SHARE*) hash_search(&ndbcluster_open_tables,
                                        (byte*) key,
                                        length)))
  {
    if (!create_if_not_exists)
    {
      DBUG_PRINT("error", ("get_share: %s does not exist", key));
      if (!have_lock)
        pthread_mutex_unlock(&ndbcluster_mutex);
      DBUG_RETURN(0);
    }
    if ((share= (NDB_SHARE*) my_malloc(sizeof(*share),
                                       MYF(MY_WME | MY_ZEROFILL))))
    {
      MEM_ROOT **root_ptr=
        my_pthread_getspecific_ptr(MEM_ROOT**, THR_MALLOC);
      MEM_ROOT *old_root= *root_ptr;
      init_sql_alloc(&share->mem_root, 1024, 0);
      *root_ptr= &share->mem_root; // remember to reset before return
      share->state= NSS_INITIAL;
      /* enough space for key, db, and table_name */
      share->key= alloc_root(*root_ptr, 2 * (length + 1));
      share->key_length= length;
      strmov(share->key, key);
      if (my_hash_insert(&ndbcluster_open_tables, (byte*) share))
      {
        free_root(&share->mem_root, MYF(0));
        my_free((gptr) share, 0);
        *root_ptr= old_root;
        if (!have_lock)
          pthread_mutex_unlock(&ndbcluster_mutex);
        DBUG_RETURN(0);
      }
      thr_lock_init(&share->lock);
      pthread_mutex_init(&share->mutex, MY_MUTEX_INIT_FAST);
      share->commit_count= 0;
      share->commit_count_lock= 0;
      share->db= share->key + length + 1;
      ha_ndbcluster::set_dbname(key, share->db);
      share->table_name= share->db + strlen(share->db) + 1;
      ha_ndbcluster::set_tabname(key, share->table_name);
#ifdef HAVE_NDB_BINLOG
      ndbcluster_binlog_init_share(share, table);
#endif
      *root_ptr= old_root;
    }
    else
    {
      DBUG_PRINT("error", ("get_share: failed to alloc share"));
      if (!have_lock)
        pthread_mutex_unlock(&ndbcluster_mutex);
      my_error(ER_OUTOFMEMORY, MYF(0), sizeof(*share));
      DBUG_RETURN(0);
    }
  }
  share->use_count++;

  dbug_print_open_tables();

  DBUG_PRINT("info",
             ("0x%lx key: %s  key_length: %d  key: %s",
              share, share->key, share->key_length, key));
  DBUG_PRINT("info",
             ("db.tablename: %s.%s  use_count: %d  commit_count: %d",
              share->db, share->table_name,
              share->use_count, share->commit_count));
  if (!have_lock)
    pthread_mutex_unlock(&ndbcluster_mutex);
  DBUG_RETURN(share);
}


void ndbcluster_real_free_share(NDB_SHARE **share)
{
  DBUG_ENTER("ndbcluster_real_free_share");
  DBUG_PRINT("real_free_share",
             ("0x%lx key: %s  key_length: %d",
              (*share), (*share)->key, (*share)->key_length));
  DBUG_PRINT("real_free_share",
             ("db.tablename: %s.%s  use_count: %d  commit_count: %d",
              (*share)->db, (*share)->table_name,
              (*share)->use_count, (*share)->commit_count));

  hash_delete(&ndbcluster_open_tables, (byte*) *share);
  thr_lock_delete(&(*share)->lock);
  pthread_mutex_destroy(&(*share)->mutex);

#ifdef HAVE_NDB_BINLOG
  if ((*share)->table)
  {
    // (*share)->table->mem_root is freed by closefrm
    closefrm((*share)->table, 0);
    // (*share)->table_share->mem_root is freed by free_table_share
    free_table_share((*share)->table_share);
#ifndef DBUG_OFF
    bzero((gptr)(*share)->table_share, sizeof(*(*share)->table_share));
    bzero((gptr)(*share)->table, sizeof(*(*share)->table));
    (*share)->table_share= 0;
    (*share)->table= 0;
#endif
  }
#endif
  free_root(&(*share)->mem_root, MYF(0));
  my_free((gptr) *share, MYF(0));
  *share= 0;

  dbug_print_open_tables();
  DBUG_VOID_RETURN;
}

/*
  decrease refcount of share
  calls real_free_share when refcount reaches 0

  have_lock == TRUE, pthread_mutex_lock(&ndbcluster_mutex) already taken
*/
void ndbcluster_free_share(NDB_SHARE **share, bool have_lock)
{
  if (!have_lock)
    pthread_mutex_lock(&ndbcluster_mutex);
  if ((*share)->util_lock == current_thd)
    (*share)->util_lock= 0;
  if (!--(*share)->use_count)
  {
    real_free_share(share);
  }
  else
  {
    dbug_print_open_tables();
    DBUG_PRINT("free_share",
               ("0x%lx key: %s  key_length: %d",
                *share, (*share)->key, (*share)->key_length));
    DBUG_PRINT("free_share",
               ("db.tablename: %s.%s  use_count: %d  commit_count: %d",
                (*share)->db, (*share)->table_name,
                (*share)->use_count, (*share)->commit_count));
  }
  if (!have_lock)
    pthread_mutex_unlock(&ndbcluster_mutex);
}


static 
int
ndb_get_table_statistics(Ndb* ndb, const NDBTAB *ndbtab,
                         struct Ndb_statistics * ndbstat)
{
  DBUG_ENTER("ndb_get_table_statistics");
  DBUG_PRINT("enter", ("table: %s", ndbtab->getName()));
  NdbTransaction* pTrans;
  int retries= 10;
  int retry_sleep= 30 * 1000; /* 30 milliseconds */

  DBUG_ASSERT(ndbtab != 0);

  do
  {
    pTrans= ndb->startTransaction();
    if (pTrans == NULL)
    {
      if (ndb->getNdbError().status == NdbError::TemporaryError &&
          retries--)
      {
        my_sleep(retry_sleep);
        continue;
      }
      ERR_RETURN(ndb->getNdbError());
    }

    NdbScanOperation* pOp= pTrans->getNdbScanOperation(ndbtab);
    if (pOp == NULL)
      break;
    
    if (pOp->readTuples(NdbOperation::LM_CommittedRead))
      break;
    
    int check= pOp->interpret_exit_last_row();
    if (check == -1)
      break;
    
    Uint64 rows, commits, mem;
    Uint32 size;
    pOp->getValue(NdbDictionary::Column::ROW_COUNT, (char*)&rows);
    pOp->getValue(NdbDictionary::Column::COMMIT_COUNT, (char*)&commits);
    pOp->getValue(NdbDictionary::Column::ROW_SIZE, (char*)&size);
    pOp->getValue(NdbDictionary::Column::FRAGMENT_MEMORY, (char*)&mem);
    
    check= pTrans->execute(NdbTransaction::NoCommit,
                           NdbTransaction::AbortOnError,
                           TRUE);
    if (check == -1)
    {
      if (pTrans->getNdbError().status == NdbError::TemporaryError &&
          retries--)
      {
        ndb->closeTransaction(pTrans);
        pTrans= 0;
        my_sleep(retry_sleep);
        continue;
      }
      break;
    }

    Uint32 count= 0;
    Uint64 sum_rows= 0;
    Uint64 sum_commits= 0;
    Uint64 sum_row_size= 0;
    Uint64 sum_mem= 0;
    while ((check= pOp->nextResult(TRUE, TRUE)) == 0)
    {
      sum_rows+= rows;
      sum_commits+= commits;
      if (sum_row_size < size)
        sum_row_size= size;
      sum_mem+= mem;
      count++;
    }
    
    if (check == -1)
      break;

    pOp->close(TRUE);

    ndb->closeTransaction(pTrans);

    ndbstat->row_count= sum_rows;
    ndbstat->commit_count= sum_commits;
    ndbstat->row_size= sum_row_size;
    ndbstat->fragment_memory= sum_mem;

    DBUG_PRINT("exit", ("records: %llu commits: %llu "
                        "row_size: %llu mem: %llu count: %u",
			sum_rows, sum_commits, sum_row_size,
                        sum_mem, count));

    DBUG_RETURN(0);
  } while(1);

  if (pTrans)
    ndb->closeTransaction(pTrans);
  DBUG_PRINT("exit", ("failed"));
  DBUG_RETURN(-1);
}

/*
  Create a .ndb file to serve as a placeholder indicating 
  that the table with this name is a ndb table
*/

int ha_ndbcluster::write_ndb_file(const char *name)
{
  File file;
  bool error=1;
  char path[FN_REFLEN];
  
  DBUG_ENTER("write_ndb_file");
  DBUG_PRINT("enter", ("name: %s", name));

  (void)strxnmov(path, FN_REFLEN-1, 
                 mysql_data_home,"/",name,ha_ndb_ext,NullS);

  if ((file=my_create(path, CREATE_MODE,O_RDWR | O_TRUNC,MYF(MY_WME))) >= 0)
  {
    // It's an empty file
    error=0;
    my_close(file,MYF(0));
  }
  DBUG_RETURN(error);
}

int
ha_ndbcluster::read_multi_range_first(KEY_MULTI_RANGE **found_range_p,
                                      KEY_MULTI_RANGE *ranges, 
                                      uint range_count,
                                      bool sorted, 
                                      HANDLER_BUFFER *buffer)
{
  DBUG_ENTER("ha_ndbcluster::read_multi_range_first");
  m_write_op= FALSE;
  
  int res;
  KEY* key_info= table->key_info + active_index;
  NDB_INDEX_TYPE index_type= get_index_type(active_index);
  ulong reclength= table_share->reclength;
  NdbOperation* op;

  if (uses_blob_value())
  {
    /**
     * blobs can't be batched currently
     */
    m_disable_multi_read= TRUE;
    DBUG_RETURN(handler::read_multi_range_first(found_range_p, 
                                                ranges, 
                                                range_count,
                                                sorted, 
                                                buffer));
  }

  m_disable_multi_read= FALSE;

  /**
   * Copy arguments into member variables
   */
  m_multi_ranges= ranges;
  multi_range_curr= ranges;
  multi_range_end= ranges+range_count;
  multi_range_sorted= sorted;
  multi_range_buffer= buffer;

  /**
   * read multi range will read ranges as follows (if not ordered)
   *
   * input    read order
   * ======   ==========
   * pk-op 1  pk-op 1
   * pk-op 2  pk-op 2
   * range 3  range (3,5) NOTE result rows will be intermixed
   * pk-op 4  pk-op 4
   * range 5
   * pk-op 6  pk-ok 6
   */   

  /**
   * Variables for loop
   */
  byte *curr= (byte*)buffer->buffer;
  byte *end_of_buffer= (byte*)buffer->buffer_end;
  NdbOperation::LockMode lm= 
    (NdbOperation::LockMode)get_ndb_lock_type(m_lock.type);
  bool need_pk = (lm == NdbOperation::LM_Read);
  const NDBTAB *tab= m_table;
  const NDBINDEX *unique_idx= m_index[active_index].unique_index;
  const NDBINDEX *idx= m_index[active_index].index; 
  const NdbOperation* lastOp= m_active_trans->getLastDefinedOperation();
  NdbIndexScanOperation* scanOp= 0;
  for (; multi_range_curr<multi_range_end && curr+reclength <= end_of_buffer; 
       multi_range_curr++)
  {
    part_id_range part_spec;
    if (m_use_partition_function)
    {
      get_partition_set(table, curr, active_index,
                        &multi_range_curr->start_key,
                        &part_spec);
      DBUG_PRINT("info", ("part_spec.start_part = %u, part_spec.end_part = %u",
                          part_spec.start_part, part_spec.end_part));
      /*
        If partition pruning has found no partition in set
        we can skip this scan
      */
      if (part_spec.start_part > part_spec.end_part)
      {
        /*
          We can skip this partition since the key won't fit into any
          partition
        */
        curr += reclength;
        multi_range_curr->range_flag |= SKIP_RANGE;
        continue;
      }
    }
    switch(index_type){
    case PRIMARY_KEY_ORDERED_INDEX:
      if (!(multi_range_curr->start_key.length == key_info->key_length &&
          multi_range_curr->start_key.flag == HA_READ_KEY_EXACT))
        goto range;
      // else fall through
    case PRIMARY_KEY_INDEX:
    {
      multi_range_curr->range_flag |= UNIQUE_RANGE;
      if ((op= m_active_trans->getNdbOperation(tab)) && 
          !op->readTuple(lm) && 
          !set_primary_key(op, multi_range_curr->start_key.key) &&
          !define_read_attrs(curr, op) &&
          (op->setAbortOption(AO_IgnoreError), TRUE) &&
          (!m_use_partition_function ||
           (op->setPartitionId(part_spec.start_part), true)))
        curr += reclength;
      else
        ERR_RETURN(op ? op->getNdbError() : m_active_trans->getNdbError());
      break;
    }
    break;
    case UNIQUE_ORDERED_INDEX:
      if (!(multi_range_curr->start_key.length == key_info->key_length &&
          multi_range_curr->start_key.flag == HA_READ_KEY_EXACT &&
          !check_null_in_key(key_info, multi_range_curr->start_key.key,
                             multi_range_curr->start_key.length)))
        goto range;
      // else fall through
    case UNIQUE_INDEX:
    {
      multi_range_curr->range_flag |= UNIQUE_RANGE;
      if ((op= m_active_trans->getNdbIndexOperation(unique_idx, tab)) && 
          !op->readTuple(lm) && 
          !set_index_key(op, key_info, multi_range_curr->start_key.key) &&
          !define_read_attrs(curr, op) &&
          (op->setAbortOption(AO_IgnoreError), TRUE))
        curr += reclength;
      else
        ERR_RETURN(op ? op->getNdbError() : m_active_trans->getNdbError());
      break;
    }
    case ORDERED_INDEX: {
  range:
      multi_range_curr->range_flag &= ~(uint)UNIQUE_RANGE;
      if (scanOp == 0)
      {
        if (m_multi_cursor)
        {
          scanOp= m_multi_cursor;
          DBUG_ASSERT(scanOp->getSorted() == sorted);
          DBUG_ASSERT(scanOp->getLockMode() == 
                      (NdbOperation::LockMode)get_ndb_lock_type(m_lock.type));
          if (scanOp->reset_bounds(m_force_send))
            DBUG_RETURN(ndb_err(m_active_trans));
          
          end_of_buffer -= reclength;
        }
        else if ((scanOp= m_active_trans->getNdbIndexScanOperation(idx, tab)) 
                 &&!scanOp->readTuples(lm, 0, parallelism, sorted, 
				       FALSE, TRUE, need_pk)
                 &&!generate_scan_filter(m_cond_stack, scanOp)
                 &&!define_read_attrs(end_of_buffer-reclength, scanOp))
        {
          m_multi_cursor= scanOp;
          m_multi_range_cursor_result_ptr= end_of_buffer-reclength;
        }
        else
        {
          ERR_RETURN(scanOp ? scanOp->getNdbError() : 
                     m_active_trans->getNdbError());
        }
      }

      const key_range *keys[2]= { &multi_range_curr->start_key, 
                                  &multi_range_curr->end_key };
      if ((res= set_bounds(scanOp, active_index, false, keys,
                           multi_range_curr-ranges)))
        DBUG_RETURN(res);
      break;
    }
    case UNDEFINED_INDEX:
      DBUG_ASSERT(FALSE);
      DBUG_RETURN(1);
      break;
    }
  }
  
  if (multi_range_curr != multi_range_end)
  {
    /**
     * Mark that we're using entire buffer (even if might not) as
     *   we haven't read all ranges for some reason
     * This as we don't want mysqld to reuse the buffer when we read
     *   the remaining ranges
     */
    buffer->end_of_used_area= (byte*)buffer->buffer_end;
  }
  else
  {
    buffer->end_of_used_area= curr;
  }
  
  /**
   * Set first operation in multi range
   */
  m_current_multi_operation= 
    lastOp ? lastOp->next() : m_active_trans->getFirstDefinedOperation();
  if (!(res= execute_no_commit_ie(this, m_active_trans)))
  {
    m_multi_range_defined= multi_range_curr;
    multi_range_curr= ranges;
    m_multi_range_result_ptr= (byte*)buffer->buffer;
    DBUG_RETURN(read_multi_range_next(found_range_p));
  }
  ERR_RETURN(m_active_trans->getNdbError());
}

#if 0
#define DBUG_MULTI_RANGE(x) DBUG_PRINT("info", ("read_multi_range_next: case %d\n", x));
#else
#define DBUG_MULTI_RANGE(x)
#endif

int
ha_ndbcluster::read_multi_range_next(KEY_MULTI_RANGE ** multi_range_found_p)
{
  DBUG_ENTER("ha_ndbcluster::read_multi_range_next");
  if (m_disable_multi_read)
  {
    DBUG_MULTI_RANGE(11);
    DBUG_RETURN(handler::read_multi_range_next(multi_range_found_p));
  }
  
  int res;
  int range_no;
  ulong reclength= table_share->reclength;
  const NdbOperation* op= m_current_multi_operation;
  for (;multi_range_curr < m_multi_range_defined; multi_range_curr++)
  {
    DBUG_MULTI_RANGE(12);
    if (multi_range_curr->range_flag & SKIP_RANGE)
      continue;
    if (multi_range_curr->range_flag & UNIQUE_RANGE)
    {
      if (op->getNdbError().code == 0)
      {
        DBUG_MULTI_RANGE(13);
        goto found_next;
      }
      
      op= m_active_trans->getNextCompletedOperation(op);
      m_multi_range_result_ptr += reclength;
      continue;
    } 
    else if (m_multi_cursor && !multi_range_sorted)
    {
      DBUG_MULTI_RANGE(1);
      if ((res= fetch_next(m_multi_cursor)) == 0)
      {
        DBUG_MULTI_RANGE(2);
        range_no= m_multi_cursor->get_range_no();
        goto found;
      } 
      else
      {
        DBUG_MULTI_RANGE(14);
        goto close_scan;
      }
    }
    else if (m_multi_cursor && multi_range_sorted)
    {
      if (m_active_cursor && (res= fetch_next(m_multi_cursor)))
      {
        DBUG_MULTI_RANGE(3);
        goto close_scan;
      }
      
      range_no= m_multi_cursor->get_range_no();
      uint current_range_no= multi_range_curr - m_multi_ranges;
      if ((uint) range_no == current_range_no)
      {
        DBUG_MULTI_RANGE(4);
        // return current row
        goto found;
      }
      else if (range_no > (int)current_range_no)
      {
        DBUG_MULTI_RANGE(5);
        // wait with current row
        m_active_cursor= 0;
        continue;
      }
      else 
      {
        DBUG_MULTI_RANGE(6);
        // First fetch from cursor
        DBUG_ASSERT(range_no == -1);
        if ((res= m_multi_cursor->nextResult(true)))
        {
          DBUG_MULTI_RANGE(15);
          goto close_scan;
        }
        multi_range_curr--; // Will be increased in for-loop
        continue;
      }
    }
    else /** m_multi_cursor == 0 */
    {
      DBUG_MULTI_RANGE(7);
      /**
       * Corresponds to range 5 in example in read_multi_range_first
       */
      (void)1;
      continue;
    }
    
    DBUG_ASSERT(FALSE); // Should only get here via goto's
close_scan:
    if (res == 1)
    {
      m_multi_cursor->close(FALSE, TRUE);
      m_active_cursor= m_multi_cursor= 0;
      DBUG_MULTI_RANGE(8);
      continue;
    } 
    else 
    {
      DBUG_MULTI_RANGE(9);
      DBUG_RETURN(ndb_err(m_active_trans));
    }
  }
  
  if (multi_range_curr == multi_range_end)
  {
    DBUG_MULTI_RANGE(16);
    DBUG_RETURN(HA_ERR_END_OF_FILE);
  }
  
  /**
   * Read remaining ranges
   */
  DBUG_RETURN(read_multi_range_first(multi_range_found_p, 
                                     multi_range_curr,
                                     multi_range_end - multi_range_curr, 
                                     multi_range_sorted,
                                     multi_range_buffer));
  
found:
  /**
   * Found a record belonging to a scan
   */
  m_active_cursor= m_multi_cursor;
  * multi_range_found_p= m_multi_ranges + range_no;
  memcpy(table->record[0], m_multi_range_cursor_result_ptr, reclength);
  setup_recattr(m_active_cursor->getFirstRecAttr());
  unpack_record(table->record[0]);
  table->status= 0;     
  DBUG_RETURN(0);
  
found_next:
  /**
   * Found a record belonging to a pk/index op,
   *   copy result and move to next to prepare for next call
   */
  * multi_range_found_p= multi_range_curr;
  memcpy(table->record[0], m_multi_range_result_ptr, reclength);
  setup_recattr(op->getFirstRecAttr());
  unpack_record(table->record[0]);
  table->status= 0;
  
  multi_range_curr++;
  m_current_multi_operation= m_active_trans->getNextCompletedOperation(op);
  m_multi_range_result_ptr += reclength;
  DBUG_RETURN(0);
}

int
ha_ndbcluster::setup_recattr(const NdbRecAttr* curr)
{
  DBUG_ENTER("setup_recattr");

  Field **field, **end;
  NdbValue *value= m_value;
  
  end= table->field + table_share->fields;
  
  for (field= table->field; field < end; field++, value++)
  {
    if ((* value).ptr)
    {
      DBUG_ASSERT(curr != 0);
      NdbValue* val= m_value + curr->getColumn()->getColumnNo();
      DBUG_ASSERT(val->ptr);
      val->rec= curr;
      curr= curr->next();
    }
  }
  
  DBUG_RETURN(0);
}

char*
ha_ndbcluster::update_table_comment(
                                /* out: table comment + additional */
        const char*     comment)/* in:  table comment defined by user */
{
  uint length= strlen(comment);
  if (length > 64000 - 3)
  {
    return((char*)comment); /* string too long */
  }

  Ndb* ndb;
  if (!(ndb= get_ndb()))
  {
    return((char*)comment);
  }

  ndb->setDatabaseName(m_dbname);
  NDBDICT* dict= ndb->getDictionary();
  const NDBTAB* tab= m_table;
  DBUG_ASSERT(tab != NULL);

  char *str;
  const char *fmt="%s%snumber_of_replicas: %d";
  const unsigned fmt_len_plus_extra= length + strlen(fmt);
  if ((str= my_malloc(fmt_len_plus_extra, MYF(0))) == NULL)
  {
    return (char*)comment;
  }

  my_snprintf(str,fmt_len_plus_extra,fmt,comment,
              length > 0 ? " ":"",
              tab->getReplicaCount());
  return str;
}


// Utility thread main loop
pthread_handler_t ndb_util_thread_func(void *arg __attribute__((unused)))
{
  THD *thd; /* needs to be first for thread_stack */
  Ndb* ndb;
  struct timespec abstime;
  List<NDB_SHARE> util_open_tables;

  my_thread_init();
  DBUG_ENTER("ndb_util_thread");
  DBUG_PRINT("enter", ("ndb_cache_check_time: %d", ndb_cache_check_time));

  thd= new THD; /* note that contructor of THD uses DBUG_ */
  THD_CHECK_SENTRY(thd);
  ndb= new Ndb(g_ndb_cluster_connection, "");

  pthread_detach_this_thread();
  ndb_util_thread= pthread_self();

  thd->thread_stack= (char*)&thd; /* remember where our stack is */
  if (thd->store_globals() || (ndb->init() != 0))
  {
    thd->cleanup();
    delete thd;
    delete ndb;
    DBUG_RETURN(NULL);
  }
  thd->init_for_queries();
  thd->version=refresh_version;
  thd->set_time();
  thd->main_security_ctx.host_or_ip= "";
  thd->client_capabilities = 0;
  my_net_init(&thd->net, 0);
  thd->main_security_ctx.master_access= ~0;
  thd->main_security_ctx.priv_user = 0;

  /*
    wait for mysql server to start
  */
  pthread_mutex_lock(&LOCK_server_started);
  while (!mysqld_server_started)
    pthread_cond_wait(&COND_server_started, &LOCK_server_started);
  pthread_mutex_unlock(&LOCK_server_started);

  ndbcluster_util_inited= 1;

  /*
    Wait for cluster to start
  */
  pthread_mutex_lock(&LOCK_ndb_util_thread);
  while (!ndb_cluster_node_id && (ndbcluster_hton.slot != ~(uint)0))
  {
    /* ndb not connected yet */
    set_timespec(abstime, 1);
    pthread_cond_timedwait(&COND_ndb_util_thread,
                           &LOCK_ndb_util_thread,
                           &abstime);
    if (abort_loop)
    {
      pthread_mutex_unlock(&LOCK_ndb_util_thread);
      goto ndb_util_thread_end;
    }
  }
  pthread_mutex_unlock(&LOCK_ndb_util_thread);

  {
    Thd_ndb *thd_ndb;
    if (!(thd_ndb= ha_ndbcluster::seize_thd_ndb()))
    {
      sql_print_error("Could not allocate Thd_ndb object");
      goto ndb_util_thread_end;
    }
    set_thd_ndb(thd, thd_ndb);
    thd_ndb->options|= TNO_NO_LOG_SCHEMA_OP;
  }

#ifdef HAVE_NDB_BINLOG
  if (ndb_extra_logging && ndb_binlog_running)
    sql_print_information("NDB Binlog: Ndb tables initially read only.");
  /* create tables needed by the replication */
  ndbcluster_setup_binlog_table_shares(thd);
#else
  /*
    Get all table definitions from the storage node
  */
  ndbcluster_find_all_files(thd);
#endif

  set_timespec(abstime, 0);
  for (;!abort_loop;)
  {
    pthread_mutex_lock(&LOCK_ndb_util_thread);
    pthread_cond_timedwait(&COND_ndb_util_thread,
                           &LOCK_ndb_util_thread,
                           &abstime);
    pthread_mutex_unlock(&LOCK_ndb_util_thread);
#ifdef NDB_EXTRA_DEBUG_UTIL_THREAD
    DBUG_PRINT("ndb_util_thread", ("Started, ndb_cache_check_time: %d",
                                   ndb_cache_check_time));
#endif
    if (abort_loop)
      break; /* Shutting down server */

#ifdef HAVE_NDB_BINLOG
    /*
      Check that the apply_status_share and schema_share has been created.
      If not try to create it
    */
    if (!ndb_binlog_tables_inited)
      ndbcluster_setup_binlog_table_shares(thd);
#endif

    if (ndb_cache_check_time == 0)
    {
      /* Wake up in 1 second to check if value has changed */
      set_timespec(abstime, 1);
      continue;
    }

    /* Lock mutex and fill list with pointers to all open tables */
    NDB_SHARE *share;
    pthread_mutex_lock(&ndbcluster_mutex);
    for (uint i= 0; i < ndbcluster_open_tables.records; i++)
    {
      share= (NDB_SHARE *)hash_element(&ndbcluster_open_tables, i);
#ifdef HAVE_NDB_BINLOG
      if ((share->use_count - (int) (share->op != 0) - (int) (share->op != 0))
          <= 0)
        continue; // injector thread is the only user, skip statistics
      share->util_lock= current_thd; // Mark that util thread has lock
#endif /* HAVE_NDB_BINLOG */
      share->use_count++; /* Make sure the table can't be closed */
      DBUG_PRINT("ndb_util_thread",
                 ("Found open table[%d]: %s, use_count: %d",
                  i, share->table_name, share->use_count));

      /* Store pointer to table */
      util_open_tables.push_back(share);
    }
    pthread_mutex_unlock(&ndbcluster_mutex);

    /* Iterate through the  open files list */
    List_iterator_fast<NDB_SHARE> it(util_open_tables);
    while ((share= it++))
    {
#ifdef HAVE_NDB_BINLOG
      if ((share->use_count - (int) (share->op != 0) - (int) (share->op != 0))
          <= 1)
      {
        /*
          Util thread and injector thread is the only user, skip statistics
	*/
        free_share(&share);
        continue;
      }
#endif /* HAVE_NDB_BINLOG */
      DBUG_PRINT("ndb_util_thread",
                 ("Fetching commit count for: %s",
                  share->key));

      /* Contact NDB to get commit count for table */
      ndb->setDatabaseName(share->db);
      struct Ndb_statistics stat;

      uint lock;
      pthread_mutex_lock(&share->mutex);
      lock= share->commit_count_lock;
      pthread_mutex_unlock(&share->mutex);

      {
        Ndb_table_guard ndbtab_g(ndb->getDictionary(), share->table_name);
        if (ndbtab_g.get_table() &&
            ndb_get_table_statistics(ndb, ndbtab_g.get_table(), &stat) == 0)
        {
          DBUG_PRINT("ndb_util_thread",
                     ("Table: %s, commit_count: %llu, rows: %llu",
                      share->key, stat.commit_count, stat.row_count));
        }
        else
        {
          DBUG_PRINT("ndb_util_thread",
                     ("Error: Could not get commit count for table %s",
                      share->key));
          stat.commit_count= 0;
        }
      }

      pthread_mutex_lock(&share->mutex);
      if (share->commit_count_lock == lock)
        share->commit_count= stat.commit_count;
      pthread_mutex_unlock(&share->mutex);

      /* Decrease the use count and possibly free share */
      free_share(&share);
    }

    /* Clear the list of open tables */
    util_open_tables.empty();

    /* Calculate new time to wake up */
    int secs= 0;
    int msecs= ndb_cache_check_time;

    struct timeval tick_time;
    gettimeofday(&tick_time, 0);
    abstime.tv_sec=  tick_time.tv_sec;
    abstime.tv_nsec= tick_time.tv_usec * 1000;

    if (msecs >= 1000){
      secs=  msecs / 1000;
      msecs= msecs % 1000;
    }

    abstime.tv_sec+=  secs;
    abstime.tv_nsec+= msecs * 1000000;
    if (abstime.tv_nsec >= 1000000000) {
      abstime.tv_sec+=  1;
      abstime.tv_nsec-= 1000000000;
    }
  }
ndb_util_thread_end:
  sql_print_information("Stopping Cluster Utility thread");
  net_end(&thd->net);
  thd->cleanup();
  delete thd;
  delete ndb;
  DBUG_PRINT("exit", ("ndb_util_thread"));
  my_thread_end();
  pthread_exit(0);
  DBUG_RETURN(NULL);
}

/*
  Condition pushdown
*/
/*
  Push a condition to ndbcluster storage engine for evaluation 
  during table   and index scans. The conditions will be stored on a stack
  for possibly storing several conditions. The stack can be popped
  by calling cond_pop, handler::extra(HA_EXTRA_RESET) (handler::reset())
  will clear the stack.
  The current implementation supports arbitrary AND/OR nested conditions
  with comparisons between columns and constants (including constant
  expressions and function calls) and the following comparison operators:
  =, !=, >, >=, <, <=, "is null", and "is not null".
  
  RETURN
    NULL The condition was supported and will be evaluated for each 
    row found during the scan
    cond The condition was not supported and all rows will be returned from
         the scan for evaluation (and thus not saved on stack)
*/
const 
COND* 
ha_ndbcluster::cond_push(const COND *cond) 
{ 
  DBUG_ENTER("cond_push");
  Ndb_cond_stack *ndb_cond = new Ndb_cond_stack();
  DBUG_EXECUTE("where",print_where((COND *)cond, m_tabname););
  if (m_cond_stack)
    ndb_cond->next= m_cond_stack;
  else
    ndb_cond->next= NULL;
  m_cond_stack= ndb_cond;
  
  if (serialize_cond(cond, ndb_cond))
  {
    DBUG_RETURN(NULL);
  }
  else
  {
    cond_pop();
  }
  DBUG_RETURN(cond); 
}

/*
  Pop the top condition from the condition stack of the handler instance.
*/
void 
ha_ndbcluster::cond_pop() 
{ 
  Ndb_cond_stack *ndb_cond_stack= m_cond_stack;  
  if (ndb_cond_stack)
  {
    m_cond_stack= ndb_cond_stack->next;
    delete ndb_cond_stack;
  }
}

/*
  Clear the condition stack
*/
void
ha_ndbcluster::cond_clear()
{
  DBUG_ENTER("cond_clear");
  while (m_cond_stack)
    cond_pop();

  DBUG_VOID_RETURN;
}

/*
  Serialize the item tree into a linked list represented by Ndb_cond
  for fast generation of NbdScanFilter. Adds information such as
  position of fields that is not directly available in the Item tree.
  Also checks if condition is supported.
*/
void ndb_serialize_cond(const Item *item, void *arg)
{
  Ndb_cond_traverse_context *context= (Ndb_cond_traverse_context *) arg;
  DBUG_ENTER("ndb_serialize_cond");  

  // Check if we are skipping arguments to a function to be evaluated
  if (context->skip)
  {
    DBUG_PRINT("info", ("Skiping argument %d", context->skip));
    context->skip--;
    switch (item->type()) {
    case Item::FUNC_ITEM:
    {
      Item_func *func_item= (Item_func *) item;
      context->skip+= func_item->argument_count();
      break;
    }
    case Item::INT_ITEM:
    case Item::REAL_ITEM:
    case Item::STRING_ITEM:
    case Item::VARBIN_ITEM:
    case Item::DECIMAL_ITEM:
      break;
    default:
      context->supported= FALSE;
      break;
    }
    
    DBUG_VOID_RETURN;
  }
  
  if (context->supported)
  {
    Ndb_rewrite_context *rewrite_context= context->rewrite_stack;
    const Item_func *func_item;
    // Check if we are rewriting some unsupported function call
    if (rewrite_context &&
        (func_item= rewrite_context->func_item) &&
        rewrite_context->count++ == 0)
    {
      switch (func_item->functype()) {
      case Item_func::BETWEEN:
        /*
          Rewrite 
          <field>|<const> BETWEEN <const1>|<field1> AND <const2>|<field2>
          to <field>|<const> > <const1>|<field1> AND 
          <field>|<const> < <const2>|<field2>
          or actually in prefix format
          BEGIN(AND) GT(<field>|<const>, <const1>|<field1>), 
          LT(<field>|<const>, <const2>|<field2>), END()
        */
      case Item_func::IN_FUNC:
      {
        /*
          Rewrite <field>|<const> IN(<const1>|<field1>, <const2>|<field2>,..)
          to <field>|<const> = <const1>|<field1> OR 
          <field> = <const2>|<field2> ...
          or actually in prefix format
          BEGIN(OR) EQ(<field>|<const>, <const1><field1>), 
          EQ(<field>|<const>, <const2>|<field2>), ... END()
          Each part of the disjunction is added for each call
          to ndb_serialize_cond and end of rewrite statement 
          is wrapped in end of ndb_serialize_cond
        */
        if (context->expecting(item->type()))
        {
          // This is the <field>|<const> item, save it in the rewrite context
          rewrite_context->left_hand_item= item;
          if (item->type() == Item::FUNC_ITEM)
          {
            Item_func *func_item= (Item_func *) item;
            if (func_item->functype() == Item_func::UNKNOWN_FUNC &&
                func_item->const_item())
            {
              // Skip any arguments since we will evaluate function instead
              DBUG_PRINT("info", ("Skip until end of arguments marker"));
              context->skip= func_item->argument_count();
            }
            else
            {
              DBUG_PRINT("info", ("Found unsupported functional expression in BETWEEN|IN"));
              context->supported= FALSE;
              DBUG_VOID_RETURN;
              
            }
          }
        }
        else
        {
          // Non-supported BETWEEN|IN expression
          DBUG_PRINT("info", ("Found unexpected item of type %u in BETWEEN|IN",
                              item->type()));
          context->supported= FALSE;
          DBUG_VOID_RETURN;
        }
        break;
      }
      default:
        context->supported= FALSE;
        break;
      }
      DBUG_VOID_RETURN;
    }
    else
    {
      Ndb_cond_stack *ndb_stack= context->stack_ptr;
      Ndb_cond *prev_cond= context->cond_ptr;
      Ndb_cond *curr_cond= context->cond_ptr= new Ndb_cond();
      if (!ndb_stack->ndb_cond)
        ndb_stack->ndb_cond= curr_cond;
      curr_cond->prev= prev_cond;
      if (prev_cond) prev_cond->next= curr_cond;
    // Check if we are rewriting some unsupported function call
      if (context->rewrite_stack)
      {
        Ndb_rewrite_context *rewrite_context= context->rewrite_stack;
        const Item_func *func_item= rewrite_context->func_item;
        switch (func_item->functype()) {
        case Item_func::BETWEEN:
        {
          /*
            Rewrite 
            <field>|<const> BETWEEN <const1>|<field1> AND <const2>|<field2>
            to <field>|<const> > <const1>|<field1> AND 
            <field>|<const> < <const2>|<field2>
            or actually in prefix format
            BEGIN(AND) GT(<field>|<const>, <const1>|<field1>), 
            LT(<field>|<const>, <const2>|<field2>), END()
          */
          if (rewrite_context->count == 2)
          {
            // Lower limit of BETWEEN
            DBUG_PRINT("info", ("GE_FUNC"));      
            curr_cond->ndb_item= new Ndb_item(Item_func::GE_FUNC, 2);
          }
          else if (rewrite_context->count == 3)
          {
            // Upper limit of BETWEEN
            DBUG_PRINT("info", ("LE_FUNC"));      
            curr_cond->ndb_item= new Ndb_item(Item_func::LE_FUNC, 2);
          }
          else
          {
            // Illegal BETWEEN expression
            DBUG_PRINT("info", ("Illegal BETWEEN expression"));
            context->supported= FALSE;
            DBUG_VOID_RETURN;
          }
          break;
        }
        case Item_func::IN_FUNC:
        {
          /*
            Rewrite <field>|<const> IN(<const1>|<field1>, <const2>|<field2>,..)
            to <field>|<const> = <const1>|<field1> OR 
            <field> = <const2>|<field2> ...
            or actually in prefix format
            BEGIN(OR) EQ(<field>|<const>, <const1><field1>), 
            EQ(<field>|<const>, <const2>|<field2>), ... END()
            Each part of the disjunction is added for each call
            to ndb_serialize_cond and end of rewrite statement 
            is wrapped in end of ndb_serialize_cond
          */
          DBUG_PRINT("info", ("EQ_FUNC"));      
          curr_cond->ndb_item= new Ndb_item(Item_func::EQ_FUNC, 2);
          break;
        }
        default:
          context->supported= FALSE;
        }
        // Handle left hand <field>|<const>
        context->rewrite_stack= NULL; // Disable rewrite mode
        context->expect_only(Item::FIELD_ITEM);
        context->expect_field_result(STRING_RESULT);
        context->expect_field_result(REAL_RESULT);
        context->expect_field_result(INT_RESULT);
        context->expect_field_result(DECIMAL_RESULT);
        context->expect(Item::INT_ITEM);
        context->expect(Item::STRING_ITEM);
        context->expect(Item::VARBIN_ITEM);
        context->expect(Item::FUNC_ITEM);
        ndb_serialize_cond(rewrite_context->left_hand_item, arg);
        context->skip= 0; // Any FUNC_ITEM expression has already been parsed
        context->rewrite_stack= rewrite_context; // Enable rewrite mode
        if (!context->supported)
          DBUG_VOID_RETURN;

        prev_cond= context->cond_ptr;
        curr_cond= context->cond_ptr= new Ndb_cond();
        prev_cond->next= curr_cond;
      }
      
      // Check for end of AND/OR expression
      if (!item)
      {
        // End marker for condition group
        DBUG_PRINT("info", ("End of condition group"));
        curr_cond->ndb_item= new Ndb_item(NDB_END_COND);
      }
      else
      {
        switch (item->type()) {
        case Item::FIELD_ITEM:
        {
          Item_field *field_item= (Item_field *) item;
          Field *field= field_item->field;
          enum_field_types type= field->type();
          /*
            Check that the field is part of the table of the handler
            instance and that we expect a field with of this result type.
          */
          if (context->table == field->table)
          {       
            const NDBTAB *tab= (const NDBTAB *) context->ndb_table;
            DBUG_PRINT("info", ("FIELD_ITEM"));
            DBUG_PRINT("info", ("table %s", tab->getName()));
            DBUG_PRINT("info", ("column %s", field->field_name));
            DBUG_PRINT("info", ("result type %d", field->result_type()));
            
            // Check that we are expecting a field and with the correct
            // result type
            if (context->expecting(Item::FIELD_ITEM) &&
                (context->expecting_field_result(field->result_type()) ||
                 // Date and year can be written as string or int
                 ((type == MYSQL_TYPE_TIME ||
                   type == MYSQL_TYPE_DATE || 
                   type == MYSQL_TYPE_YEAR ||
                   type == MYSQL_TYPE_DATETIME)
                  ? (context->expecting_field_result(STRING_RESULT) ||
                     context->expecting_field_result(INT_RESULT))
                  : true)) &&
                // Bit fields no yet supported in scan filter
                type != MYSQL_TYPE_BIT &&
                // No BLOB support in scan filter
                type != MYSQL_TYPE_TINY_BLOB &&
                type != MYSQL_TYPE_MEDIUM_BLOB &&
                type != MYSQL_TYPE_LONG_BLOB &&
                type != MYSQL_TYPE_BLOB)
            {
              const NDBCOL *col= tab->getColumn(field->field_name);
              DBUG_ASSERT(col);
              curr_cond->ndb_item= new Ndb_item(field, col->getColumnNo());
              context->dont_expect(Item::FIELD_ITEM);
              context->expect_no_field_result();
              if (context->expect_mask)
              {
                // We have not seen second argument yet
                if (type == MYSQL_TYPE_TIME ||
                    type == MYSQL_TYPE_DATE || 
                    type == MYSQL_TYPE_YEAR ||
                    type == MYSQL_TYPE_DATETIME)
                {
                  context->expect_only(Item::STRING_ITEM);
                  context->expect(Item::INT_ITEM);
                }
                else
                  switch (field->result_type()) {
                  case STRING_RESULT:
                    // Expect char string or binary string
                    context->expect_only(Item::STRING_ITEM);
                    context->expect(Item::VARBIN_ITEM);
                    context->expect_collation(field_item->collation.collation);
                    break;
                  case REAL_RESULT:
                    context->expect_only(Item::REAL_ITEM);
                    context->expect(Item::DECIMAL_ITEM);
                    context->expect(Item::INT_ITEM);
                    break;
                  case INT_RESULT:
                    context->expect_only(Item::INT_ITEM);
                    context->expect(Item::VARBIN_ITEM);
                    break;
                  case DECIMAL_RESULT:
                    context->expect_only(Item::DECIMAL_ITEM);
                    context->expect(Item::REAL_ITEM);
                    context->expect(Item::INT_ITEM);
                    break;
                  default:
                    break;
                  }    
              }
              else
              {
                // Expect another logical expression
                context->expect_only(Item::FUNC_ITEM);
                context->expect(Item::COND_ITEM);
                // Check that field and string constant collations are the same
                if ((field->result_type() == STRING_RESULT) &&
                    !context->expecting_collation(item->collation.collation)
                    && type != MYSQL_TYPE_TIME
                    && type != MYSQL_TYPE_DATE
                    && type != MYSQL_TYPE_YEAR
                    && type != MYSQL_TYPE_DATETIME)
                {
                  DBUG_PRINT("info", ("Found non-matching collation %s",  
                                      item->collation.collation->name)); 
                  context->supported= FALSE;                
                }
              }
              break;
            }
            else
            {
              DBUG_PRINT("info", ("Was not expecting field of type %u(%u)",
                                  field->result_type(), type));
              context->supported= FALSE;
            }
          }
          else
          {
            DBUG_PRINT("info", ("Was not expecting field from table %s (%s)",
                                context->table->s->table_name.str, 
                                field->table->s->table_name.str));
            context->supported= FALSE;
          }
          break;
        }
        case Item::FUNC_ITEM:
        {
          Item_func *func_item= (Item_func *) item;
          // Check that we expect a function or functional expression here
          if (context->expecting(Item::FUNC_ITEM) || 
              func_item->functype() == Item_func::UNKNOWN_FUNC)
            context->expect_nothing();
          else
          {
            // Did not expect function here
            context->supported= FALSE;
            break;
          }
          
          switch (func_item->functype()) {
          case Item_func::EQ_FUNC:
          {
            DBUG_PRINT("info", ("EQ_FUNC"));      
            curr_cond->ndb_item= new Ndb_item(func_item->functype(), 
                                              func_item);      
            context->expect(Item::STRING_ITEM);
            context->expect(Item::INT_ITEM);
            context->expect(Item::REAL_ITEM);
            context->expect(Item::DECIMAL_ITEM);
            context->expect(Item::VARBIN_ITEM);
            context->expect(Item::FIELD_ITEM);
            context->expect_field_result(STRING_RESULT);
            context->expect_field_result(REAL_RESULT);
            context->expect_field_result(INT_RESULT);
            context->expect_field_result(DECIMAL_RESULT);
            break;
          }
          case Item_func::NE_FUNC:
          {
            DBUG_PRINT("info", ("NE_FUNC"));      
            curr_cond->ndb_item= new Ndb_item(func_item->functype(),
                                              func_item);      
            context->expect(Item::STRING_ITEM);
            context->expect(Item::INT_ITEM);
            context->expect(Item::REAL_ITEM);
            context->expect(Item::DECIMAL_ITEM);
            context->expect(Item::VARBIN_ITEM);
            context->expect(Item::FIELD_ITEM);
            context->expect_field_result(STRING_RESULT);
            context->expect_field_result(REAL_RESULT);
            context->expect_field_result(INT_RESULT);
            context->expect_field_result(DECIMAL_RESULT);
            break;
          }
          case Item_func::LT_FUNC:
          {
            DBUG_PRINT("info", ("LT_FUNC"));      
            curr_cond->ndb_item= new Ndb_item(func_item->functype(),
                                              func_item);      
            context->expect(Item::STRING_ITEM);
            context->expect(Item::INT_ITEM);
            context->expect(Item::REAL_ITEM);
            context->expect(Item::DECIMAL_ITEM);
            context->expect(Item::VARBIN_ITEM);
            context->expect(Item::FIELD_ITEM);
            context->expect_field_result(STRING_RESULT);
            context->expect_field_result(REAL_RESULT);
            context->expect_field_result(INT_RESULT);
            context->expect_field_result(DECIMAL_RESULT);
            break;
          }
          case Item_func::LE_FUNC:
          {
            DBUG_PRINT("info", ("LE_FUNC"));      
            curr_cond->ndb_item= new Ndb_item(func_item->functype(),
                                              func_item);      
            context->expect(Item::STRING_ITEM);
            context->expect(Item::INT_ITEM);
            context->expect(Item::REAL_ITEM);
            context->expect(Item::DECIMAL_ITEM);
            context->expect(Item::VARBIN_ITEM);
            context->expect(Item::FIELD_ITEM);
            context->expect_field_result(STRING_RESULT);
            context->expect_field_result(REAL_RESULT);
            context->expect_field_result(INT_RESULT);
            context->expect_field_result(DECIMAL_RESULT);
            break;
          }
          case Item_func::GE_FUNC:
          {
            DBUG_PRINT("info", ("GE_FUNC"));      
            curr_cond->ndb_item= new Ndb_item(func_item->functype(),
                                              func_item);      
            context->expect(Item::STRING_ITEM);
            context->expect(Item::INT_ITEM);
            context->expect(Item::REAL_ITEM);
            context->expect(Item::DECIMAL_ITEM);
            context->expect(Item::VARBIN_ITEM);
            context->expect(Item::FIELD_ITEM);
            context->expect_field_result(STRING_RESULT);
            context->expect_field_result(REAL_RESULT);
            context->expect_field_result(INT_RESULT);
            context->expect_field_result(DECIMAL_RESULT);
            break;
          }
          case Item_func::GT_FUNC:
          {
            DBUG_PRINT("info", ("GT_FUNC"));      
            curr_cond->ndb_item= new Ndb_item(func_item->functype(),
                                              func_item);      
            context->expect(Item::STRING_ITEM);
            context->expect(Item::REAL_ITEM);
            context->expect(Item::DECIMAL_ITEM);
            context->expect(Item::INT_ITEM);
            context->expect(Item::VARBIN_ITEM);
            context->expect(Item::FIELD_ITEM);
            context->expect_field_result(STRING_RESULT);
            context->expect_field_result(REAL_RESULT);
            context->expect_field_result(INT_RESULT);
            context->expect_field_result(DECIMAL_RESULT);
            break;
          }
          case Item_func::LIKE_FUNC:
          {
            DBUG_PRINT("info", ("LIKE_FUNC"));      
            curr_cond->ndb_item= new Ndb_item(func_item->functype(),
                                              func_item);      
            context->expect(Item::STRING_ITEM);
            context->expect(Item::FIELD_ITEM);
            context->expect_field_result(STRING_RESULT);
            context->expect(Item::FUNC_ITEM);
            break;
          }
          case Item_func::ISNULL_FUNC:
          {
            DBUG_PRINT("info", ("ISNULL_FUNC"));      
            curr_cond->ndb_item= new Ndb_item(func_item->functype(),
                                              func_item);      
            context->expect(Item::FIELD_ITEM);
            context->expect_field_result(STRING_RESULT);
            context->expect_field_result(REAL_RESULT);
            context->expect_field_result(INT_RESULT);
            context->expect_field_result(DECIMAL_RESULT);
            break;
          }
          case Item_func::ISNOTNULL_FUNC:
          {
            DBUG_PRINT("info", ("ISNOTNULL_FUNC"));      
            curr_cond->ndb_item= new Ndb_item(func_item->functype(),
                                              func_item);     
            context->expect(Item::FIELD_ITEM);
            context->expect_field_result(STRING_RESULT);
            context->expect_field_result(REAL_RESULT);
            context->expect_field_result(INT_RESULT);
            context->expect_field_result(DECIMAL_RESULT);
            break;
          }
          case Item_func::NOT_FUNC:
          {
            DBUG_PRINT("info", ("NOT_FUNC"));      
            curr_cond->ndb_item= new Ndb_item(func_item->functype(),
                                              func_item);     
            context->expect(Item::FUNC_ITEM);
            context->expect(Item::COND_ITEM);
            break;
          }
          case Item_func::BETWEEN:
          {
            DBUG_PRINT("info", ("BETWEEN, rewriting using AND"));
            Item_func_between *between_func= (Item_func_between *) func_item;
            Ndb_rewrite_context *rewrite_context= 
              new Ndb_rewrite_context(func_item);
            rewrite_context->next= context->rewrite_stack;
            context->rewrite_stack= rewrite_context;
            if (between_func->negated)
            {
              DBUG_PRINT("info", ("NOT_FUNC"));
              curr_cond->ndb_item= new Ndb_item(Item_func::NOT_FUNC, 1);
              prev_cond= curr_cond;
              curr_cond= context->cond_ptr= new Ndb_cond();
              curr_cond->prev= prev_cond;
              prev_cond->next= curr_cond;
            }
            DBUG_PRINT("info", ("COND_AND_FUNC"));
            curr_cond->ndb_item= 
              new Ndb_item(Item_func::COND_AND_FUNC, 
                           func_item->argument_count() - 1);
            context->expect_only(Item::FIELD_ITEM);
            context->expect(Item::INT_ITEM);
            context->expect(Item::STRING_ITEM);
            context->expect(Item::VARBIN_ITEM);
            context->expect(Item::FUNC_ITEM);
            break;
          }
          case Item_func::IN_FUNC:
          {
            DBUG_PRINT("info", ("IN_FUNC, rewriting using OR"));
            Item_func_in *in_func= (Item_func_in *) func_item;
            Ndb_rewrite_context *rewrite_context= 
              new Ndb_rewrite_context(func_item);
            rewrite_context->next= context->rewrite_stack;
            context->rewrite_stack= rewrite_context;
            if (in_func->negated)
            {
              DBUG_PRINT("info", ("NOT_FUNC"));
              curr_cond->ndb_item= new Ndb_item(Item_func::NOT_FUNC, 1);
              prev_cond= curr_cond;
              curr_cond= context->cond_ptr= new Ndb_cond();
              curr_cond->prev= prev_cond;
              prev_cond->next= curr_cond;
            }
            DBUG_PRINT("info", ("COND_OR_FUNC"));
            curr_cond->ndb_item= new Ndb_item(Item_func::COND_OR_FUNC, 
                                              func_item->argument_count() - 1);
            context->expect_only(Item::FIELD_ITEM);
            context->expect(Item::INT_ITEM);
            context->expect(Item::STRING_ITEM);
            context->expect(Item::VARBIN_ITEM);
            context->expect(Item::FUNC_ITEM);
            break;
          }
          case Item_func::UNKNOWN_FUNC:
          {
            DBUG_PRINT("info", ("UNKNOWN_FUNC %s", 
                                func_item->const_item()?"const":""));  
            DBUG_PRINT("info", ("result type %d", func_item->result_type()));
            if (func_item->const_item())
            {
              switch (func_item->result_type()) {
              case STRING_RESULT:
              {
                NDB_ITEM_QUALIFICATION q;
                q.value_type= Item::STRING_ITEM;
                curr_cond->ndb_item= new Ndb_item(NDB_VALUE, q, item); 
                if (context->expect_field_result_mask)
                {
                  // We have not seen the field argument yet
                  context->expect_only(Item::FIELD_ITEM);
                  context->expect_only_field_result(STRING_RESULT);
                  context->expect_collation(func_item->collation.collation);
                }
                else
                {
                  // Expect another logical expression
                  context->expect_only(Item::FUNC_ITEM);
                  context->expect(Item::COND_ITEM);
                  // Check that string result have correct collation
                  if (!context->expecting_collation(item->collation.collation))
                  {
                    DBUG_PRINT("info", ("Found non-matching collation %s",  
                                        item->collation.collation->name));
                    context->supported= FALSE;
                  }
                }
                // Skip any arguments since we will evaluate function instead
                DBUG_PRINT("info", ("Skip until end of arguments marker"));
                context->skip= func_item->argument_count();
                break;
              }
              case REAL_RESULT:
              {
                NDB_ITEM_QUALIFICATION q;
                q.value_type= Item::REAL_ITEM;
                curr_cond->ndb_item= new Ndb_item(NDB_VALUE, q, item);
                if (context->expect_field_result_mask) 
                {
                  // We have not seen the field argument yet
                  context->expect_only(Item::FIELD_ITEM);
                  context->expect_only_field_result(REAL_RESULT);
                }
                else
                {
                  // Expect another logical expression
                  context->expect_only(Item::FUNC_ITEM);
                  context->expect(Item::COND_ITEM);
                }
                
                // Skip any arguments since we will evaluate function instead
                DBUG_PRINT("info", ("Skip until end of arguments marker"));
                context->skip= func_item->argument_count();
                break;
              }
              case INT_RESULT:
              {
                NDB_ITEM_QUALIFICATION q;
                q.value_type= Item::INT_ITEM;
                curr_cond->ndb_item= new Ndb_item(NDB_VALUE, q, item);
                if (context->expect_field_result_mask) 
                {
                  // We have not seen the field argument yet
                  context->expect_only(Item::FIELD_ITEM);
                  context->expect_only_field_result(INT_RESULT);
                }
                else
                {
                  // Expect another logical expression
                  context->expect_only(Item::FUNC_ITEM);
                  context->expect(Item::COND_ITEM);
                }
                
                // Skip any arguments since we will evaluate function instead
                DBUG_PRINT("info", ("Skip until end of arguments marker"));
                context->skip= func_item->argument_count();
                break;
              }
              case DECIMAL_RESULT:
              {
                NDB_ITEM_QUALIFICATION q;
                q.value_type= Item::DECIMAL_ITEM;
                curr_cond->ndb_item= new Ndb_item(NDB_VALUE, q, item);
                if (context->expect_field_result_mask) 
                {
                  // We have not seen the field argument yet
                  context->expect_only(Item::FIELD_ITEM);
                  context->expect_only_field_result(DECIMAL_RESULT);
                }
                else
                {
                  // Expect another logical expression
                  context->expect_only(Item::FUNC_ITEM);
                  context->expect(Item::COND_ITEM);
                }
                // Skip any arguments since we will evaluate function instead
                DBUG_PRINT("info", ("Skip until end of arguments marker"));
                context->skip= func_item->argument_count();
                break;
              }
              default:
                break;
              }
            }
            else
              // Function does not return constant expression
              context->supported= FALSE;
            break;
          }
          default:
          {
            DBUG_PRINT("info", ("Found func_item of type %d", 
                                func_item->functype()));
            context->supported= FALSE;
          }
          }
          break;
        }
        case Item::STRING_ITEM:
          DBUG_PRINT("info", ("STRING_ITEM")); 
          if (context->expecting(Item::STRING_ITEM)) 
          {
#ifndef DBUG_OFF
            char buff[256];
            String str(buff,(uint32) sizeof(buff), system_charset_info);
            str.length(0);
            Item_string *string_item= (Item_string *) item;
            DBUG_PRINT("info", ("value \"%s\"", 
                                string_item->val_str(&str)->ptr()));
#endif
            NDB_ITEM_QUALIFICATION q;
            q.value_type= Item::STRING_ITEM;
            curr_cond->ndb_item= new Ndb_item(NDB_VALUE, q, item);      
            if (context->expect_field_result_mask)
            {
              // We have not seen the field argument yet
              context->expect_only(Item::FIELD_ITEM);
              context->expect_only_field_result(STRING_RESULT);
              context->expect_collation(item->collation.collation);
            }
            else 
            {
              // Expect another logical expression
              context->expect_only(Item::FUNC_ITEM);
              context->expect(Item::COND_ITEM);
              // Check that we are comparing with a field with same collation
              if (!context->expecting_collation(item->collation.collation))
              {
                DBUG_PRINT("info", ("Found non-matching collation %s",  
                                    item->collation.collation->name));
                context->supported= FALSE;
              }
            }
          }
          else
            context->supported= FALSE;
          break;
        case Item::INT_ITEM:
          DBUG_PRINT("info", ("INT_ITEM"));
          if (context->expecting(Item::INT_ITEM)) 
          {
            Item_int *int_item= (Item_int *) item;      
            DBUG_PRINT("info", ("value %d", int_item->value));
            NDB_ITEM_QUALIFICATION q;
            q.value_type= Item::INT_ITEM;
            curr_cond->ndb_item= new Ndb_item(NDB_VALUE, q, item);
            if (context->expect_field_result_mask) 
            {
              // We have not seen the field argument yet
              context->expect_only(Item::FIELD_ITEM);
              context->expect_only_field_result(INT_RESULT);
              context->expect_field_result(REAL_RESULT);
              context->expect_field_result(DECIMAL_RESULT);
            }
            else
            {
              // Expect another logical expression
              context->expect_only(Item::FUNC_ITEM);
              context->expect(Item::COND_ITEM);
            }
          }
          else
            context->supported= FALSE;
          break;
        case Item::REAL_ITEM:
          DBUG_PRINT("info", ("REAL_ITEM %s"));
          if (context->expecting(Item::REAL_ITEM)) 
          {
            Item_float *float_item= (Item_float *) item;      
            DBUG_PRINT("info", ("value %f", float_item->value));
            NDB_ITEM_QUALIFICATION q;
            q.value_type= Item::REAL_ITEM;
            curr_cond->ndb_item= new Ndb_item(NDB_VALUE, q, item);
            if (context->expect_field_result_mask) 
            {
              // We have not seen the field argument yet
              context->expect_only(Item::FIELD_ITEM);
              context->expect_only_field_result(REAL_RESULT);
            }
            else
            {
              // Expect another logical expression
              context->expect_only(Item::FUNC_ITEM);
              context->expect(Item::COND_ITEM);
            }
          }
          else
            context->supported= FALSE;
          break;
        case Item::VARBIN_ITEM:
          DBUG_PRINT("info", ("VARBIN_ITEM"));
          if (context->expecting(Item::VARBIN_ITEM)) 
          {
            NDB_ITEM_QUALIFICATION q;
            q.value_type= Item::VARBIN_ITEM;
            curr_cond->ndb_item= new Ndb_item(NDB_VALUE, q, item);      
            if (context->expect_field_result_mask)
            {
              // We have not seen the field argument yet
              context->expect_only(Item::FIELD_ITEM);
              context->expect_only_field_result(STRING_RESULT);
            }
            else
            {
              // Expect another logical expression
              context->expect_only(Item::FUNC_ITEM);
              context->expect(Item::COND_ITEM);
            }
          }
          else
            context->supported= FALSE;
          break;
        case Item::DECIMAL_ITEM:
          DBUG_PRINT("info", ("DECIMAL_ITEM %s"));
          if (context->expecting(Item::DECIMAL_ITEM)) 
          {
            Item_decimal *decimal_item= (Item_decimal *) item;      
            DBUG_PRINT("info", ("value %f", decimal_item->val_real()));
            NDB_ITEM_QUALIFICATION q;
            q.value_type= Item::DECIMAL_ITEM;
            curr_cond->ndb_item= new Ndb_item(NDB_VALUE, q, item);
            if (context->expect_field_result_mask) 
            {
              // We have not seen the field argument yet
              context->expect_only(Item::FIELD_ITEM);
              context->expect_only_field_result(REAL_RESULT);
              context->expect_field_result(DECIMAL_RESULT);
            }
            else
            {
              // Expect another logical expression
              context->expect_only(Item::FUNC_ITEM);
              context->expect(Item::COND_ITEM);
            }
          }
          else
            context->supported= FALSE;
          break;
        case Item::COND_ITEM:
        {
          Item_cond *cond_item= (Item_cond *) item;
          
          if (context->expecting(Item::COND_ITEM))
          {
            switch (cond_item->functype()) {
            case Item_func::COND_AND_FUNC:
              DBUG_PRINT("info", ("COND_AND_FUNC"));
              curr_cond->ndb_item= new Ndb_item(cond_item->functype(),
                                                cond_item);      
              break;
            case Item_func::COND_OR_FUNC:
              DBUG_PRINT("info", ("COND_OR_FUNC"));
              curr_cond->ndb_item= new Ndb_item(cond_item->functype(),
                                                cond_item);      
              break;
            default:
              DBUG_PRINT("info", ("COND_ITEM %d", cond_item->functype()));
              context->supported= FALSE;
              break;
            }
          }
          else
          {
            /* Did not expect condition */
            context->supported= FALSE;          
          }
          break;
        }
        default:
        {
          DBUG_PRINT("info", ("Found item of type %d", item->type()));
          context->supported= FALSE;
        }
        }
      }
      if (context->supported && context->rewrite_stack)
      {
        Ndb_rewrite_context *rewrite_context= context->rewrite_stack;
        if (rewrite_context->count == 
            rewrite_context->func_item->argument_count())
        {
          // Rewrite is done, wrap an END() at the en
          DBUG_PRINT("info", ("End of condition group"));
          prev_cond= curr_cond;
          curr_cond= context->cond_ptr= new Ndb_cond();
          curr_cond->prev= prev_cond;
          prev_cond->next= curr_cond;
          curr_cond->ndb_item= new Ndb_item(NDB_END_COND);
          // Pop rewrite stack
          context->rewrite_stack=  rewrite_context->next;
          rewrite_context->next= NULL;
          delete(rewrite_context);
        }
      }
    }
  }
 
  DBUG_VOID_RETURN;
}

bool
ha_ndbcluster::serialize_cond(const COND *cond, Ndb_cond_stack *ndb_cond)
{
  DBUG_ENTER("serialize_cond");
  Item *item= (Item *) cond;
  Ndb_cond_traverse_context context(table, (void *)m_table, ndb_cond);
  // Expect a logical expression
  context.expect(Item::FUNC_ITEM);
  context.expect(Item::COND_ITEM);
  item->traverse_cond(&ndb_serialize_cond, (void *) &context, Item::PREFIX);
  DBUG_PRINT("info", ("The pushed condition is %ssupported", (context.supported)?"":"not "));

  DBUG_RETURN(context.supported);
}

int
ha_ndbcluster::build_scan_filter_predicate(Ndb_cond * &cond, 
                                           NdbScanFilter *filter,
                                           bool negated)
{
  DBUG_ENTER("build_scan_filter_predicate");  
  switch (cond->ndb_item->type) {
  case NDB_FUNCTION:
  {
    if (!cond->next)
      break;
    Ndb_item *a= cond->next->ndb_item;
    Ndb_item *b, *field, *value= NULL;
    LINT_INIT(field);

    switch (cond->ndb_item->argument_count()) {
    case 1:
      field= 
        (a->type == NDB_FIELD)? a : NULL;
      break;
    case 2:
      if (!cond->next->next)
        break;
      b= cond->next->next->ndb_item;
      value= 
        (a->type == NDB_VALUE)? a
        : (b->type == NDB_VALUE)? b
        : NULL;
      field= 
        (a->type == NDB_FIELD)? a
        : (b->type == NDB_FIELD)? b
        : NULL;
      break;
    default:
      field= NULL; //Keep compiler happy
      DBUG_ASSERT(0);
      break;
    }
    switch ((negated) ? 
            Ndb_item::negate(cond->ndb_item->qualification.function_type)
            : cond->ndb_item->qualification.function_type) {
    case NDB_EQ_FUNC:
    {
      if (!value || !field) break;
      // Save value in right format for the field type
      value->save_in_field(field);
      DBUG_PRINT("info", ("Generating EQ filter"));
      if (filter->cmp(NdbScanFilter::COND_EQ, 
                      field->get_field_no(),
                      field->get_val(),
                      field->pack_length()) == -1)
        DBUG_RETURN(1);
      cond= cond->next->next->next;
      DBUG_RETURN(0);
    }
    case NDB_NE_FUNC:
    {
      if (!value || !field) break;
      // Save value in right format for the field type
      value->save_in_field(field);
      DBUG_PRINT("info", ("Generating NE filter"));
      if (filter->cmp(NdbScanFilter::COND_NE, 
                      field->get_field_no(),
                      field->get_val(),
                      field->pack_length()) == -1)
        DBUG_RETURN(1);
      cond= cond->next->next->next;
      DBUG_RETURN(0);
    }
    case NDB_LT_FUNC:
    {
      if (!value || !field) break;
      // Save value in right format for the field type
      value->save_in_field(field);
      if (a == field)
      {
        DBUG_PRINT("info", ("Generating LT filter")); 
        if (filter->cmp(NdbScanFilter::COND_LT, 
                        field->get_field_no(),
                        field->get_val(),
                        field->pack_length()) == -1)
          DBUG_RETURN(1);
      }
      else
      {
        DBUG_PRINT("info", ("Generating GT filter")); 
        if (filter->cmp(NdbScanFilter::COND_GT, 
                        field->get_field_no(),
                        field->get_val(),
                        field->pack_length()) == -1)
          DBUG_RETURN(1);
      }
      cond= cond->next->next->next;
      DBUG_RETURN(0);
    }
    case NDB_LE_FUNC:
    {
      if (!value || !field) break;
      // Save value in right format for the field type
      value->save_in_field(field);
      if (a == field)
      {
        DBUG_PRINT("info", ("Generating LE filter")); 
        if (filter->cmp(NdbScanFilter::COND_LE, 
                        field->get_field_no(),
                        field->get_val(),
                        field->pack_length()) == -1)
          DBUG_RETURN(1);       
      }
      else
      {
        DBUG_PRINT("info", ("Generating GE filter")); 
        if (filter->cmp(NdbScanFilter::COND_GE, 
                        field->get_field_no(),
                        field->get_val(),
                        field->pack_length()) == -1)
          DBUG_RETURN(1);
      }
      cond= cond->next->next->next;
      DBUG_RETURN(0);
    }
    case NDB_GE_FUNC:
    {
      if (!value || !field) break;
      // Save value in right format for the field type
      value->save_in_field(field);
      if (a == field)
      {
        DBUG_PRINT("info", ("Generating GE filter")); 
        if (filter->cmp(NdbScanFilter::COND_GE, 
                        field->get_field_no(),
                        field->get_val(),
                        field->pack_length()) == -1)
          DBUG_RETURN(1);
      }
      else
      {
        DBUG_PRINT("info", ("Generating LE filter")); 
        if (filter->cmp(NdbScanFilter::COND_LE, 
                        field->get_field_no(),
                        field->get_val(),
                        field->pack_length()) == -1)
          DBUG_RETURN(1);
      }
      cond= cond->next->next->next;
      DBUG_RETURN(0);
    }
    case NDB_GT_FUNC:
    {
      if (!value || !field) break;
      // Save value in right format for the field type
      value->save_in_field(field);
      if (a == field)
      {
        DBUG_PRINT("info", ("Generating GT filter"));
        if (filter->cmp(NdbScanFilter::COND_GT, 
                        field->get_field_no(),
                        field->get_val(),
                        field->pack_length()) == -1)
          DBUG_RETURN(1);
      }
      else
      {
        DBUG_PRINT("info", ("Generating LT filter"));
        if (filter->cmp(NdbScanFilter::COND_LT, 
                        field->get_field_no(),
                        field->get_val(),
                        field->pack_length()) == -1)
          DBUG_RETURN(1);
      }
      cond= cond->next->next->next;
      DBUG_RETURN(0);
    }
    case NDB_LIKE_FUNC:
    {
      if (!value || !field) break;
      if ((value->qualification.value_type != Item::STRING_ITEM) &&
          (value->qualification.value_type != Item::VARBIN_ITEM))
          break;
      // Save value in right format for the field type
      value->save_in_field(field);
      DBUG_PRINT("info", ("Generating LIKE filter: like(%d,%s,%d)", 
                          field->get_field_no(), value->get_val(), 
                          value->pack_length()));
      if (filter->cmp(NdbScanFilter::COND_LIKE, 
                      field->get_field_no(),
                      value->get_val(),
                      value->pack_length()) == -1)
        DBUG_RETURN(1);
      cond= cond->next->next->next;
      DBUG_RETURN(0);
    }
    case NDB_NOTLIKE_FUNC:
    {
      if (!value || !field) break;
      if ((value->qualification.value_type != Item::STRING_ITEM) &&
          (value->qualification.value_type != Item::VARBIN_ITEM))
          break;
      // Save value in right format for the field type
      value->save_in_field(field);
      DBUG_PRINT("info", ("Generating NOTLIKE filter: notlike(%d,%s,%d)", 
                          field->get_field_no(), value->get_val(), 
                          value->pack_length()));
      if (filter->cmp(NdbScanFilter::COND_NOT_LIKE, 
                      field->get_field_no(),
                      value->get_val(),
                      value->pack_length()) == -1)
        DBUG_RETURN(1);
      cond= cond->next->next->next;
      DBUG_RETURN(0);
    }
    case NDB_ISNULL_FUNC:
      if (!field)
        break;
      DBUG_PRINT("info", ("Generating ISNULL filter"));
      if (filter->isnull(field->get_field_no()) == -1)
        DBUG_RETURN(1);
      cond= cond->next->next;
      DBUG_RETURN(0);
    case NDB_ISNOTNULL_FUNC:
    {
      if (!field)
        break;
      DBUG_PRINT("info", ("Generating ISNOTNULL filter"));
      if (filter->isnotnull(field->get_field_no()) == -1)
        DBUG_RETURN(1);         
      cond= cond->next->next;
      DBUG_RETURN(0);
    }
    default:
      break;
    }
    break;
  }
  default:
    break;
  }
  DBUG_PRINT("info", ("Found illegal condition"));
  DBUG_RETURN(1);
}

int
ha_ndbcluster::build_scan_filter_group(Ndb_cond* &cond, NdbScanFilter *filter)
{
  uint level=0;
  bool negated= FALSE;
  DBUG_ENTER("build_scan_filter_group");

  do
  {
    if (!cond)
      DBUG_RETURN(1);
    switch (cond->ndb_item->type) {
    case NDB_FUNCTION:
    {
      switch (cond->ndb_item->qualification.function_type) {
      case NDB_COND_AND_FUNC:
      {
        level++;
        DBUG_PRINT("info", ("Generating %s group %u", (negated)?"NAND":"AND",
                            level));
        if ((negated) ? filter->begin(NdbScanFilter::NAND)
            : filter->begin(NdbScanFilter::AND) == -1)
          DBUG_RETURN(1);
        negated= FALSE;
        cond= cond->next;
        break;
      }
      case NDB_COND_OR_FUNC:
      {
        level++;
        DBUG_PRINT("info", ("Generating %s group %u", (negated)?"NOR":"OR",
                            level));
        if ((negated) ? filter->begin(NdbScanFilter::NOR)
            : filter->begin(NdbScanFilter::OR) == -1)
          DBUG_RETURN(1);
        negated= FALSE;
        cond= cond->next;
        break;
      }
      case NDB_NOT_FUNC:
      {
        DBUG_PRINT("info", ("Generating negated query"));
        cond= cond->next;
        negated= TRUE;
        break;
      }
      default:
        if (build_scan_filter_predicate(cond, filter, negated))
          DBUG_RETURN(1);
        negated= FALSE;
        break;
      }
      break;
    }
    case NDB_END_COND:
      DBUG_PRINT("info", ("End of group %u", level));
      level--;
      if (cond) cond= cond->next;
      if (filter->end() == -1)
        DBUG_RETURN(1);
      if (!negated)
        break;
      // else fall through (NOT END is an illegal condition)
    default:
    {
      DBUG_PRINT("info", ("Illegal scan filter"));
    }
    }
  }  while (level > 0 || negated);
  
  DBUG_RETURN(0);
}

int
ha_ndbcluster::build_scan_filter(Ndb_cond * &cond, NdbScanFilter *filter)
{
  bool simple_cond= TRUE;
  DBUG_ENTER("build_scan_filter");  

    switch (cond->ndb_item->type) {
    case NDB_FUNCTION:
      switch (cond->ndb_item->qualification.function_type) {
      case NDB_COND_AND_FUNC:
      case NDB_COND_OR_FUNC:
        simple_cond= FALSE;
        break;
      default:
        break;
      }
      break;
    default:
      break;
    }
  if (simple_cond && filter->begin() == -1)
    DBUG_RETURN(1);
  if (build_scan_filter_group(cond, filter))
    DBUG_RETURN(1);
  if (simple_cond && filter->end() == -1)
    DBUG_RETURN(1);

  DBUG_RETURN(0);
}

int
ha_ndbcluster::generate_scan_filter(Ndb_cond_stack *ndb_cond_stack,
                                    NdbScanOperation *op)
{
  DBUG_ENTER("generate_scan_filter");
  if (ndb_cond_stack)
  {
    DBUG_PRINT("info", ("Generating scan filter"));
    NdbScanFilter filter(op);
    bool multiple_cond= FALSE;
    // Wrap an AND group around multiple conditions
    if (ndb_cond_stack->next) {
      multiple_cond= TRUE;
      if (filter.begin() == -1)
        DBUG_RETURN(1); 
    }
    for (Ndb_cond_stack *stack= ndb_cond_stack; 
         (stack); 
         stack= stack->next)
      {
        Ndb_cond *cond= stack->ndb_cond;

        if (build_scan_filter(cond, &filter))
        {
          DBUG_PRINT("info", ("build_scan_filter failed"));
          DBUG_RETURN(1);
        }
      }
    if (multiple_cond && filter.end() == -1)
      DBUG_RETURN(1);
  }
  else
  {  
    DBUG_PRINT("info", ("Empty stack"));
  }

  DBUG_RETURN(0);
}

/*
  get table space info for SHOW CREATE TABLE
*/
char* ha_ndbcluster::get_tablespace_name(THD *thd)
{
  Ndb *ndb= check_ndb_in_thd(thd);
  NDBDICT *ndbdict= ndb->getDictionary();
  NdbError ndberr;
  Uint32 id;
  ndb->setDatabaseName(m_dbname);
  const NDBTAB *ndbtab= m_table;
  DBUG_ASSERT(ndbtab != NULL);
  if (!ndbtab->getTablespace(&id))
  {
    return 0;
  }
  {
    NdbDictionary::Tablespace ts= ndbdict->getTablespace(id);
    ndberr= ndbdict->getNdbError();
    if(ndberr.classification != NdbError::NoError)
      goto err;
    return (my_strdup(ts.getName(), MYF(0)));
  }
err:
  if (ndberr.status == NdbError::TemporaryError)
    push_warning_printf(thd, MYSQL_ERROR::WARN_LEVEL_ERROR,
			ER_GET_TEMPORARY_ERRMSG, ER(ER_GET_TEMPORARY_ERRMSG),
			ndberr.code, ndberr.message, "NDB");
  else
    push_warning_printf(thd, MYSQL_ERROR::WARN_LEVEL_ERROR,
			ER_GET_ERRMSG, ER(ER_GET_ERRMSG),
			ndberr.code, ndberr.message, "NDB");
  return 0;
}

/*
  Implements the SHOW NDB STATUS command.
*/
bool
ndbcluster_show_status(THD* thd, stat_print_fn *stat_print,
                       enum ha_stat_type stat_type)
{
  char buf[IO_SIZE];
  uint buflen;
  DBUG_ENTER("ndbcluster_show_status");
  
  if (have_ndbcluster != SHOW_OPTION_YES) 
  {
    DBUG_RETURN(FALSE);
  }
  if (stat_type != HA_ENGINE_STATUS)
  {
    DBUG_RETURN(FALSE);
  }

  update_status_variables(g_ndb_cluster_connection);
  buflen=
    my_snprintf(buf, sizeof(buf),
                "cluster_node_id=%u, "
                "connected_host=%s, "
                "connected_port=%u, "
                "number_of_storage_nodes=%u, "
                "number_of_ready_storage_nodes=%u, "
                "connect_count=%u",
                ndb_cluster_node_id,
                ndb_connected_host,
                ndb_connected_port,
                ndb_number_of_storage_nodes,
                ndb_number_of_ready_storage_nodes,
                ndb_connect_count);
  if (stat_print(thd, ndbcluster_hton_name, ndbcluster_hton_name_length,
                 STRING_WITH_LEN("connection"), buf, buflen))
    DBUG_RETURN(TRUE);

  if (get_thd_ndb(thd) && get_thd_ndb(thd)->ndb)
  {
    Ndb* ndb= (get_thd_ndb(thd))->ndb;
    Ndb::Free_list_usage tmp;
    tmp.m_name= 0;
    while (ndb->get_free_list_usage(&tmp))
    {
      buflen=
        my_snprintf(buf, sizeof(buf),
                  "created=%u, free=%u, sizeof=%u",
                  tmp.m_created, tmp.m_free, tmp.m_sizeof);
      if (stat_print(thd, ndbcluster_hton_name, ndbcluster_hton_name_length,
                     tmp.m_name, strlen(tmp.m_name), buf, buflen))
        DBUG_RETURN(TRUE);
    }
  }
#ifdef HAVE_NDB_BINLOG
  ndbcluster_show_status_binlog(thd, stat_print, stat_type);
#endif

  DBUG_RETURN(FALSE);
}


/*
  Create a table in NDB Cluster
 */
static uint get_no_fragments(ulonglong max_rows)
{
#if MYSQL_VERSION_ID >= 50000
  uint acc_row_size= 25 + /*safety margin*/ 2;
#else
  uint acc_row_size= pk_length*4;
  /* add acc overhead */
  if (pk_length <= 8)  /* main page will set the limit */
    acc_row_size+= 25 + /*safety margin*/ 2;
  else                /* overflow page will set the limit */
    acc_row_size+= 4 + /*safety margin*/ 4;
#endif
  ulonglong acc_fragment_size= 512*1024*1024;
#if MYSQL_VERSION_ID >= 50100
  return (max_rows*acc_row_size)/acc_fragment_size+1;
#else
  return ((max_rows*acc_row_size)/acc_fragment_size+1
	  +1/*correct rounding*/)/2;
#endif
}


/*
  Routine to adjust default number of partitions to always be a multiple
  of number of nodes and never more than 4 times the number of nodes.

*/
static bool adjusted_frag_count(uint no_fragments, uint no_nodes,
                                uint &reported_frags)
{
  uint i= 0;
  reported_frags= no_nodes;
  while (reported_frags < no_fragments && ++i < 4 &&
         (reported_frags + no_nodes) < MAX_PARTITIONS) 
    reported_frags+= no_nodes;
  return (reported_frags < no_fragments);
}

int ha_ndbcluster::get_default_no_partitions(ulonglong max_rows)
{
  uint reported_frags;
  uint no_fragments= get_no_fragments(max_rows);
  uint no_nodes= g_ndb_cluster_connection->no_db_nodes();
  if (adjusted_frag_count(no_fragments, no_nodes, reported_frags))
  {
    push_warning(current_thd,
                 MYSQL_ERROR::WARN_LEVEL_WARN, ER_UNKNOWN_ERROR,
    "Ndb might have problems storing the max amount of rows specified");
  }
  return (int)reported_frags;
}


/*
  Set-up auto-partitioning for NDB Cluster

  SYNOPSIS
    set_auto_partitions()
    part_info                  Partition info struct to set-up
 
  RETURN VALUE
    NONE

  DESCRIPTION
    Set-up auto partitioning scheme for tables that didn't define any
    partitioning. We'll use PARTITION BY KEY() in this case which
    translates into partition by primary key if a primary key exists
    and partition by hidden key otherwise.
*/

void ha_ndbcluster::set_auto_partitions(partition_info *part_info)
{
  DBUG_ENTER("ha_ndbcluster::set_auto_partitions");
  part_info->list_of_part_fields= TRUE;
  part_info->part_type= HASH_PARTITION;
  switch (opt_ndb_distribution_id)
  {
  case ND_KEYHASH:
    part_info->linear_hash_ind= FALSE;
    break;
  case ND_LINHASH:
    part_info->linear_hash_ind= TRUE;
    break;
  }
  DBUG_VOID_RETURN;
}


int ha_ndbcluster::set_range_data(void *tab_ref, partition_info *part_info)
{
  NDBTAB *tab= (NDBTAB*)tab_ref;
  int32 *range_data= (int32*)my_malloc(part_info->no_parts*sizeof(int32),
                                       MYF(0));
  uint i;
  int error= 0;
  bool unsigned_flag= part_info->part_expr->unsigned_flag;
  DBUG_ENTER("set_range_data");

  if (!range_data)
  {
    mem_alloc_error(part_info->no_parts*sizeof(int32));
    DBUG_RETURN(1);
  }
  for (i= 0; i < part_info->no_parts; i++)
  {
    longlong range_val= part_info->range_int_array[i];
    if (unsigned_flag)
      range_val-= 0x8000000000000000ULL;
    if (range_val < INT_MIN32 || range_val >= INT_MAX32)
    {
      if ((i != part_info->no_parts - 1) ||
          (range_val != LONGLONG_MAX))
      {
        my_error(ER_LIMITED_PART_RANGE, MYF(0), "NDB");
        error= 1;
        goto error;
      }
      range_val= INT_MAX32;
    }
    range_data[i]= (int32)range_val;
  }
  tab->setRangeListData(range_data, sizeof(int32)*part_info->no_parts);
error:
  my_free((char*)range_data, MYF(0));
  DBUG_RETURN(error);
}

int ha_ndbcluster::set_list_data(void *tab_ref, partition_info *part_info)
{
  NDBTAB *tab= (NDBTAB*)tab_ref;
  int32 *list_data= (int32*)my_malloc(part_info->no_list_values * 2
                                      * sizeof(int32), MYF(0));
  uint32 *part_id, i;
  int error= 0;
  bool unsigned_flag= part_info->part_expr->unsigned_flag;
  DBUG_ENTER("set_list_data");

  if (!list_data)
  {
    mem_alloc_error(part_info->no_list_values*2*sizeof(int32));
    DBUG_RETURN(1);
  }
  for (i= 0; i < part_info->no_list_values; i++)
  {
    LIST_PART_ENTRY *list_entry= &part_info->list_array[i];
    longlong list_val= list_entry->list_value;
    if (unsigned_flag)
      list_val-= 0x8000000000000000ULL;
    if (list_val < INT_MIN32 || list_val > INT_MAX32)
    {
      my_error(ER_LIMITED_PART_RANGE, MYF(0), "NDB");
      error= 1;
      goto error;
    }
    list_data[2*i]= (int32)list_val;
    part_id= (uint32*)&list_data[2*i+1];
    *part_id= list_entry->partition_id;
  }
  tab->setRangeListData(list_data, 2*sizeof(int32)*part_info->no_list_values);
error:
  my_free((char*)list_data, MYF(0));
  DBUG_RETURN(error);
}

/*
  User defined partitioning set-up. We need to check how many fragments the
  user wants defined and which node groups to put those into. Later we also
  want to attach those partitions to a tablespace.

  All the functionality of the partition function, partition limits and so
  forth are entirely handled by the MySQL Server. There is one exception to
  this rule for PARTITION BY KEY where NDB handles the hash function and
  this type can thus be handled transparently also by NDB API program.
  For RANGE, HASH and LIST and subpartitioning the NDB API programs must
  implement the function to map to a partition.
*/

uint ha_ndbcluster::set_up_partition_info(partition_info *part_info,
                                          TABLE *table,
                                          void *tab_par)
{
  uint16 frag_data[MAX_PARTITIONS];
  char *ts_names[MAX_PARTITIONS];
  ulong ts_index= 0, fd_index= 0, i, j;
  NDBTAB *tab= (NDBTAB*)tab_par;
  NDBTAB::FragmentType ftype= NDBTAB::UserDefined;
  partition_element *part_elem;
  bool first= TRUE;
  uint ts_id, ts_version, part_count= 0, tot_ts_name_len;
  List_iterator<partition_element> part_it(part_info->partitions);
  int error;
  char *name_ptr;
  DBUG_ENTER("ha_ndbcluster::set_up_partition_info");

  if (part_info->part_type == HASH_PARTITION &&
      part_info->list_of_part_fields == TRUE)
  {
    Field **fields= part_info->part_field_array;

    if (part_info->linear_hash_ind)
      ftype= NDBTAB::DistrKeyLin;
    else
      ftype= NDBTAB::DistrKeyHash;

    for (i= 0; i < part_info->part_field_list.elements; i++)
    {
      NDBCOL *col= tab->getColumn(fields[i]->field_index);
      DBUG_PRINT("info",("setting dist key on %s", col->getName()));
      col->setPartitionKey(TRUE);
    }
  }
  else 
  {
#ifdef NOT_YET
    if (!current_thd->variables.new_mode)
    {
      push_warning_printf(current_thd, MYSQL_ERROR::WARN_LEVEL_ERROR,
                          ER_ILLEGAL_HA_CREATE_OPTION,
                          ER(ER_ILLEGAL_HA_CREATE_OPTION),
                          ndbcluster_hton_name,
                          "LIST, RANGE and HASH partition disabled by default,"
                          " use --new option to enable");
      return HA_ERR_UNSUPPORTED;
    }
#endif
   /*
      Create a shadow field for those tables that have user defined
      partitioning. This field stores the value of the partition
      function such that NDB can handle reorganisations of the data
      even when the MySQL Server isn't available to assist with
      calculation of the partition function value.
    */
    NDBCOL col;
    DBUG_PRINT("info", ("Generating partition func value field"));
    col.setName("$PART_FUNC_VALUE");
    col.setType(NdbDictionary::Column::Int);
    col.setLength(1);
    col.setNullable(FALSE);
    col.setPrimaryKey(FALSE);
    col.setAutoIncrement(FALSE);
    tab->addColumn(col);
    if (part_info->part_type == RANGE_PARTITION)
    {
      if ((error= set_range_data((void*)tab, part_info)))
      {
        DBUG_RETURN(error);
      }
    }
    else if (part_info->part_type == LIST_PARTITION)
    {
      if ((error= set_list_data((void*)tab, part_info)))
      {
        DBUG_RETURN(error);
      }
    }
  }
  tab->setFragmentType(ftype);
  i= 0;
  tot_ts_name_len= 0;
  do
  {
    uint ng;
    part_elem= part_it++;
    if (!part_info->is_sub_partitioned())
    {
      ng= part_elem->nodegroup_id;
      if (first && ng == UNDEF_NODEGROUP)
        ng= 0;
      ts_names[fd_index]= part_elem->tablespace_name;
      frag_data[fd_index++]= ng;
    }
    else
    {
      List_iterator<partition_element> sub_it(part_elem->subpartitions);
      j= 0;
      do
      {
        part_elem= sub_it++;
        ng= part_elem->nodegroup_id;
        if (first && ng == UNDEF_NODEGROUP)
          ng= 0;
        ts_names[fd_index]= part_elem->tablespace_name;
        frag_data[fd_index++]= ng;
      } while (++j < part_info->no_subparts);
    }
    first= FALSE;
  } while (++i < part_info->no_parts);
  tab->setDefaultNoPartitionsFlag(part_info->use_default_no_partitions);
  tab->setLinearFlag(part_info->linear_hash_ind);
  tab->setMaxRows(table->s->max_rows);
  tab->setTablespaceNames(ts_names, fd_index*sizeof(char*));
  tab->setFragmentCount(fd_index);
  tab->setFragmentData(&frag_data, fd_index*2);
  DBUG_RETURN(0);
}


bool ha_ndbcluster::check_if_incompatible_data(HA_CREATE_INFO *info,
					       uint table_changes)
{
  DBUG_ENTER("ha_ndbcluster::check_if_incompatible_data");
  uint i;
  const NDBTAB *tab= (const NDBTAB *) m_table;

  if (current_thd->variables.ndb_use_copying_alter_table)
  {
    DBUG_PRINT("info", ("On-line alter table disabled"));
    DBUG_RETURN(COMPATIBLE_DATA_NO);
  }

  for (i= 0; i < table->s->fields; i++) 
  {
    Field *field= table->field[i];
    const NDBCOL *col= tab->getColumn(i);
    if (field->flags & FIELD_IS_RENAMED)
    {
      DBUG_PRINT("info", ("Field has been renamed, copy table"));
      DBUG_RETURN(COMPATIBLE_DATA_NO);
    }
    if ((field->flags & FIELD_IN_ADD_INDEX) &&
        col->getStorageType() == NdbDictionary::Column::StorageTypeDisk)
    {
      DBUG_PRINT("info", ("add/drop index not supported for disk stored column"));
      DBUG_RETURN(COMPATIBLE_DATA_NO);
    }
  }
  if (table_changes != IS_EQUAL_YES)
    DBUG_RETURN(COMPATIBLE_DATA_NO);
  
  /* Check that auto_increment value was not changed */
  if ((info->used_fields & HA_CREATE_USED_AUTO) &&
      info->auto_increment_value != 0)
    DBUG_RETURN(COMPATIBLE_DATA_NO);
  
  /* Check that row format didn't change */
  if ((info->used_fields & HA_CREATE_USED_AUTO) &&
      get_row_type() != info->row_type)
    DBUG_RETURN(COMPATIBLE_DATA_NO);

  DBUG_RETURN(COMPATIBLE_DATA_YES);
}

bool set_up_tablespace(st_alter_tablespace *info,
                       NdbDictionary::Tablespace *ndb_ts)
{
  ndb_ts->setName(info->tablespace_name);
  ndb_ts->setExtentSize(info->extent_size);
  ndb_ts->setDefaultLogfileGroup(info->logfile_group_name);
  return false;
}

bool set_up_datafile(st_alter_tablespace *info,
                     NdbDictionary::Datafile *ndb_df)
{
  if (info->max_size > 0)
  {
    my_error(ER_TABLESPACE_AUTO_EXTEND_ERROR, MYF(0));
    return true;
  }
  ndb_df->setPath(info->data_file_name);
  ndb_df->setSize(info->initial_size);
  ndb_df->setTablespace(info->tablespace_name);
  return false;
}

bool set_up_logfile_group(st_alter_tablespace *info,
                          NdbDictionary::LogfileGroup *ndb_lg)
{
  ndb_lg->setName(info->logfile_group_name);
  ndb_lg->setUndoBufferSize(info->undo_buffer_size);
  return false;
}

bool set_up_undofile(st_alter_tablespace *info,
                     NdbDictionary::Undofile *ndb_uf)
{
  ndb_uf->setPath(info->undo_file_name);
  ndb_uf->setSize(info->initial_size);
  ndb_uf->setLogfileGroup(info->logfile_group_name);
  return false;
}

int ndbcluster_alter_tablespace(THD* thd, st_alter_tablespace *info)
{
  DBUG_ENTER("ha_ndbcluster::alter_tablespace");

  int is_tablespace= 0;
  Ndb *ndb= check_ndb_in_thd(thd);
  if (ndb == NULL)
  {
    DBUG_RETURN(HA_ERR_NO_CONNECTION);
  }
  
  NDBDICT *dict = ndb->getDictionary();
  int error;
  const char * errmsg;
  LINT_INIT(errmsg);

  switch (info->ts_cmd_type){
  case (CREATE_TABLESPACE):
  {
    error= ER_CREATE_FILEGROUP_FAILED;
    
    NdbDictionary::Tablespace ndb_ts;
    NdbDictionary::Datafile ndb_df;
    if (set_up_tablespace(info, &ndb_ts))
    {
      DBUG_RETURN(1);
    }
    if (set_up_datafile(info, &ndb_df))
    {
      DBUG_RETURN(1);
    }
    errmsg= "TABLESPACE";
    if (dict->createTablespace(ndb_ts))
    {
      DBUG_PRINT("error", ("createTablespace returned %d", error));
      goto ndberror;
    }
    DBUG_PRINT("info", ("Successfully created Tablespace"));
    errmsg= "DATAFILE";
    if (dict->createDatafile(ndb_df))
    {
      DBUG_PRINT("error", ("createDatafile returned %d", error));
      goto ndberror;
    }
    is_tablespace= 1;
    break;
  }
  case (ALTER_TABLESPACE):
  {
    error= ER_ALTER_FILEGROUP_FAILED;
    if (info->ts_alter_tablespace_type == ALTER_TABLESPACE_ADD_FILE)
    {
      NdbDictionary::Datafile ndb_df;
      if (set_up_datafile(info, &ndb_df))
      {
	DBUG_RETURN(1);
      }
      errmsg= " CREATE DATAFILE";
      if (dict->createDatafile(ndb_df))
      {
	goto ndberror;
      }
    }
    else if(info->ts_alter_tablespace_type == ALTER_TABLESPACE_DROP_FILE)
    {
      NdbDictionary::Datafile df = dict->getDatafile(0, 
						     info->data_file_name);
      if (strcmp(df.getPath(), info->data_file_name) == 0)
      {
	errmsg= " DROP DATAFILE";
	if (dict->dropDatafile(df))
	{
	  goto ndberror;
	}
      }
      else
      {
	DBUG_PRINT("error", ("No such datafile"));
	my_error(ER_ALTER_FILEGROUP_FAILED, MYF(0), " NO SUCH FILE");
	DBUG_RETURN(1);
      }
    }
    else
    {
      DBUG_PRINT("error", ("Unsupported alter tablespace: %d", 
			   info->ts_alter_tablespace_type));
      DBUG_RETURN(HA_ADMIN_NOT_IMPLEMENTED);
    }
    is_tablespace= 1;
    break;
  }
  case (CREATE_LOGFILE_GROUP):
  {
    error= ER_CREATE_FILEGROUP_FAILED;
    NdbDictionary::LogfileGroup ndb_lg;
    NdbDictionary::Undofile ndb_uf;
    if (info->undo_file_name == NULL)
    {
      /*
	REDO files in LOGFILE GROUP not supported yet
      */
      DBUG_RETURN(HA_ADMIN_NOT_IMPLEMENTED);
    }
    if (set_up_logfile_group(info, &ndb_lg))
    {
      DBUG_RETURN(1);
    }
    errmsg= "LOGFILE GROUP";
    if (dict->createLogfileGroup(ndb_lg))
    {
      goto ndberror;
    }
    DBUG_PRINT("info", ("Successfully created Logfile Group"));
    if (set_up_undofile(info, &ndb_uf))
    {
      DBUG_RETURN(1);
    }
    errmsg= "UNDOFILE";
    if (dict->createUndofile(ndb_uf))
    {
      goto ndberror;
    }
    break;
  }
  case (ALTER_LOGFILE_GROUP):
  {
    error= ER_ALTER_FILEGROUP_FAILED;
    if (info->undo_file_name == NULL)
    {
      /*
	REDO files in LOGFILE GROUP not supported yet
      */
      DBUG_RETURN(HA_ADMIN_NOT_IMPLEMENTED);
    }
    NdbDictionary::Undofile ndb_uf;
    if (set_up_undofile(info, &ndb_uf))
    {
      DBUG_RETURN(1);
    }
    errmsg= "CREATE UNDOFILE";
    if (dict->createUndofile(ndb_uf))
    {
      goto ndberror;
    }
    break;
  }
  case (DROP_TABLESPACE):
  {
    error= ER_DROP_FILEGROUP_FAILED;
    errmsg= "TABLESPACE";
    if (dict->dropTablespace(dict->getTablespace(info->tablespace_name)))
    {
      goto ndberror;
    }
    is_tablespace= 1;
    break;
  }
  case (DROP_LOGFILE_GROUP):
  {
    error= ER_DROP_FILEGROUP_FAILED;
    errmsg= "LOGFILE GROUP";
    if (dict->dropLogfileGroup(dict->getLogfileGroup(info->logfile_group_name)))
    {
      goto ndberror;
    }
    break;
  }
  case (CHANGE_FILE_TABLESPACE):
  {
    DBUG_RETURN(HA_ADMIN_NOT_IMPLEMENTED);
  }
  case (ALTER_ACCESS_MODE_TABLESPACE):
  {
    DBUG_RETURN(HA_ADMIN_NOT_IMPLEMENTED);
  }
  default:
  {
    DBUG_RETURN(HA_ADMIN_NOT_IMPLEMENTED);
  }
  }
#ifdef HAVE_NDB_BINLOG
  if (is_tablespace)
    ndbcluster_log_schema_op(thd, 0,
                             thd->query, thd->query_length,
                             "", info->tablespace_name,
                             0, 0,
                             SOT_TABLESPACE, 0, 0, 0);
  else
    ndbcluster_log_schema_op(thd, 0,
                             thd->query, thd->query_length,
                             "", info->logfile_group_name,
                             0, 0,
                             SOT_LOGFILE_GROUP, 0, 0, 0);
#endif
  DBUG_RETURN(FALSE);

ndberror:
  const NdbError err= dict->getNdbError();
  ERR_PRINT(err);
  ndb_to_mysql_error(&err);
  
  my_error(error, MYF(0), errmsg);
  DBUG_RETURN(1);
}


bool ha_ndbcluster::get_no_parts(const char *name, uint *no_parts)
{
  Ndb *ndb;
  NDBDICT *dict;
  const NDBTAB *tab;
  int err;
  DBUG_ENTER("ha_ndbcluster::get_no_parts");
  LINT_INIT(err);

  set_dbname(name);
  set_tabname(name);
  for (;;)
  {
    if (check_ndb_connection())
    {
      err= HA_ERR_NO_CONNECTION;
      break;
    }
    ndb= get_ndb();
    ndb->setDatabaseName(m_dbname);
    Ndb_table_guard ndbtab_g(dict= ndb->getDictionary(), m_tabname);
    if (!ndbtab_g.get_table())
      ERR_BREAK(dict->getNdbError(), err);
    *no_parts= ndbtab_g.get_table()->getFragmentCount();
    DBUG_RETURN(FALSE);
  }

  print_error(err, MYF(0));
  DBUG_RETURN(TRUE);
}

static int ndbcluster_fill_files_table(THD *thd, TABLE_LIST *tables,
                                       COND *cond)
{
  TABLE* table= tables->table;
  Ndb *ndb= check_ndb_in_thd(thd);
  NdbDictionary::Dictionary* dict= ndb->getDictionary();
  NdbDictionary::Dictionary::List dflist;
  NdbError ndberr;
  uint i;
  DBUG_ENTER("ndbcluster_fill_files_table");

  dict->listObjects(dflist, NdbDictionary::Object::Datafile);
  ndberr= dict->getNdbError();
  if (ndberr.classification != NdbError::NoError)
    ERR_RETURN(ndberr);

  for (i= 0; i < dflist.count; i++)
  {
    NdbDictionary::Dictionary::List::Element& elt = dflist.elements[i];
    Ndb_cluster_connection_node_iter iter;
    uint id;
    
    g_ndb_cluster_connection->init_get_next_node(iter);

    while ((id= g_ndb_cluster_connection->get_next_node(iter)))
    {
      uint c= 0;
      NdbDictionary::Datafile df= dict->getDatafile(id, elt.name);
      ndberr= dict->getNdbError();
      if(ndberr.classification != NdbError::NoError)
      {
        if (ndberr.classification == NdbError::SchemaError)
          continue;
        ERR_RETURN(ndberr);
      }
      NdbDictionary::Tablespace ts= dict->getTablespace(df.getTablespace());
      ndberr= dict->getNdbError();
      if (ndberr.classification != NdbError::NoError)
      {
        if (ndberr.classification == NdbError::SchemaError)
          continue;
        ERR_RETURN(ndberr);
      }

      table->field[c++]->set_null(); // FILE_ID
      table->field[c++]->store(elt.name, strlen(elt.name),
                               system_charset_info);
      table->field[c++]->store("DATAFILE",8,system_charset_info);
      table->field[c++]->store(df.getTablespace(), strlen(df.getTablespace()),
                               system_charset_info);
      table->field[c++]->set_null(); // TABLE_CATALOG
      table->field[c++]->set_null(); // TABLE_SCHEMA
      table->field[c++]->set_null(); // TABLE_NAME

      // LOGFILE_GROUP_NAME
      table->field[c++]->store(ts.getDefaultLogfileGroup(),
                               strlen(ts.getDefaultLogfileGroup()),
                               system_charset_info);
      table->field[c++]->set_null(); // LOGFILE_GROUP_NUMBER
      table->field[c++]->store(ndbcluster_hton_name,
                               ndbcluster_hton_name_length,
                               system_charset_info); // ENGINE

      table->field[c++]->set_null(); // FULLTEXT_KEYS
      table->field[c++]->set_null(); // DELETED_ROWS
      table->field[c++]->set_null(); // UPDATE_COUNT
      table->field[c++]->store(df.getFree() / ts.getExtentSize()); // FREE_EXTENTS
      table->field[c++]->store(df.getSize() / ts.getExtentSize()); // TOTAL_EXTENTS
      table->field[c++]->store(ts.getExtentSize()); // EXTENT_SIZE

      table->field[c++]->store(df.getSize()); // INITIAL_SIZE
      table->field[c++]->store(df.getSize()); // MAXIMUM_SIZE
      table->field[c++]->set_null(); // AUTOEXTEND_SIZE

      table->field[c++]->set_null(); // CREATION_TIME
      table->field[c++]->set_null(); // LAST_UPDATE_TIME
      table->field[c++]->set_null(); // LAST_ACCESS_TIME
      table->field[c++]->set_null(); // RECOVER_TIME
      table->field[c++]->set_null(); // TRANSACTION_COUNTER

      table->field[c++]->store(df.getObjectVersion()); // VERSION

      table->field[c++]->store("FIXED", 5, system_charset_info); // ROW_FORMAT

      table->field[c++]->set_null(); // TABLE_ROWS
      table->field[c++]->set_null(); // AVG_ROW_LENGTH
      table->field[c++]->set_null(); // DATA_LENGTH
      table->field[c++]->set_null(); // MAX_DATA_LENGTH
      table->field[c++]->set_null(); // INDEX_LENGTH
      table->field[c++]->set_null(); // DATA_FREE
      table->field[c++]->set_null(); // CREATE_TIME
      table->field[c++]->set_null(); // UPDATE_TIME
      table->field[c++]->set_null(); // CHECK_TIME
      table->field[c++]->set_null(); // CHECKSUM

      table->field[c++]->store("NORMAL", 6, system_charset_info);

      char extra[30];
      int len= my_snprintf(extra, sizeof(extra), "CLUSTER_NODE=%u", id);
      table->field[c]->store(extra, len, system_charset_info);
      schema_table_store_record(thd, table);
    }
  }

  NdbDictionary::Dictionary::List uflist;
  dict->listObjects(uflist, NdbDictionary::Object::Undofile);
  ndberr= dict->getNdbError();
  if (ndberr.classification != NdbError::NoError)
    ERR_RETURN(ndberr);

  for (i= 0; i < uflist.count; i++)
  {
    NdbDictionary::Dictionary::List::Element& elt= uflist.elements[i];
    Ndb_cluster_connection_node_iter iter;
    unsigned id;

    g_ndb_cluster_connection->init_get_next_node(iter);

    while ((id= g_ndb_cluster_connection->get_next_node(iter)))
    {
      NdbDictionary::Undofile uf= dict->getUndofile(id, elt.name);
      ndberr= dict->getNdbError();
      if (ndberr.classification != NdbError::NoError)
      {
        if (ndberr.classification == NdbError::SchemaError)
          continue;
        ERR_RETURN(ndberr);
      }
      NdbDictionary::LogfileGroup lfg=
        dict->getLogfileGroup(uf.getLogfileGroup());
      ndberr= dict->getNdbError();
      if (ndberr.classification != NdbError::NoError)
      {
        if (ndberr.classification == NdbError::SchemaError)
          continue;
        ERR_RETURN(ndberr);
      }

      int c= 0;
      table->field[c++]->set_null(); // FILE_ID
      table->field[c++]->store(elt.name, strlen(elt.name),
                               system_charset_info);
      table->field[c++]->store("UNDO LOG", 8, system_charset_info);
      table->field[c++]->set_null(); // TABLESPACE NAME
      table->field[c++]->set_null(); // TABLE_CATALOG
      table->field[c++]->set_null(); // TABLE_SCHEMA
      table->field[c++]->set_null(); // TABLE_NAME

      // LOGFILE_GROUP_NAME
      table->field[c++]->store(uf.getLogfileGroup(),
                               strlen(uf.getLogfileGroup()),
                               system_charset_info);
      table->field[c++]->store(uf.getLogfileGroupId()); // LOGFILE_GROUP_NUMBER
      table->field[c++]->store(ndbcluster_hton_name,
                               ndbcluster_hton_name_length,
                               system_charset_info); // ENGINE

      table->field[c++]->set_null(); // FULLTEXT_KEYS
      table->field[c++]->set_null(); // DELETED_ROWS
      table->field[c++]->set_null(); // UPDATE_COUNT
      table->field[c++]->store(lfg.getUndoFreeWords()); // FREE_EXTENTS
      table->field[c++]->store(uf.getSize()/4); // TOTAL_EXTENTS
      table->field[c++]->store(4); // EXTENT_SIZE

      table->field[c++]->store(uf.getSize()); // INITIAL_SIZE
      table->field[c++]->store(uf.getSize()); // MAXIMUM_SIZE
      table->field[c++]->set_null(); // AUTOEXTEND_SIZE

      table->field[c++]->set_null(); // CREATION_TIME
      table->field[c++]->set_null(); // LAST_UPDATE_TIME
      table->field[c++]->set_null(); // LAST_ACCESS_TIME
      table->field[c++]->set_null(); // RECOVER_TIME
      table->field[c++]->set_null(); // TRANSACTION_COUNTER

      table->field[c++]->store(uf.getObjectVersion()); // VERSION

      table->field[c++]->set_null(); // ROW FORMAT

      table->field[c++]->set_null(); // TABLE_ROWS
      table->field[c++]->set_null(); // AVG_ROW_LENGTH
      table->field[c++]->set_null(); // DATA_LENGTH
      table->field[c++]->set_null(); // MAX_DATA_LENGTH
      table->field[c++]->set_null(); // INDEX_LENGTH
      table->field[c++]->set_null(); // DATA_FREE
      table->field[c++]->set_null(); // CREATE_TIME
      table->field[c++]->set_null(); // UPDATE_TIME
      table->field[c++]->set_null(); // CHECK_TIME
      table->field[c++]->set_null(); // CHECKSUM

      table->field[c++]->store("NORMAL", 6, system_charset_info);

      char extra[100];
      int len= my_snprintf(extra,sizeof(extra),"CLUSTER_NODE=%u;UNDO_BUFFER_SIZE=%lu",id,lfg.getUndoBufferSize());
      table->field[c]->store(extra, len, system_charset_info);
      schema_table_store_record(thd, table);
    }
  }
  DBUG_RETURN(0);
}

struct st_mysql_storage_engine ndbcluster_storage_engine=
{ MYSQL_HANDLERTON_INTERFACE_VERSION, &ndbcluster_hton };

mysql_declare_plugin(ndbcluster)
{
  MYSQL_STORAGE_ENGINE_PLUGIN,
  &ndbcluster_storage_engine,
  ndbcluster_hton_name,
  "MySQL AB",
  "Clustered, fault-tolerant tables",
  ndbcluster_init, /* Plugin Init */
  NULL, /* Plugin Deinit */
  0x0100 /* 1.0 */,
  0
}
mysql_declare_plugin_end;

#endif<|MERGE_RESOLUTION|>--- conflicted
+++ resolved
@@ -733,10 +733,9 @@
   if (ndb_blob->blobsNextBlob() != NULL)
     DBUG_RETURN(0);
   ha_ndbcluster *ha= (ha_ndbcluster *)arg;
-<<<<<<< HEAD
   int ret= get_ndb_blobs_value(ha->table, ha->m_value,
                                ha->m_blobs_buffer, ha->m_blobs_buffer_size,
-                               0);
+                               ha->m_blobs_offset);
   DBUG_RETURN(ret);
 }
 
@@ -748,13 +747,6 @@
 int get_ndb_blobs_value(TABLE* table, NdbValue* value_array,
                         byte*& buffer, uint& buffer_size,
                         my_ptrdiff_t ptrdiff)
-=======
-  DBUG_RETURN(ha->get_ndb_blobs_value(ndb_blob, ha->m_blobs_offset));
-}
-
-int ha_ndbcluster::get_ndb_blobs_value(NdbBlob *last_ndb_blob,
-				       my_ptrdiff_t ptrdiff)
->>>>>>> 296ab8a8
 {
   DBUG_ENTER("get_ndb_blobs_value");
 
@@ -792,15 +784,10 @@
           char *buf= buffer + offset;
           uint32 len= 0xffffffff;  // Max uint32
           if (ndb_blob->readData(buf, len) != 0)
-<<<<<<< HEAD
             ERR_RETURN(ndb_blob->getNdbError());
           DBUG_PRINT("info", ("[%u] offset=%u buf=%p len=%u [ptrdiff=%d]",
                               i, offset, buf, len, (int)ptrdiff));
           DBUG_ASSERT(len == len64);
-=======
-            DBUG_RETURN(-1);
-          DBUG_ASSERT(len == blob_len);
->>>>>>> 296ab8a8
           // Ugly hack assumes only ptr needs to be changed
           field_blob->ptr+= ptrdiff;
           field_blob->set_ptr(len, buf);
