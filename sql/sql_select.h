--- conflicted
+++ resolved
@@ -1140,18 +1140,6 @@
            max_allowed_join_cache_level > JOIN_CACHE_HASHED_BIT;
   }
   bool choose_subquery_plan(table_map join_tables);
-<<<<<<< HEAD
-  void get_partial_join_cost(uint n_tables,
-                             double *read_time_arg, double *record_count_arg);
-  /* defined in opt_subselect.cc */
-  bool transform_max_min_subquery();
-  /* True if this JOIN is a subquery under an IN predicate. */
-  bool is_in_subquery()
-  {
-    return (unit->item && unit->item->is_in_predicate());
-  }
-
-=======
   void get_partial_cost_and_fanout(uint end_tab_idx,
                                    table_map filter_map,
                                    double *read_time_arg, 
@@ -1159,7 +1147,13 @@
   void get_prefix_cost_and_fanout(uint n_tables, 
                                   double *read_time_arg,
                                   double *record_count_arg);
->>>>>>> b71476e3
+  /* defined in opt_subselect.cc */
+  bool transform_max_min_subquery();
+  /* True if this JOIN is a subquery under an IN predicate. */
+  bool is_in_subquery()
+  {
+    return (unit->item && unit->item->is_in_predicate());
+  }
 private:
   /**
     TRUE if the query contains an aggregate function but has no GROUP
