--- conflicted
+++ resolved
@@ -10397,26 +10397,17 @@
 
   /* Parse the query. */
 
-<<<<<<< HEAD
   bool mysql_parse_status= thd->variables.sql_mode & MODE_ORACLE
                            ? ORAparse(thd) : MYSQLparse(thd);
-=======
-  bool mysql_parse_status=
-         ((thd->variables.sql_mode & MODE_ORACLE) ?
-          ORAparse(thd) :
-          MYSQLparse(thd)) != 0;
 
   if (mysql_parse_status)
-  {
     /*
       Restore the original LEX if it was replaced when parsing
       a stored procedure. We must ensure that a parsing error
       does not leave any side effects in the THD.
     */
     LEX::cleanup_lex_after_parse_error(thd);
-  }
-
->>>>>>> bd7908e6
+
   DBUG_ASSERT(opt_bootstrap || mysql_parse_status ||
               thd->lex->select_stack_top == 0);
   thd->lex->current_select= thd->lex->first_select_lex();
