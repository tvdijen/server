--- conflicted
+++ resolved
@@ -77,13 +77,8 @@
   "Drop DB", "Refresh", "Shutdown", "Statistics", "Processlist",
   "Connect","Kill","Debug","Ping","Time","Delayed insert","Change user",
   "Binlog Dump","Table Dump",  "Connect Out", "Register Slave",
-<<<<<<< HEAD
-  "Prepare", "Prepare Execute", "Long Data", "Close stmt",
+  "Prepare", "Execute", "Long Data", "Close stmt",
   "Reset stmt", "Set option", "Fetch",
-=======
-  "Prepare", "Execute", "Long Data", "Close stmt",
-  "Reset stmt", "Set option",
->>>>>>> 30c4d10e
   "Error"					// Last command number
 };
 
