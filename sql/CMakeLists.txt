--- conflicted
+++ resolved
@@ -135,12 +135,8 @@
                rpl_gtid.cc rpl_parallel.cc
                semisync.cc semisync_master.cc semisync_slave.cc
                semisync_master_ack_receiver.cc
-<<<<<<< HEAD
-               sql_type.cc sql_type_json.cc
+               sql_type.cc sql_mode.cc sql_type_json.cc
                sql_type_geom.cc
-=======
-               sql_type.cc sql_mode.cc sql_type_json.cc
->>>>>>> 244f0e6d
                item_windowfunc.cc sql_window.cc
 	       sql_cte.cc
                item_vers.cc
