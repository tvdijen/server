--- conflicted
+++ resolved
@@ -602,13 +602,8 @@
 l_end:
   {
     char buf[256];
-<<<<<<< HEAD
-    octet2hex(buf, packet, std::min(static_cast<ulong>(sizeof(buf)-1),
-                                                  packet_len));
-=======
-    octet2hex(buf, (const char*) packet,
+    octet2hex(buf, (const unsigned char*) packet,
               MY_MIN(sizeof(buf)-1, (size_t) packet_len));
->>>>>>> 068a6819
     sql_print_information("First bytes of the packet from semisync slave "
                           "server-id %d: %s", server_id, buf);
 
