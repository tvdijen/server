--- conflicted
+++ resolved
@@ -363,14 +363,10 @@
 */
 #define HA_NON_COMPARABLE_ROWID (1ULL << 60)
 
-<<<<<<< HEAD
 /* Implements SELECT ... FOR UPDATE SKIP LOCKED */
-#define HA_CAN_SKIP_LOCKED  (1ULL << 60)
+#define HA_CAN_SKIP_LOCKED  (1ULL << 61)
 
 #define HA_LAST_TABLE_FLAG HA_CAN_SKIP_LOCKED
-=======
-#define HA_LAST_TABLE_FLAG HA_NON_COMPARABLE_ROWID
->>>>>>> cf63eece
 
 
 /* bits in index_flags(index_number) for what you can do with index */
