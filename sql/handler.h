--- conflicted
+++ resolved
@@ -1728,22 +1728,14 @@
     Define the type of statements which cannot be rolled back safely.
     Each type occupies one bit in m_unsafe_rollback_flags.
   */
-<<<<<<< HEAD
   enum unsafe_statement_types
   {
     CREATED_TEMP_TABLE= 2,
     DROPPED_TEMP_TABLE= 4,
     DID_WAIT= 8,
-    DID_DDL= 0x10
+    DID_DDL= 0x10,
+    EXECUTED_TABLE_ADMIN_CMD= 0x20
   };
-=======
-  static unsigned int const MODIFIED_NON_TRANS_TABLE= 0x01;
-  static unsigned int const CREATED_TEMP_TABLE= 0x02;
-  static unsigned int const DROPPED_TEMP_TABLE= 0x04;
-  static unsigned int const DID_WAIT= 0x08;
-  static unsigned int const DID_DDL= 0x10;
-  static unsigned int const EXECUTED_TABLE_ADMIN_CMD= 0x20;
->>>>>>> b9a2e460
 
   void mark_executed_table_admin_cmd()
   {
