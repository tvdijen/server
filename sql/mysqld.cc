--- conflicted
+++ resolved
@@ -8729,16 +8729,7 @@
   denied_connections= 0;
   executed_events= 0;
   global_query_id= thread_id= 1L;
-<<<<<<< HEAD
-  strmov(server_version, MYSQL_SERVER_VERSION);
-=======
-  my_atomic_rwlock_init(&global_query_id_lock);
-  my_atomic_rwlock_init(&thread_running_lock);
-  my_atomic_rwlock_init(&thread_count_lock);
-  my_atomic_rwlock_init(&statistics_lock);
-  my_atomic_rwlock_init(&slave_executed_entries_lock);
   strnmov(server_version, MYSQL_SERVER_VERSION, sizeof(server_version)-1);
->>>>>>> 5f2f3c4f
   threads.empty();
   thread_cache.empty();
   key_caches.empty();
@@ -9659,14 +9650,9 @@
   if (!strstr(MYSQL_SERVER_SUFFIX_STR, "-debug"))
     end= strnmov(end, "-debug", (version_end-end));
 #endif
-<<<<<<< HEAD
   if (opt_log || global_system_variables.sql_log_slow || opt_bin_log)
-    strmov(end, "-log");                        // This may slow down system
-=======
-  if (opt_log || opt_slow_log || opt_bin_log)
     strnmov(end, "-log", (version_end-end)); // This may slow down system
   *end= 0;
->>>>>>> 5f2f3c4f
 }
 
 
