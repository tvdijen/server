/* Copyright (c) 2000, 2015, Oracle and/or its affiliates.
   Copyright (c) 2008, 2023, MariaDB

   This program is free software; you can redistribute it and/or modify
   it under the terms of the GNU General Public License as published by
   the Free Software Foundation; version 2 of the License.

   This program is distributed in the hope that it will be useful,
   but WITHOUT ANY WARRANTY; without even the implied warranty of
   MERCHANTABILITY or FITNESS FOR A PARTICULAR PURPOSE.  See the
   GNU General Public License for more details.

   You should have received a copy of the GNU General Public License
   along with this program; if not, write to the Free Software
   Foundation, Inc., 51 Franklin Street, Fifth Floor, Boston, MA  02110-1335  USA */

#include "sql_plugin.h"                         // Includes mariadb.h
#include "sql_priv.h"
#include "unireg.h"
#include <signal.h>
#ifndef _WIN32
#include <netdb.h>        // getservbyname, servent
#endif
#include "sql_parse.h"    // path_starts_from_data_home_dir
#include "sql_cache.h"    // query_cache, query_cache_*
#include "sql_locale.h"   // MY_LOCALES, my_locales, my_locale_by_name
#include "sql_show.h"     // free_status_vars, add_status_vars,
                          // reset_status_vars
#include "strfunc.h"      // find_set_from_flags
#include "parse_file.h"   // File_parser_dummy_hook
#include "sql_db.h"       // my_dboptions_cache_free
                          // my_dboptions_cache_init
#include "sql_table.h"    // ddl_log_release, ddl_log_execute_recovery
#include "sql_connect.h"  // free_max_user_conn, init_max_user_conn,
                          // handle_one_connection
#include "thread_cache.h"
#include "sql_time.h"     // known_date_time_formats,
                          // get_date_time_format_str,
                          // date_time_format_make
#include "tztime.h"       // my_tz_free, my_tz_init, my_tz_SYSTEM
#include "hostname.h"     // hostname_cache_free, hostname_cache_init
#include "sql_acl.h"      // acl_free, grant_free, acl_init,
                          // grant_init
#include "sql_base.h"
#include "sql_test.h"     // mysql_print_status
#include "item_create.h"  // item_create_cleanup, item_create_init
#include "json_schema.h"
#include "sql_servers.h"  // servers_free, servers_init
#include "init.h"         // unireg_init
#include "derror.h"       // init_errmessage
#include "des_key_file.h" // load_des_key_file
#include "sql_manager.h"  // stop_handle_manager, start_handle_manager
#include "sql_expression_cache.h" // subquery_cache_miss, subquery_cache_hit
#include "sys_vars_shared.h"
#include "ddl_log.h"
#include "optimizer_defaults.h"

#include <m_ctype.h>
#include <my_dir.h>
#include <my_bit.h>
#include "my_cpu.h"
#include "slave.h"
#include "rpl_mi.h"
#include "sql_repl.h"
#include "rpl_filter.h"
#include "client_settings.h"
#include "repl_failsafe.h"
#include <sql_common.h>
#include <my_stacktrace.h>
#include "mysqld_suffix.h"
#include "mysys_err.h"
#include "events.h"
#include "sql_audit.h"
#include "probes_mysql.h"
#include "scheduler.h"
#include <waiting_threads.h>
#include "debug_sync.h"
#include "wsrep_mysqld.h"
#include "wsrep_var.h"
#ifdef WITH_WSREP
#include "wsrep_thd.h"
#include "wsrep_sst.h"
#include "wsrep_server_state.h"
#endif /* WITH_WSREP */
#include "proxy_protocol.h"
#include "gtid_index.h"

#include "sql_callback.h"
#include "threadpool.h"

#ifdef HAVE_OPENSSL
#include <ssl_compat.h>
#endif

#ifdef WITH_PERFSCHEMA_STORAGE_ENGINE
#include "../storage/perfschema/pfs_server.h"
#endif /* WITH_PERFSCHEMA_STORAGE_ENGINE */
#include <mysql/psi/mysql_idle.h>
#include <mysql/psi/mysql_socket.h>
#include <mysql/psi/mysql_statement.h>
#include "mysql_com_server.h"

#include "keycaches.h"
#include "../storage/myisam/ha_myisam.h"
#include "set_var.h"

#include "rpl_injector.h"
#include "semisync_master.h"
#include "semisync_slave.h"

#include "transaction.h"

#ifdef HAVE_SYS_PRCTL_H
#include <sys/prctl.h>
#endif

#include <ft_global.h>
#include <errmsg.h>
#include "sp_rcontext.h"
#include "sp_cache.h"
#include "sql_reload.h"  // reload_acl_and_cache
#include "sp_head.h"  // init_sp_psi_keys

#include <mysqld_default_groups.h>

#ifdef HAVE_POLL_H
#include <poll.h>
#endif

#ifdef _WIN32
#include <handle_connections_win.h>
#include <sddl.h>
#include <winservice.h> /* SERVICE_STOPPED, SERVICE_RUNNING etc */
#endif

#include <my_service_manager.h>

#include <source_revision.h>

#define mysqld_charset &my_charset_latin1

extern "C" {					// Because of SCO 3.2V4.2
#include <sys/stat.h>
#ifndef __GNU_LIBRARY__
#define __GNU_LIBRARY__				// Skip warnings in getopt.h
#endif
#include <my_getopt.h>
#ifdef HAVE_SYSENT_H
#include <sysent.h>
#endif
#ifdef HAVE_PWD_H
#include <pwd.h>				// For struct passwd
#endif
#include <my_net.h>

#if !defined(_WIN32)
#include <sys/resource.h>
#ifdef HAVE_SYS_UN_H
#include <sys/un.h>
#endif
#ifdef HAVE_SELECT_H
#include <select.h>
#endif
#ifdef HAVE_SYS_SELECT_H
#include <sys/select.h>
#endif
#include <sys/utsname.h>
#endif /* _WIN32 */

#include <my_libwrap.h>

#ifdef _WIN32 
#include <crtdbg.h>
#endif

#ifdef _AIX41
int initgroups(const char *,unsigned int);
#endif

#if defined(__FreeBSD__) && defined(HAVE_IEEEFP_H) && !defined(HAVE_FEDISABLEEXCEPT)
#include <ieeefp.h>
#ifdef HAVE_FP_EXCEPT				// Fix type conflict
typedef fp_except fp_except_t;
#endif
#endif /* __FreeBSD__ && HAVE_IEEEFP_H && !HAVE_FEDISABLEEXCEPT */
#ifdef HAVE_SYS_FPU_H
/* for IRIX to use set_fpc_csr() */
#include <sys/fpu.h>
#endif
#ifdef HAVE_FPU_CONTROL_H
#include <fpu_control.h>
#endif
#if defined(__i386__) && !defined(HAVE_FPU_CONTROL_H)
# define fpu_control_t unsigned int
# define _FPU_EXTENDED 0x300
# define _FPU_DOUBLE 0x200
# if defined(__GNUC__) || (defined(__SUNPRO_CC) && __SUNPRO_CC >= 0x590)
#  define _FPU_GETCW(cw) asm volatile ("fnstcw %0" : "=m" (*&cw))
#  define _FPU_SETCW(cw) asm volatile ("fldcw %0" : : "m" (*&cw))
# else
#  define _FPU_GETCW(cw) (cw= 0)
#  define _FPU_SETCW(cw)
# endif
#endif

#ifndef HAVE_FCNTL
#define fcntl(X,Y,Z) 0
#endif

inline void setup_fpu()
{
#if defined(__FreeBSD__) && defined(HAVE_IEEEFP_H) && !defined(HAVE_FEDISABLEEXCEPT)
  /* We can't handle floating point exceptions with threads, so disable
     this on freebsd
     Don't fall for overflow, underflow,divide-by-zero or loss of precision.
     fpsetmask() is deprecated in favor of fedisableexcept() in C99.
  */
#if defined(FP_X_DNML)
  fpsetmask(~(FP_X_INV | FP_X_DNML | FP_X_OFL | FP_X_UFL | FP_X_DZ |
	      FP_X_IMP));
#else
  fpsetmask(~(FP_X_INV |             FP_X_OFL | FP_X_UFL | FP_X_DZ |
              FP_X_IMP));
#endif /* FP_X_DNML */
#endif /* __FreeBSD__ && HAVE_IEEEFP_H && !HAVE_FEDISABLEEXCEPT */

#ifdef HAVE_FEDISABLEEXCEPT
  fedisableexcept(FE_ALL_EXCEPT);
#endif

#ifdef HAVE_FESETROUND
    /* Set FPU rounding mode to "round-to-nearest" */
  fesetround(FE_TONEAREST);
#endif /* HAVE_FESETROUND */

  /*
    x86 (32-bit) requires FPU precision to be explicitly set to 64 bit
    (double precision) for portable results of floating point operations.
    However, there is no need to do so if compiler is using SSE2 for floating
    point, double values will be stored and processed in 64 bits anyway.
  */
#if defined(__i386__) && !defined(__SSE2_MATH__)
#if defined(_WIN32)
#if !defined(_WIN64)
  _control87(_PC_53, MCW_PC);
#endif /* !_WIN64 */
#else /* !_WIN32 */
  fpu_control_t cw;
  _FPU_GETCW(cw);
  cw= (cw & ~_FPU_EXTENDED) | _FPU_DOUBLE;
  _FPU_SETCW(cw);
#endif /* _WIN32 && */
#endif /* __i386__ */

#if defined(__sgi) && defined(HAVE_SYS_FPU_H)
  /* Enable denormalized DOUBLE values support for IRIX */
  union fpc_csr n;
  n.fc_word = get_fpc_csr();
  n.fc_struct.flush = 0;
  set_fpc_csr(n.fc_word);
#endif
}

} /* cplusplus */

#define MYSQL_KILL_SIGNAL SIGTERM

#include <my_pthread.h>			// For thr_setconcurency()

#ifdef SOLARIS
extern "C" int gethostname(char *name, int namelen);
#endif

extern "C" sig_handler handle_fatal_signal(int sig);

#if defined(__linux__)
#define ENABLE_TEMP_POOL 1
#else
#define ENABLE_TEMP_POOL 0
#endif

int init_io_cache_encryption();

extern "C"
{
  static void my_malloc_size_cb_func(long long size,
                                     my_bool is_thread_specific);
}

/* Constants */

#include <welcome_copyright_notice.h> // ORACLE_WELCOME_COPYRIGHT_NOTICE

const char *show_comp_option_name[]= {"YES", "NO", "DISABLED"};

static const char *tc_heuristic_recover_names[]=
{
  "OFF", "COMMIT", "ROLLBACK", NullS
};
static TYPELIB tc_heuristic_recover_typelib=
{
  array_elements(tc_heuristic_recover_names)-1,"",
  tc_heuristic_recover_names, NULL
};

const char *first_keyword= "first";
const char *my_localhost= "localhost",
           *delayed_user= "delayed", *slave_user= "<replication_slave>";

bool opt_large_files= sizeof(my_off_t) > 4;
static my_bool opt_autocommit; ///< for --autocommit command-line option
/*
  Used with --help for detailed option
*/
static my_bool opt_verbose= 0;

/* Timer info to be used by the SQL layer */
MY_TIMER_INFO sys_timer_info;

/* static variables */

#ifdef HAVE_PSI_INTERFACE
#ifdef HAVE_OPENSSL10
static PSI_rwlock_key key_rwlock_openssl;
#endif
#endif /* HAVE_PSI_INTERFACE */

/**
  Statement instrumentation key for replication.
*/
#ifdef HAVE_PSI_STATEMENT_INTERFACE
PSI_statement_info stmt_info_rpl;
#endif

/* the default log output is log tables */
static bool lower_case_table_names_used= 0;
static bool volatile select_thread_in_use, signal_thread_in_use;
static my_bool opt_debugging= 0, opt_external_locking= 0, opt_console= 0;
static my_bool opt_short_log_format= 0, opt_silent_startup= 0;

ulong max_used_connections;
time_t max_used_connections_time;
static const char *mysqld_user, *mysqld_chroot;
static char *default_character_set_name;
static char *character_set_filesystem_name;
static char *lc_messages;
static char *lc_time_names_name;
char *my_bind_addr_str;
static char *default_collation_name;
char *default_storage_engine, *default_tmp_storage_engine;
char *enforced_storage_engine=NULL;
char *gtid_pos_auto_engines;
plugin_ref *opt_gtid_pos_auto_plugins;
static char compiled_default_collation_name[]= MYSQL_DEFAULT_COLLATION_NAME;
static const char *character_set_collations_str= "";
Thread_cache thread_cache;
static bool binlog_format_used= false;
LEX_STRING opt_init_connect, opt_init_slave;
static DYNAMIC_ARRAY all_options;
static longlong start_memory_used;

char server_uid[SERVER_UID_SIZE+1];   // server uid will be written here

/* Global variables */

bool opt_bin_log, opt_bin_log_used=0, opt_ignore_builtin_innodb= 0;
bool opt_bin_log_compress;
uint opt_bin_log_compress_min_len;
my_bool opt_log, debug_assert_if_crashed_table= 0, opt_help= 0;
my_bool debug_assert_on_not_freed_memory= 0;
my_bool disable_log_notes, opt_support_flashback= 0;
static my_bool opt_abort;
ulonglong log_output_options;
my_bool opt_userstat_running;
bool opt_error_log= IF_WIN(1,0);
bool opt_disable_networking=0, opt_skip_show_db=0;
bool opt_skip_name_resolve=0;
my_bool opt_character_set_client_handshake= 1;
bool opt_endinfo, using_udf_functions;
my_bool locked_in_memory;
bool opt_using_transactions;
bool volatile abort_loop;
uint volatile global_disable_checkpoint;
#if defined(_WIN32)
ulong slow_start_timeout;
#endif
static MEM_ROOT startup_root;
MEM_ROOT read_only_root;

/**
   @brief 'grant_option' is used to indicate if privileges needs
   to be checked, in which case the lock, LOCK_grant, is used
   to protect access to the grant table.
   @note This flag is dropped in 5.1
   @see grant_init()
 */
bool volatile grant_option;

my_bool opt_skip_slave_start = 0; ///< If set, slave is not autostarted
my_bool opt_reckless_slave = 0;
my_bool opt_enable_named_pipe= 0;
my_bool opt_local_infile, opt_slave_compressed_protocol;
my_bool opt_safe_user_create = 0;
my_bool opt_show_slave_auth_info;
my_bool opt_log_slave_updates= 0;
my_bool opt_replicate_annotate_row_events= 0;
my_bool opt_mysql56_temporal_format=0, strict_password_validation= 1;
char *opt_slave_skip_errors;
char *opt_slave_transaction_retry_errors;

/*
  Legacy global handlerton. These will be removed (please do not add more).
*/
handlerton *heap_hton;
handlerton *myisam_hton;
handlerton *partition_hton;

my_bool read_only= 0, opt_readonly= 0;
my_bool use_temp_pool, relay_log_purge;
my_bool relay_log_recovery;
my_bool opt_sync_frm, opt_allow_suspicious_udfs;
my_bool opt_secure_auth= 0;
my_bool opt_require_secure_transport= 0;
char* opt_secure_file_priv;
my_bool lower_case_file_system= 0;
my_bool opt_large_pages= 0;
my_bool opt_super_large_pages= 0;
my_bool opt_myisam_use_mmap= 0;
uint   opt_large_page_size= 0;
#if defined(ENABLED_DEBUG_SYNC)
MYSQL_PLUGIN_IMPORT uint    opt_debug_sync_timeout= 0;
#endif /* defined(ENABLED_DEBUG_SYNC) */
my_bool opt_old_style_user_limits= 0, trust_function_creators= 0;
ulong opt_replicate_events_marked_for_skip;

/*
  True if there is at least one per-hour limit for some user, so we should
  check them before each query (and possibly reset counters when hour is
  changed). False otherwise.
*/
volatile bool mqh_used = 0;
my_bool opt_noacl;
my_bool sp_automatic_privileges= 1;

ulong opt_binlog_rows_event_max_size;
ulong binlog_row_metadata;
my_bool opt_binlog_gtid_index= TRUE;
uint opt_binlog_gtid_index_page_size= 4096;
uint opt_binlog_gtid_index_span_min= 65536;
my_bool opt_master_verify_checksum= 0;
my_bool opt_slave_sql_verify_checksum= 1;
const char *binlog_format_names[]= {"MIXED", "STATEMENT", "ROW", NullS};
volatile sig_atomic_t calling_initgroups= 0; /**< Used in SIGSEGV handler. */
uint mysqld_port, select_errors, dropping_tables, ha_open_options;
uint mysqld_extra_port;
uint mysqld_port_timeout;
ulong delay_key_write_options;
uint protocol_version;
uint lower_case_table_names;
ulong tc_heuristic_recover= 0;
Atomic_counter<uint32_t> THD_count::count, CONNECT::count;
bool shutdown_wait_for_slaves;
Atomic_counter<uint32_t> slave_open_temp_tables;
/*
  This is incremented every time a slave starts to read a new binary log
  file. Used by MYSQL_BIN_LOG::can_purge_log()
*/
Atomic_counter<ulonglong> sending_new_binlog_file;
ulong thread_created;
ulong back_log, connect_timeout, server_id;
ulong what_to_log;
ulong slow_launch_time;
ulong open_files_limit, max_binlog_size;
ulong slave_trans_retries;
ulong slave_trans_retry_interval;
uint  slave_net_timeout;
ulong slave_exec_mode_options;
ulong slave_run_triggers_for_rbr= 0;
ulong slave_ddl_exec_mode_options= SLAVE_EXEC_MODE_IDEMPOTENT;
ulonglong slave_type_conversions_options;
ulong thread_cache_size=0;
ulonglong binlog_cache_size=0;
ulonglong binlog_file_cache_size=0;
uint slave_connections_needed_for_purge;
ulonglong max_binlog_cache_size=0;
ulonglong internal_binlog_space_limit;
uint internal_slave_connections_needed_for_purge;
ulong slave_max_allowed_packet= 0;
double slave_max_statement_time_double;
ulonglong slave_max_statement_time;
ulonglong binlog_stmt_cache_size=0;
ulonglong  max_binlog_stmt_cache_size=0;
ulonglong test_flags;
ulonglong query_cache_size=0;
ulong query_cache_limit=0;
ulong executed_events=0;
Atomic_counter<query_id_t> global_query_id;
ulong aborted_threads, aborted_connects, aborted_connects_preauth;
ulong delayed_insert_timeout, delayed_insert_limit, delayed_queue_size;
ulong delayed_insert_threads, delayed_insert_writes, delayed_rows_in_use;
ulong delayed_insert_errors,flush_time;
ulong malloc_calls;
ulong specialflag=0;
ulong binlog_cache_use= 0, binlog_cache_disk_use= 0;
ulong binlog_stmt_cache_use= 0, binlog_stmt_cache_disk_use= 0;
ulong binlog_gtid_index_hit= 0, binlog_gtid_index_miss= 0;
ulong max_connections, max_connect_errors;
uint max_password_errors;
ulong extra_max_connections;
uint max_digest_length= 0;
ulong slave_retried_transactions;
ulong transactions_multi_engine;
ulong rpl_transactions_multi_engine;
ulong transactions_gtid_foreign_engine;
ulonglong slave_skipped_errors;
ulong feature_files_opened_with_delayed_keys= 0, feature_check_constraint= 0;
ulonglong denied_connections;
my_decimal decimal_zero;
long opt_secure_timestamp;
uint default_password_lifetime;
my_bool disconnect_on_expired_password;

bool max_user_connections_checking=0;

/**
  Limit of the total number of prepared statements in the server.
  Is necessary to protect the server against out-of-memory attacks.
*/
uint max_prepared_stmt_count;
/**
  Current total number of prepared statements in the server. This number
  is exact, and therefore may not be equal to the difference between
  `com_stmt_prepare' and `com_stmt_close' (global status variables), as
  the latter ones account for all registered attempts to prepare
  a statement (including unsuccessful ones).  Prepared statements are
  currently connection-local: if the same SQL query text is prepared in
  two different connections, this counts as two distinct prepared
  statements.
*/
uint prepared_stmt_count=0;
my_thread_id global_thread_id= 0;
ulong current_pid;
ulong slow_launch_threads = 0;
uint sync_binlog_period= 0, sync_relaylog_period= 0,
     sync_relayloginfo_period= 0, sync_masterinfo_period= 0;
double expire_logs_days = 0;
ulong binlog_expire_logs_seconds = 0;
ulonglong binlog_space_limit;

/**
  Soft upper limit for number of sp_head objects that can be stored
  in the sp_cache for one connection.
*/
ulong stored_program_cache_size= 0;

ulong opt_slave_parallel_threads= 0;
ulong opt_slave_domain_parallel_threads= 0;
ulong opt_slave_parallel_mode;
ulong opt_binlog_commit_wait_count= 0;
ulong opt_binlog_commit_wait_usec= 0;
ulong opt_slave_parallel_max_queued= 131072;
my_bool opt_gtid_ignore_duplicates= FALSE;
uint opt_gtid_cleanup_batch_size= 64;

const double log_10[] = {
  1e000, 1e001, 1e002, 1e003, 1e004, 1e005, 1e006, 1e007, 1e008, 1e009,
  1e010, 1e011, 1e012, 1e013, 1e014, 1e015, 1e016, 1e017, 1e018, 1e019,
  1e020, 1e021, 1e022, 1e023, 1e024, 1e025, 1e026, 1e027, 1e028, 1e029,
  1e030, 1e031, 1e032, 1e033, 1e034, 1e035, 1e036, 1e037, 1e038, 1e039,
  1e040, 1e041, 1e042, 1e043, 1e044, 1e045, 1e046, 1e047, 1e048, 1e049,
  1e050, 1e051, 1e052, 1e053, 1e054, 1e055, 1e056, 1e057, 1e058, 1e059,
  1e060, 1e061, 1e062, 1e063, 1e064, 1e065, 1e066, 1e067, 1e068, 1e069,
  1e070, 1e071, 1e072, 1e073, 1e074, 1e075, 1e076, 1e077, 1e078, 1e079,
  1e080, 1e081, 1e082, 1e083, 1e084, 1e085, 1e086, 1e087, 1e088, 1e089,
  1e090, 1e091, 1e092, 1e093, 1e094, 1e095, 1e096, 1e097, 1e098, 1e099,
  1e100, 1e101, 1e102, 1e103, 1e104, 1e105, 1e106, 1e107, 1e108, 1e109,
  1e110, 1e111, 1e112, 1e113, 1e114, 1e115, 1e116, 1e117, 1e118, 1e119,
  1e120, 1e121, 1e122, 1e123, 1e124, 1e125, 1e126, 1e127, 1e128, 1e129,
  1e130, 1e131, 1e132, 1e133, 1e134, 1e135, 1e136, 1e137, 1e138, 1e139,
  1e140, 1e141, 1e142, 1e143, 1e144, 1e145, 1e146, 1e147, 1e148, 1e149,
  1e150, 1e151, 1e152, 1e153, 1e154, 1e155, 1e156, 1e157, 1e158, 1e159,
  1e160, 1e161, 1e162, 1e163, 1e164, 1e165, 1e166, 1e167, 1e168, 1e169,
  1e170, 1e171, 1e172, 1e173, 1e174, 1e175, 1e176, 1e177, 1e178, 1e179,
  1e180, 1e181, 1e182, 1e183, 1e184, 1e185, 1e186, 1e187, 1e188, 1e189,
  1e190, 1e191, 1e192, 1e193, 1e194, 1e195, 1e196, 1e197, 1e198, 1e199,
  1e200, 1e201, 1e202, 1e203, 1e204, 1e205, 1e206, 1e207, 1e208, 1e209,
  1e210, 1e211, 1e212, 1e213, 1e214, 1e215, 1e216, 1e217, 1e218, 1e219,
  1e220, 1e221, 1e222, 1e223, 1e224, 1e225, 1e226, 1e227, 1e228, 1e229,
  1e230, 1e231, 1e232, 1e233, 1e234, 1e235, 1e236, 1e237, 1e238, 1e239,
  1e240, 1e241, 1e242, 1e243, 1e244, 1e245, 1e246, 1e247, 1e248, 1e249,
  1e250, 1e251, 1e252, 1e253, 1e254, 1e255, 1e256, 1e257, 1e258, 1e259,
  1e260, 1e261, 1e262, 1e263, 1e264, 1e265, 1e266, 1e267, 1e268, 1e269,
  1e270, 1e271, 1e272, 1e273, 1e274, 1e275, 1e276, 1e277, 1e278, 1e279,
  1e280, 1e281, 1e282, 1e283, 1e284, 1e285, 1e286, 1e287, 1e288, 1e289,
  1e290, 1e291, 1e292, 1e293, 1e294, 1e295, 1e296, 1e297, 1e298, 1e299,
  1e300, 1e301, 1e302, 1e303, 1e304, 1e305, 1e306, 1e307, 1e308
};

time_t server_start_time, flush_status_time;

char mysql_home[FN_REFLEN], pidfile_name[FN_REFLEN], system_time_zone[30];
char *default_tz_name;
char log_error_file[FN_REFLEN], glob_hostname[FN_REFLEN], *opt_log_basename;
char mysql_real_data_home[FN_REFLEN],
     lc_messages_dir[FN_REFLEN], reg_ext[FN_EXTLEN],
     mysql_charsets_dir[FN_REFLEN],
     *opt_init_file, *opt_tc_log_file, *opt_ddl_recovery_file;
char *lc_messages_dir_ptr= lc_messages_dir, *log_error_file_ptr;
char mysql_unpacked_real_data_home[FN_REFLEN];
size_t mysql_unpacked_real_data_home_len;
uint mysql_real_data_home_len, mysql_data_home_len= 1;
uint reg_ext_length;
const key_map key_map_empty(0);
key_map key_map_full(0);                        // Will be initialized later

Time_zone *default_tz;

const char *mysql_real_data_home_ptr= mysql_real_data_home;
extern "C" {
char server_version[SERVER_VERSION_LENGTH];
}
char *server_version_ptr;
char *mysqld_unix_port, *opt_mysql_tmpdir;
ulong thread_handling;

my_bool encrypt_binlog;
my_bool encrypt_tmp_disk_tables, encrypt_tmp_files;

/** name of reference on left expression in rewritten IN subquery */
const LEX_CSTRING in_left_expr_name= {STRING_WITH_LEN("<left expr>") };
/** name of additional condition */
const LEX_CSTRING in_having_cond= {STRING_WITH_LEN("<IN HAVING>") };
const LEX_CSTRING in_additional_cond= {STRING_WITH_LEN("<IN COND>") };

/** Number of connection errors when selecting on the listening port */
ulong connection_errors_select= 0;
/** Number of connection errors when accepting sockets in the listening port. */
ulong connection_errors_accept= 0;
/** Number of connection errors from TCP wrappers. */
ulong connection_errors_tcpwrap= 0;
/** Number of connection errors from internal server errors. */
ulong connection_errors_internal= 0;
/** Number of connection errors from the server max_connection limit. */
ulong connection_errors_max_connection= 0;
/** Number of errors when reading the peer address. */
ulong connection_errors_peer_addr= 0;

/* classes for comparation parsing/processing */
Eq_creator eq_creator;
Ne_creator ne_creator;
Gt_creator gt_creator;
Lt_creator lt_creator;
Ge_creator ge_creator;
Le_creator le_creator;

THD_list server_threads;
Rpl_filter* cur_rpl_filter;
Rpl_filter* global_rpl_filter;
Rpl_filter* binlog_filter;

struct system_variables global_system_variables;
/**
  Following is just for options parsing, used with a difference against
  global_system_variables.

  TODO: something should be done to get rid of following variables
*/
const char *current_dbug_option="";

struct system_variables max_system_variables;
struct system_status_var global_status_var;

MY_TMPDIR mysql_tmpdir_list;
static MY_BITMAP temp_pool;
static mysql_mutex_t LOCK_temp_pool;

void temp_pool_clear_bit(uint bit)
{
  mysql_mutex_lock(&LOCK_temp_pool);
  bitmap_clear_bit(&temp_pool, bit);
  mysql_mutex_unlock(&LOCK_temp_pool);
}

uint temp_pool_set_next()
{
  mysql_mutex_lock(&LOCK_temp_pool);
  uint res= bitmap_set_next(&temp_pool);
  mysql_mutex_unlock(&LOCK_temp_pool);
  return res;
}

CHARSET_INFO *system_charset_info, *files_charset_info ;
CHARSET_INFO *national_charset_info, *table_alias_charset;
CHARSET_INFO *character_set_filesystem;
CHARSET_INFO *error_message_charset_info;

MY_LOCALE *my_default_lc_messages;
MY_LOCALE *my_default_lc_time_names;

SHOW_COMP_OPTION have_ssl, have_symlink, have_dlopen, have_query_cache;
SHOW_COMP_OPTION have_geometry, have_rtree_keys;
SHOW_COMP_OPTION have_crypt, have_compress;
SHOW_COMP_OPTION have_profiling;
SHOW_COMP_OPTION have_openssl;

#ifndef EMBEDDED_LIBRARY
static std::atomic<char*> shutdown_user;
#endif //EMBEDDED_LIBRARY
std::atomic<my_thread_id> shutdown_thread_id;

/* Thread specific variables */

static thread_local THD *THR_THD;

/**
  Get current THD object from thread local data

  @retval     The THD object for the thread, NULL if not connection thread
*/

MYSQL_THD _current_thd() { return THR_THD; }
void set_current_thd(THD *thd) { THR_THD= thd; }

/*
  LOCK_start_thread is used to syncronize thread start and stop with
  other threads.

  It also protects these variables:
  select_thread_in_use
  slave_init_thread_running
  check_temp_dir() call
*/
mysql_mutex_t  LOCK_start_thread;

mysql_mutex_t
  LOCK_status, LOCK_error_log, LOCK_short_uuid_generator,
  LOCK_delayed_insert, LOCK_delayed_status, LOCK_delayed_create,
  LOCK_crypt,
  LOCK_global_system_variables,
  LOCK_user_conn,
  LOCK_error_messages;
mysql_mutex_t LOCK_stats, LOCK_global_user_client_stats,
              LOCK_global_table_stats, LOCK_global_index_stats;

/* This protects against changes in master_info_index */
mysql_mutex_t LOCK_active_mi;

/* This protects connection id.*/
mysql_mutex_t LOCK_thread_id;

/**
  The below lock protects access to two global server variables:
  max_prepared_stmt_count and prepared_stmt_count. These variables
  set the limit and hold the current total number of prepared statements
  in the server, respectively. As PREPARE/DEALLOCATE rate in a loaded
  server may be fairly high, we need a dedicated lock.
*/
mysql_mutex_t LOCK_prepared_stmt_count;
mysql_mutex_t LOCK_backup_log, LOCK_optimizer_costs;
mysql_rwlock_t LOCK_grant, LOCK_sys_init_connect, LOCK_sys_init_slave;
mysql_rwlock_t LOCK_ssl_refresh;
mysql_rwlock_t LOCK_all_status_vars;
mysql_prlock_t LOCK_system_variables_hash;
mysql_cond_t COND_start_thread;
pthread_t signal_thread;
pthread_attr_t connection_attrib;
mysql_mutex_t LOCK_server_started;
mysql_cond_t COND_server_started;

int mysqld_server_started=0, mysqld_server_initialized= 0;
File_parser_dummy_hook file_parser_dummy_hook;

/* replication parameters, if master_host is not NULL, we are a slave */
uint report_port= 0;
ulong master_retry_count=0;
char *master_info_file;
char *relay_log_info_file, *report_user, *report_password, *report_host;
char *opt_relay_logname = 0, *opt_relaylog_index_name=0;
char *opt_logname, *opt_slow_logname, *opt_bin_logname;
char *opt_binlog_index_name=0;
my_bool opt_binlog_legacy_event_pos= FALSE;

/*
  Flag if the METADATA_LOCK_INFO is used. In this case we store the time
  when we take a MDL lock.
*/
bool metadata_lock_info_plugin_loaded= 0;

/* Static variables */

my_bool opt_stack_trace;
my_bool opt_expect_abort= 0, opt_bootstrap= 0;
static my_bool opt_myisam_log;
static int cleanup_done;
static ulong opt_specialflag;
char *mysql_home_ptr, *pidfile_name_ptr;
/** Initial command line arguments (count), after load_defaults().*/
static int defaults_argc;
/**
  Initial command line arguments (arguments), after load_defaults().
  This memory is allocated by @c load_defaults() and should be freed
  using @c free_defaults().
  Do not modify defaults_argc / defaults_argv,
  use remaining_argc / remaining_argv instead to parse the command
  line arguments in multiple steps.
*/
static char **defaults_argv;
/** Remaining command line arguments (count), filtered by handle_options().*/
static int remaining_argc;
/** Remaining command line arguments (arguments), filtered by handle_options().*/
static char **remaining_argv;

int orig_argc;
char **orig_argv;

static struct my_option pfs_early_options[]=
{
#ifdef WITH_PERFSCHEMA_STORAGE_ENGINE
  {"performance_schema_instrument", OPT_PFS_INSTRUMENT,
    "Default startup value for a performance schema instrument.",
    &pfs_param.m_pfs_instrument, &pfs_param.m_pfs_instrument, 0, GET_STR,
    OPT_ARG, 0, 0, 0, 0, 0, 0},
  {"performance_schema_consumer_events_stages_current", 0,
    "Default startup value for the events_stages_current consumer.",
    &pfs_param.m_consumer_events_stages_current_enabled,
    &pfs_param.m_consumer_events_stages_current_enabled, 0, GET_BOOL,
    OPT_ARG, FALSE, 0, 0, 0, 0, 0},
  {"performance_schema_consumer_events_stages_history", 0,
    "Default startup value for the events_stages_history consumer.",
    &pfs_param.m_consumer_events_stages_history_enabled,
    &pfs_param.m_consumer_events_stages_history_enabled, 0,
    GET_BOOL, OPT_ARG, FALSE, 0, 0, 0, 0, 0},
  {"performance_schema_consumer_events_stages_history_long", 0,
    "Default startup value for the events_stages_history_long consumer.",
    &pfs_param.m_consumer_events_stages_history_long_enabled,
    &pfs_param.m_consumer_events_stages_history_long_enabled, 0,
    GET_BOOL, OPT_ARG, FALSE, 0, 0, 0, 0, 0},
  {"performance_schema_consumer_events_statements_current", 0,
    "Default startup value for the events_statements_current consumer.",
    &pfs_param.m_consumer_events_statements_current_enabled,
    &pfs_param.m_consumer_events_statements_current_enabled, 0, GET_BOOL,
    OPT_ARG, FALSE, 0, 0, 0, 0, 0},
  {"performance_schema_consumer_events_statements_history", 0,
    "Default startup value for the events_statements_history consumer.",
    &pfs_param.m_consumer_events_statements_history_enabled,
    &pfs_param.m_consumer_events_statements_history_enabled, 0,
    GET_BOOL, OPT_ARG, FALSE, 0, 0, 0, 0, 0},
  {"performance_schema_consumer_events_statements_history_long", 0,
    "Default startup value for the events_statements_history_long consumer.",
    &pfs_param.m_consumer_events_statements_history_long_enabled,
    &pfs_param.m_consumer_events_statements_history_long_enabled, 0,
    GET_BOOL, OPT_ARG, FALSE, 0, 0, 0, 0, 0},
  {"performance_schema_consumer_events_transactions_current", 0,
    "Default startup value for the events_transactions_current consumer.",
    &pfs_param.m_consumer_events_transactions_current_enabled,
    &pfs_param.m_consumer_events_transactions_current_enabled, 0,
    GET_BOOL, OPT_ARG, FALSE, 0, 0, 0, 0, 0},
  {"performance_schema_consumer_events_transactions_history", 0,
    "Default startup value for the events_transactions_history consumer.",
    &pfs_param.m_consumer_events_transactions_history_enabled,
    &pfs_param.m_consumer_events_transactions_history_enabled, 0,
    GET_BOOL, OPT_ARG, FALSE, 0, 0, 0, 0, 0},
  {"performance_schema_consumer_events_transactions_history_long", 0,
    "Default startup value for the events_transactions_history_long consumer.",
    &pfs_param.m_consumer_events_transactions_history_long_enabled,
    &pfs_param.m_consumer_events_transactions_history_long_enabled, 0,
    GET_BOOL, OPT_ARG, FALSE, 0, 0, 0, 0, 0},
  {"performance_schema_consumer_events_waits_current", 0,
    "Default startup value for the events_waits_current consumer.",
    &pfs_param.m_consumer_events_waits_current_enabled,
    &pfs_param.m_consumer_events_waits_current_enabled, 0,
    GET_BOOL, OPT_ARG, FALSE, 0, 0, 0, 0, 0},
  {"performance_schema_consumer_events_waits_history", 0,
    "Default startup value for the events_waits_history consumer.",
    &pfs_param.m_consumer_events_waits_history_enabled,
    &pfs_param.m_consumer_events_waits_history_enabled, 0,
    GET_BOOL, OPT_ARG, FALSE, 0, 0, 0, 0, 0},
  {"performance_schema_consumer_events_waits_history_long", 0,
    "Default startup value for the events_waits_history_long consumer.",
    &pfs_param.m_consumer_events_waits_history_long_enabled,
    &pfs_param.m_consumer_events_waits_history_long_enabled, 0,
    GET_BOOL, OPT_ARG, FALSE, 0, 0, 0, 0, 0},
  {"performance_schema_consumer_global_instrumentation", 0,
    "Default startup value for the global_instrumentation consumer.",
    &pfs_param.m_consumer_global_instrumentation_enabled,
    &pfs_param.m_consumer_global_instrumentation_enabled, 0,
    GET_BOOL, OPT_ARG, TRUE, 0, 0, 0, 0, 0},
  {"performance_schema_consumer_thread_instrumentation", 0,
    "Default startup value for the thread_instrumentation consumer.",
    &pfs_param.m_consumer_thread_instrumentation_enabled,
    &pfs_param.m_consumer_thread_instrumentation_enabled, 0,
    GET_BOOL, OPT_ARG, TRUE, 0, 0, 0, 0, 0},
  {"performance_schema_consumer_statements_digest", 0,
    "Default startup value for the statements_digest consumer.",
    &pfs_param.m_consumer_statement_digest_enabled,
    &pfs_param.m_consumer_statement_digest_enabled, 0,
    GET_BOOL, OPT_ARG, TRUE, 0, 0, 0, 0, 0},
#endif /* WITH_PERFSCHEMA_STORAGE_ENGINE */
  {"getopt-prefix-matching", 0,
    "Recognize command-line options by their unambiguos prefixes.",
    &my_getopt_prefix_matching, &my_getopt_prefix_matching, 0, GET_BOOL,
    NO_ARG, 1, 0, 1, 0, 0, 0}
};

PSI_file_key key_file_binlog,  key_file_binlog_cache, key_file_binlog_index,
  key_file_binlog_index_cache, key_file_casetest,
  key_file_dbopt, key_file_ERRMSG, key_select_to_file,
  key_file_fileparser, key_file_frm, key_file_global_ddl_log, key_file_load,
  key_file_loadfile, key_file_log_event_data, key_file_log_event_info,
  key_file_log_ddl,
  key_file_master_info, key_file_misc, key_file_partition_ddl_log,
  key_file_pid, key_file_relay_log_info, key_file_send_file, key_file_tclog,
  key_file_trg, key_file_trn, key_file_init;
PSI_file_key key_file_query_log, key_file_slow_log;
PSI_file_key key_file_relaylog, key_file_relaylog_index,
             key_file_relaylog_cache, key_file_relaylog_index_cache;
PSI_file_key key_file_binlog_state, key_file_gtid_index;

#ifdef HAVE_des
char *des_key_file;
PSI_file_key key_file_des_key_file;
PSI_mutex_key key_LOCK_des_key_file;
mysql_mutex_t LOCK_des_key_file;
#endif /* HAVE_des */

#ifdef HAVE_PSI_INTERFACE
#ifdef HAVE_MMAP
PSI_mutex_key key_PAGE_lock, key_LOCK_sync, key_LOCK_active, key_LOCK_pool,
  key_LOCK_pending_checkpoint;
#endif /* HAVE_MMAP */

PSI_mutex_key key_BINLOG_LOCK_index, key_BINLOG_LOCK_xid_list,
  key_BINLOG_LOCK_binlog_background_thread,
  key_LOCK_binlog_end_pos,
  key_delayed_insert_mutex, key_hash_filo_lock, key_LOCK_active_mi,
  key_LOCK_crypt, key_LOCK_delayed_create,
  key_LOCK_delayed_insert, key_LOCK_delayed_status, key_LOCK_error_log,
  key_LOCK_gdl, key_LOCK_global_system_variables,
  key_LOCK_manager, key_LOCK_backup_log, key_LOCK_optimizer_costs,
  key_LOCK_prepared_stmt_count,
  key_LOCK_rpl_status, key_LOCK_server_started,
  key_LOCK_status, key_LOCK_temp_pool,
  key_LOCK_system_variables_hash, key_LOCK_thd_data, key_LOCK_thd_kill,
  key_LOCK_user_conn, key_LOCK_uuid_short_generator, key_LOG_LOCK_log,
  key_gtid_index_lock,
  key_master_info_data_lock, key_master_info_run_lock,
  key_master_info_sleep_lock, key_master_info_start_stop_lock,
  key_master_info_start_alter_lock,
  key_master_info_start_alter_list_lock,
  key_mutex_slave_reporting_capability_err_lock, key_relay_log_info_data_lock,
  key_rpl_group_info_sleep_lock,
  key_relay_log_info_log_space_lock, key_relay_log_info_run_lock,
  key_structure_guard_mutex, key_TABLE_SHARE_LOCK_ha_data,
  key_LOCK_error_messages,
  key_LOCK_start_thread,
  key_PARTITION_LOCK_auto_inc;
PSI_mutex_key key_RELAYLOG_LOCK_index;
PSI_mutex_key key_LOCK_relaylog_end_pos;
PSI_mutex_key key_LOCK_thread_id;
PSI_mutex_key key_LOCK_slave_state, key_LOCK_binlog_state,
  key_LOCK_rpl_thread, key_LOCK_rpl_thread_pool, key_LOCK_parallel_entry;
PSI_mutex_key key_LOCK_rpl_semi_sync_master_enabled;
PSI_mutex_key key_LOCK_binlog;

PSI_mutex_key key_LOCK_stats,
  key_LOCK_global_user_client_stats, key_LOCK_global_table_stats,
  key_LOCK_global_index_stats,
  key_LOCK_wakeup_ready, key_LOCK_wait_commit;
PSI_mutex_key key_LOCK_gtid_waiting;

PSI_mutex_key key_LOCK_after_binlog_sync;
PSI_mutex_key key_LOCK_prepare_ordered, key_LOCK_commit_ordered;
PSI_mutex_key key_TABLE_SHARE_LOCK_share;
PSI_mutex_key key_TABLE_SHARE_LOCK_statistics;
PSI_mutex_key key_LOCK_ack_receiver;

PSI_mutex_key key_TABLE_SHARE_LOCK_rotation;
PSI_cond_key key_TABLE_SHARE_COND_rotation;

static PSI_mutex_info all_server_mutexes[]=
{
#ifdef HAVE_MMAP
  { &key_PAGE_lock, "PAGE::lock", 0},
  { &key_LOCK_sync, "TC_LOG_MMAP::LOCK_sync", 0},
  { &key_LOCK_active, "TC_LOG_MMAP::LOCK_active", 0},
  { &key_LOCK_pool, "TC_LOG_MMAP::LOCK_pool", 0},
  { &key_LOCK_pool, "TC_LOG_MMAP::LOCK_pending_checkpoint", 0},
#endif /* HAVE_MMAP */

#ifdef HAVE_des
  { &key_LOCK_des_key_file, "LOCK_des_key_file", PSI_FLAG_GLOBAL},
#endif /* HAVE_des */

  { &key_BINLOG_LOCK_index, "MYSQL_BIN_LOG::LOCK_index", 0},
  { &key_BINLOG_LOCK_xid_list, "MYSQL_BIN_LOG::LOCK_xid_list", 0},
  { &key_BINLOG_LOCK_binlog_background_thread, "MYSQL_BIN_LOG::LOCK_binlog_background_thread", 0},
  { &key_LOCK_binlog_end_pos, "MYSQL_BIN_LOG::LOCK_binlog_end_pos", 0 },
  { &key_RELAYLOG_LOCK_index, "MYSQL_RELAY_LOG::LOCK_index", 0},
  { &key_LOCK_relaylog_end_pos, "MYSQL_RELAY_LOG::LOCK_binlog_end_pos", 0},
  { &key_delayed_insert_mutex, "Delayed_insert::mutex", 0},
  { &key_hash_filo_lock, "hash_filo::lock", 0},
  { &key_LOCK_active_mi, "LOCK_active_mi", PSI_FLAG_GLOBAL},
  { &key_LOCK_backup_log, "LOCK_backup_log", PSI_FLAG_GLOBAL},
  { &key_LOCK_optimizer_costs, "LOCK_optimizer_costs", PSI_FLAG_GLOBAL},
  { &key_LOCK_temp_pool, "LOCK_temp_pool", PSI_FLAG_GLOBAL},
  { &key_LOCK_thread_id, "LOCK_thread_id", PSI_FLAG_GLOBAL},
  { &key_LOCK_crypt, "LOCK_crypt", PSI_FLAG_GLOBAL},
  { &key_LOCK_delayed_create, "LOCK_delayed_create", PSI_FLAG_GLOBAL},
  { &key_LOCK_delayed_insert, "LOCK_delayed_insert", PSI_FLAG_GLOBAL},
  { &key_LOCK_delayed_status, "LOCK_delayed_status", PSI_FLAG_GLOBAL},
  { &key_LOCK_error_log, "LOCK_error_log", PSI_FLAG_GLOBAL},
  { &key_LOCK_gdl, "LOCK_gdl", PSI_FLAG_GLOBAL},
  { &key_LOCK_global_system_variables, "LOCK_global_system_variables", PSI_FLAG_GLOBAL},
  { &key_LOCK_manager, "LOCK_manager", PSI_FLAG_GLOBAL},
  { &key_LOCK_prepared_stmt_count, "LOCK_prepared_stmt_count", PSI_FLAG_GLOBAL},
  { &key_LOCK_rpl_status, "LOCK_rpl_status", PSI_FLAG_GLOBAL},
  { &key_LOCK_server_started, "LOCK_server_started", PSI_FLAG_GLOBAL},
  { &key_LOCK_status, "LOCK_status", PSI_FLAG_GLOBAL},
  { &key_LOCK_system_variables_hash, "LOCK_system_variables_hash", PSI_FLAG_GLOBAL},
  { &key_LOCK_stats, "LOCK_stats", PSI_FLAG_GLOBAL},
  { &key_LOCK_global_user_client_stats, "LOCK_global_user_client_stats", PSI_FLAG_GLOBAL},
  { &key_LOCK_global_table_stats, "LOCK_global_table_stats", PSI_FLAG_GLOBAL},
  { &key_LOCK_global_index_stats, "LOCK_global_index_stats", PSI_FLAG_GLOBAL},
  { &key_LOCK_wakeup_ready, "THD::LOCK_wakeup_ready", 0},
  { &key_LOCK_wait_commit, "wait_for_commit::LOCK_wait_commit", 0},
  { &key_LOCK_gtid_waiting, "gtid_waiting::LOCK_gtid_waiting", 0},
  { &key_LOCK_thd_data, "THD::LOCK_thd_data", 0},
  { &key_LOCK_thd_kill, "THD::LOCK_thd_kill", 0},
  { &key_LOCK_user_conn, "LOCK_user_conn", PSI_FLAG_GLOBAL},
  { &key_LOCK_uuid_short_generator, "LOCK_uuid_short_generator", PSI_FLAG_GLOBAL},
  { &key_LOG_LOCK_log, "LOG::LOCK_log", 0},
  { &key_gtid_index_lock, "Gtid_index_writer::gtid_index_mutex", 0},
  { &key_master_info_data_lock, "Master_info::data_lock", 0},
  { &key_master_info_start_stop_lock, "Master_info::start_stop_lock", 0},
  { &key_master_info_run_lock, "Master_info::run_lock", 0},
  { &key_master_info_sleep_lock, "Master_info::sleep_lock", 0},
  { &key_master_info_start_alter_lock, "Master_info::start_alter_lock", 0},
  { &key_master_info_start_alter_list_lock, "Master_info::start_alter_lock", 0},
  { &key_mutex_slave_reporting_capability_err_lock, "Slave_reporting_capability::err_lock", 0},
  { &key_relay_log_info_data_lock, "Relay_log_info::data_lock", 0},
  { &key_relay_log_info_log_space_lock, "Relay_log_info::log_space_lock", 0},
  { &key_relay_log_info_run_lock, "Relay_log_info::run_lock", 0},
  { &key_rpl_group_info_sleep_lock, "Rpl_group_info::sleep_lock", 0},
  { &key_structure_guard_mutex, "Query_cache::structure_guard_mutex", 0},
  { &key_TABLE_SHARE_LOCK_ha_data, "TABLE_SHARE::LOCK_ha_data", 0},
  { &key_TABLE_SHARE_LOCK_share, "TABLE_SHARE::LOCK_share", 0},
  { &key_TABLE_SHARE_LOCK_statistics, "TABLE_SHARE::LOCK_statistics", 0},
  { &key_TABLE_SHARE_LOCK_rotation, "TABLE_SHARE::LOCK_rotation", 0},
  { &key_LOCK_error_messages, "LOCK_error_messages", PSI_FLAG_GLOBAL},
  { &key_LOCK_prepare_ordered, "LOCK_prepare_ordered", PSI_FLAG_GLOBAL},
  { &key_LOCK_after_binlog_sync, "LOCK_after_binlog_sync", PSI_FLAG_GLOBAL},
  { &key_LOCK_commit_ordered, "LOCK_commit_ordered", PSI_FLAG_GLOBAL},
  { &key_PARTITION_LOCK_auto_inc, "HA_DATA_PARTITION::LOCK_auto_inc", 0},
  { &key_LOCK_slave_state, "LOCK_slave_state", 0},
  { &key_LOCK_start_thread, "LOCK_start_thread", PSI_FLAG_GLOBAL},
  { &key_LOCK_binlog_state, "LOCK_binlog_state", 0},
  { &key_LOCK_rpl_thread, "LOCK_rpl_thread", 0},
  { &key_LOCK_rpl_thread_pool, "LOCK_rpl_thread_pool", 0},
  { &key_LOCK_parallel_entry, "LOCK_parallel_entry", 0},
  { &key_LOCK_ack_receiver, "Ack_receiver::mutex", 0},
  { &key_LOCK_rpl_semi_sync_master_enabled, "LOCK_rpl_semi_sync_master_enabled", 0},
  { &key_LOCK_binlog, "LOCK_binlog", 0}
};

PSI_rwlock_key key_rwlock_LOCK_grant, key_rwlock_LOCK_logger,
  key_rwlock_LOCK_sys_init_connect, key_rwlock_LOCK_sys_init_slave,
  key_rwlock_LOCK_system_variables_hash, key_rwlock_query_cache_query_lock,
  key_LOCK_SEQUENCE,
  key_rwlock_LOCK_vers_stats, key_rwlock_LOCK_stat_serial,
  key_rwlock_LOCK_ssl_refresh,
  key_rwlock_THD_list,
  key_rwlock_LOCK_all_status_vars;

static PSI_rwlock_info all_server_rwlocks[]=
{
#ifdef HAVE_OPENSSL10
  { &key_rwlock_openssl, "CRYPTO_dynlock_value::lock", 0},
#endif
  { &key_rwlock_LOCK_grant, "LOCK_grant", PSI_FLAG_GLOBAL},
  { &key_rwlock_LOCK_logger, "LOGGER::LOCK_logger", 0},
  { &key_rwlock_LOCK_sys_init_connect, "LOCK_sys_init_connect", PSI_FLAG_GLOBAL},
  { &key_rwlock_LOCK_sys_init_slave, "LOCK_sys_init_slave", PSI_FLAG_GLOBAL},
  { &key_LOCK_SEQUENCE, "LOCK_SEQUENCE", 0},
  { &key_rwlock_LOCK_system_variables_hash, "LOCK_system_variables_hash", PSI_FLAG_GLOBAL},
  { &key_rwlock_query_cache_query_lock, "Query_cache_query::lock", 0},
  { &key_rwlock_LOCK_vers_stats, "Vers_field_stats::lock", 0},
  { &key_rwlock_LOCK_stat_serial, "TABLE_SHARE::LOCK_stat_serial", 0},
  { &key_rwlock_LOCK_ssl_refresh, "LOCK_ssl_refresh", PSI_FLAG_GLOBAL },
  { &key_rwlock_THD_list, "THD_list::lock", PSI_FLAG_GLOBAL },
  { &key_rwlock_LOCK_all_status_vars, "LOCK_all_status_vars", PSI_FLAG_GLOBAL }
};

#ifdef HAVE_MMAP
PSI_cond_key key_PAGE_cond, key_COND_active, key_COND_pool;
#endif /* HAVE_MMAP */

PSI_cond_key key_BINLOG_COND_xid_list,
  key_BINLOG_COND_bin_log_updated, key_BINLOG_COND_relay_log_updated,
  key_BINLOG_COND_binlog_background_thread,
  key_BINLOG_COND_binlog_background_thread_end,
  key_COND_cache_status_changed, key_COND_manager,
  key_COND_rpl_status, key_COND_server_started,
  key_delayed_insert_cond, key_delayed_insert_cond_client,
  key_item_func_sleep_cond, key_master_info_data_cond,
  key_master_info_start_cond, key_master_info_stop_cond,
  key_master_info_sleep_cond,
  key_relay_log_info_data_cond, key_relay_log_info_log_space_cond,
  key_relay_log_info_start_cond, key_relay_log_info_stop_cond,
  key_rpl_group_info_sleep_cond,
  key_TABLE_SHARE_cond, key_user_level_lock_cond,
  key_COND_start_thread, key_COND_binlog_send,
  key_BINLOG_COND_queue_busy;
PSI_cond_key key_RELAYLOG_COND_relay_log_updated,
  key_RELAYLOG_COND_bin_log_updated, key_COND_wakeup_ready,
  key_COND_wait_commit;
PSI_cond_key key_RELAYLOG_COND_queue_busy;
PSI_cond_key key_TC_LOG_MMAP_COND_queue_busy;
PSI_cond_key key_COND_rpl_thread_queue, key_COND_rpl_thread,
  key_COND_rpl_thread_stop, key_COND_rpl_thread_pool,
  key_COND_parallel_entry, key_COND_group_commit_orderer,
  key_COND_prepare_ordered;
PSI_cond_key key_COND_wait_gtid, key_COND_gtid_ignore_duplicates;
PSI_cond_key key_COND_ack_receiver;

static PSI_cond_info all_server_conds[]=
{
#ifdef HAVE_MMAP
  { &key_PAGE_cond, "PAGE::cond", 0},
  { &key_COND_active, "TC_LOG_MMAP::COND_active", 0},
  { &key_COND_pool, "TC_LOG_MMAP::COND_pool", 0},
  { &key_TC_LOG_MMAP_COND_queue_busy, "TC_LOG_MMAP::COND_queue_busy", 0},
#endif /* HAVE_MMAP */
  { &key_BINLOG_COND_bin_log_updated, "MYSQL_BIN_LOG::COND_bin_log_updated", 0}, { &key_BINLOG_COND_relay_log_updated, "MYSQL_BIN_LOG::COND_relay_log_updated", 0},
  { &key_BINLOG_COND_xid_list, "MYSQL_BIN_LOG::COND_xid_list", 0},
  { &key_BINLOG_COND_binlog_background_thread, "MYSQL_BIN_LOG::COND_binlog_background_thread", 0},
  { &key_BINLOG_COND_binlog_background_thread_end, "MYSQL_BIN_LOG::COND_binlog_background_thread_end", 0},
  { &key_BINLOG_COND_queue_busy, "MYSQL_BIN_LOG::COND_queue_busy", 0},
  { &key_RELAYLOG_COND_relay_log_updated, "MYSQL_RELAY_LOG::COND_relay_log_updated", 0},
  { &key_RELAYLOG_COND_bin_log_updated, "MYSQL_RELAY_LOG::COND_bin_log_updated", 0},
  { &key_RELAYLOG_COND_queue_busy, "MYSQL_RELAY_LOG::COND_queue_busy", 0},
  { &key_COND_wakeup_ready, "THD::COND_wakeup_ready", 0},
  { &key_COND_wait_commit, "wait_for_commit::COND_wait_commit", 0},
  { &key_COND_cache_status_changed, "Query_cache::COND_cache_status_changed", 0},
  { &key_COND_manager, "COND_manager", PSI_FLAG_GLOBAL},
  { &key_COND_server_started, "COND_server_started", PSI_FLAG_GLOBAL},
  { &key_delayed_insert_cond, "Delayed_insert::cond", 0},
  { &key_delayed_insert_cond_client, "Delayed_insert::cond_client", 0},
  { &key_item_func_sleep_cond, "Item_func_sleep::cond", 0},
  { &key_master_info_data_cond, "Master_info::data_cond", 0},
  { &key_master_info_start_cond, "Master_info::start_cond", 0},
  { &key_master_info_stop_cond, "Master_info::stop_cond", 0},
  { &key_master_info_sleep_cond, "Master_info::sleep_cond", 0},
  { &key_relay_log_info_data_cond, "Relay_log_info::data_cond", 0},
  { &key_relay_log_info_log_space_cond, "Relay_log_info::log_space_cond", 0},
  { &key_relay_log_info_start_cond, "Relay_log_info::start_cond", 0},
  { &key_relay_log_info_stop_cond, "Relay_log_info::stop_cond", 0},
  { &key_rpl_group_info_sleep_cond, "Rpl_group_info::sleep_cond", 0},
  { &key_TABLE_SHARE_cond, "TABLE_SHARE::cond", 0},
  { &key_user_level_lock_cond, "User_level_lock::cond", 0},
  { &key_COND_rpl_thread, "COND_rpl_thread", 0},
  { &key_COND_rpl_thread_queue, "COND_rpl_thread_queue", 0},
  { &key_COND_rpl_thread_stop, "COND_rpl_thread_stop", 0},
  { &key_COND_rpl_thread_pool, "COND_rpl_thread_pool", 0},
  { &key_COND_parallel_entry, "COND_parallel_entry", 0},
  { &key_COND_group_commit_orderer, "COND_group_commit_orderer", 0},
  { &key_COND_prepare_ordered, "COND_prepare_ordered", 0},
  { &key_COND_start_thread, "COND_start_thread", PSI_FLAG_GLOBAL},
  { &key_COND_wait_gtid, "COND_wait_gtid", 0},
  { &key_COND_gtid_ignore_duplicates, "COND_gtid_ignore_duplicates", 0},
  { &key_COND_ack_receiver, "Ack_receiver::cond", 0},
  { &key_COND_binlog_send, "COND_binlog_send", 0},
  { &key_TABLE_SHARE_COND_rotation, "TABLE_SHARE::COND_rotation", 0}
};

PSI_thread_key key_thread_delayed_insert,
  key_thread_handle_manager, key_thread_main,
  key_thread_one_connection, key_thread_signal_hand,
  key_thread_slave_background, key_rpl_parallel_thread;
PSI_thread_key key_thread_ack_receiver;

static PSI_thread_info all_server_threads[]=
{
  { &key_thread_delayed_insert, "delayed_insert", 0},
  { &key_thread_handle_manager, "manager", PSI_FLAG_GLOBAL},
  { &key_thread_main, "main", PSI_FLAG_GLOBAL},
  { &key_thread_one_connection, "one_connection", 0},
  { &key_thread_signal_hand, "signal_handler", PSI_FLAG_GLOBAL},
  { &key_thread_slave_background, "slave_background", PSI_FLAG_GLOBAL},
  { &key_thread_ack_receiver, "Ack_receiver", PSI_FLAG_GLOBAL},
  { &key_rpl_parallel_thread, "rpl_parallel_thread", 0}
};

#ifdef HAVE_MMAP
PSI_file_key key_file_map;
#endif /* HAVE_MMAP */

#endif /* HAVE_PSI_INTERFACE */

#ifdef HAVE_PSI_STATEMENT_INTERFACE
PSI_statement_info stmt_info_new_packet;
#endif

static int calculate_server_uid(char *dest);

#ifndef EMBEDDED_LIBRARY
void net_before_header_psi(struct st_net *net, void *thd, size_t /* unused: count */)
{
  DBUG_ASSERT(thd);
  /*
    We only come where when the server is IDLE, waiting for the next command.
    Technically, it is a wait on a socket, which may take a long time,
    because the call is blocking.
    Disable the socket instrumentation, to avoid recording a SOCKET event.
    Instead, start explicitly an IDLE event.
  */
  MYSQL_SOCKET_SET_STATE(net->vio->mysql_socket, PSI_SOCKET_STATE_IDLE);
  MYSQL_START_IDLE_WAIT(static_cast<THD*>(thd)->m_idle_psi,
                        &static_cast<THD*>(thd)->m_idle_state);
}

void net_after_header_psi(struct st_net *net, void *user_data,
                          size_t /* unused: count */, my_bool rc)
{
  THD *thd;
  thd= static_cast<THD*> (user_data);
  DBUG_ASSERT(thd != NULL);

  /*
    The server just got data for a network packet header,
    from the network layer.
    The IDLE event is now complete, since we now have a message to process.
    We need to:
    - start a new STATEMENT event
    - start a new STAGE event, within this statement,
    - start recording SOCKET WAITS events, within this stage.
    The proper order is critical to get events numbered correctly,
    and nested in the proper parent.
  */
  MYSQL_END_IDLE_WAIT(thd->m_idle_psi);

  if (! rc)
  {
    thd->m_statement_psi= MYSQL_START_STATEMENT(&thd->m_statement_state,
                                                stmt_info_new_packet.m_key,
                                                thd->get_db(), thd->db.length,
                                                thd->charset(), NULL);

    THD_STAGE_INFO(thd, stage_starting);
  }

  /*
    TODO: consider recording a SOCKET event for the bytes just read,
    by also passing count here.
  */
  MYSQL_SOCKET_SET_STATE(net->vio->mysql_socket, PSI_SOCKET_STATE_ACTIVE);
}


void init_net_server_extension(THD *thd)
{
  /* Start with a clean state for connection events. */
  thd->m_idle_psi= NULL;
  thd->m_statement_psi= NULL;
  /* Hook up the NET_SERVER callback in the net layer. */
  thd->m_net_server_extension.m_user_data= thd;
  thd->m_net_server_extension.m_before_header= net_before_header_psi;
  thd->m_net_server_extension.m_after_header= net_after_header_psi;
  /* Activate this private extension for the mysqld server. */
  thd->net.extension= & thd->m_net_server_extension;
}
#else
void init_net_server_extension(THD *thd)
{
}
#endif /* EMBEDDED_LIBRARY */


/**
  A log message for the error log, buffered in memory.
  Log messages are temporarily buffered when generated before the error log
  is initialized, and then printed once the error log is ready.
*/
class Buffered_log : public Sql_alloc
{
public:
  Buffered_log(enum loglevel level, const char *message);

  ~Buffered_log() = default;

  void print(void);

private:
  /** Log message level. */
  enum loglevel m_level;
  /** Log message text. */
  String m_message;
};

/**
  Constructor.
  @param level          the message log level
  @param message        the message text
*/
Buffered_log::Buffered_log(enum loglevel level, const char *message)
  : m_level(level), m_message()
{
  m_message.copy(message, strlen(message), &my_charset_latin1);
}

/**
  Print a buffered log to the real log file.
*/
void Buffered_log::print()
{
  /*
    Since messages are buffered, they can be printed out
    of order with other entries in the log.
    Add "Buffered xxx" to the message text to prevent confusion.
  */
  switch(m_level)
  {
  case ERROR_LEVEL:
    sql_print_error("Buffered error: %s", m_message.c_ptr_safe());
    break;
  case WARNING_LEVEL:
    sql_print_warning("Buffered warning: %s", m_message.c_ptr_safe());
    break;
  case INFORMATION_LEVEL:
    /*
      Messages printed as "information" still end up in the mysqld *error* log,
      but with a [Note] tag instead of an [ERROR] tag.
      While this is probably fine for a human reading the log,
      it is upsetting existing automated scripts used to parse logs,
      because such scripts are likely to not already handle [Note] properly.
      INFORMATION_LEVEL messages are simply silenced, on purpose,
      to avoid un needed verbosity.
    */
    break;
  }
}

/**
  Collection of all the buffered log messages.
*/
class Buffered_logs
{
public:
  Buffered_logs() = default;

  ~Buffered_logs() = default;

  void init();
  void cleanup();

  void buffer(enum loglevel m_level, const char *msg);
  void print();
private:
  /**
    Memory root to use to store buffered logs.
    This memory root lifespan is between init and cleanup.
    Once the buffered logs are printed, they are not needed anymore,
    and all the memory used is reclaimed.
  */
  MEM_ROOT m_root;
  /** List of buffered log messages. */
  List<Buffered_log> m_list;
};

void Buffered_logs::init()
{
  init_alloc_root(PSI_NOT_INSTRUMENTED, &m_root, 1024, 0, MYF(0));
}

void Buffered_logs::cleanup()
{
  m_list.delete_elements();
  free_root(&m_root, MYF(0));
}

/**
  Add a log message to the buffer.
*/
void Buffered_logs::buffer(enum loglevel level, const char *msg)
{
  /*
    Do not let Sql_alloc::operator new(size_t) allocate memory,
    there is no memory root associated with the main() thread.
    Give explicitly the proper memory root to use to
    Sql_alloc::operator new(size_t, MEM_ROOT *) instead.
  */
  Buffered_log *log= new (&m_root) Buffered_log(level, msg);
  if (log)
    m_list.push_back(log, &m_root);
}

/**
  Print buffered log messages.
*/
void Buffered_logs::print()
{
  Buffered_log *log;
  List_iterator_fast<Buffered_log> it(m_list);
  while ((log= it++))
    log->print();
}

/** Logs reported before a logger is available. */
static Buffered_logs buffered_logs;

struct my_rnd_struct sql_rand; ///< used by sql_class.cc:THD::THD()

#ifndef EMBEDDED_LIBRARY

Dynamic_array<MYSQL_SOCKET> listen_sockets(PSI_INSTRUMENT_MEM, 0);
bool unix_sock_is_online= false;
static int systemd_sock_activation; /* systemd socket activation */

/** wakeup listening(main) thread by writing to this descriptor */
static int termination_event_fd= -1;


C_MODE_START
#ifdef WITH_PERFSCHEMA_STORAGE_ENGINE
/**
  Error reporter that buffer log messages.
  @param level          log message level
  @param format         log message format string
*/
static void buffered_option_error_reporter(enum loglevel level,
                                           const char *format, ...)
{
  va_list args;
  char buffer[1024];

  va_start(args, format);
  my_vsnprintf(buffer, sizeof(buffer), format, args);
  va_end(args);
  buffered_logs.buffer(level, buffer);
}
#endif


/**
  Character set and collation error reporter that prints to sql error log.
  @param level          log message level
  @param format         log message format string

  This routine is used to print character set and collation
  warnings and errors inside an already running mysqld server,
  e.g. when a character set or collation is requested for the very first time
  and its initialization does not go well for some reasons.

  Note: At early mysqld initialization stage,
  when error log is not yet available,
  we use buffered_option_error_reporter() instead,
  to print general character set subsystem initialization errors,
  such as Index.xml syntax problems, bad XML tag hierarchy, etc.
*/
static void charset_error_reporter(enum loglevel level,
                                   const char *format, ...)
{
  va_list args;
  va_start(args, format);
  vprint_msg_to_log(level, format, args);
  va_end(args);                      
}
C_MODE_END

struct passwd *user_info;
static pthread_t select_thread;
#endif

/* OS specific variables */

#ifdef _WIN32
HANDLE hEventShutdown;
#endif


#ifndef EMBEDDED_LIBRARY
bool mysqld_embedded=0;
#else
bool mysqld_embedded=1;
#endif

my_bool plugins_are_initialized= FALSE;

#ifndef DBUG_OFF
static const char* default_dbug_option;
#endif
#ifdef HAVE_LIBWRAP
const char *libwrapName= NULL;
int allow_severity = LOG_INFO;
int deny_severity = LOG_WARNING;
#endif
#ifdef HAVE_QUERY_CACHE
ulong query_cache_min_res_unit= QUERY_CACHE_MIN_RESULT_DATA_SIZE;
Query_cache query_cache;
#endif


my_bool opt_use_ssl  = 1;
char *opt_ssl_ca= NULL, *opt_ssl_capath= NULL, *opt_ssl_cert= NULL,
  *opt_ssl_cipher= NULL, *opt_ssl_key= NULL, *opt_ssl_crl= NULL,
  *opt_ssl_crlpath= NULL, *opt_tls_version= NULL;
ulonglong tls_version= 0;

static scheduler_functions thread_scheduler_struct, extra_thread_scheduler_struct;
scheduler_functions *thread_scheduler= &thread_scheduler_struct,
                    *extra_thread_scheduler= &extra_thread_scheduler_struct;

#ifdef HAVE_OPENSSL
#include <openssl/crypto.h>
#if defined(HAVE_OPENSSL10) && !defined(HAVE_WOLFSSL)
typedef struct CRYPTO_dynlock_value
{
  mysql_rwlock_t lock;
} openssl_lock_t;

static openssl_lock_t *openssl_stdlocks;
static openssl_lock_t *openssl_dynlock_create(const char *, int);
static void openssl_dynlock_destroy(openssl_lock_t *, const char *, int);
static void openssl_lock_function(int, int, const char *, int);
static void openssl_lock(int, openssl_lock_t *, const char *, int);
#endif /* HAVE_OPENSSL10 */
#ifndef EMBEDDED_LIBRARY
struct st_VioSSLFd *ssl_acceptor_fd;
#endif
#endif /* HAVE_OPENSSL */

/**
  Number of currently active user connections.
*/
static Atomic_counter<uint> connection_count;
static Atomic_counter<uint> extra_connection_count;

my_bool opt_gtid_strict_mode= FALSE;


/* Function declarations */

pthread_handler_t signal_hand(void *arg);
static int mysql_init_variables(void);
static int get_options(int *argc_ptr, char ***argv_ptr);
static bool add_terminator(DYNAMIC_ARRAY *options);
static bool add_many_options(DYNAMIC_ARRAY *, my_option *, size_t);
extern "C" my_bool mysqld_get_one_option(const struct my_option *, const char *,
                                         const char *);
static int init_thread_environment();
static char *get_relative_path(const char *path);
static int fix_paths(void);
#ifndef _WIN32
void handle_connections_sockets();
#endif

static bool read_init_file(char *file_name);
pthread_handler_t handle_slave(void *arg);
static void clean_up(bool print_message);
static int test_if_case_insensitive(const char *dir_name);

#ifndef EMBEDDED_LIBRARY
static bool pid_file_created= false;
static void usage(void);
static void start_signal_handler(void);
static void clean_up_mutexes(void);
static void wait_for_signal_thread_to_end(void);
static void create_pid_file();
ATTRIBUTE_NORETURN static void mysqld_exit(int exit_code);
#endif
static void delete_pid_file(myf flags);
static void end_ssl();


#ifndef EMBEDDED_LIBRARY
extern Atomic_counter<uint32_t> local_connection_thread_count;

uint THD_count::connection_thd_count()
{
  return value() -
    binlog_dump_thread_count -
    local_connection_thread_count;
}


/****************************************************************************
** Code to end mysqld
****************************************************************************/

/* common callee of two shutdown phases */
static void kill_thread(THD *thd)
{
  mysql_mutex_lock(&thd->LOCK_thd_kill);
  thd->abort_current_cond_wait(true);
  mysql_mutex_unlock(&thd->LOCK_thd_kill);
}


/**
  First shutdown everything but slave threads and binlog dump connections
*/
static my_bool kill_thread_phase_1(THD *thd, void *)
{
  DBUG_PRINT("quit", ("Informing thread %ld that it's time to die",
                      (ulong) thd->thread_id));

  if (thd->slave_thread || thd->is_binlog_dump_thread())
    return 0;

  if (DBUG_IF("only_kill_system_threads") && !thd->system_thread)
    return 0;
  if (DBUG_IF("only_kill_system_threads_no_loop") && !thd->system_thread)
    return 0;

  thd->awake(KILL_SERVER_HARD);
  return 0;
}


/**
  Last shutdown binlog dump connections
*/
static my_bool kill_thread_phase_2(THD *thd, void *)
{
  if (shutdown_wait_for_slaves && thd->is_binlog_dump_thread())
  {
    thd->set_killed(KILL_SERVER);
  }
  else
  {
    thd->set_killed(KILL_SERVER_HARD);
    MYSQL_CALLBACK(thread_scheduler, post_kill_notification, (thd));
  }
  kill_thread(thd);
  return 0;
}


/* associated with the kill thread phase 1 */
static my_bool warn_threads_active_after_phase_1(THD *thd, void *)
{
  if (!thd->is_binlog_dump_thread() && thd->vio_ok())
    sql_print_warning("%s: Thread %llu (user : '%s') did not exit\n", my_progname,
                      (ulonglong) thd->thread_id,
                      (thd->main_security_ctx.user ?
                       thd->main_security_ctx.user : ""));
  return 0;
}


/* associated with the kill thread phase 2 */
static my_bool warn_threads_active_after_phase_2(THD *thd, void *)
{
  mysql_mutex_lock(&thd->LOCK_thd_data);
  // dump thread may not have yet (or already) current_linfo set
  sql_print_warning("Dump thread %llu last sent to server %lu "
                    "binlog file:pos %s:%llu",
                    thd->thread_id, thd->variables.server_id,
                    thd->current_linfo ?
                    my_basename(thd->current_linfo->log_file_name) : "NULL",
                    thd->current_linfo ? thd->current_linfo->pos : 0);
  mysql_mutex_unlock(&thd->LOCK_thd_data);

  return 0;
}


/**
  Kills main thread.

  @note this function is responsible for setting abort_loop and breaking
  poll() in main thread. Shutdown as such is supposed to be performed by main
  thread itself.
*/

static void break_connect_loop()
{
  abort_loop= 1;

#if defined(_WIN32)
  mysqld_win_initiate_shutdown();
#else
  mysql_mutex_lock(&LOCK_start_thread);
  if (termination_event_fd >= 0)
  {
    uint64_t u= 1;
    if(write(termination_event_fd, &u, sizeof(uint64_t)) < 0)
    {
      sql_print_error("Couldn't send event to terminate listen loop");
      abort();
    }
  }
  mysql_mutex_unlock(&LOCK_start_thread);
#endif /* _WIN32 */
}


/**
  A wrapper around kill_main_thrad().

  Sets shutdown user. This function may be called by multiple threads
  concurrently, thus it performs safe update of shutdown_user
  (first thread wins).
*/

void kill_mysql(THD *thd)
{
  char user_host_buff[MAX_USER_HOST_SIZE + 1];
  char *user, *expected_shutdown_user= 0;

  make_user_name(thd, user_host_buff);

  if ((user= my_strdup(PSI_NOT_INSTRUMENTED, user_host_buff, MYF(0))) &&
      !shutdown_user.compare_exchange_strong(expected_shutdown_user,
                                             user,
                                             std::memory_order_relaxed,
                                             std::memory_order_relaxed))
  {
    my_free(user);
  }

  shutdown_thread_id= thd->thread_id;
  DBUG_EXECUTE_IF("mysql_admin_shutdown_wait_for_slaves",
                  thd->lex->is_shutdown_wait_for_slaves= true;);
#ifdef ENABLED_DEBUG_SYNC
  DBUG_EXECUTE_IF("simulate_delay_at_shutdown",
                  {
                    DBUG_ASSERT(binlog_dump_thread_count == 3);
                    const char act[]=
                      "now "
                      "SIGNAL greetings_from_kill_mysql";
                    DBUG_ASSERT(!debug_sync_set_action(thd,
                                                       STRING_WITH_LEN(act)));
                  };);
#endif

  if (thd->lex->is_shutdown_wait_for_slaves)
    shutdown_wait_for_slaves= true;
  break_connect_loop();
}


static void close_connections(void)
{
  DBUG_ENTER("close_connections");

  /* Clear thread cache */
  thread_cache.final_flush();

  /* Abort listening to new connections */
  DBUG_PRINT("quit",("Closing sockets"));
  /* Protect against pthread_kill() calling close_server_sock(*) */
  mysql_mutex_lock(&LOCK_start_thread);
  for (uint i= 0 ; i < listen_sockets.elements() ; i++)
  {
    MYSQL_SOCKET *sock= listen_sockets.get_pos(i);
    (void) mysql_socket_close(*sock);
    if (sock->is_unix_domain_socket && !systemd_sock_activation)
    {
      (void) unlink(mysqld_unix_port);
    }
  }
  /*
    The following is needed to the threads stuck in
    setup_connection_thread_globals()
    to continue.
  */
  listen_sockets.free_memory();
  mysql_mutex_unlock(&LOCK_start_thread);

  while (CONNECT::count)
    my_sleep(100);

  /*
    First signal all threads that it's time to die
    This will give the threads some time to gracefully abort their
    statements and inform their clients that the server is about to die.
  */
  server_threads.iterate(kill_thread_phase_1);

  /*
    If we are waiting on any ACKs, delay killing the thread until either an ACK
    is received or the timeout is hit.
  */
  if (shutdown_wait_for_slaves && repl_semisync_master.get_master_enabled())
  {
    repl_semisync_master.await_all_slave_replies(
        "Delaying shutdown to await semi-sync ACK");
  }

  if (Events::inited)
    Events::stop();
  slave_prepare_for_shutdown();
  ack_receiver.stop();

  /*
    Give threads time to die.

    In 5.5, this was waiting 100 rounds @ 20 milliseconds/round, so as little
    as 2 seconds, depending on thread scheduling.

    From 10.0, we increase this to 1000 rounds / 20 seconds. The rationale is
    that on a server with heavy I/O load, it is quite possible for eg. an
    fsync() of the binlog or whatever to cause something like LOCK_log to be
    held for more than 2 seconds. We do not want to force kill threads in
    such cases, if it can be avoided. Note that normally, the wait will be
    much smaller than even 2 seconds, this is only a safety fallback against
    stuck threads so server shutdown is not held up forever.
  */
  DBUG_PRINT("info", ("THD_count: %u", THD_count::value()));

  for (int i= 0; THD_count::connection_thd_count() && i < 1000; i++)
  {
    if (DBUG_IF("only_kill_system_threads_no_loop"))
      break;
    my_sleep(20000);
  }

  if (global_system_variables.log_warnings)
    server_threads.iterate(warn_threads_active_after_phase_1);

#ifdef WITH_WSREP
  if (wsrep_inited == 1)
  {
    wsrep_deinit(true);
  }
  wsrep_sst_auth_free();
#endif
  /* All threads has now been aborted */
  DBUG_PRINT("quit", ("Waiting for threads to die (count=%u)",
                      THD_count::connection_thd_count()));

  while (THD_count::connection_thd_count())
  {
    if (DBUG_IF("only_kill_system_threads_no_loop"))
      break;
    my_sleep(1000);
  }

  /* Kill phase 2 */
  server_threads.iterate(kill_thread_phase_2);
  for (uint64 i= 0; THD_count::value() > local_connection_thread_count; i++)
  {
    /*
      This time the warnings are emitted within the loop to provide a
      dynamic view on the shutdown status through the errorlog.
    */
    if (global_system_variables.log_warnings > 2 && i % 60000 == 0)
      server_threads.iterate(warn_threads_active_after_phase_2);
    my_sleep(1000);
  }
  /* End of kill phase 2 */

  /*
    The signal thread can use server resources, e.g. when processing SIGHUP,
    and it must end gracefully before clean_up()
  */
  wait_for_signal_thread_to_end();

  DBUG_PRINT("quit",("close_connections thread"));
  DBUG_VOID_RETURN;
}

#endif /*EMBEDDED_LIBRARY*/


extern "C" sig_handler print_signal_warning(int sig)
{
  if (global_system_variables.log_warnings)
    sql_print_warning("Got signal %d from thread %u", sig,
                      (uint)my_thread_id());
#ifdef SIGNAL_HANDLER_RESET_ON_DELIVERY
  my_sigset(sig,print_signal_warning);		/* int. thread system calls */
#endif
}

#ifdef _WIN32
typedef void (*report_svc_status_t)(DWORD current_state, DWORD win32_exit_code,
                                    DWORD wait_hint);
static void dummy_svc_status(DWORD, DWORD, DWORD) {}
static report_svc_status_t my_report_svc_status= dummy_svc_status;
#endif

#ifndef EMBEDDED_LIBRARY
extern "C" void unireg_abort(int exit_code)
{
  DBUG_ENTER("unireg_abort");

  if (opt_help)
    usage();
  else if (exit_code)
    sql_print_error("Aborting");
  /* Don't write more notes to the log to not hide error message */
  disable_log_notes= 1;

#ifdef WITH_WSREP
  // Note that we do not have thd here, thus can't use
  // WSREP(thd)

  if (WSREP_ON &&
      Wsrep_server_state::is_inited() &&
      Wsrep_server_state::instance().state() != wsrep::server_state::s_disconnected)
  {
    /*
      This is an abort situation, we cannot expect to gracefully close all
      wsrep threads here, we can only diconnect from service
    */
    wsrep_close_client_connections(FALSE);
    Wsrep_server_state::instance().disconnect();
    WSREP_INFO("Service disconnected.");
    wsrep_close_threads(NULL); /* this won't close all threads */
    sleep(1); /* so give some time to exit for those which can */
    WSREP_INFO("Some threads may fail to exit.");
  }

  if (WSREP_ON && wsrep_inited)
  {
    wsrep_deinit(true);
    wsrep_deinit_server();
  }
  wsrep_sst_auth_free();
#endif // WITH_WSREP

  wait_for_signal_thread_to_end();
  clean_up(!opt_abort && (exit_code || !opt_bootstrap)); /* purecov: inspected */
  DBUG_PRINT("quit",("done with cleanup in unireg_abort"));
  mysqld_exit(exit_code);
}

static void mysqld_exit(int exit_code)
{
  DBUG_ENTER("mysqld_exit");
  rpl_deinit_gtid_waiting();
  rpl_deinit_gtid_slave_state();
#ifdef WITH_WSREP
  wsrep_deinit_server();
  wsrep_sst_auth_free();
#endif /* WITH_WSREP */
  mysql_audit_finalize();
  clean_up_mutexes();
  my_end((opt_endinfo ? MY_CHECK_ERROR | MY_GIVE_INFO : 0));
#ifdef WITH_PERFSCHEMA_STORAGE_ENGINE
  shutdown_performance_schema();        // we do it as late as possible
#endif
  set_malloc_size_cb(NULL);
  if (global_status_var.global_memory_used)
  {
    fprintf(stderr, "Warning: Memory not freed: %lld\n",
            (longlong) global_status_var.global_memory_used);
    if (exit_code == 0 || opt_endinfo)
      SAFEMALLOC_REPORT_MEMORY(0);
  }
  DBUG_LEAVE;
#ifdef _WIN32
  my_report_svc_status(SERVICE_STOPPED, exit_code, 0);
#endif
  sd_notify(0, "STATUS=MariaDB server is down");
  exit(exit_code); /* purecov: inspected */
}

#endif /* !EMBEDDED_LIBRARY */

static void clean_up(bool print_message)
{
  DBUG_PRINT("exit",("clean_up"));
  if (cleanup_done++)
    return; /* purecov: inspected */

#ifdef HAVE_REPLICATION
  // We must call end_slave() as clean_up may have been called during startup
  end_slave();
  if (use_slave_mask)
    my_bitmap_free(&slave_error_mask);
#endif
  stop_handle_manager();
  ddl_log_release();

  logger.cleanup_base();

  injector::free_instance();
  mysql_bin_log.cleanup();
  Gtid_index_writer::gtid_index_cleanup();

  my_tz_free();
  my_dboptions_cache_free();
  ignore_db_dirs_free();
  servers_free(1);
#ifndef NO_EMBEDDED_ACCESS_CHECKS
  acl_free(1);
  grant_free();
#endif
  query_cache_destroy();
  hostname_cache_free();
  item_func_sleep_free();
  lex_free();				/* Free some memory */
  item_create_cleanup();
  cleanup_json_schema_keyword_hash();
  tdc_start_shutdown();
#ifdef HAVE_REPLICATION
  semi_sync_master_deinit();
#endif
  plugin_shutdown();
  udf_free();
  ha_end();
  if (tc_log)
    tc_log->close();
  xid_cache_free();
  tdc_deinit();
  mdl_destroy();
  dflt_key_cache= 0;
  key_caches.delete_elements(free_key_cache);
  free_all_optimizer_costs();
  wt_end();
  multi_keycache_free();
  sp_cache_end();
  free_status_vars();
  end_thr_timer();
#ifndef EMBEDDED_LIBRARY
  Events::deinit();
#endif
  my_free_open_file_info();
  if (defaults_argv)
    free_defaults(defaults_argv);
  free_tmpdir(&mysql_tmpdir_list);
  my_bitmap_free(&temp_pool);
  free_max_user_conn();
  free_global_user_stats();
  free_global_client_stats();
  free_global_table_stats();
  free_global_index_stats();
  delete_dynamic(&all_options);                 // This should be empty
  free_all_rpl_filters();
  wsrep_thr_deinit();
  my_uuid_end();
  delete type_handler_data;
  delete binlog_filter;
  delete global_rpl_filter;
  end_ssl();
#ifndef EMBEDDED_LIBRARY
  vio_end();
  listen_sockets.free_memory();
#endif /*!EMBEDDED_LIBRARY*/
#if defined(ENABLED_DEBUG_SYNC)
  /* End the debug sync facility. See debug_sync.cc. */
  debug_sync_end();
#endif /* defined(ENABLED_DEBUG_SYNC) */

  delete_pid_file(MYF(0));

  if (print_message && my_default_lc_messages && server_start_time)
    sql_print_information(ER_DEFAULT(ER_SHUTDOWN_COMPLETE),my_progname);
  MYSQL_CALLBACK(thread_scheduler, end, ());
  thread_scheduler= 0;
  mysql_library_end();
  finish_client_errs();
  free_root(&startup_root, MYF(0));
  protect_root(&read_only_root, PROT_READ | PROT_WRITE);
  free_root(&read_only_root, MYF(0));
  cleanup_errmsgs();
  free_error_messages();
  /* Tell main we are ready */
  logger.cleanup_end();
  sys_var_end();
  free_charsets();

  my_free(const_cast<char*>(log_bin_basename));
  my_free(const_cast<char*>(log_bin_index));
#ifndef EMBEDDED_LIBRARY
  my_free(const_cast<char*>(relay_log_basename));
  my_free(const_cast<char*>(relay_log_index));
#endif
  free_list(opt_plugin_load_list_ptr);
  destroy_proxy_protocol_networks();

  /*
    The following lines may never be executed as the main thread may have
    killed us
  */
  DBUG_PRINT("quit", ("done with cleanup"));
} /* clean_up */


#ifndef EMBEDDED_LIBRARY

/**
  This is mainly needed when running with purify, but it's still nice to
  know that all child threads have died when mysqld exits.
*/
static void wait_for_signal_thread_to_end()
{
#ifndef _WIN32
  uint i, n_waits= DBUG_IF("force_sighup_processing_timeout") ? 5 : 100;
  int err= 0;
  /*
    Wait up to 10 seconds for signal thread to die. We use this mainly to
    avoid getting warnings that my_thread_end has not been called
  */
  for (i= 0 ; i < n_waits && signal_thread_in_use; i++)
  {
    kill(getpid(), MYSQL_KILL_SIGNAL);
    my_sleep(100000); // Give it time to die, .1s per iteration
  }

  if (err && err != ESRCH)
  {
    sql_print_error("Failed to send kill signal to signal handler thread, "
                    "pthread_kill() errno: %d",
                    err);
  }

  if (i == n_waits && signal_thread_in_use)
  {
    sql_print_warning("Signal handler thread did not exit in a timely manner. "
                      "Continuing to wait for it to stop..");
    pthread_join(signal_thread, NULL);
  }
#endif
}
#endif /*EMBEDDED_LIBRARY*/

static void clean_up_mutexes()
{
  DBUG_ENTER("clean_up_mutexes");
  server_threads.destroy();
  thread_cache.destroy();
  mysql_rwlock_destroy(&LOCK_grant);
  mysql_mutex_destroy(&LOCK_start_thread);
  mysql_mutex_destroy(&LOCK_status);
  mysql_rwlock_destroy(&LOCK_all_status_vars);
  mysql_mutex_destroy(&LOCK_delayed_insert);
  mysql_mutex_destroy(&LOCK_delayed_status);
  mysql_mutex_destroy(&LOCK_delayed_create);
  mysql_mutex_destroy(&LOCK_crypt);
  mysql_mutex_destroy(&LOCK_user_conn);
  mysql_mutex_destroy(&LOCK_thread_id);
  mysql_mutex_destroy(&LOCK_stats);
  mysql_mutex_destroy(&LOCK_global_user_client_stats);
  mysql_mutex_destroy(&LOCK_global_table_stats);
  mysql_mutex_destroy(&LOCK_global_index_stats);
#ifdef HAVE_OPENSSL
#ifdef HAVE_des
  mysql_mutex_destroy(&LOCK_des_key_file);
#endif /* HAVE_des */
#if defined(HAVE_OPENSSL10) && !defined(HAVE_WOLFSSL)
  for (int i= 0; i < CRYPTO_num_locks(); ++i)
    mysql_rwlock_destroy(&openssl_stdlocks[i].lock);
  OPENSSL_free(openssl_stdlocks);
#endif /* HAVE_OPENSSL10 */
#endif /* HAVE_OPENSSL */
#ifdef HAVE_REPLICATION
  mysql_mutex_destroy(&LOCK_rpl_status);
#endif /* HAVE_REPLICATION */
  mysql_mutex_destroy(&LOCK_active_mi);
  mysql_rwlock_destroy(&LOCK_ssl_refresh);
  mysql_mutex_destroy(&LOCK_backup_log);
  mysql_mutex_destroy(&LOCK_optimizer_costs);
  mysql_mutex_destroy(&LOCK_temp_pool);
  mysql_rwlock_destroy(&LOCK_sys_init_connect);
  mysql_rwlock_destroy(&LOCK_sys_init_slave);
  mysql_mutex_destroy(&LOCK_global_system_variables);
  mysql_prlock_destroy(&LOCK_system_variables_hash);
  mysql_mutex_destroy(&LOCK_short_uuid_generator);
  mysql_mutex_destroy(&LOCK_prepared_stmt_count);
  mysql_mutex_destroy(&LOCK_error_messages);
  mysql_cond_destroy(&COND_start_thread);
  mysql_mutex_destroy(&LOCK_server_started);
  mysql_cond_destroy(&COND_server_started);
  mysql_mutex_destroy(&LOCK_prepare_ordered);
  mysql_cond_destroy(&COND_prepare_ordered);
  mysql_mutex_destroy(&LOCK_after_binlog_sync);
  mysql_mutex_destroy(&LOCK_commit_ordered);
#ifndef EMBEDDED_LIBRARY
  mysql_mutex_destroy(&LOCK_error_log);
#endif
  DBUG_VOID_RETURN;
}


/****************************************************************************
** Init IP and UNIX socket
****************************************************************************/

#ifdef EMBEDDED_LIBRARY
void close_connection(THD *thd, uint sql_errno)
{
}
#else
static void set_ports()
{
  char	*env;
  if (!mysqld_port && !opt_disable_networking)
  {					// Get port if not from commandline
    mysqld_port= MYSQL_PORT;

    /*
      if builder specifically requested a default port, use that
      (even if it coincides with our factory default).
      only if they didn't do we check /etc/services (and, failing
      on that, fall back to the factory default of 3306).
      either default can be overridden by the environment variable
      MYSQL_TCP_PORT, which in turn can be overridden with command
      line options.
    */

#if MYSQL_PORT_DEFAULT == 0
# if !__has_feature(memory_sanitizer) // Work around MSAN deficiency
    struct  servent *serv_ptr;
    if ((serv_ptr= getservbyname("mysql", "tcp")))
      SYSVAR_AUTOSIZE(mysqld_port, ntohs((u_short) serv_ptr->s_port));
# endif
#endif
    if ((env = getenv("MYSQL_TCP_PORT")))
    {
      mysqld_port= (uint) atoi(env);
      set_sys_var_value_origin(&mysqld_port, sys_var::ENV);
    }
  }
  if (!mysqld_unix_port)
  {
#ifdef _WIN32
    mysqld_unix_port= (char*) MYSQL_NAMEDPIPE;
#else
    mysqld_unix_port= (char*) MYSQL_UNIX_ADDR;
#endif
    if ((env = getenv("MYSQL_UNIX_PORT")))
    {
      mysqld_unix_port= env;
      set_sys_var_value_origin(&mysqld_unix_port, sys_var::ENV);
    }
  }
}

/* Change to run as another user if started with --user */

static struct passwd *check_user(const char *user)
{
  myf flags= 0;
  if (global_system_variables.log_warnings)
    flags|= MY_WME;
  if (!opt_bootstrap && !opt_help)
    flags|= MY_FAE;

  struct passwd *tmp_user_info= my_check_user(user, MYF(flags));

  if (!tmp_user_info && my_errno==EINVAL && (flags & MY_FAE))
    unireg_abort(1);

  return tmp_user_info;
}

static inline void allow_coredumps()
{
#ifdef PR_SET_DUMPABLE
  if (test_flags & TEST_CORE_ON_SIGNAL)
  {
    /* inform kernel that process is dumpable */
    (void) prctl(PR_SET_DUMPABLE, 1);
  }
#endif
}


static void set_user(const char *user, struct passwd *user_info_arg)
{
  /*
    We can get a SIGSEGV when calling initgroups() on some systems when NSS
    is configured to use LDAP and the server is statically linked.  We set
    calling_initgroups as a flag to the SIGSEGV handler that is then used to
    output a specific message to help the user resolve this problem.
  */
  calling_initgroups= 1;
  int res= my_set_user(user, user_info_arg, MYF(MY_WME));
  calling_initgroups= 0;
  if (res)
    unireg_abort(1);
  allow_coredumps();
}

#if !defined(_WIN32)
static void set_effective_user(struct passwd *user_info_arg)
{
  DBUG_ASSERT(user_info_arg != 0);
  if (setregid((gid_t)-1, user_info_arg->pw_gid) == -1)
  {
    sql_perror("setregid");
    unireg_abort(1);
  }
  if (setreuid((uid_t)-1, user_info_arg->pw_uid) == -1)
  {
    sql_perror("setreuid");
    unireg_abort(1);
  }
  allow_coredumps();
}
#endif

/** Change root user if started with @c --chroot . */
static void set_root(const char *path)
{
#if !defined(_WIN32)
  if (chroot(path) == -1)
  {
    sql_perror("chroot");
    unireg_abort(1);
  }
  my_setwd("/", MYF(0));
#endif
}

/**
   Activate usage of a tcp port
*/

static void activate_tcp_port(uint port,
                              Dynamic_array<MYSQL_SOCKET> *sockets,
                              bool is_extra_port= false)
{
  struct addrinfo *ai, *a = NULL, *head = NULL;
  struct addrinfo hints;
  int error;
  int	arg;
  char port_buf[NI_MAXSERV];
  const char *real_bind_addr_str;
  MYSQL_SOCKET ip_sock= MYSQL_INVALID_SOCKET;
  DBUG_ENTER("activate_tcp_port");
  DBUG_PRINT("general",("IP Socket is %d",port));

  bzero(&hints, sizeof (hints));
  hints.ai_flags= AI_PASSIVE;
  hints.ai_socktype= SOCK_STREAM;
  hints.ai_family= AF_UNSPEC;
  
  if (my_bind_addr_str && strcmp(my_bind_addr_str, "*") == 0)
    real_bind_addr_str= NULL; // windows doesn't seem to support * here
  else
    real_bind_addr_str= my_bind_addr_str;

  DBUG_EXECUTE_IF("sabotage_port_number", port= UINT_MAX32;);
  my_snprintf(port_buf, NI_MAXSERV, "%d", port);

  if (real_bind_addr_str && *real_bind_addr_str)
  {

    char *end;
    char address[FN_REFLEN];

    do
    {
      end= strcend(real_bind_addr_str, ',');
      strmake(address, real_bind_addr_str, (uint) (end - real_bind_addr_str));

      error= getaddrinfo(address, port_buf, &hints, &ai);
      if (unlikely(error != 0))
      {
        DBUG_PRINT("error", ("Got error: %d from getaddrinfo()", error));

        sql_print_error("%s: %s", ER_DEFAULT(ER_IPSOCK_ERROR),
                        gai_strerror(error));
        unireg_abort(1); /* purecov: tested */
      }

      if (!head)
      {
        head= ai;
      }
      if (a)
      {
        a->ai_next= ai;
      }
      a= ai;
      while (a->ai_next)
      {
        a= a->ai_next;
      }

      real_bind_addr_str= end + 1;
    } while (*end);
  }
  else
  {
    error= getaddrinfo(real_bind_addr_str, port_buf, &hints, &ai);
    if (unlikely(error != 0))
    {
      sql_print_error("%s: %s", ER_DEFAULT(ER_IPSOCK_ERROR),
                      gai_strerror(error));
      unireg_abort(1); /* purecov: tested */
    }

    head= ai;
  }

  for (a= head; a != NULL; a= a->ai_next)
  {
    ip_sock= mysql_socket_socket(key_socket_tcpip, a->ai_family,
                                 a->ai_socktype, a->ai_protocol);

    char ip_addr[INET6_ADDRSTRLEN];
    if (vio_get_normalized_ip_string(a->ai_addr, a->ai_addrlen,
                                     ip_addr, sizeof (ip_addr)))
    {
      ip_addr[0]= 0;
    }

    if (mysql_socket_getfd(ip_sock) == INVALID_SOCKET)
    {
      sql_print_message_func func= real_bind_addr_str ? sql_print_error
                                                      : sql_print_warning;
      func("Failed to create a socket for %s '%s': errno: %d.",
           (a->ai_family == AF_INET) ? "IPv4" : "IPv6",
           (const char *) ip_addr, (int) socket_errno);
    }
    else 
    {
      ip_sock.address_family= a->ai_family;
      sql_print_information("Server socket created on IP: '%s'.",
                          (const char *) ip_addr);

      if (mysql_socket_getfd(ip_sock) == INVALID_SOCKET)
      {
        DBUG_PRINT("error",("Got error: %d from socket()",socket_errno));
        sql_perror(ER_DEFAULT(ER_IPSOCK_ERROR));  /* purecov: tested */
        unireg_abort(1);                          /* purecov: tested */
      }

      mysql_socket_set_thread_owner(ip_sock);

#ifndef _WIN32
      /*
        We should not use SO_REUSEADDR on windows as this would enable a
        user to open two mysqld servers with the same TCP/IP port.
      */
      arg= 1;
      (void) mysql_socket_setsockopt(ip_sock, SOL_SOCKET, SO_REUSEADDR,
                                     (char*)&arg, sizeof(arg));
#endif /* _WIN32 */

#ifdef IPV6_V6ONLY
      /*
        If an address name resolves to both IPv4 and IPv6 addresses, the server
        will listen on them both. With IPV6_V6ONLY unset, listening on an IPv6
        wildcard address may cause listening on an IPv4 wildcard address
        to fail. That's why IPV6_V6ONLY needs to be forcefully turned on.
      */
      if (a->ai_family == AF_INET6)
      {
        arg= 1;
        (void) mysql_socket_setsockopt(ip_sock, IPPROTO_IPV6, IPV6_V6ONLY,
                                       (char*)&arg, sizeof(arg));
      }
#endif

#ifdef IP_FREEBIND
      arg= 1;
      (void) mysql_socket_setsockopt(ip_sock, IPPROTO_IP, IP_FREEBIND,
                                     (char*) &arg, sizeof(arg));
#endif
      /*
        Sometimes the port is not released fast enough when stopping and
        restarting the server. This happens quite often with the test suite
        on busy Linux systems. Retry to bind the address at these intervals:
        Sleep intervals: 1, 2, 4,  6,  9, 13, 17, 22, ...
        Retry at second: 1, 3, 7, 13, 22, 35, 52, 74, ...
        Limit the sequence by mysqld_port_timeout (set --port-open-timeout=#).
      */
      int ret;
      uint waited, retry, this_wait;
      for (waited= 0, retry= 1; ; retry++, waited+= this_wait)
      {
        if (((ret= mysql_socket_bind(ip_sock, a->ai_addr, a->ai_addrlen)) >= 0 )
            || (socket_errno != SOCKET_EADDRINUSE)
            || (waited >= mysqld_port_timeout))
          break;
        sql_print_information("Retrying bind on TCP/IP port %u", port);
        this_wait= retry * retry / 3 + 1;
        sleep(this_wait);
      }

      if (ret < 0)
      {
        char buff[100];
        int s_errno= socket_errno;
        sprintf(buff, "Can't start server: Bind on TCP/IP port. Got error: %d",
                (int) s_errno);
        sql_perror(buff);
        /*
          Linux will quite happily bind to addresses not present. The
          mtr test main.bind_multiple_addresses_resolution relies on this.
          For Windows, this is fatal and generates the error:
            WSAEADDRNOTAVAIL: The requested address is not valid in its context
          In this case, where multiple addresses where specified, maybe
          we can live with an error in the log and hope the other addresses
          are successful. We catch if no successful bindings occur at the
          end of this function.

          FreeBSD returns EADDRNOTAVAIL, and EADDRNOTAVAIL is even in Linux
          manual pages. So may was well apply uniform behaviour.
        */
#ifdef _WIN32
        if (s_errno == WSAEADDRNOTAVAIL)
	  continue;
#endif
#ifdef EADDRNOTAVAIL
        if (s_errno == EADDRNOTAVAIL)
	  continue;
#endif
        sql_print_error("Do you already have another server running on "
                        "port: %u ?", port);
        unireg_abort(1);
      }
      if (mysql_socket_listen(ip_sock,(int) back_log) < 0)
      {
        sql_perror("Can't start server: listen() on TCP/IP port");
        sql_print_error("listen() on TCP/IP failed with error %d",
                        socket_errno);
        unireg_abort(1);
      }

#ifdef FD_CLOEXEC
      (void) fcntl(mysql_socket_getfd(ip_sock), F_SETFD, FD_CLOEXEC);
#endif
      ip_sock.is_extra_port= is_extra_port;
      sockets->push(ip_sock);
    }
  }

  freeaddrinfo(head);
  if (head && sockets->size() == 0)
  {
    sql_print_error("No TCP address could be bound to");
    unireg_abort(1);
  }
  DBUG_VOID_RETURN;
}


/**
   Activate usage of a systemd activated sockets
   i.e started by mariadb.socket
*/

static void use_systemd_activated_sockets()
{
#ifndef __linux__
  return;
#else
  char **names = NULL;
  int sd_sockets;
  DBUG_ENTER("use_systemd_activated_sockets");

  sd_sockets= sd_listen_fds_with_names(0, &names);

  if (!sd_sockets)
    DBUG_VOID_RETURN;

  DBUG_PRINT("general",("Systemd listen_fds is %d", sd_sockets));
  while (sd_sockets--)
  {
    MYSQL_SOCKET sock;
    int stype= 0, accepting= 0, getnameinfo_err;
    socklen_t l;
    union
    {
          struct sockaddr sa;
          struct sockaddr_storage storage;
          struct sockaddr_in in;
          struct sockaddr_in6 in6;
          struct sockaddr_un un;
    } addr;
    SOCKET_SIZE_TYPE addrlen= sizeof(addr);
    char hbuf[NI_MAXHOST], sbuf[NI_MAXSERV];

    int fd= SD_LISTEN_FDS_START + sd_sockets;

    if (getsockname(fd, &addr.sa, &addrlen))
    {
      sql_print_error("Unable to getsockname on systemd socket activation socket %d,"
                      " errno %d", fd, errno);
      goto err;
    }

    l= sizeof(stype);
    if (getsockopt(fd, SOL_SOCKET, SO_TYPE, &stype, &l) < 0)
    {
      sql_print_error("Unable to getsockopt(SOL_SOCKET, SO_TYPE) on"
                      " systemd socket activation socket %d,"
                      " errno %d", fd, errno);
      goto err;
    }

    if (stype != SOCK_STREAM)
    {
      sql_print_error("Unknown systemd socket activation socket %d,"
                      " not of type SOCK_STREAM - type %d", fd, stype);
      goto err;
    }

    l= sizeof(accepting);
    if (getsockopt(fd, SOL_SOCKET, SO_ACCEPTCONN, &accepting, &l) < 0)
    {
      sql_print_error("Unable to getsockopt(SOL_SOCKET, SO_ACCEPTCONN) on"
                      " systemd socket activation socket %d,"
                      " errno %d", fd, errno);
      goto err;
    }

    if (!accepting)
    {
      sql_print_error("Unknown systemd socket activation socket %d,"
                      " is not listening", fd);
      goto err;
    }

    switch (addr.sa.sa_family)
    {
    case AF_INET:
      sock= mysql_socket_fd(key_socket_tcpip, fd);
      sock.is_unix_domain_socket= 0;
      mysqld_port= ntohs(addr.in.sin_port);
      break;
    case AF_INET6:
      sock= mysql_socket_fd(key_socket_tcpip, fd);
      sock.is_unix_domain_socket= 0;
      mysqld_port= ntohs(addr.in6.sin6_port);
      break;
    case AF_UNIX:
      sock= mysql_socket_fd(key_socket_unix, fd);
      sock.is_unix_domain_socket= 1;
      break;
    default:
      sql_print_error("Unknown systemd socket activation socket %d,"
                      " not UNIX or INET socket", fd);
      goto err;
    }

    /*
      We check names!=NULL here because sd_listen_fds_with_names maybe
      just sd_listen_fds on older pre v227 systemd
    */
    sock.is_extra_port= names && strcmp(names[sd_sockets], "extra") == 0;

    if (addr.sa.sa_family == AF_UNIX)
    {
      /*
        Handle abstract sockets and present them in @ form.
      */
      if (addr.un.sun_path[0] == '\0')
        addr.un.sun_path[0] = '@';
      sql_print_information("Using systemd activated unix socket %s%s",
                            addr.un.sun_path, sock.is_extra_port ? " (extra)" : "");
      memset(addr.un.sun_path, 0, sizeof(addr.un.sun_path));
    }
    else
    {
      getnameinfo_err= getnameinfo(&addr.sa, addrlen, hbuf, sizeof(hbuf), sbuf,
                                   sizeof(sbuf), NI_NUMERICHOST | NI_NUMERICSERV);
      if (getnameinfo_err)
        sql_print_warning("getnameinfo() on systemd socket activation socket %d"
                          " failed with error %s(%d)", fd,
                          gai_strerror(getnameinfo_err), getnameinfo_err);
      else
        sql_print_information("Using systemd activated socket host %s port %s%s", hbuf, sbuf,
                              sock.is_extra_port ? " (extra)" : "");
    }

    mysql_socket_set_thread_owner(sock);
    listen_sockets.push(sock);
  }
  systemd_sock_activation= 1;
  free(names);

  DBUG_VOID_RETURN;

err:
  free(names);
  unireg_abort(1);
  DBUG_VOID_RETURN;
#endif /* __linux__ */
}


static void network_init(void)
{
#ifdef HAVE_SYS_UN_H
  struct sockaddr_un	UNIXaddr;
  int	arg;
#endif
  DBUG_ENTER("network_init");

  use_systemd_activated_sockets();

  if (MYSQL_CALLBACK_ELSE(thread_scheduler, init, (), 0))
    unireg_abort(1);			/* purecov: inspected */

  if (init_proxy_protocol_networks(my_proxy_protocol_networks))
    unireg_abort(1);

  set_ports();

  if (report_port == 0)
  {
    SYSVAR_AUTOSIZE(report_port, mysqld_port);
  }
#ifndef DBUG_OFF
  if (!opt_disable_networking)
    DBUG_ASSERT(report_port != 0);
#endif
  if (!opt_disable_networking && !opt_bootstrap && !systemd_sock_activation)
  {
    if (mysqld_port)
      activate_tcp_port(mysqld_port, &listen_sockets,
                        /* is_extra_port= */ false);
    if (mysqld_extra_port)
      activate_tcp_port(mysqld_extra_port, &listen_sockets,
                        /* is_extra_port= */ true);
  }

#if defined(HAVE_SYS_UN_H)
  /*
  ** Create the UNIX socket
  */
  if (mysqld_unix_port[0] && !opt_bootstrap && systemd_sock_activation==0)
  {
    MYSQL_SOCKET unix_sock= MYSQL_INVALID_SOCKET;
    size_t port_len;
    DBUG_PRINT("general",("UNIX Socket is %s",mysqld_unix_port));

    if ((port_len= strlen(mysqld_unix_port)) > sizeof(UNIXaddr.sun_path) - 1)
    {
      sql_print_error("The socket file path is too long (> %u): %s",
                      (uint) sizeof(UNIXaddr.sun_path) - 1, mysqld_unix_port);
      unireg_abort(1);
    }
    unix_sock= mysql_socket_socket(key_socket_unix, AF_UNIX, SOCK_STREAM, 0);
    if (mysql_socket_getfd(unix_sock) < 0)
    {
      sql_perror("Can't start server : UNIX Socket "); /* purecov: inspected */
      unireg_abort(1);				/* purecov: inspected */
    }

    unix_sock.is_unix_domain_socket= true;
    listen_sockets.push(unix_sock);
    unix_sock_is_online= true;
    mysql_socket_set_thread_owner(unix_sock);

    bzero((char*) &UNIXaddr, sizeof(UNIXaddr));
    UNIXaddr.sun_family = AF_UNIX;
    strmov(UNIXaddr.sun_path, mysqld_unix_port);
#if defined(__linux__)
    /* Abstract socket */
    if (mysqld_unix_port[0] == '@')
    {
      UNIXaddr.sun_path[0]= '\0';
      port_len+= offsetof(struct sockaddr_un, sun_path);
    }
    else
#endif
    {
      (void) unlink(mysqld_unix_port);
      port_len= sizeof(UNIXaddr);
    }
    arg= 1;
    (void) mysql_socket_setsockopt(unix_sock,SOL_SOCKET,SO_REUSEADDR,
                                   (char*)&arg, sizeof(arg));
    umask(0);
    if (mysql_socket_bind(unix_sock,
                          reinterpret_cast<struct sockaddr *>(&UNIXaddr),
                          port_len) < 0)
    {
      sql_perror("Can't start server : Bind on unix socket"); /* purecov: tested */
      sql_print_error("Do you already have another server running on socket: %s ?",mysqld_unix_port);
      unireg_abort(1);					/* purecov: tested */
    }
    umask(((~my_umask) & 0666));
#if defined(S_IFSOCK) && defined(SECURE_SOCKETS)
    (void) chmod(mysqld_unix_port,S_IFSOCK);	/* Fix solaris 2.6 bug */
#endif
    if (mysql_socket_listen(unix_sock,(int) back_log) < 0)
      sql_print_warning("listen() on Unix socket failed with error %d",
		      socket_errno);
#ifdef FD_CLOEXEC
    (void) fcntl(mysql_socket_getfd(unix_sock), F_SETFD, FD_CLOEXEC);
#endif
  }
#endif

#ifdef _WIN32
  network_init_win();
#endif

  DBUG_PRINT("info",("server started"));
  DBUG_VOID_RETURN;
}


/**
  Close a connection.

  @param thd        Thread handle.
  @param sql_errno  The error code to send before disconnect.

  @note
    For the connection that is doing shutdown, this is called twice
*/

void close_connection(THD *thd, uint sql_errno)
{
  int lvl= (thd->main_security_ctx.user ? 3 : 1);
  DBUG_ENTER("close_connection");

  if (sql_errno)
  {
    thd->protocol->net_send_error(thd, sql_errno, ER_DEFAULT(sql_errno), NULL);
    thd->print_aborted_warning(lvl, ER_DEFAULT(sql_errno));
  }
  else if (!thd->main_security_ctx.user)
    thd->print_aborted_warning(lvl, "This connection closed normally without"
                                    " authentication");

  thd->disconnect();

  MYSQL_CONNECTION_DONE((int) sql_errno, thd->thread_id);

  if (MYSQL_CONNECTION_DONE_ENABLED())
  {
    sleep(0); /* Workaround to avoid tailcall optimisation */
  }
  mysql_audit_notify_connection_disconnect(thd, sql_errno);
  DBUG_VOID_RETURN;
}


/** Called when mysqld is aborted with ^C */
/* ARGSUSED */
extern "C" sig_handler end_mysqld_signal(int sig __attribute__((unused)))
{
  DBUG_ENTER("end_mysqld_signal");
  /* Don't kill if signal thread is not running */
  if (signal_thread_in_use)
    break_connect_loop();                         // Take down mysqld nicely
  DBUG_VOID_RETURN;				/* purecov: deadcode */
}
#endif /* EMBEDDED_LIBRARY */


/*
  Unlink thd from global list of available connections

  SYNOPSIS
    unlink_thd()
    thd		 Thread handler
*/

void unlink_thd(THD *thd)
{
  DBUG_ENTER("unlink_thd");
  DBUG_PRINT("enter", ("thd: %p", thd));

  thd->cleanup();
  thd->add_status_to_global();
  server_threads.erase(thd);

#ifdef WITH_WSREP
  /*
    Do not decrement when its wsrep system thread. wsrep_applier is set for
    applier as well as rollbacker threads.
  */
  if (!thd->wsrep_applier)
#endif /* WITH_WSREP */
  --*thd->scheduler->connection_count;

  thd->free_connection();

  DBUG_VOID_RETURN;
}


#if defined(_WIN32)
/*
  If server is started as service, the service routine will set
  the callback function.
*/
void mysqld_set_service_status_callback(void (*r)(DWORD, DWORD, DWORD))
{
  my_report_svc_status= r;
}

static bool startup_complete()
{
  return hEventShutdown != NULL;
}

/**
  Initiates shutdown on Windows by setting shutdown event.
  Reports windows service status.

  If startup was not finished, terminates process (no good
  cleanup possible)
*/
void mysqld_win_initiate_shutdown()
{
  if (startup_complete())
  {
    my_report_svc_status(SERVICE_STOP_PENDING, 0, 0);
    abort_loop= 1;
    if (!SetEvent(hEventShutdown))
      /* This should never fail.*/
      abort();
  }
  else
  {
    my_report_svc_status(SERVICE_STOPPED, 1, 0);
    TerminateProcess(GetCurrentProcess(), 1);
  }
}

/*
  Signal when server has started and can accept connections.
*/
void mysqld_win_set_startup_complete()
{
  my_report_svc_status(SERVICE_RUNNING, 0, 0);
  DBUG_ASSERT(startup_complete());
}


void mysqld_win_extend_service_timeout(DWORD sec)
{
  my_report_svc_status((DWORD)-1, 0, 2*1000*sec);
}


void mysqld_win_set_service_name(const char *name)
{
  if (stricmp(name, "mysql"))
    load_default_groups[array_elements(load_default_groups) - 2]= name;
}

/*
  On Windows, we use native SetConsoleCtrlHandler for handle events like Ctrl-C
  with graceful shutdown.
  Also, we do not use signal(), but SetUnhandledExceptionFilter instead - as it
  provides possibility to pass the exception to just-in-time debugger, collect
  dumps and potentially also the exception and thread context used to output
  callstack.
*/

static BOOL WINAPI console_event_handler( DWORD type )
{
  static const char *names[]= {
   "CTRL_C_EVENT","CTRL_BREAK_EVENT", "CTRL_CLOSE_EVENT", "", "",
   "CTRL_LOGOFF_EVENT", "CTRL_SHUTDOWN_EVENT"};

  switch (type)
  {
  case CTRL_C_EVENT:
  case CTRL_BREAK_EVENT:
    sql_print_information("console_event_handler: received %s event, shutting down",
                          names[type]);
    mysqld_win_initiate_shutdown();
    return TRUE;
  case CTRL_CLOSE_EVENT:
    sql_print_information("console_event_handler: received CTRL_CLOSE_EVENT event, terminating");
    TerminateProcess(GetCurrentProcess(), 1);
    return TRUE;
  default:
    return FALSE;
  }
}


#ifdef DEBUG_UNHANDLED_EXCEPTION_FILTER
#define DEBUGGER_ATTACH_TIMEOUT 120
/*
  Wait for debugger to attach and break into debugger. If debugger is
  not attached, resume after timeout.
*/
static void wait_for_debugger(int timeout_sec)
{
   if(!IsDebuggerPresent())
   {
     int i;
     printf("Waiting for debugger to attach, pid=%u\n",GetCurrentProcessId());
     fflush(stdout);
     for(i= 0; i < timeout_sec; i++)
     {
       Sleep(1000);
       if(IsDebuggerPresent())
       {
         /* Break into debugger */
         __debugbreak();
         return;
       }
     }
     printf("pid=%u, debugger not attached after %d seconds, resuming\n",GetCurrentProcessId(),
       timeout_sec);
     fflush(stdout);
   }
}
#endif /* DEBUG_UNHANDLED_EXCEPTION_FILTER */

static LONG WINAPI my_unhandler_exception_filter(EXCEPTION_POINTERS *ex_pointers)
{
   static BOOL first_time= TRUE;
   if(!first_time)
   {
     /*
       This routine can be called twice, typically
       when detaching in JIT debugger.
       Return EXCEPTION_EXECUTE_HANDLER to terminate process.
     */
     return EXCEPTION_EXECUTE_HANDLER;
   }
   first_time= FALSE;
#ifdef DEBUG_UNHANDLED_EXCEPTION_FILTER
   /*
    Unfortunately there is no clean way to debug unhandled exception filters,
    as debugger does not stop there(also documented in MSDN) 
    To overcome, one could put a MessageBox, but this will not work in service.
    Better solution is to print error message and sleep some minutes 
    until debugger is attached
  */
  wait_for_debugger(DEBUGGER_ATTACH_TIMEOUT);
#endif /* DEBUG_UNHANDLED_EXCEPTION_FILTER */
  __try
  {
    my_set_exception_pointers(ex_pointers);
    handle_fatal_signal(ex_pointers->ExceptionRecord->ExceptionCode);
  }
  __except(EXCEPTION_EXECUTE_HANDLER)
  {
    DWORD written;
    const char msg[] = "Got exception in exception handler!\n";
    WriteFile(GetStdHandle(STD_OUTPUT_HANDLE),msg, sizeof(msg)-1, 
      &written,NULL);
  }
  /*
    Return EXCEPTION_CONTINUE_SEARCH to give JIT debugger
    (drwtsn32 or vsjitdebugger) possibility to attach,
    if JIT debugger is configured.
    Windows Error reporting might generate a dump here.
  */
  return EXCEPTION_CONTINUE_SEARCH;
}


void init_signals(void)
{
   SetConsoleCtrlHandler(console_event_handler,TRUE);

   /* Avoid MessageBox()es*/
  _CrtSetReportMode(_CRT_WARN, _CRTDBG_MODE_FILE);
  _CrtSetReportFile(_CRT_WARN, _CRTDBG_FILE_STDERR);
  _CrtSetReportMode(_CRT_ERROR, _CRTDBG_MODE_FILE);
  _CrtSetReportFile(_CRT_ERROR, _CRTDBG_FILE_STDERR);
  _CrtSetReportMode(_CRT_ASSERT, _CRTDBG_MODE_FILE);
  _CrtSetReportFile(_CRT_ASSERT, _CRTDBG_FILE_STDERR);

   /*
     Do not use SEM_NOGPFAULTERRORBOX in the following SetErrorMode (),
     because it would prevent JIT debugger and Windows error reporting
     from working. We need WER or JIT-debugging, since our own unhandled
     exception filter is not guaranteed to work in all situation
     (like heap corruption or stack overflow)
   */
  SetErrorMode(SetErrorMode(0) | SEM_FAILCRITICALERRORS
                               | SEM_NOOPENFILEERRORBOX);
  if(!opt_debugging)
    SetUnhandledExceptionFilter(my_unhandler_exception_filter);
}


static void start_signal_handler(void)
{
#ifndef EMBEDDED_LIBRARY
  // Save vm id of this process
  if (!opt_bootstrap)
    create_pid_file();
#endif /* EMBEDDED_LIBRARY */
}


static void check_data_home(const char *path)
{}

#endif /* _WIN32 */


#if BACKTRACE_DEMANGLE
#include <cxxabi.h>
extern "C" char *my_demangle(const char *mangled_name, int *status)
{
  return abi::__cxa_demangle(mangled_name, NULL, NULL, status);
}
#endif


#ifdef DBUG_ASSERT_AS_PRINTF
extern "C" void
mariadb_dbug_assert_failed(const char *assert_expr, const char *file,
                           unsigned long line)
{
  fprintf(stderr, "Warning: assertion failed: %s at %s line %lu\n",
          assert_expr, file, line);
  if (opt_stack_trace)
  {
    fprintf(stderr, "Attempting backtrace to find out the reason for the assert:\n");
    my_print_stacktrace(NULL, (ulong) my_thread_stack_size, 1);
  }
}
#endif /* DBUG_ASSERT_AS_PRINT */

#if !defined(_WIN32)
#ifndef SA_RESETHAND
#define SA_RESETHAND 0
#endif /* SA_RESETHAND */
#ifndef SA_NODEFER
#define SA_NODEFER 0
#endif /* SA_NODEFER */

#ifndef EMBEDDED_LIBRARY

void init_signals(void)
{
  sigset_t set;
  struct sigaction sa;
  DBUG_ENTER("init_signals");

  if (opt_stack_trace || (test_flags & TEST_CORE_ON_SIGNAL))
  {
    sa.sa_flags = SA_RESETHAND | SA_NODEFER;
    sigemptyset(&sa.sa_mask);
    sigprocmask(SIG_SETMASK,&sa.sa_mask,NULL);

#if defined(__amiga__)
    sa.sa_handler=(void(*)())handle_fatal_signal;
#else
    sa.sa_handler=handle_fatal_signal;
#endif
    sigaction(SIGSEGV, &sa, NULL);
    sigaction(SIGABRT, &sa, NULL);
#ifdef SIGBUS
    sigaction(SIGBUS, &sa, NULL);
#endif
    sigaction(SIGILL, &sa, NULL);
    sigaction(SIGFPE, &sa, NULL);
  }

#ifdef HAVE_GETRLIMIT
  if (test_flags & TEST_CORE_ON_SIGNAL)
  {
    /* Change limits so that we will get a core file */
    STRUCT_RLIMIT rl;
    rl.rlim_cur = rl.rlim_max = (rlim_t) RLIM_INFINITY;
    if (setrlimit(RLIMIT_CORE, &rl) && global_system_variables.log_warnings)
      sql_print_warning("setrlimit could not change the size of core files to 'infinity';  We may not be able to generate a core file on signals");
  }
#endif
  (void) sigemptyset(&set);
  my_sigset(SIGPIPE,SIG_IGN);
  sigaddset(&set,SIGPIPE);
#ifndef IGNORE_SIGHUP_SIGQUIT
  sigaddset(&set,SIGQUIT);
  sigaddset(&set,SIGHUP);
#endif
  sigaddset(&set,SIGTERM);

  /* Fix signals if blocked by parents (can happen on Mac OS X) */
  sigemptyset(&sa.sa_mask);
  sa.sa_flags = 0;
  sa.sa_handler = print_signal_warning;
  sigaction(SIGTERM, &sa, (struct sigaction*) 0);
  sa.sa_flags = 0;
  sa.sa_handler = print_signal_warning;
  sigaction(SIGHUP, &sa, (struct sigaction*) 0);
  if (test_flags & TEST_SIGINT)
  {
    /* Allow SIGINT to break mysqld. This is for debugging with --gdb */
    my_sigset(SIGINT, end_mysqld_signal);
    sigdelset(&set, SIGINT);
  }
  else
  {
    sigaddset(&set,SIGINT);
#ifdef SIGTSTP
    sigaddset(&set,SIGTSTP);
#endif
  }

  sigprocmask(SIG_SETMASK,&set,NULL);
  pthread_sigmask(SIG_SETMASK,&set,NULL);
  DBUG_VOID_RETURN;
}


static void start_signal_handler(void)
{
  int error;
  pthread_attr_t thr_attr;
  DBUG_ENTER("start_signal_handler");

  (void) pthread_attr_init(&thr_attr);
  pthread_attr_setscope(&thr_attr,PTHREAD_SCOPE_SYSTEM);
  (void) my_setstacksize(&thr_attr,my_thread_stack_size);

  mysql_mutex_lock(&LOCK_start_thread);
  if (unlikely((error= mysql_thread_create(key_thread_signal_hand,
                                           &signal_thread, &thr_attr,
                                           signal_hand, 0))))
  {
    sql_print_error("Can't create interrupt-thread (error %d, errno: %d)",
      error,errno);
    exit(1);
  }
  mysql_cond_wait(&COND_start_thread, &LOCK_start_thread);
  mysql_mutex_unlock(&LOCK_start_thread);

  (void) pthread_attr_destroy(&thr_attr);
  DBUG_VOID_RETURN;
}

/** Called only from signal_hand function. */
static void* exit_signal_handler()
{
  my_thread_end();
  signal_thread_in_use= 0;
  pthread_exit(0);  // Safety
  return nullptr;  // Avoid compiler warnings
}


/** This threads handles all signals and alarms. */
/* ARGSUSED */
pthread_handler_t signal_hand(void *)
{
  sigset_t set;
  int sig;
  my_thread_init();				// Init new thread
  signal_thread_in_use= 1;

  if (test_flags & TEST_SIGINT)
  {
    /* Allow SIGINT to break mysqld. This is for debugging with --gdb */
    (void) sigemptyset(&set);
    (void) sigaddset(&set,SIGINT);
    (void) pthread_sigmask(SIG_UNBLOCK,&set,NULL);
  }
  (void) sigemptyset(&set);			// Setup up SIGINT for debug
<<<<<<< HEAD
=======
#ifdef USE_ONE_SIGNAL_HAND
  (void) sigaddset(&set,THR_SERVER_ALARM);	// For alarms
#endif
#ifndef IGNORE_SIGHUP_SIGQUIT
>>>>>>> dced6cbd
  (void) sigaddset(&set,SIGQUIT);
  (void) sigaddset(&set,SIGHUP);
#endif
  (void) sigaddset(&set,SIGTERM);
  (void) sigaddset(&set,SIGTSTP);

  /* Save pid to this process (or thread on Linux) */
  if (!opt_bootstrap)
    create_pid_file();

  /*
    signal to start_signal_handler that we are ready
    This works by waiting for start_signal_handler to free mutex,
    after which we signal it that we are ready.
    At this point there is no other threads running, so there
    should not be any other mysql_cond_signal() calls.
  */
  mysql_mutex_lock(&LOCK_start_thread);
  mysql_cond_broadcast(&COND_start_thread);
  mysql_mutex_unlock(&LOCK_start_thread);

  (void) pthread_sigmask(SIG_BLOCK,&set,NULL);
  for (;;)
  {
    int error;
    int origin;

    if (abort_loop)
      break;

    while ((error= my_sigwait(&set, &sig, &origin)) == EINTR) /* no-op */;

    if (abort_loop)
      break;

    switch (sig) {
    case SIGTERM:
    case SIGQUIT:
#ifdef EXTRA_DEBUG
      sql_print_information("Got signal %d to shutdown server",sig);
#endif
      /* switch to the old log message processing */
      logger.set_handlers(global_system_variables.sql_log_slow ? LOG_FILE:LOG_NONE,
                          opt_log ? LOG_FILE:LOG_NONE);
      DBUG_PRINT("info",("Got signal: %d  abort_loop: %d",sig,abort_loop));

      break_connect_loop();
      DBUG_ASSERT(abort_loop);
      break;
    case SIGHUP:
#if defined(SI_KERNEL)
      if (origin != SI_KERNEL)
#elif defined(SI_USER)
      if (origin <= SI_USER)
#endif
      {
        int not_used;
	mysql_print_status();		// Print some debug info
	reload_acl_and_cache((THD*) 0,
			     (REFRESH_LOG | REFRESH_TABLES | REFRESH_FAST |
			      REFRESH_GRANT |
			      REFRESH_THREADS | REFRESH_HOSTS),
			     (TABLE_LIST*) 0, &not_used); // Flush logs

        /* reenable logs after the options were reloaded */
        ulonglong fixed_log_output_options=
          log_output_options & LOG_NONE ? LOG_TABLE : log_output_options;

        logger.set_handlers(global_system_variables.sql_log_slow
                            ? fixed_log_output_options : LOG_NONE,
                            opt_log ? fixed_log_output_options : LOG_NONE);
      }
      break;
    default:
#ifdef EXTRA_DEBUG
      sql_print_warning("Got signal: %d  error: %d",sig,error); /* purecov: tested */
#endif
      break;					/* purecov: tested */
    }
  }
  DBUG_PRINT("quit", ("signal_handler: calling my_thread_end()"));
  my_thread_end();
  signal_thread_in_use= 0;
  pthread_exit(0); // Safety
  return exit_signal_handler();
}

static void check_data_home(const char *path)
{}

#endif /*!EMBEDDED_LIBRARY*/
#endif	/* _WIN32*/


/**
  All global error messages are sent here where the first one is stored
  for the client.
*/
/* ARGSUSED */
extern "C" void my_message_sql(uint error, const char *str, myf MyFlags);

void my_message_sql(uint error, const char *str, myf MyFlags)
{
  THD *thd= MyFlags & ME_ERROR_LOG_ONLY ? NULL : current_thd;
  Sql_condition::enum_warning_level level;
  sql_print_message_func func;
  DBUG_ENTER("my_message_sql");
  DBUG_PRINT("error", ("error: %u  message: '%s'  Flag: %lu", error, str,
                       MyFlags));

  DBUG_ASSERT(str != NULL);
  DBUG_ASSERT(error != 0);
  DBUG_ASSERT((MyFlags & ~(ME_BELL | ME_ERROR_LOG | ME_ERROR_LOG_ONLY |
                           ME_NOTE | ME_WARNING | ME_FATAL)) == 0);

  if (MyFlags & ME_NOTE)
  {
    level= Sql_condition::WARN_LEVEL_NOTE;
    func= sql_print_information;
  }
  else if (MyFlags & ME_WARNING)
  {
    level= Sql_condition::WARN_LEVEL_WARN;
    func= sql_print_warning;
  }
  else
  {
    level= Sql_condition::WARN_LEVEL_ERROR;
    func= sql_print_error;
  }

  if (likely(thd))
  {
    if (unlikely(MyFlags & ME_FATAL))
      thd->is_fatal_error= 1;
    (void) thd->raise_condition(error, "\0\0\0\0\0", level, str);
  }
  else
    mysql_audit_general(0, MYSQL_AUDIT_GENERAL_ERROR, error, str);

  /* When simulating OOM, skip writing to error log to avoid mtr errors */
  DBUG_EXECUTE_IF("simulate_out_of_memory", DBUG_VOID_RETURN;);

  if (unlikely(!thd) || thd->log_all_errors || (MyFlags & ME_ERROR_LOG))
    (*func)("%s: %s", my_progname_short, str); /* purecov: inspected */
  DBUG_VOID_RETURN;
}


extern "C" void *my_str_malloc_mysqld(size_t size);

void *my_str_malloc_mysqld(size_t size)
{
  return my_malloc(key_memory_my_str_malloc, size, MYF(MY_FAE));
}


#if 0
extern "C" void *my_str_realloc_mysqld(void *ptr, size_t size);
void *my_str_realloc_mysqld(void *ptr, size_t size)
{
  return my_realloc(key_memory_my_str_malloc, ptr, size, MYF(MY_FAE));
}
#endif




/**
  This function is used to check for stack overrun for pathological
  cases of  regular expressions and 'like' expressions.
*/
extern "C" int
check_enough_stack_size_slow()
{
  uchar stack_top;
  THD *my_thd= current_thd;
  if (my_thd != NULL)
    return check_stack_overrun(my_thd, STACK_MIN_SIZE * 2, &stack_top);
  return 0;
}


/*
  The call to current_thd in check_enough_stack_size_slow is quite expensive,
  so we try to avoid it for the normal cases.
  The size of  each stack frame for the wildcmp() routines is ~128 bytes,
  so checking  *every* recursive call is not necessary.
 */
extern "C" int
check_enough_stack_size(int recurse_level)
{
  if (recurse_level % 16 != 0)
    return 0;
  return check_enough_stack_size_slow();
}


static void init_libstrings()
{
#ifndef EMBEDDED_LIBRARY
  my_string_stack_guard= check_enough_stack_size;
#endif
}


#define COM_STATUS(X)  (void*) offsetof(STATUS_VAR, X), SHOW_LONG_STATUS
#define STMT_STATUS(X) COM_STATUS(com_stat[(uint) X])

SHOW_VAR com_status_vars[]= {
  {"admin_commands",       COM_STATUS(com_other)},
  {"alter_db",             STMT_STATUS(SQLCOM_ALTER_DB)},
  {"alter_db_upgrade",     STMT_STATUS(SQLCOM_ALTER_DB_UPGRADE)},
  {"alter_event",          STMT_STATUS(SQLCOM_ALTER_EVENT)},
  {"alter_function",       STMT_STATUS(SQLCOM_ALTER_FUNCTION)},
  {"alter_procedure",      STMT_STATUS(SQLCOM_ALTER_PROCEDURE)},
  {"alter_server",         STMT_STATUS(SQLCOM_ALTER_SERVER)},
  {"alter_sequence",       STMT_STATUS(SQLCOM_ALTER_SEQUENCE)},
  {"alter_table",          STMT_STATUS(SQLCOM_ALTER_TABLE)},
  {"alter_user",           STMT_STATUS(SQLCOM_ALTER_USER)},
  {"analyze",              STMT_STATUS(SQLCOM_ANALYZE)},
  {"assign_to_keycache",   STMT_STATUS(SQLCOM_ASSIGN_TO_KEYCACHE)},
  {"backup",               STMT_STATUS(SQLCOM_BACKUP)},
  {"backup_lock",          STMT_STATUS(SQLCOM_BACKUP_LOCK)},
  {"begin",                STMT_STATUS(SQLCOM_BEGIN)},
  {"binlog",               STMT_STATUS(SQLCOM_BINLOG_BASE64_EVENT)},
  {"call_procedure",       STMT_STATUS(SQLCOM_CALL)},
  {"change_db",            STMT_STATUS(SQLCOM_CHANGE_DB)},
  {"change_master",        STMT_STATUS(SQLCOM_CHANGE_MASTER)},
  {"check",                STMT_STATUS(SQLCOM_CHECK)},
  {"checksum",             STMT_STATUS(SQLCOM_CHECKSUM)},
  {"commit",               STMT_STATUS(SQLCOM_COMMIT)},
  {"compound_sql",         STMT_STATUS(SQLCOM_COMPOUND)},
  {"create_db",            STMT_STATUS(SQLCOM_CREATE_DB)},
  {"create_event",         STMT_STATUS(SQLCOM_CREATE_EVENT)},
  {"create_function",      STMT_STATUS(SQLCOM_CREATE_SPFUNCTION)},
  {"create_index",         STMT_STATUS(SQLCOM_CREATE_INDEX)},
  {"create_package",       STMT_STATUS(SQLCOM_CREATE_PACKAGE)},
  {"create_package_body",  STMT_STATUS(SQLCOM_CREATE_PACKAGE_BODY)},
  {"create_procedure",     STMT_STATUS(SQLCOM_CREATE_PROCEDURE)},
  {"create_role",          STMT_STATUS(SQLCOM_CREATE_ROLE)},
  {"create_sequence",      STMT_STATUS(SQLCOM_CREATE_SEQUENCE)},
  {"create_server",        STMT_STATUS(SQLCOM_CREATE_SERVER)},
  {"create_table",         STMT_STATUS(SQLCOM_CREATE_TABLE)},
  {"create_temporary_table", COM_STATUS(com_create_tmp_table)},
  {"create_trigger",       STMT_STATUS(SQLCOM_CREATE_TRIGGER)},
  {"create_udf",           STMT_STATUS(SQLCOM_CREATE_FUNCTION)},
  {"create_user",          STMT_STATUS(SQLCOM_CREATE_USER)},
  {"create_view",          STMT_STATUS(SQLCOM_CREATE_VIEW)},
  {"dealloc_sql",          STMT_STATUS(SQLCOM_DEALLOCATE_PREPARE)},
  {"delete",               STMT_STATUS(SQLCOM_DELETE)},
  {"delete_multi",         STMT_STATUS(SQLCOM_DELETE_MULTI)},
  {"do",                   STMT_STATUS(SQLCOM_DO)},
  {"drop_db",              STMT_STATUS(SQLCOM_DROP_DB)},
  {"drop_event",           STMT_STATUS(SQLCOM_DROP_EVENT)},
  {"drop_function",        STMT_STATUS(SQLCOM_DROP_FUNCTION)},
  {"drop_index",           STMT_STATUS(SQLCOM_DROP_INDEX)},
  {"drop_procedure",       STMT_STATUS(SQLCOM_DROP_PROCEDURE)},
  {"drop_package",         STMT_STATUS(SQLCOM_DROP_PACKAGE)},
  {"drop_package_body",    STMT_STATUS(SQLCOM_DROP_PACKAGE_BODY)},
  {"drop_role",            STMT_STATUS(SQLCOM_DROP_ROLE)},
  {"drop_server",          STMT_STATUS(SQLCOM_DROP_SERVER)},
  {"drop_sequence",        STMT_STATUS(SQLCOM_DROP_SEQUENCE)},
  {"drop_table",           STMT_STATUS(SQLCOM_DROP_TABLE)},
  {"drop_temporary_table", COM_STATUS(com_drop_tmp_table)},
  {"drop_trigger",         STMT_STATUS(SQLCOM_DROP_TRIGGER)},
  {"drop_user",            STMT_STATUS(SQLCOM_DROP_USER)},
  {"drop_view",            STMT_STATUS(SQLCOM_DROP_VIEW)},
  {"empty_query",          STMT_STATUS(SQLCOM_EMPTY_QUERY)},
  {"execute_immediate",    STMT_STATUS(SQLCOM_EXECUTE_IMMEDIATE)},
  {"execute_sql",          STMT_STATUS(SQLCOM_EXECUTE)},
  {"flush",                STMT_STATUS(SQLCOM_FLUSH)},
  {"get_diagnostics",      STMT_STATUS(SQLCOM_GET_DIAGNOSTICS)},
  {"grant",                STMT_STATUS(SQLCOM_GRANT)},
  {"grant_role",           STMT_STATUS(SQLCOM_GRANT_ROLE)},
  {"ha_close",             STMT_STATUS(SQLCOM_HA_CLOSE)},
  {"ha_open",              STMT_STATUS(SQLCOM_HA_OPEN)},
  {"ha_read",              STMT_STATUS(SQLCOM_HA_READ)},
  {"help",                 STMT_STATUS(SQLCOM_HELP)},
  {"insert",               STMT_STATUS(SQLCOM_INSERT)},
  {"insert_select",        STMT_STATUS(SQLCOM_INSERT_SELECT)},
  {"install_plugin",       STMT_STATUS(SQLCOM_INSTALL_PLUGIN)},
  {"kill",                 STMT_STATUS(SQLCOM_KILL)},
  {"load",                 STMT_STATUS(SQLCOM_LOAD)},
  {"lock_tables",          STMT_STATUS(SQLCOM_LOCK_TABLES)},
  {"optimize",             STMT_STATUS(SQLCOM_OPTIMIZE)},
  {"preload_keys",         STMT_STATUS(SQLCOM_PRELOAD_KEYS)},
  {"prepare_sql",          STMT_STATUS(SQLCOM_PREPARE)},
  {"purge",                STMT_STATUS(SQLCOM_PURGE)},
  {"purge_before_date",    STMT_STATUS(SQLCOM_PURGE_BEFORE)},
  {"release_savepoint",    STMT_STATUS(SQLCOM_RELEASE_SAVEPOINT)},
  {"rename_table",         STMT_STATUS(SQLCOM_RENAME_TABLE)},
  {"rename_user",          STMT_STATUS(SQLCOM_RENAME_USER)},
  {"repair",               STMT_STATUS(SQLCOM_REPAIR)},
  {"replace",              STMT_STATUS(SQLCOM_REPLACE)},
  {"replace_select",       STMT_STATUS(SQLCOM_REPLACE_SELECT)},
  {"reset",                STMT_STATUS(SQLCOM_RESET)},
  {"resignal",             STMT_STATUS(SQLCOM_RESIGNAL)},
  {"revoke",               STMT_STATUS(SQLCOM_REVOKE)},
  {"revoke_all",           STMT_STATUS(SQLCOM_REVOKE_ALL)},
  {"revoke_role",          STMT_STATUS(SQLCOM_REVOKE_ROLE)},
  {"rollback",             STMT_STATUS(SQLCOM_ROLLBACK)},
  {"rollback_to_savepoint",STMT_STATUS(SQLCOM_ROLLBACK_TO_SAVEPOINT)},
  {"savepoint",            STMT_STATUS(SQLCOM_SAVEPOINT)},
  {"select",               STMT_STATUS(SQLCOM_SELECT)},
  {"set_option",           STMT_STATUS(SQLCOM_SET_OPTION)},
  {"show_authors",         STMT_STATUS(SQLCOM_SHOW_AUTHORS)},
  {"show_binlog_events",   STMT_STATUS(SQLCOM_SHOW_BINLOG_EVENTS)},
  {"show_binlogs",         STMT_STATUS(SQLCOM_SHOW_BINLOGS)},
  {"show_charsets",        STMT_STATUS(SQLCOM_SHOW_CHARSETS)},
  {"show_collations",      STMT_STATUS(SQLCOM_SHOW_COLLATIONS)},
  {"show_contributors",    STMT_STATUS(SQLCOM_SHOW_CONTRIBUTORS)},
  {"show_create_db",       STMT_STATUS(SQLCOM_SHOW_CREATE_DB)},
  {"show_create_event",    STMT_STATUS(SQLCOM_SHOW_CREATE_EVENT)},
  {"show_create_func",     STMT_STATUS(SQLCOM_SHOW_CREATE_FUNC)},
  {"show_create_package",  STMT_STATUS(SQLCOM_SHOW_CREATE_PACKAGE)},
  {"show_create_package_body",STMT_STATUS(SQLCOM_SHOW_CREATE_PACKAGE_BODY)},
  {"show_create_proc",     STMT_STATUS(SQLCOM_SHOW_CREATE_PROC)},
  {"show_create_table",    STMT_STATUS(SQLCOM_SHOW_CREATE)},
  {"show_create_trigger",  STMT_STATUS(SQLCOM_SHOW_CREATE_TRIGGER)},
  {"show_create_user",     STMT_STATUS(SQLCOM_SHOW_CREATE_USER)},
  {"show_databases",       STMT_STATUS(SQLCOM_SHOW_DATABASES)},
  {"show_engine_logs",     STMT_STATUS(SQLCOM_SHOW_ENGINE_LOGS)},
  {"show_engine_mutex",    STMT_STATUS(SQLCOM_SHOW_ENGINE_MUTEX)},
  {"show_engine_status",   STMT_STATUS(SQLCOM_SHOW_ENGINE_STATUS)},
  {"show_errors",          STMT_STATUS(SQLCOM_SHOW_ERRORS)},
  {"show_events",          STMT_STATUS(SQLCOM_SHOW_EVENTS)},
  {"show_explain",         STMT_STATUS(SQLCOM_SHOW_EXPLAIN)},
  {"show_analyze",         STMT_STATUS(SQLCOM_SHOW_ANALYZE)},
  {"show_fields",          STMT_STATUS(SQLCOM_SHOW_FIELDS)},
#ifndef DBUG_OFF
  {"show_function_code",   STMT_STATUS(SQLCOM_SHOW_FUNC_CODE)},
#endif
  {"show_function_status", STMT_STATUS(SQLCOM_SHOW_STATUS_FUNC)},
  {"show_generic",         STMT_STATUS(SQLCOM_SHOW_GENERIC)},
  {"show_grants",          STMT_STATUS(SQLCOM_SHOW_GRANTS)},
  {"show_keys",            STMT_STATUS(SQLCOM_SHOW_KEYS)},
  {"show_binlog_status",   STMT_STATUS(SQLCOM_SHOW_BINLOG_STAT)},
  {"show_open_tables",     STMT_STATUS(SQLCOM_SHOW_OPEN_TABLES)},
  {"show_package_status",  STMT_STATUS(SQLCOM_SHOW_STATUS_PACKAGE)},
#ifndef DBUG_OFF
  {"show_package_body_code",   STMT_STATUS(SQLCOM_SHOW_PACKAGE_BODY_CODE)},
#endif
  {"show_package_body_status", STMT_STATUS(SQLCOM_SHOW_STATUS_PACKAGE_BODY)},
  {"show_plugins",         STMT_STATUS(SQLCOM_SHOW_PLUGINS)},
  {"show_privileges",      STMT_STATUS(SQLCOM_SHOW_PRIVILEGES)},
#ifndef DBUG_OFF
  {"show_procedure_code",  STMT_STATUS(SQLCOM_SHOW_PROC_CODE)},
#endif
  {"show_procedure_status",STMT_STATUS(SQLCOM_SHOW_STATUS_PROC)},
  {"show_processlist",     STMT_STATUS(SQLCOM_SHOW_PROCESSLIST)},
  {"show_profile",         STMT_STATUS(SQLCOM_SHOW_PROFILE)},
  {"show_profiles",        STMT_STATUS(SQLCOM_SHOW_PROFILES)},
  {"show_relaylog_events", STMT_STATUS(SQLCOM_SHOW_RELAYLOG_EVENTS)},
  {"show_slave_hosts",     STMT_STATUS(SQLCOM_SHOW_SLAVE_HOSTS)},
  {"show_slave_status",    STMT_STATUS(SQLCOM_SHOW_SLAVE_STAT)},
  {"show_status",          STMT_STATUS(SQLCOM_SHOW_STATUS)},
  {"show_storage_engines", STMT_STATUS(SQLCOM_SHOW_STORAGE_ENGINES)},
  {"show_table_status",    STMT_STATUS(SQLCOM_SHOW_TABLE_STATUS)},
  {"show_tables",          STMT_STATUS(SQLCOM_SHOW_TABLES)},
  {"show_triggers",        STMT_STATUS(SQLCOM_SHOW_TRIGGERS)},
  {"show_variables",       STMT_STATUS(SQLCOM_SHOW_VARIABLES)},
  {"show_warnings",        STMT_STATUS(SQLCOM_SHOW_WARNS)},
  {"shutdown",             STMT_STATUS(SQLCOM_SHUTDOWN)},
  {"signal",               STMT_STATUS(SQLCOM_SIGNAL)},
  {"start_all_slaves",     STMT_STATUS(SQLCOM_SLAVE_ALL_START)},
  {"start_slave",          STMT_STATUS(SQLCOM_SLAVE_START)},
  {"stmt_close",           COM_STATUS(com_stmt_close)},
  {"stmt_execute",         COM_STATUS(com_stmt_execute)},
  {"stmt_fetch",           COM_STATUS(com_stmt_fetch)},
  {"stmt_prepare",         COM_STATUS(com_stmt_prepare)},
  {"stmt_reprepare",       COM_STATUS(com_stmt_reprepare)},
  {"stmt_reset",           COM_STATUS(com_stmt_reset)},
  {"stmt_send_long_data",  COM_STATUS(com_stmt_send_long_data)},
  {"stop_all_slaves",      STMT_STATUS(SQLCOM_SLAVE_ALL_STOP)},
  {"stop_slave",           STMT_STATUS(SQLCOM_SLAVE_STOP)},
  {"truncate",             STMT_STATUS(SQLCOM_TRUNCATE)},
  {"uninstall_plugin",     STMT_STATUS(SQLCOM_UNINSTALL_PLUGIN)},
  {"unlock_tables",        STMT_STATUS(SQLCOM_UNLOCK_TABLES)},
  {"update",               STMT_STATUS(SQLCOM_UPDATE)},
  {"update_multi",         STMT_STATUS(SQLCOM_UPDATE_MULTI)},
  {"xa_commit",            STMT_STATUS(SQLCOM_XA_COMMIT)},
  {"xa_end",               STMT_STATUS(SQLCOM_XA_END)},
  {"xa_prepare",           STMT_STATUS(SQLCOM_XA_PREPARE)},
  {"xa_recover",           STMT_STATUS(SQLCOM_XA_RECOVER)},
  {"xa_rollback",          STMT_STATUS(SQLCOM_XA_ROLLBACK)},
  {"xa_start",             STMT_STATUS(SQLCOM_XA_START)},
  {NullS, NullS, SHOW_LONG}
};


#ifdef HAVE_PSI_STATEMENT_INTERFACE
PSI_statement_info sql_statement_info[(uint) SQLCOM_END + 1];
PSI_statement_info com_statement_info[(uint) COM_END + 1];

/**
  Initialize the command names array.
  Since we do not want to maintain a separate array,
  this is populated from data mined in com_status_vars,
  which already has one name for each command.
*/
void init_sql_statement_info()
{
  size_t first_com= offsetof(STATUS_VAR, com_stat[0]);
  size_t last_com=  offsetof(STATUS_VAR, com_stat[(uint) SQLCOM_END]);
  int record_size= offsetof(STATUS_VAR, com_stat[1])
                   - offsetof(STATUS_VAR, com_stat[0]);
  size_t ptr;
  uint i;
  uint com_index;

  static const char* dummy= "";
  for (i= 0; i < ((uint) SQLCOM_END + 1); i++)
  {
    sql_statement_info[i].m_name= dummy;
    sql_statement_info[i].m_flags= 0;
  }

  SHOW_VAR *var= &com_status_vars[0];
  while (var->name != NULL)
  {
    ptr= (size_t)(var->value);
    if ((first_com <= ptr) && (ptr < last_com))
    {
      com_index= ((int)(ptr - first_com))/record_size;
      DBUG_ASSERT(com_index < (uint) SQLCOM_END);
      sql_statement_info[com_index].m_name= var->name;
    }
    var++;
  }

  DBUG_ASSERT(strcmp(sql_statement_info[(uint) SQLCOM_SELECT].m_name, "select") == 0);
  DBUG_ASSERT(strcmp(sql_statement_info[(uint) SQLCOM_SIGNAL].m_name, "signal") == 0);

  sql_statement_info[(uint) SQLCOM_END].m_name= "error";
}

void init_com_statement_info()
{
  uint index;

  for (index= 0; index < (uint) COM_END + 1; index++)
  {
    com_statement_info[index].m_name= command_name[index].str;
    com_statement_info[index].m_flags= 0;
  }

  /* "statement/abstract/query" can mutate into "statement/sql/..." */
  com_statement_info[(uint) COM_QUERY].m_flags= PSI_FLAG_MUTABLE;
}
#endif


#ifdef SAFEMALLOC
/*
  Return the id for the current THD, to allow safemalloc to associate
  the memory with the right id.
*/

extern "C" my_thread_id mariadb_dbug_id()
{
  THD *thd;
  if ((thd= current_thd) && thd->thread_dbug_id)
  {
    return thd->thread_dbug_id;
  }
  return my_thread_dbug_id();
}
#endif /* SAFEMALLOC */

/* Thread Mem Usage By P.Linux */
extern "C" {
static void my_malloc_size_cb_func(long long size, my_bool is_thread_specific)
{
  THD *thd= current_thd;

#ifndef DBUG_OFF
  statistic_increment(malloc_calls, &LOCK_status);
#endif

  /*
    When thread specific is set, both mysqld_server_initialized and thd
    must be set, and we check that with DBUG_ASSERT.

    However, do not crash, if current_thd is NULL, in release version.
  */
  DBUG_ASSERT(!is_thread_specific || (mysqld_server_initialized && thd));

  if (is_thread_specific && likely(thd))  /* If thread specific memory */
  {
    DBUG_PRINT("info", ("thd memory_used: %lld  size: %lld",
                        (longlong) thd->status_var.local_memory_used,
                        size));
    thd->status_var.local_memory_used+= size;
    set_if_bigger(thd->status_var.max_local_memory_used,
                  thd->status_var.local_memory_used);
    if (size > 0 &&
        thd->status_var.local_memory_used > (int64)thd->variables.max_mem_used &&
        likely(!thd->killed) && !thd->get_stmt_da()->is_set())
    {
      /*
        Ensure we don't get called here again.

        It is not safe to wait for LOCK_thd_kill here, as we could be called
        from almost any context. For example while LOCK_plugin is being held;
        but THD::awake() locks LOCK_thd_kill and LOCK_plugin in the opposite
        order (MDEV-33443).

        So ignore the max_mem_used limit in the unlikely case we cannot obtain
        LOCK_thd_kill here (the limit will be enforced on the next allocation).
      */
      if (!mysql_mutex_trylock(&thd->LOCK_thd_kill)) {
        char buf[50], *buf2;
        thd->set_killed_no_mutex(KILL_QUERY);
        my_snprintf(buf, sizeof(buf), "--max-session-mem-used=%llu",
                    thd->variables.max_mem_used);
        if ((buf2= (char*) thd->alloc(256)))
        {
          my_snprintf(buf2, 256,
                      ER_THD(thd, ER_OPTION_PREVENTS_STATEMENT), buf);
          thd->set_killed_no_mutex(KILL_QUERY,
                                   ER_OPTION_PREVENTS_STATEMENT, buf2);
        }
        else
        {
          thd->set_killed_no_mutex(KILL_QUERY, ER_OPTION_PREVENTS_STATEMENT,
                          "--max-session-mem-used");
        }
        mysql_mutex_unlock(&thd->LOCK_thd_kill);
      }
    }
    DBUG_ASSERT((longlong) thd->status_var.local_memory_used >= 0 ||
                !debug_assert_on_not_freed_memory);
  }
  else if (likely(thd))
  {
    DBUG_PRINT("info", ("global thd memory_used: %lld  size: %lld",
                        (longlong) thd->status_var.global_memory_used, size));
    thd->status_var.global_memory_used+= size;
  }
  else
    update_global_memory_status(size);
}

int json_escape_string(const char *str,const char *str_end,
                       char *json, char *json_end)
{
  return json_escape(system_charset_info,
                     (const uchar *) str, (const uchar *) str_end,
                     &my_charset_utf8mb4_bin,
                     (uchar *) json, (uchar *) json_end);
}


int json_unescape_json(const char *json_str, const char *json_end,
                       char *res, char *res_end)
{
  return json_unescape(&my_charset_utf8mb4_bin,
                       (const uchar *) json_str, (const uchar *) json_end,
                       system_charset_info, (uchar *) res, (uchar *) res_end);
}

} /*extern "C"*/


/**
  Create a replication file name or base for file names.

  @param[in] opt Value of option, or NULL
  @param[in] def Default value if option value is not set.
  @param[in] ext Extension to use for the path

  @returns Pointer to string containing the full file path, or NULL if
  it was not possible to create the path.
 */
static const char *rpl_make_log_name(PSI_memory_key key, const char *opt,
                                     const char *def, const char *ext)
{
  DBUG_ENTER("rpl_make_log_name");
  DBUG_PRINT("enter", ("opt: %s, def: %s, ext: %s", opt ? opt : "(null)",
                       def, ext));
  char buff[FN_REFLEN];
  const char *base= opt ? opt : def;
  unsigned int options=
    MY_REPLACE_EXT | MY_UNPACK_FILENAME | MY_SAFE_PATH;

  /* mysql_real_data_home_ptr  may be null if no value of datadir has been
     specified through command-line or througha cnf file. If that is the
     case we make mysql_real_data_home_ptr point to mysql_real_data_home
     which, in that case holds the default path for data-dir.
  */
  if(mysql_real_data_home_ptr == NULL)
    mysql_real_data_home_ptr= mysql_real_data_home;

  if (fn_format(buff, base, mysql_real_data_home_ptr, ext, options))
    DBUG_RETURN(my_strdup(key, buff, MYF(MY_WME)));
  else
    DBUG_RETURN(NULL);
}

/* We have to setup my_malloc_size_cb_func early to catch all mallocs */

static int init_early_variables()
{
  set_current_thd(0);
  set_malloc_size_cb(my_malloc_size_cb_func);
  global_status_var.global_memory_used= 0;
  init_alloc_root(PSI_NOT_INSTRUMENTED, &startup_root, 1024, 0, MYF(0));
  init_alloc_root(PSI_NOT_INSTRUMENTED, &read_only_root, 1024, 0,
		  MYF(MY_ROOT_USE_MPROTECT));
  return 0;
}

static int init_common_variables()
{
  umask(((~my_umask) & 0666));
  connection_errors_select= 0;
  connection_errors_accept= 0;
  connection_errors_tcpwrap= 0;
  connection_errors_internal= 0;
  connection_errors_max_connection= 0;
  connection_errors_peer_addr= 0;
  my_decimal_set_zero(&decimal_zero); // set decimal_zero constant;

  init_libstrings();
  tzset();			// Set tzname

#ifdef SAFEMALLOC
  sf_malloc_dbug_id= mariadb_dbug_id;
#endif /* SAFEMALLOC */
#ifdef DBUG_ASSERT_AS_PRINTF
  my_dbug_assert_failed= mariadb_dbug_assert_failed;
#endif /* DBUG_ASSERT_AS_PRINTF */

  if (!(type_handler_data= new Type_handler_data) ||
      type_handler_data->init())
  {
    sql_perror("Could not allocate type_handler_data");
    return 1;
  }

  max_system_variables.pseudo_thread_id= ~(my_thread_id) 0;
  server_start_time= flush_status_time= my_time(0);
  my_disable_copystat_in_redel= 1;

  global_rpl_filter= new Rpl_filter;
  binlog_filter= new Rpl_filter;
  if (!global_rpl_filter || !binlog_filter)
  {
    sql_perror("Could not allocate replication and binlog filters");
    exit(1);
  }

#ifdef HAVE_OPENSSL
  if (check_openssl_compatibility())
  {
    sql_print_error("Incompatible OpenSSL version. Cannot continue...");
    exit(1);
  }
#endif

  if (init_thread_environment() || mysql_init_variables())
    exit(1);

  if (ignore_db_dirs_init())
    exit(1);

  struct tm tm_tmp;
  localtime_r(&server_start_time, &tm_tmp);

  my_tzset();
  my_tzname(system_time_zone, sizeof(system_time_zone));

  /*
    We set SYSTEM time zone as reasonable default and
    also for failure of my_tz_init() and bootstrap mode.
    If user explicitly set time zone with --default-time-zone
    option we will change this value in my_tz_init().
  */
  global_system_variables.time_zone= my_tz_SYSTEM;

#ifdef HAVE_PSI_INTERFACE
  /*
    Complete the mysql_bin_log initialization.
    Instrumentation keys are known only after the performance schema
    initialization, and can not be set in the MYSQL_BIN_LOG
    constructor (called before main()).
  */
  mysql_bin_log.set_psi_keys(key_BINLOG_LOCK_index,
                             key_BINLOG_COND_relay_log_updated,
                             key_BINLOG_COND_bin_log_updated,
                             key_file_binlog,
                             key_file_binlog_cache,
                             key_file_binlog_index,
                             key_file_binlog_index_cache,
                             key_BINLOG_COND_queue_busy,
                             key_LOCK_binlog_end_pos);
#endif

  /*
    Init mutexes for the global MYSQL_BIN_LOG objects.
    As safe_mutex depends on what MY_INIT() does, we can't init the mutexes of
    global MYSQL_BIN_LOGs in their constructors, because then they would be
    inited before MY_INIT(). So we do it here.
  */
  mysql_bin_log.init_pthread_objects();
  Gtid_index_writer::gtid_index_init();

  /* TODO: remove this when my_time_t is 64 bit compatible */
  if (!IS_TIME_T_VALID_FOR_TIMESTAMP(server_start_time))
  {
    sql_print_error("This server doesn't support dates later than 2038");
    exit(1);
  }

  opt_log_basename= const_cast<char *>("mysql");

  if (gethostname(glob_hostname,sizeof(glob_hostname)) < 0)
  {
    /*
      Get hostname of computer (used by 'show variables') and as default
      basename for the pid file if --log-basename is not given.
    */
    strmake(glob_hostname, STRING_WITH_LEN("localhost"));
    sql_print_warning("gethostname failed, using '%s' as hostname",
                        glob_hostname);
  }
  else if (is_filename_allowed(glob_hostname, strlen(glob_hostname), FALSE))
    opt_log_basename= glob_hostname;

  strmake(pidfile_name, opt_log_basename, sizeof(pidfile_name)-5);
  strmov(fn_ext(pidfile_name),".pid");		// Add proper extension
  SYSVAR_AUTOSIZE(pidfile_name_ptr, pidfile_name);
  set_sys_var_value_origin(&opt_tc_log_size, sys_var::AUTO);

  /*
    The default-storage-engine entry in my_long_options should have a
    non-null default value. It was earlier intialized as
    (longlong)"MyISAM" in my_long_options but this triggered a
    compiler error in the Sun Studio 12 compiler. As a work-around we
    set the def_value member to 0 in my_long_options and initialize it
    to the correct value here.

    From MySQL 5.5 onwards, the default storage engine is InnoDB
    (except in the embedded server, where the default continues to
    be MyISAM)
  */
#if defined(WITH_INNOBASE_STORAGE_ENGINE)
  default_storage_engine= const_cast<char *>("InnoDB");
#else
  default_storage_engine= const_cast<char *>("MyISAM");
#endif
  default_tmp_storage_engine= NULL;
  gtid_pos_auto_engines= const_cast<char *>("");

  /*
    Add server status variables to the dynamic list of
    status variables that is shown by SHOW STATUS.
    Later, in plugin_init, and mysql_install_plugin
    new entries could be added to that list.
  */
  if (add_status_vars(status_vars))
    exit(1); // an error was already reported

#ifndef DBUG_OFF
  /*
    We have few debug-only commands in com_status_vars, only visible in debug
    builds. for simplicity we enable the assert only in debug builds

    There are 10 Com_ variables which don't have corresponding SQLCOM_ values:
    (TODO strictly speaking they shouldn't be here, should not have Com_ prefix
    that is. Perhaps Stmt_ ? Comstmt_ ? Prepstmt_ ?)

      Com_admin_commands         => com_other
      Com_create_temporary_table => com_create_tmp_table
      Com_drop_temporary_table   => com_drop_tmp_table
      Com_stmt_close             => com_stmt_close
      Com_stmt_execute           => com_stmt_execute
      Com_stmt_fetch             => com_stmt_fetch
      Com_stmt_prepare           => com_stmt_prepare
      Com_stmt_reprepare         => com_stmt_reprepare
      Com_stmt_reset             => com_stmt_reset
      Com_stmt_send_long_data    => com_stmt_send_long_data

    With this correction the number of Com_ variables (number of elements in
    the array, excluding the last element - terminator) must match the number
    of SQLCOM_ constants.
  */
  compile_time_assert(sizeof(com_status_vars)/sizeof(com_status_vars[0]) - 1 ==
                     SQLCOM_END + 10);
#endif

  int opt_err;
  if ((opt_err= get_options(&remaining_argc, &remaining_argv)))
    exit(opt_err);
  if (IS_SYSVAR_AUTOSIZE(&server_version_ptr))
    set_server_version(server_version, sizeof(server_version));

  if (calculate_server_uid(server_uid))
    strmov(server_uid, "unknown");

  mysql_real_data_home_len= uint(strlen(mysql_real_data_home));

  sf_leaking_memory= 0; // no memory leaks from now on

#ifndef EMBEDDED_LIBRARY
  if (opt_abort && !opt_verbose)
    unireg_abort(0);
#endif /*!EMBEDDED_LIBRARY*/

  DBUG_PRINT("info",("%s  Ver %s for %s on %s\n",my_progname,
		     server_version, SYSTEM_TYPE,MACHINE_TYPE));

  /* Initialize large page size */
  if (opt_large_pages)
  {
    DBUG_PRINT("info", ("Large page set"));
    if (my_init_large_pages(opt_super_large_pages))
    {
      return 1;
    }
  }

#if defined(HAVE_POOL_OF_THREADS)
  if (IS_SYSVAR_AUTOSIZE(&threadpool_size))
    SYSVAR_AUTOSIZE(threadpool_size, my_getncpus());
#endif

  /* connections and databases needs lots of files */
  {
    uint files, wanted_files, max_open_files, min_tc_size, extra_files,
      min_connections;
    ulong org_max_connections, org_tc_size;

    /* Number of files reserved for temporary files */
    extra_files= 30;
    min_connections= 10;
    /* MyISAM requires two file handles per table. */
    wanted_files= (extra_files + max_connections + extra_max_connections +
                   tc_size * 2 * tc_instances);
#if defined(HAVE_POOL_OF_THREADS) && !defined(_WIN32)
    // add epoll or kevent fd for each threadpool group, in case pool of threads is used
    wanted_files+= (thread_handling > SCHEDULER_NO_THREADS) ? 0 : threadpool_size;
#endif

    min_tc_size= MY_MIN(tc_size, TABLE_OPEN_CACHE_MIN);
    org_max_connections= max_connections;
    org_tc_size= tc_size;

    /*
      We are trying to allocate no less than max_connections*5 file
      handles (i.e. we are trying to set the limit so that they will
      be available).  In addition, we allocate no less than how much
      was already allocated.  However below we report a warning and
      recompute values only if we got less file handles than were
      explicitly requested.  No warning and re-computation occur if we
      can't get max_connections*5 but still got no less than was
      requested (value of wanted_files).
    */
    max_open_files= MY_MAX(MY_MAX(wanted_files,
                                  (max_connections + extra_max_connections)*5),
                           open_files_limit);
    files= my_set_max_open_files(max_open_files);
    SYSVAR_AUTOSIZE_IF_CHANGED(open_files_limit, files, ulong);

    if (files < max_open_files && global_system_variables.log_warnings)
      sql_print_warning("Could not increase number of max_open_files to more than %u (request: %u)", files, max_open_files);

    /* If we required too much tc_instances than we reduce */
    SYSVAR_AUTOSIZE_IF_CHANGED(tc_instances,
                               (uint32) MY_MIN(MY_MAX((files - extra_files -
                                                      max_connections)/
                                                      2/tc_size,
                                                     1),
                                              tc_instances),
                               uint32);
    /*
      If we have requested too much file handles than we bring
      max_connections in supported bounds. Still leave at least
      'min_connections' connections
    */
    SYSVAR_AUTOSIZE_IF_CHANGED(max_connections,
                               (ulong) MY_MAX(MY_MIN(files- extra_files-
                                                     min_tc_size*2*tc_instances,
                                                     max_connections),
                                              min_connections),
                               ulong);

    /*
      Decrease tc_size according to max_connections, but
      not below min_tc_size.  Outer MY_MIN() ensures that we
      never increase tc_size automatically (that could
      happen if max_connections is decreased above).
    */
    SYSVAR_AUTOSIZE_IF_CHANGED(tc_size,
                               (ulong) MY_MIN(MY_MAX((files - extra_files -
                                                      max_connections) / 2 / tc_instances,
                                                     min_tc_size),
                                              tc_size), ulong);
    DBUG_PRINT("warning",
               ("Current limits: max_open_files: %u  max_connections: %ld  table_cache: %ld",
                files, max_connections, tc_size));
    if (global_system_variables.log_warnings > 1 &&
        (max_connections < org_max_connections ||
         tc_size < org_tc_size))
      sql_print_warning("Changed limits: max_open_files: %u  max_connections: %lu (was %lu)  table_cache: %lu (was %lu)",
			files, max_connections, org_max_connections,
                        tc_size, org_tc_size);
  }
  /*
    Max_connections and tc_cache are now set.
    Now we can fix other variables depending on this variable.
  */

  /* Fix host_cache_size */
  if (IS_SYSVAR_AUTOSIZE(&host_cache_size))
  {
    /*
      The default value is 128.
      The autoset value is 128, plus 1 for a value of max_connections
      up to 500, plus 1 for every increment of 20 over 500 in the
      max_connections value, capped at 2000.
    */
    uint size= (HOST_CACHE_SIZE + MY_MIN(max_connections, 500) +
                MY_MAX(((long) max_connections)-500,0)/20);
    SYSVAR_AUTOSIZE(host_cache_size, size);
  }

  /* Fix back_log (back_log == 0 added for MySQL compatibility) */
  if (back_log == 0 || IS_SYSVAR_AUTOSIZE(&back_log))
  {
    /*
      The default value is 150.
      The autoset value is 50 + max_connections / 5 capped at 900
    */
    SYSVAR_AUTOSIZE(back_log, MY_MIN(900, (50 + max_connections / 5)));
  }

  unireg_init(opt_specialflag); /* Set up extern variabels */
  if (!(my_default_lc_messages=
        my_locale_by_name(lc_messages)))
  {
    sql_print_error("Unknown locale: '%s'", lc_messages);
    return 1;
  }

  if (init_errmessage())	/* Read error messages from file */
    return 1;
  global_system_variables.lc_messages= my_default_lc_messages;
  global_system_variables.errmsgs= my_default_lc_messages->errmsgs->errmsgs;
  init_client_errs();
  mysql_library_init(unused,unused,unused); /* for replication */
  lex_init();
  if (item_create_init())
    return 1;
  item_init();
  setup_json_schema_keyword_hash();
  /*
    Process a comma-separated character set list and choose
    the first available character set. This is mostly for
    test purposes, to be able to start "mysqld" even if
    the requested character set is not available (see bug#18743).
  */
  myf utf8_flag= global_system_variables.old_behavior &
                 OLD_MODE_UTF8_IS_UTF8MB3 ? MY_UTF8_IS_UTF8MB3 : 0;

  old_mode_deprecated_warnings(0, global_system_variables.old_behavior);

  if (character_set_collations_str[0])
  {
    Lex_cstring_strlen str(character_set_collations_str);
    if (global_system_variables.character_set_collations.
                                  from_text(str, utf8_flag))
    {
      sql_print_error(ER_DEFAULT(ER_WRONG_VALUE_FOR_VAR),
                      "character_set_collations", character_set_collations_str);
    }
  }

  for (;;)
  {
    char *next_character_set_name= strchr(default_character_set_name, ',');
    if (next_character_set_name)
      *next_character_set_name++= '\0';
    if (!(default_charset_info=
          get_charset_by_csname(default_character_set_name,
                                MY_CS_PRIMARY, MYF(utf8_flag | MY_WME))))
    {
      if (next_character_set_name)
      {
        default_character_set_name= next_character_set_name;
        default_collation_name= 0;          // Ignore collation
      }
      else
        return 1;                           // Eof of the list
    }
    else
    {
      Sql_used used;
      default_charset_info= global_system_variables.character_set_collations.
                              get_collation_for_charset(&used,
                                                        default_charset_info);
      break;
    }
  }

  if (default_collation_name)
  {
    CHARSET_INFO *default_collation;
    default_collation= get_charset_by_name(default_collation_name, MYF(utf8_flag));
    if (!default_collation)
    {
#ifdef WITH_PERFSCHEMA_STORAGE_ENGINE
      buffered_logs.print();
      buffered_logs.cleanup();
#endif
      sql_print_error(ER_DEFAULT(ER_UNKNOWN_COLLATION), default_collation_name);
      return 1;
    }
    if (!my_charset_same(default_charset_info, default_collation))
    {
      sql_print_error(ER_DEFAULT(ER_COLLATION_CHARSET_MISMATCH),
		      default_collation_name,
		      default_charset_info->cs_name.str);
      return 1;
    }
    default_charset_info= default_collation;
  }
  /* Set collactions that depends on the default collation */
  global_system_variables.collation_server= default_charset_info;
  global_system_variables.collation_database= default_charset_info;
  if (is_supported_parser_charset(default_charset_info))
  {
    global_system_variables.collation_connection= default_charset_info;
    global_system_variables.character_set_results=
    global_system_variables.character_set_client=
      Lex_exact_charset_opt_extended_collate(default_charset_info, true).
        find_compiled_default_collation();
  }
  else
  {
    sql_print_warning("'%s' can not be used as client character set. "
                      "'%s' will be used as default client character set.",
                      default_charset_info->cs_name.str,
                      my_charset_latin1.cs_name.str);
    global_system_variables.collation_connection= &my_charset_latin1;
    global_system_variables.character_set_results= &my_charset_latin1;
    global_system_variables.character_set_client= &my_charset_latin1;
  }

  if (!(character_set_filesystem=
        get_charset_by_csname(character_set_filesystem_name,
                              MY_CS_PRIMARY, MYF(utf8_flag | MY_WME))))
    return 1;
  global_system_variables.character_set_filesystem= character_set_filesystem;

  if (!(my_default_lc_time_names=
        my_locale_by_name(lc_time_names_name)))
  {
    sql_print_error("Unknown locale: '%s'", lc_time_names_name);
    return 1;
  }
  global_system_variables.lc_time_names= my_default_lc_time_names;

  /* check log options and issue warnings if needed */
  if (opt_log && opt_logname && *opt_logname &&
      !(log_output_options & (LOG_FILE | LOG_NONE)))
    sql_print_warning("Although a general log file was specified, "
                      "log tables are used. "
                      "To enable logging to files use the --log-output option.");

  if (global_system_variables.sql_log_slow && opt_slow_logname &&
      *opt_slow_logname &&
      !(log_output_options & (LOG_FILE | LOG_NONE)))
    sql_print_warning("Although a slow query log file was specified, "
                      "log tables are used. "
                      "To enable logging to files use the --log-output=file option.");

  if (!opt_logname || !*opt_logname)
    make_default_log_name(&opt_logname, ".log", false);
  if (!opt_slow_logname || !*opt_slow_logname)
    make_default_log_name(&opt_slow_logname, "-slow.log", false);

#if defined(ENABLED_DEBUG_SYNC)
  /* Initialize the debug sync facility. See debug_sync.cc. */
  if (debug_sync_init())
    return 1; /* purecov: tested */
#endif /* defined(ENABLED_DEBUG_SYNC) */

#if (ENABLE_TEMP_POOL)
  if (use_temp_pool && my_bitmap_init(&temp_pool,0,1024))
    return 1;
#else
  use_temp_pool= 0;
#endif

  if (my_dboptions_cache_init())
    return 1;

  /*
    Ensure that lower_case_table_names is set on system where we have case
    insensitive names.  If this is not done the users MyISAM tables will
    get corrupted if accesses with names of different case.
  */
  DBUG_PRINT("info", ("lower_case_table_names: %d", lower_case_table_names));
  if(mysql_real_data_home_ptr == NULL || *mysql_real_data_home_ptr == 0)
    mysql_real_data_home_ptr= mysql_real_data_home;
  SYSVAR_AUTOSIZE(lower_case_file_system,
                  test_if_case_insensitive(mysql_real_data_home_ptr));
  if (!lower_case_table_names && lower_case_file_system == 1)
  {
    if (lower_case_table_names_used)
    {
      sql_print_error("The server option 'lower_case_table_names' is "
                      "configured to use case sensitive table names but the "
                      "data directory resides on a case-insensitive file system. "
                      "Please use a case sensitive file system for your data "
                      "directory or switch to a case-insensitive table name "
                      "mode.");
      return 1;
    }
    else
    {
      if (global_system_variables.log_warnings)
	sql_print_warning("Setting lower_case_table_names=2 because file "
                  "system for %s is case insensitive", mysql_real_data_home_ptr);
      SYSVAR_AUTOSIZE(lower_case_table_names, 2);
    }
  }
  else if (lower_case_table_names == 2 &&
           !(lower_case_file_system= (lower_case_file_system == 1)))
  {
    if (global_system_variables.log_warnings)
      sql_print_warning("lower_case_table_names was set to 2, even though your "
                        "the file system '%s' is case sensitive.  Now setting "
                        "lower_case_table_names to 0 to avoid future problems.",
			mysql_real_data_home_ptr);
    SYSVAR_AUTOSIZE(lower_case_table_names, 0);
  }
  else
  {
    lower_case_file_system= (lower_case_file_system == 1);
  }

  /* Reset table_alias_charset, now that lower_case_table_names is set. */
  table_alias_charset= (lower_case_table_names ?
			files_charset_info :
			&my_charset_bin);

  if (ignore_db_dirs_process_additions())
  {
    sql_print_error("An error occurred while storing ignore_db_dirs to a hash.");
    return 1;
  }

  if (tls_version & (VIO_TLSv1_0 + VIO_TLSv1_1))
      sql_print_warning("TLSv1.0 and TLSv1.1 are insecure and should not be used for tls_version");

#ifdef WITH_WSREP
  /*
    We need to initialize auxiliary variables, that will be
    further keep the original values of auto-increment options
    as they set by the user. These variables used to restore
    user-defined values of the auto-increment options after
    setting of the wsrep_auto_increment_control to 'OFF'.
  */
  global_system_variables.saved_auto_increment_increment=
    global_system_variables.auto_increment_increment;
  global_system_variables.saved_auto_increment_offset=
    global_system_variables.auto_increment_offset;
#endif /* WITH_WSREP */

  return 0;
}


static int init_thread_environment()
{
  DBUG_ENTER("init_thread_environment");
  server_threads.init();
  mysql_mutex_init(key_LOCK_start_thread, &LOCK_start_thread, MY_MUTEX_INIT_FAST);
  mysql_mutex_init(key_LOCK_status, &LOCK_status, MY_MUTEX_INIT_FAST);
  mysql_mutex_init(key_LOCK_delayed_insert,
                   &LOCK_delayed_insert, MY_MUTEX_INIT_FAST);
  mysql_mutex_init(key_LOCK_delayed_status,
                   &LOCK_delayed_status, MY_MUTEX_INIT_FAST);
  mysql_mutex_init(key_LOCK_delayed_create,
                   &LOCK_delayed_create, MY_MUTEX_INIT_SLOW);
  mysql_mutex_init(key_LOCK_crypt, &LOCK_crypt, MY_MUTEX_INIT_FAST);
  mysql_mutex_init(key_LOCK_user_conn, &LOCK_user_conn, MY_MUTEX_INIT_FAST);
  mysql_mutex_init(key_LOCK_active_mi, &LOCK_active_mi, MY_MUTEX_INIT_FAST);
  mysql_mutex_init(key_LOCK_global_system_variables,
                   &LOCK_global_system_variables, MY_MUTEX_INIT_FAST);
  mysql_mutex_record_order(&LOCK_active_mi, &LOCK_global_system_variables);
  mysql_prlock_init(key_rwlock_LOCK_system_variables_hash,
                    &LOCK_system_variables_hash);
  mysql_mutex_init(key_LOCK_prepared_stmt_count,
                   &LOCK_prepared_stmt_count, MY_MUTEX_INIT_FAST);
  mysql_mutex_init(key_LOCK_error_messages,
                   &LOCK_error_messages, MY_MUTEX_INIT_FAST);
  mysql_mutex_init(key_LOCK_uuid_short_generator,
                   &LOCK_short_uuid_generator, MY_MUTEX_INIT_FAST);
  mysql_mutex_init(key_LOCK_thread_id,
                   &LOCK_thread_id, MY_MUTEX_INIT_FAST);
  mysql_mutex_init(key_LOCK_stats, &LOCK_stats, MY_MUTEX_INIT_FAST);
  mysql_mutex_init(key_LOCK_global_user_client_stats,
                   &LOCK_global_user_client_stats, MY_MUTEX_INIT_FAST);
  mysql_mutex_init(key_LOCK_global_table_stats,
                   &LOCK_global_table_stats, MY_MUTEX_INIT_FAST);
  mysql_mutex_init(key_LOCK_global_index_stats,
                   &LOCK_global_index_stats, MY_MUTEX_INIT_FAST);
  mysql_mutex_init(key_LOCK_prepare_ordered, &LOCK_prepare_ordered,
                   MY_MUTEX_INIT_SLOW);
  mysql_cond_init(key_COND_prepare_ordered, &COND_prepare_ordered, NULL);
  mysql_mutex_init(key_LOCK_after_binlog_sync, &LOCK_after_binlog_sync,
                   MY_MUTEX_INIT_SLOW);
  mysql_mutex_init(key_LOCK_commit_ordered, &LOCK_commit_ordered,
                   MY_MUTEX_INIT_SLOW);
  mysql_mutex_init(key_LOCK_backup_log, &LOCK_backup_log, MY_MUTEX_INIT_FAST);
  mysql_mutex_init(key_LOCK_optimizer_costs, &LOCK_optimizer_costs,
                   MY_MUTEX_INIT_FAST);
  mysql_mutex_init(key_LOCK_temp_pool, &LOCK_temp_pool, MY_MUTEX_INIT_FAST);

#ifdef HAVE_OPENSSL
#ifdef HAVE_des
  mysql_mutex_init(key_LOCK_des_key_file,
                   &LOCK_des_key_file, MY_MUTEX_INIT_FAST);
#endif /* HAVE_des */
#if defined(HAVE_OPENSSL10) && !defined(HAVE_WOLFSSL)
  openssl_stdlocks= (openssl_lock_t*) OPENSSL_malloc(CRYPTO_num_locks() *
                                                     sizeof(openssl_lock_t));
  for (int i= 0; i < CRYPTO_num_locks(); ++i)
    mysql_rwlock_init(key_rwlock_openssl, &openssl_stdlocks[i].lock);
  CRYPTO_set_dynlock_create_callback(openssl_dynlock_create);
  CRYPTO_set_dynlock_destroy_callback(openssl_dynlock_destroy);
  CRYPTO_set_dynlock_lock_callback(openssl_lock);
  CRYPTO_set_locking_callback(openssl_lock_function);
#endif /* HAVE_OPENSSL10 */
#endif /* HAVE_OPENSSL */
  mysql_rwlock_init(key_rwlock_LOCK_sys_init_connect, &LOCK_sys_init_connect);
  mysql_rwlock_init(key_rwlock_LOCK_sys_init_slave, &LOCK_sys_init_slave);
  mysql_rwlock_init(key_rwlock_LOCK_ssl_refresh, &LOCK_ssl_refresh);
  mysql_rwlock_init(key_rwlock_LOCK_grant, &LOCK_grant);
  mysql_rwlock_init(key_rwlock_LOCK_all_status_vars, &LOCK_all_status_vars);
  mysql_cond_init(key_COND_start_thread, &COND_start_thread, NULL);
#ifdef HAVE_REPLICATION
  mysql_mutex_init(key_LOCK_rpl_status, &LOCK_rpl_status, MY_MUTEX_INIT_FAST);
#endif
  mysql_mutex_init(key_LOCK_server_started,
                   &LOCK_server_started, MY_MUTEX_INIT_FAST);
  mysql_cond_init(key_COND_server_started, &COND_server_started, NULL);
  sp_cache_init();
#ifdef HAVE_EVENT_SCHEDULER
  Events::init_mutexes();
#endif
  init_show_explain_psi_keys();
  /* Parameter for threads created for connections */
  (void) pthread_attr_init(&connection_attrib);
  (void) pthread_attr_setdetachstate(&connection_attrib,
				     PTHREAD_CREATE_DETACHED);
  pthread_attr_setscope(&connection_attrib, PTHREAD_SCOPE_SYSTEM);

#ifdef HAVE_REPLICATION
  rpl_init_gtid_slave_state();
  rpl_init_gtid_waiting();
#endif

  DBUG_RETURN(0);
}


#if defined(HAVE_OPENSSL10) && !defined(HAVE_WOLFSSL)
static openssl_lock_t *openssl_dynlock_create(const char *file, int line)
{
  openssl_lock_t *lock= new openssl_lock_t;
  mysql_rwlock_init(key_rwlock_openssl, &lock->lock);
  return lock;
}


static void openssl_dynlock_destroy(openssl_lock_t *lock, const char *file,
				    int line)
{
  mysql_rwlock_destroy(&lock->lock);
  delete lock;
}


static void openssl_lock_function(int mode, int n, const char *file, int line)
{
  if (n < 0 || n > CRYPTO_num_locks())
  {
    /* Lock number out of bounds. */
    sql_print_error("Fatal: OpenSSL interface problem (n = %d)", n);
    abort();
  }
  openssl_lock(mode, &openssl_stdlocks[n], file, line);
}


static void openssl_lock(int mode, openssl_lock_t *lock, const char *file,
			 int line)
{
  int err;
  char const *what;

  switch (mode) {
  case CRYPTO_LOCK|CRYPTO_READ:
    what = "read lock";
    err= mysql_rwlock_rdlock(&lock->lock);
    break;
  case CRYPTO_LOCK|CRYPTO_WRITE:
    what = "write lock";
    err= mysql_rwlock_wrlock(&lock->lock);
    break;
  case CRYPTO_UNLOCK|CRYPTO_READ:
  case CRYPTO_UNLOCK|CRYPTO_WRITE:
    what = "unlock";
    err= mysql_rwlock_unlock(&lock->lock);
    break;
  default:
    /* Unknown locking mode. */
    sql_print_error("Fatal: OpenSSL interface problem (mode=0x%x)", mode);
    abort();
  }
  if (err)
  {
    sql_print_error("Fatal: can't %s OpenSSL lock", what);
    abort();
  }
}
#endif /* HAVE_OPENSSL10 */


struct SSL_ACCEPTOR_STATS
{
  long accept;
  long accept_good;
  long cache_size;
  long verify_mode;
  long verify_depth;
  long zero;
  const char *session_cache_mode;
  uchar fprint[256/8];

  SSL_ACCEPTOR_STATS():
    accept(),accept_good(),cache_size(),verify_mode(),verify_depth(),zero(),
    session_cache_mode("NONE")
  {
  }

  void init()
  {
    DBUG_ASSERT(ssl_acceptor_fd !=0);
    DBUG_ASSERT(ssl_acceptor_fd->ssl_context != 0);
    SSL_CTX *ctx= ssl_acceptor_fd->ssl_context;
    accept= 0;
    accept_good= 0;
    verify_mode= SSL_CTX_get_verify_mode(ctx);
    verify_depth= SSL_CTX_get_verify_depth(ctx);
    cache_size= SSL_CTX_sess_get_cache_size(ctx);
    switch (SSL_CTX_get_session_cache_mode(ctx))
    {
    case SSL_SESS_CACHE_OFF:
      session_cache_mode= "OFF"; break;
    case SSL_SESS_CACHE_CLIENT:
      session_cache_mode= "CLIENT"; break;
    case SSL_SESS_CACHE_SERVER:
      session_cache_mode= "SERVER"; break;
    case SSL_SESS_CACHE_BOTH:
      session_cache_mode= "BOTH"; break;
    case SSL_SESS_CACHE_NO_AUTO_CLEAR:
      session_cache_mode= "NO_AUTO_CLEAR"; break;
    case SSL_SESS_CACHE_NO_INTERNAL_LOOKUP:
      session_cache_mode= "NO_INTERNAL_LOOKUP"; break;
    default:
      session_cache_mode= "Unknown"; break;
    }
    X509 *cert= SSL_CTX_get0_certificate(ctx);
    uint fplen= sizeof(fprint);
    X509_digest(cert, EVP_sha256(), fprint, &fplen);
  }
};

static SSL_ACCEPTOR_STATS ssl_acceptor_stats;
void ssl_acceptor_stats_update(int sslaccept_ret)
{
  statistic_increment(ssl_acceptor_stats.accept, &LOCK_status);
  if (!sslaccept_ret)
    statistic_increment(ssl_acceptor_stats.accept_good,&LOCK_status);
}

LEX_CUSTRING ssl_acceptor_fingerprint()
{
  return { ssl_acceptor_stats.fprint, sizeof(ssl_acceptor_stats.fprint) };
}

static void init_ssl()
{
#if !defined(EMBEDDED_LIBRARY)
/*
  Not need to check require_secure_transport on the Linux,
  because it always has Unix domain sockets that are secure:
*/
#ifdef _WIN32
  if (opt_require_secure_transport &&
      !opt_use_ssl &&
      !opt_enable_named_pipe &&
      !opt_bootstrap)
  {
    sql_print_error("Server is started with --require-secure-transport=ON "
                    "but no secure transport (SSL or PIPE) are configured.");
    unireg_abort(1);
  }
#endif
#if defined(HAVE_OPENSSL)
  if (opt_use_ssl)
  {
    enum enum_ssl_init_error error= SSL_INITERR_NOERROR;

    /* having ssl_acceptor_fd != 0 signals the use of SSL */
    ssl_acceptor_fd= new_VioSSLAcceptorFd(opt_ssl_key, opt_ssl_cert,
					  opt_ssl_ca, opt_ssl_capath,
					  opt_ssl_cipher, &error,
					  opt_ssl_crl, opt_ssl_crlpath,
					  tls_version);
    DBUG_PRINT("info",("ssl_acceptor_fd: %p", ssl_acceptor_fd));
    if (!ssl_acceptor_fd)
    {
      sql_print_error("Failed to setup SSL");
      sql_print_error("SSL error: %s", sslGetErrString(error));
      if (!opt_bootstrap)
        unireg_abort(1);
      opt_use_ssl = 0;
      have_ssl= SHOW_OPTION_DISABLED;
    }
    else
      ssl_acceptor_stats.init();

    if (global_system_variables.log_warnings > 0)
    {
      ulong err;
      while ((err= ERR_get_error()))
      {
        char buf[256];
        ERR_error_string_n(err, buf, sizeof(buf));
        sql_print_warning("SSL error: %s",buf);
      }
    }
    else
      ERR_remove_state(0);
  }
  else
  {
    have_ssl= SHOW_OPTION_DISABLED;
  }
#ifdef HAVE_des
  if (des_key_file)
    load_des_key_file(des_key_file);
#endif /* HAVE_des */
#endif /* HAVE_OPENSSL */
#endif /* !EMBEDDED_LIBRARY */
}

/* Reinitialize SSL (FLUSH SSL) */
int reinit_ssl()
{
#if defined(HAVE_OPENSSL) && !defined(EMBEDDED_LIBRARY)
  if (!opt_use_ssl)
    return 0;

  enum enum_ssl_init_error error = SSL_INITERR_NOERROR;
  st_VioSSLFd *new_fd = new_VioSSLAcceptorFd(opt_ssl_key, opt_ssl_cert,
    opt_ssl_ca, opt_ssl_capath, opt_ssl_cipher, &error, opt_ssl_crl,
    opt_ssl_crlpath, tls_version);

  if (!new_fd)
  {
    my_printf_error(ER_UNKNOWN_ERROR, "Failed to refresh SSL, error: %s", MYF(0),
      sslGetErrString(error));
    ERR_clear_error();
    return 1;
  }
  mysql_rwlock_wrlock(&LOCK_ssl_refresh);
  free_vio_ssl_acceptor_fd(ssl_acceptor_fd);
  ssl_acceptor_fd= new_fd;
  ssl_acceptor_stats.init();
  mysql_rwlock_unlock(&LOCK_ssl_refresh);
#endif
  return 0;
}

static void end_ssl()
{
#ifdef HAVE_OPENSSL
#ifndef EMBEDDED_LIBRARY
  if (ssl_acceptor_fd)
  {
    free_vio_ssl_acceptor_fd(ssl_acceptor_fd);
    ssl_acceptor_fd= 0;
  }
#endif /* ! EMBEDDED_LIBRARY */
#endif /* HAVE_OPENSSL */
}

#ifdef _WIN32
/**
  Registers a file to be collected when Windows Error Reporting creates a crash 
  report.
*/
#include <werapi.h>
static void add_file_to_crash_report(char *file)
{
  wchar_t wfile[MAX_PATH+1]= {0};
  if (mbstowcs(wfile, file, MAX_PATH) != (size_t)-1)
  {
    WerRegisterFile(wfile, WerRegFileTypeOther, WER_FILE_ANONYMOUS_DATA);
  }
}
#endif

#define init_default_storage_engine(X,Y) \
  init_default_storage_engine_impl(#X, X, &global_system_variables.Y)

static int init_default_storage_engine_impl(const char *opt_name,
                                            char *engine_name, plugin_ref *res)
{
  if (!engine_name)
  {
    *res= 0;
    return 0;
  }

  LEX_CSTRING name= { engine_name, strlen(engine_name) };
  plugin_ref plugin;
  handlerton *hton;
  if ((plugin= ha_resolve_by_name(0, &name, false)))
    hton= plugin_hton(plugin);
  else
  {
    sql_print_error("Unknown/unsupported storage engine: %s", engine_name);
    return 1;
  }
  if (!ha_storage_engine_is_enabled(hton))
  {
    if (!opt_bootstrap)
    {
      sql_print_error("%s (%s) is not available", opt_name, engine_name);
      return 1;
    }
    DBUG_ASSERT(*res);
  }
  else
  {
    /*
      Need to unlock as global_system_variables.table_plugin
      was acquired during plugin_init()
    */
    mysql_mutex_lock(&LOCK_global_system_variables);
    if (*res)
      plugin_unlock(0, *res);
    *res= plugin;
    mysql_mutex_unlock(&LOCK_global_system_variables);
  }
  return 0;
}

static int
init_gtid_pos_auto_engines(void)
{
  plugin_ref *plugins;

  /*
    For the command-line option --gtid_pos_auto_engines, we allow (and ignore)
    engines that are unknown. This is convenient, since it allows to set
    default auto-create engines that might not be used by particular users.
    The option sets a list of storage engines that will have gtid position
    table auto-created for them if needed. And if the engine is not available,
    then it will certainly not be needed.
  */
  if (gtid_pos_auto_engines)
    plugins= resolve_engine_list(NULL, gtid_pos_auto_engines,
                                 strlen(gtid_pos_auto_engines), false, false);
  else
    plugins= resolve_engine_list(NULL, "", 0, false, false);
  if (!plugins)
    return 1;
  mysql_mutex_lock(&LOCK_global_system_variables);
  opt_gtid_pos_auto_plugins= plugins;
  mysql_mutex_unlock(&LOCK_global_system_variables);
  return 0;
}


#define us_to_ms(X) if (X > 0) X/= 1000;
static int adjust_optimizer_costs(void *, OPTIMIZER_COSTS *oc, void *)
{
  us_to_ms(oc->disk_read_cost);
  us_to_ms(oc->index_block_copy_cost);
  us_to_ms(oc->key_cmp_cost);
  us_to_ms(oc->key_copy_cost);
  us_to_ms(oc->key_lookup_cost);
  us_to_ms(oc->key_next_find_cost);
  us_to_ms(oc->row_copy_cost);
  us_to_ms(oc->row_lookup_cost);
  us_to_ms(oc->row_next_find_cost);
  us_to_ms(oc->rowid_cmp_cost);
  us_to_ms(oc->rowid_copy_cost);
  return 0;
}


#define MYSQL_COMPATIBILITY_OPTION(option) \
  { option, OPT_MYSQL_COMPATIBILITY, \
   0, 0, 0, 0, GET_STR, OPT_ARG, 0, 0, 0, 0, 0, 0 }

#define MYSQL_TO_BE_IMPLEMENTED_OPTION(option) \
  { option, OPT_MYSQL_TO_BE_IMPLEMENTED, \
   0, 0, 0, 0, GET_STR, OPT_ARG, 0, 0, 0, 0, 0, 0 }

#define MYSQL_SUGGEST_ANALOG_OPTION(option, str) \
  { option, OPT_MYSQL_COMPATIBILITY, \
   0, 0, 0, 0, GET_STR, OPT_ARG, 0, 0, 0, 0, 0, 0 }

#define MARIADB_REMOVED_OPTION(option) \
  { option, OPT_REMOVED_OPTION, \
   0, 0, 0, 0, GET_STR, OPT_ARG, 0, 0, 0, 0, 0, 0 }

static int init_server_components()
{
  DBUG_ENTER("init_server_components");
  /*
    We need to call each of these following functions to ensure that
    all things are initialized so that unireg_abort() doesn't fail
  */
  my_cpu_init();
  mdl_init();
  if (tdc_init() || hostname_cache_init())
    unireg_abort(1);

  query_cache_set_min_res_unit(query_cache_min_res_unit);
  query_cache_result_size_limit(query_cache_limit);
  /* if we set size of QC non zero in config then probably we want it ON */
  if (query_cache_size != 0 &&
      global_system_variables.query_cache_type == 0 &&
      !IS_SYSVAR_AUTOSIZE(&query_cache_size))
  {
    global_system_variables.query_cache_type= 1;
  }
  query_cache_init();
  DBUG_ASSERT(query_cache_size < ULONG_MAX);
  query_cache_resize((ulong)query_cache_size);
  my_rnd_init(&sql_rand,(ulong) server_start_time,(ulong) server_start_time/2);
  setup_fpu();
  init_thr_lock();
  backup_init();

  if (init_thr_timer(thread_scheduler->max_threads + extra_max_connections))
  {
    fprintf(stderr, "Can't initialize timers\n");
    unireg_abort(1);
  }

  my_uuid_init((ulong) (my_rnd(&sql_rand))*12345,12345);
  wt_init();

  /* Setup logs */

  setup_log_handling();

  /*
    Enable old-fashioned error log, except when the user has requested
    help information. Since the implementation of plugin server
    variables the help output is now written much later.
  */
#ifdef _WIN32
  if (opt_console)
   opt_error_log= false;
#endif

  if (opt_error_log && !opt_abort)
  {
    if (!log_error_file_ptr[0])
    {
      fn_format(log_error_file, pidfile_name, mysql_data_home, ".err",
                MY_REPLACE_EXT); /* replace '.<domain>' by '.err', bug#4997 */
      SYSVAR_AUTOSIZE(log_error_file_ptr, log_error_file);
    }
    else
    {
      fn_format(log_error_file, log_error_file_ptr, mysql_data_home, ".err",
                MY_UNPACK_FILENAME | MY_SAFE_PATH);
      log_error_file_ptr= log_error_file;
    }
    if (!log_error_file[0])
      opt_error_log= 0;                         // Too long file name
    else
    {
      my_bool res;
#ifndef EMBEDDED_LIBRARY
      res= reopen_fstreams(log_error_file, stdout, stderr);
#else
      res= reopen_fstreams(log_error_file, NULL, stderr);
#endif

      if (!res)
        setbuf(stderr, NULL);

#ifdef _WIN32
      /* Add error log to windows crash reporting. */
      add_file_to_crash_report(log_error_file);
#endif
    }
  }

  /* set up the hook before initializing plugins which may use it */
  error_handler_hook= my_message_sql;
  proc_info_hook= set_thd_stage_info;

  /* Set up hook to handle disk full */
  my_sleep_for_space= mariadb_sleep_for_space;

  /*
    Print source revision hash, as one of the first lines, if not the
    first in error log, for troubleshooting and debugging purposes
  */
  if (!opt_help)
    sql_print_information("Starting MariaDB %s source revision %s "
                          "server_uid %s as process %lu",
                          server_version, SOURCE_REVISION, server_uid,
                          (ulong) getpid());

#ifdef WITH_PERFSCHEMA_STORAGE_ENGINE
  /*
    Parsing the performance schema command line option may have reported
    warnings/information messages.
    Now that the logger is finally available, and redirected
    to the proper file when the --log--error option is used,
    print the buffered messages to the log.
  */
  buffered_logs.print();
  buffered_logs.cleanup();
#endif /* WITH_PERFSCHEMA_STORAGE_ENGINE */

#ifndef EMBEDDED_LIBRARY
  /*
    Now that the logger is available, redirect character set
    errors directly to the logger
    (instead of the buffered_logs used at the server startup time).
  */
  my_charset_error_reporter= charset_error_reporter;
#endif

  xid_cache_init();

  /*
    Do not open binlong when doing bootstrap.
    This ensures that rpl_load_gtid_slave_state() will not fail with an error
    as the mysql schema does not yet exists.
    This also ensures that we don't get an empty binlog file if the user has
    log-bin in his config files.
  */
  if (opt_bootstrap)
  {
    opt_bin_log= opt_bin_log_used= binlog_format_used= 0;
    opt_log_slave_updates= 0;
  }

  /* need to configure logging before initializing storage engines */
  if (!opt_bin_log_used && !WSREP_ON)
  {
    if (opt_log_slave_updates && (global_system_variables.log_warnings >= 4))
      sql_print_information("You need to use --log-bin to make "
                            "--log-slave-updates work.");
    if (binlog_format_used && (global_system_variables.log_warnings >= 4))
      sql_print_information("You need to use --log-bin to make "
                            "--binlog-format work.");
  }

  /* Check that we have not let the format to unspecified at this point */
  DBUG_ASSERT((uint)global_system_variables.binlog_format <=
              array_elements(binlog_format_names)-1);

#ifdef HAVE_REPLICATION
  if (opt_log_slave_updates && replicate_same_server_id)
  {
    if (opt_bin_log)
    {
      sql_print_error("using --replicate-same-server-id in conjunction with "
                      "--log-slave-updates is impossible, it would lead to "
                      "infinite loops in this server.");
      unireg_abort(1);
    }
    else
      sql_print_warning("using --replicate-same-server-id in conjunction with "
                        "--log-slave-updates would lead to infinite loops in "
                        "this server. However this will be ignored as the "
                        "--log-bin option is not defined.");
  }
#endif

  if (opt_bin_log)
  {
    /* Reports an error and aborts, if the --log-bin's path 
       is a directory.*/
    if (opt_bin_logname[0] && 
        opt_bin_logname[strlen(opt_bin_logname) - 1] == FN_LIBCHAR)
    {
      sql_print_error("Path '%s' is a directory name, please specify "
                      "a file name for --log-bin option", opt_bin_logname);
      unireg_abort(1);
    }

    /* Reports an error and aborts, if the --log-bin-index's path 
       is a directory.*/
    if (opt_binlog_index_name && 
        opt_binlog_index_name[strlen(opt_binlog_index_name) - 1] 
        == FN_LIBCHAR)
    {
      sql_print_error("Path '%s' is a directory name, please specify "
                      "a file name for --log-bin-index option",
                      opt_binlog_index_name);
      unireg_abort(1);
    }

    char buf[FN_REFLEN];
    const char *ln;
    ln= mysql_bin_log.generate_name(opt_bin_logname, "-bin", 1, buf);
    if (!opt_bin_logname[0] && !opt_binlog_index_name)
    {
      /*
        User didn't give us info to name the binlog index file.
        Picking `hostname`-bin.index like did in 4.x, causes replication to
        fail if the hostname is changed later. So, we would like to instead
        require a name. But as we don't want to break many existing setups, we
        only give warning, not error.
      */
      sql_print_warning("No argument was provided to --log-bin and "
                        "neither --log-basename or --log-bin-index where "
                        "used;  This may cause repliction to break when this "
                        "server acts as a master and has its hostname "
                        "changed! Please use '--log-basename=%s' or "
                        "'--log-bin=%s' to avoid this problem.",
                        opt_log_basename, ln);
    }
    if (ln == buf)
      opt_bin_logname= my_once_strdup(buf, MYF(MY_WME));
  }

  /*
    Since some wsrep threads (THDs) are create before plugins are
    initialized, LOCK_plugin mutex needs to be initialized here.
  */
  plugin_mutex_init();

  /*
    Wsrep initialization must happen at this point, because:
    - opt_bin_logname must be known when starting replication
      since SST may need it
    - SST may modify binlog index file, so it must be opened
      after SST has happened

    We also (unconditionally) initialize wsrep LOCKs and CONDs.
    It is because they are used while accessing wsrep system
    variables even when a wsrep provider is not loaded.
  */

  /* It's now safe to use thread specific memory */
  mysqld_server_initialized= 1;

#ifndef EMBEDDED_LIBRARY
  wsrep_thr_init();
#endif

#ifdef WITH_WSREP
  if (wsrep_init_server()) unireg_abort(1);

  if (WSREP_ON && !wsrep_recovery && !opt_abort)
  {
    if (opt_bootstrap) // bootsrap option given - disable wsrep functionality
    {
      wsrep_provider_init(WSREP_NONE);
      if (wsrep_init())
        unireg_abort(1);
    }
    else // full wsrep initialization
    {
      // add basedir/bin to PATH to resolve wsrep script names
      size_t tmp_path_size= strlen(mysql_home) + 5; /* including "/bin" */
      char* const tmp_path= (char*)my_alloca(tmp_path_size);
      if (tmp_path)
      {
        snprintf(tmp_path, tmp_path_size, "%s/bin", mysql_home);
        wsrep_prepend_PATH(tmp_path);
      }
      else
      {
        WSREP_ERROR("Could not append %s/bin to PATH", mysql_home);
      }
      my_afree(tmp_path);

      if (wsrep_before_SE())
      {
        set_ports(); // this is also called in network_init() later but we need
                     // to know mysqld_port now - lp:1071882
        wsrep_init_startup(true);
      }
    }
  }
#endif /* WITH_WSREP */

  if (!opt_help && opt_bin_log)
  {
    if (mysql_bin_log.open_index_file(opt_binlog_index_name, opt_bin_logname,
                                      TRUE))
    {
      unireg_abort(1);
    }

    log_bin_basename=
      rpl_make_log_name(key_memory_MYSQL_BIN_LOG_basename,
                        opt_bin_logname, pidfile_name,
                        opt_bin_logname ? "" : "-bin");
    log_bin_index=
      rpl_make_log_name(key_memory_MYSQL_BIN_LOG_index,
                        opt_binlog_index_name, log_bin_basename, ".index");
    if (log_bin_basename == NULL || log_bin_index == NULL)
    {
      sql_print_error("Unable to create replication path names:"
                      " out of memory or path names too long"
                      " (path name exceeds " STRINGIFY_ARG(FN_REFLEN)
                      " or file name exceeds " STRINGIFY_ARG(FN_LEN) ").");
      unireg_abort(1);
    }
  }

#ifndef EMBEDDED_LIBRARY
  DBUG_PRINT("debug",
             ("opt_bin_logname: %s, opt_relay_logname: %s, pidfile_name: %s",
              opt_bin_logname, opt_relay_logname, pidfile_name));
  if (opt_relay_logname)
  {
    relay_log_basename=
      rpl_make_log_name(key_memory_MYSQL_RELAY_LOG_basename,
                        opt_relay_logname, pidfile_name,
                        opt_relay_logname ? "" : "-relay-bin");
    relay_log_index=
      rpl_make_log_name(key_memory_MYSQL_RELAY_LOG_index,
                        opt_relaylog_index_name, relay_log_basename, ".index");
    if (relay_log_basename == NULL || relay_log_index == NULL)
    {
      sql_print_error("Unable to create replication path names:"
                      " out of memory or path names too long"
                      " (path name exceeds " STRINGIFY_ARG(FN_REFLEN)
                      " or file name exceeds " STRINGIFY_ARG(FN_LEN) ").");
      unireg_abort(1);
    }
  }
#endif /* !EMBEDDED_LIBRARY */

  /* call ha_init_key_cache() on all key caches to init them */
  process_key_caches(&ha_init_key_cache, 0);

  init_global_table_stats();
  init_global_index_stats();
  init_update_queries();

  /* Allow storage engine to give real error messages */
  if (unlikely(ha_init_errors()))
    DBUG_RETURN(1);

  tc_log= 0; // ha_initialize_handlerton() needs that

  if (!opt_abort)
  {
    if (ddl_log_initialize())
      unireg_abort(1);

    process_optimizer_costs((process_optimizer_costs_t)adjust_optimizer_costs, 0);
    us_to_ms(global_system_variables.optimizer_where_cost);
    us_to_ms(global_system_variables.optimizer_scan_setup_cost);
  }

  /*
    Plugins may not be completed because system table DDLs are only
    run after the ddl recovery done. Therefore between the
    plugin_init() call and the ha_signal_ddl_recovery_done() call
    below only things related to preparation for recovery should be
    done and nothing else, and definitely not anything assuming that
    all plugins have been initialised.
  */
  if (plugin_init(&remaining_argc, remaining_argv,
                  (opt_noacl ? PLUGIN_INIT_SKIP_PLUGIN_TABLE : 0) |
                  (opt_abort ? PLUGIN_INIT_SKIP_INITIALIZATION : 0)))
  {
    sql_print_error("Failed to initialize plugins.");
    unireg_abort(1);
  }
  plugins_are_initialized= TRUE;  /* Don't separate from init function */

#ifdef HAVE_REPLICATION
  /*
    Semisync is not required by other components, which justifies its
    initialization at this point when thread specific memory is also available.
  */
  if (repl_semisync_master.init_object() ||
      repl_semisync_slave.init_object())
  {
    sql_print_error("Could not initialize semisync.");
    unireg_abort(1);
  }
#endif

#ifndef EMBEDDED_LIBRARY
  if (session_tracker_init())
    return 1;
#endif //EMBEDDED_LIBRARY

  /* we do want to exit if there are any other unknown options */
  if (remaining_argc > 1)
  {
    int ho_error;
    struct my_option removed_opts[]=
    {
      /* The following options exist in 5.6 but not in 10.0 */
      MYSQL_COMPATIBILITY_OPTION("log-raw"),
      MYSQL_COMPATIBILITY_OPTION("log-bin-use-v1-row-events"),
      MYSQL_TO_BE_IMPLEMENTED_OPTION("default-authentication-plugin"),
      MYSQL_COMPATIBILITY_OPTION("binlog-max-flush-queue-time"),
      MYSQL_COMPATIBILITY_OPTION("master-info-repository"),
      MYSQL_COMPATIBILITY_OPTION("relay-log-info-repository"),
      MYSQL_SUGGEST_ANALOG_OPTION("binlog-rows-query-log-events", "--binlog-annotate-row-events"),
      MYSQL_COMPATIBILITY_OPTION("binlog-order-commits"),
      MYSQL_TO_BE_IMPLEMENTED_OPTION("log-throttle-queries-not-using-indexes"),
      MYSQL_TO_BE_IMPLEMENTED_OPTION("end-markers-in-json"),
      MYSQL_TO_BE_IMPLEMENTED_OPTION("optimizer-trace-features"),     // OPTIMIZER_TRACE
      MYSQL_TO_BE_IMPLEMENTED_OPTION("optimizer-trace-offset"),       // OPTIMIZER_TRACE
      MYSQL_TO_BE_IMPLEMENTED_OPTION("optimizer-trace-limit"),        // OPTIMIZER_TRACE
      MYSQL_COMPATIBILITY_OPTION("server-id-bits"),
      MYSQL_TO_BE_IMPLEMENTED_OPTION("slave-rows-search-algorithms"), // HAVE_REPLICATION
      MYSQL_TO_BE_IMPLEMENTED_OPTION("slave-allow-batching"),         // HAVE_REPLICATION
      MYSQL_COMPATIBILITY_OPTION("slave-checkpoint-period"),      // HAVE_REPLICATION
      MYSQL_COMPATIBILITY_OPTION("slave-checkpoint-group"),       // HAVE_REPLICATION
      MYSQL_SUGGEST_ANALOG_OPTION("slave-pending-jobs-size-max", "--slave-parallel-max-queued"),  // HAVE_REPLICATION
      MYSQL_TO_BE_IMPLEMENTED_OPTION("sha256-password-private-key-path"), // HAVE_OPENSSL
      MYSQL_TO_BE_IMPLEMENTED_OPTION("sha256-password-public-key-path"),  // HAVE_OPENSSL

      /* The following options exist in 5.5 and 5.6 but not in 10.0 */
      MYSQL_SUGGEST_ANALOG_OPTION("abort-slave-event-count", "--debug-abort-slave-event-count"),
      MYSQL_SUGGEST_ANALOG_OPTION("disconnect-slave-event-count", "--debug-disconnect-slave-event-count"),
      MYSQL_SUGGEST_ANALOG_OPTION("exit-info", "--debug-exit-info"),
      MYSQL_SUGGEST_ANALOG_OPTION("max-binlog-dump-events", "--debug-max-binlog-dump-events"),
      MYSQL_SUGGEST_ANALOG_OPTION("sporadic-binlog-dump-fail", "--debug-sporadic-binlog-dump-fail"),
      MYSQL_COMPATIBILITY_OPTION("new"),
      MYSQL_COMPATIBILITY_OPTION("show_compatibility_56"),

      /* The following options were removed in 10.6 */
      MARIADB_REMOVED_OPTION("innodb-force-load-corrupted"),

      /* The following options were removed in 10.5 */
#if defined(__linux__)
      MARIADB_REMOVED_OPTION("super-large-pages"),
#endif
      MARIADB_REMOVED_OPTION("innodb-defragment"),
      MARIADB_REMOVED_OPTION("innodb-defragment-n-pages"),
      MARIADB_REMOVED_OPTION("innodb-defragment-stats-accuracy"),
      MARIADB_REMOVED_OPTION("innodb-defragment-fill-factor"),
      MARIADB_REMOVED_OPTION("innodb-defragment-fill-factor-n-recs"),
      MARIADB_REMOVED_OPTION("innodb-defragment-frequency"),
      MARIADB_REMOVED_OPTION("innodb-idle-flush-pct"),
      MARIADB_REMOVED_OPTION("innodb-locks-unsafe-for-binlog"),
      MARIADB_REMOVED_OPTION("innodb-rollback-segments"),
      MARIADB_REMOVED_OPTION("innodb-stats-sample-pages"),
      MARIADB_REMOVED_OPTION("max-long-data-size"),
      MARIADB_REMOVED_OPTION("multi-range-count"),
      MARIADB_REMOVED_OPTION("skip-bdb"),
      MARIADB_REMOVED_OPTION("thread-concurrency"),
      MARIADB_REMOVED_OPTION("timed-mutexes"),

      /* The following options were added after 5.6.10 */
      MYSQL_TO_BE_IMPLEMENTED_OPTION("rpl-stop-slave-timeout"),
      MYSQL_TO_BE_IMPLEMENTED_OPTION("validate-user-plugins"), // NO_EMBEDDED_ACCESS_CHECKS

      /* The following options were deprecated in 10.5 or earlier */
      MARIADB_REMOVED_OPTION("innodb-adaptive-max-sleep-delay"),
      MARIADB_REMOVED_OPTION("innodb-background-scrub-data-check-interval"),
      MARIADB_REMOVED_OPTION("innodb-background-scrub-data-compressed"),
      MARIADB_REMOVED_OPTION("innodb-background-scrub-data-interval"),
      MARIADB_REMOVED_OPTION("innodb-background-scrub-data-uncompressed"),
      MARIADB_REMOVED_OPTION("innodb-buffer-pool-instances"),
      MARIADB_REMOVED_OPTION("innodb-commit-concurrency"),
      MARIADB_REMOVED_OPTION("innodb-concurrency-tickets"),
      MARIADB_REMOVED_OPTION("innodb-file-format"),
      MARIADB_REMOVED_OPTION("innodb-large-prefix"),
      MARIADB_REMOVED_OPTION("innodb-lock-schedule-algorithm"),
      MARIADB_REMOVED_OPTION("innodb-log-checksums"),
      MARIADB_REMOVED_OPTION("innodb-log-compressed-pages"),
      MARIADB_REMOVED_OPTION("innodb-log-files-in-group"),
      MARIADB_REMOVED_OPTION("innodb-log-optimize-ddl"),
      MARIADB_REMOVED_OPTION("innodb-page-cleaners"),
      MARIADB_REMOVED_OPTION("innodb-replication-delay"),
      MARIADB_REMOVED_OPTION("innodb-scrub-log"),
      MARIADB_REMOVED_OPTION("innodb-scrub-log-speed"),
      MARIADB_REMOVED_OPTION("innodb-sync-array-size"),
      MARIADB_REMOVED_OPTION("innodb-thread-concurrency"),
      MARIADB_REMOVED_OPTION("innodb-thread-sleep-delay"),
      MARIADB_REMOVED_OPTION("innodb-undo-logs"),

      /* The following options were deprecated in 10.9 */
      MARIADB_REMOVED_OPTION("innodb-change-buffering"),

      /* removed in 11.3 */
      MARIADB_REMOVED_OPTION("date-format"),
      MARIADB_REMOVED_OPTION("datetime-format"),
      MARIADB_REMOVED_OPTION("time-format"),
      MARIADB_REMOVED_OPTION("wsrep-causal-reads"),

      {0, 0, 0, 0, 0, 0, GET_NO_ARG, NO_ARG, 0, 0, 0, 0, 0, 0}
    };
    /*
      We need to eat any 'loose' arguments first before we conclude
      that there are unprocessed options.
    */
    my_getopt_skip_unknown= 0;
#ifdef WITH_WSREP
    if (wsrep_recovery)
      my_getopt_skip_unknown= TRUE;
#endif

    if ((ho_error= handle_options(&remaining_argc, &remaining_argv, removed_opts,
                                  mysqld_get_one_option)))
      unireg_abort(ho_error);
    /* Add back the program name handle_options removes */
    remaining_argc++;
    remaining_argv--;
    my_getopt_skip_unknown= TRUE;

#ifdef WITH_WSREP
    if (!wsrep_recovery)
    {
#endif
      if (remaining_argc > 1)
      {
        fprintf(stderr, "%s: Too many arguments (first extra is '%s').\n",
                my_progname, remaining_argv[1]);
        unireg_abort(1);
      }
#ifdef WITH_WSREP
    }
#endif
  }

  if (opt_abort)
    unireg_abort(0);

  if (init_io_cache_encryption())
    unireg_abort(1);

  /* if the errmsg.sys is not loaded, terminate to maintain behaviour */
  if (!DEFAULT_ERRMSGS[0][0])
    unireg_abort(1);  

  /* We have to initialize the storage engines before CSV logging */
  if (ha_init())
  {
    sql_print_error("Can't init databases");
    unireg_abort(1);
  }

  if (opt_bootstrap)
    log_output_options= LOG_FILE;
  else
    logger.init_log_tables();

  if (log_output_options & LOG_NONE)
  {
    /*
      Issue a warning if there were specified additional options to the
      log-output along with NONE. Probably this wasn't what user wanted.
    */
    if ((log_output_options & LOG_NONE) && (log_output_options & ~LOG_NONE))
      sql_print_warning("There were other values specified to "
                        "log-output besides NONE. Disabling slow "
                        "and general logs anyway.");
    logger.set_handlers(LOG_NONE, LOG_NONE);
  }
  else
  {
    /* fall back to the log files if tables are not present */
    LEX_CSTRING csv_name={STRING_WITH_LEN("csv")};
    if (!plugin_is_ready(&csv_name, MYSQL_STORAGE_ENGINE_PLUGIN))
    {
      /* purecov: begin inspected */
      sql_print_error("CSV engine is not present, falling back to the "
                      "log files");
      SYSVAR_AUTOSIZE(log_output_options, 
                      (log_output_options & ~LOG_TABLE) | LOG_FILE);
      /* purecov: end */
    }

    logger.set_handlers(global_system_variables.sql_log_slow ?
                        log_output_options:LOG_NONE,
                        opt_log ? log_output_options:LOG_NONE);
  }

  if (init_default_storage_engine(default_storage_engine, table_plugin))
    unireg_abort(1);

  if (default_tmp_storage_engine && !*default_tmp_storage_engine)
    default_tmp_storage_engine= NULL;

  if (enforced_storage_engine && !*enforced_storage_engine)
    enforced_storage_engine= NULL;

  if (init_default_storage_engine(default_tmp_storage_engine, tmp_table_plugin))
    unireg_abort(1);

  if (init_default_storage_engine(enforced_storage_engine, enforced_table_plugin))
    unireg_abort(1);

  if (init_gtid_pos_auto_engines())
    unireg_abort(1);

#ifdef USE_ARIA_FOR_TMP_TABLES
  if (!ha_storage_engine_is_enabled(maria_hton) && !opt_bootstrap)
  {
    sql_print_error("Aria engine is not enabled or did not start. The Aria engine must be enabled to continue as server was configured with --with-aria-tmp-tables");
    unireg_abort(1);
  }
#endif
  copy_tmptable_optimizer_costs();

#ifdef WITH_WSREP
  /*
    Now is the right time to initialize members of wsrep startup threads
    that rely on plugins and other related global system variables to be
    initialized. This initialization was not possible before, as plugins
    (and thus some global system variables) are initialized after wsrep
    startup threads are created.
    Note: This only needs to be done for rsync and mariabackup based SST
    methods.
  */
  if (wsrep_before_SE())
    wsrep_plugins_post_init();

  if (WSREP_ON && !opt_bin_log)
  {
    wsrep_emulate_bin_log= 1;
  }
#endif

#ifndef EMBEDDED_LIBRARY
  start_handle_manager();
#endif

  tc_log= get_tc_log_implementation();

  if (tc_log->open(opt_bin_log ? opt_bin_logname : opt_tc_log_file))
  {
    sql_print_error("Can't init tc log");
    unireg_abort(1);
  }

  if (ha_recover(0))
    unireg_abort(1);

  if (opt_bin_log)
  {
    int error;
    mysql_mutex_t *log_lock= mysql_bin_log.get_log_lock();
    mysql_mutex_lock(log_lock);
    error= mysql_bin_log.open(opt_bin_logname, 0, 0,
                              WRITE_CACHE, max_binlog_size, 0, TRUE);
    mysql_mutex_unlock(log_lock);
    if (unlikely(error))
      unireg_abort(1);
  }

#ifdef HAVE_REPLICATION
  binlog_space_limit= internal_binlog_space_limit;
  slave_connections_needed_for_purge=
    internal_slave_connections_needed_for_purge;

  if (opt_bin_log)
  {
    if (binlog_space_limit)
      mysql_bin_log.count_binlog_space_with_mutex();
    mysql_bin_log.purge(1);
  }
  else
  {
    if ((binlog_expire_logs_seconds || binlog_space_limit) &&
        (global_system_variables.log_warnings >= 4))
      sql_print_information("You need to use --log-bin to make "
                            "--expire-logs-days, "
                            "--binlog-expire-logs-seconds or "
                            "--max-binlog-total-size "
                            "work.");
  }
#endif

  if (ddl_log_execute_recovery() > 0)
    unireg_abort(1);
  ha_signal_ddl_recovery_done();

  if (opt_myisam_log)
    (void) mi_log(1);

#if defined(HAVE_MLOCKALL) && defined(MCL_CURRENT) && !defined(EMBEDDED_LIBRARY)
  if (locked_in_memory)
  {
    int error;
    if (user_info)
    {
      DBUG_ASSERT(!getuid());
      if (setreuid((uid_t) -1, 0) == -1)
      {
        sql_perror("setreuid");
        unireg_abort(1);
      }
      error= mlockall(MCL_CURRENT);
      set_user(mysqld_user, user_info);
    }
    else
      error= mlockall(MCL_CURRENT);

    if (unlikely(error))
    {
      if (global_system_variables.log_warnings)
	sql_print_warning("Failed to lock memory. Errno: %d\n",errno);
      locked_in_memory= 0;
    }
  }
#else
  locked_in_memory= 0;
#endif
#ifdef PR_SET_THP_DISABLE
  /*
    Engine page buffers are now allocated.
    Disable transparent huge pages for all
    future allocations as these causes memory
    leaks.
  */
  prctl(PR_SET_THP_DISABLE, 1, 0, 0, 0);
#endif

  ft_init_stopwords();

  init_max_user_conn();
  init_global_user_stats();
  init_global_client_stats();
  if (!opt_bootstrap)
    servers_init(0);
  init_status_vars();
  Item_false= new (&read_only_root) Item_bool_static("FALSE", 0);
  Item_true=  new (&read_only_root) Item_bool_static("TRUE", 1);
  DBUG_ASSERT(Item_false);

  DBUG_RETURN(0);
}


#ifndef EMBEDDED_LIBRARY

#ifndef DBUG_OFF
/*
  Debugging helper function to keep the locale database
  (see sql_locale.cc) and max_month_name_length and
  max_day_name_length variable values in consistent state.
*/
static void test_lc_time_sz()
{
  DBUG_ENTER("test_lc_time_sz");
  for (MY_LOCALE **loc= my_locales; *loc; loc++)
  {
    size_t max_month_len= 0;
    size_t max_day_len= 0;
    for (const char **month= (*loc)->month_names->type_names; *month; month++)
    {
      set_if_bigger(max_month_len,
                    my_numchars_mb(&my_charset_utf8mb3_general_ci,
                                   *month, *month + strlen(*month)));
    }
    for (const char **day= (*loc)->day_names->type_names; *day; day++)
    {
      set_if_bigger(max_day_len,
                    my_numchars_mb(&my_charset_utf8mb3_general_ci,
                                   *day, *day + strlen(*day)));
    }
    if ((*loc)->max_month_name_length != max_month_len ||
        (*loc)->max_day_name_length != max_day_len)
    {
      DBUG_PRINT("Wrong max day name(or month name) length for locale:",
                 ("%s", (*loc)->name));
      DBUG_ASSERT(0);
    }
  }
  DBUG_VOID_RETURN;
}
#endif//DBUG_OFF


int mysqld_main(int argc, char **argv)
{
#ifndef _WIN32
  /* We can't close stdin just now, because it may be booststrap mode. */
  bool please_close_stdin= fcntl(STDIN_FILENO, F_GETFD) >= 0;
#endif

  /*
    Perform basic thread library and malloc initialization,
    to be able to read defaults files and parse options.
  */
  my_progname= argv[0];
  sf_leaking_memory= 1; // no safemalloc memory leak reports if we exit early
  mysqld_server_started= mysqld_server_initialized= 0;

  if (init_early_variables())
    exit(1);

#ifdef WITH_PERFSCHEMA_STORAGE_ENGINE
  pre_initialize_performance_schema();
#endif /*WITH_PERFSCHEMA_STORAGE_ENGINE */

  if (my_init())                 // init my_sys library & pthreads
  {
    fprintf(stderr, "my_init() failed.");
    return 1;
  }

  orig_argc= argc;
  orig_argv= argv;
  my_defaults_mark_files= TRUE;
  load_defaults_or_exit(MYSQL_CONFIG_NAME, load_default_groups, &argc, &argv);
  defaults_argc= argc;
  defaults_argv= argv;
  remaining_argc= argc;
  remaining_argv= argv;

  /* Must be initialized early for comparison of options name */
  system_charset_info= &my_charset_utf8mb3_general_ci;

  sys_var_init();

#ifdef WITH_PERFSCHEMA_STORAGE_ENGINE
  /*
    Initialize the array of performance schema instrument configurations.
  */
  init_pfs_instrument_array();

  /*
    Logs generated while parsing the command line
    options are buffered and printed later.
  */
  buffered_logs.init();
  my_getopt_error_reporter= buffered_option_error_reporter;
  my_charset_error_reporter= buffered_option_error_reporter;

  pfs_param.m_pfs_instrument= const_cast<char*>("");
#endif /* WITH_PERFSCHEMA_STORAGE_ENGINE */
  my_timer_init(&sys_timer_info);

  int ho_error __attribute__((unused))= handle_early_options();

  /* fix tdc_size */
  if (IS_SYSVAR_AUTOSIZE(&tdc_size))
  {
    SYSVAR_AUTOSIZE(tdc_size, MY_MIN(400 + tdc_size / 2, 2000));
  }

#ifdef WITH_PERFSCHEMA_STORAGE_ENGINE
  if (ho_error == 0)
  {
    if (pfs_param.m_enabled  && !opt_help && !opt_bootstrap)
    {
      /* Add sizing hints from the server sizing parameters. */
      pfs_param.m_hints.m_table_definition_cache= tdc_size;
      pfs_param.m_hints.m_table_open_cache= tc_size;
      pfs_param.m_hints.m_max_connections= max_connections;
      pfs_param.m_hints.m_open_files_limit= open_files_limit;
      PSI_hook= initialize_performance_schema(&pfs_param);
      if (PSI_hook == NULL)
      {
        pfs_param.m_enabled= false;
        buffered_logs.buffer(WARNING_LEVEL,
                             "Performance schema disabled (reason: init failed).");
      }
    }
  }
#else
  /*
    Other provider of the instrumentation interface should
    initialize PSI_hook here:
    - HAVE_PSI_INTERFACE is for the instrumentation interface
    - WITH_PERFSCHEMA_STORAGE_ENGINE is for one implementation
      of the interface,
    but there could be alternate implementations, which is why
    these two defines are kept separate.
  */
#endif /* WITH_PERFSCHEMA_STORAGE_ENGINE */

#ifdef HAVE_PSI_INTERFACE
  /*
    Obtain the current performance schema instrumentation interface,
    if available.
  */
  if (PSI_hook)
  {
    PSI *psi_server= (PSI*) PSI_hook->get_interface(PSI_CURRENT_VERSION);
    if (likely(psi_server != NULL))
    {
      set_psi_server(psi_server);

      /*
        Now that we have parsed the command line arguments, and have
        initialized the performance schema itself, the next step is to
        register all the server instruments.
      */
      init_server_psi_keys();
      /* Instrument the main thread */
      PSI_thread *psi= PSI_CALL_new_thread(key_thread_main, NULL, 0);
      PSI_CALL_set_thread_os_id(psi);
      PSI_CALL_set_thread(psi);

      /*
        Now that some instrumentation is in place,
        recreate objects which were initialised early,
        so that they are instrumented as well.
      */
      my_thread_global_reinit();
    }
  }
#endif /* HAVE_PSI_INTERFACE */

  mysql_mutex_init(key_LOCK_error_log, &LOCK_error_log, MY_MUTEX_INIT_FAST);

  /* Initialize audit interface globals. Audit plugins are inited later. */
  mysql_audit_initialize();

  /*
    Perform basic logger initialization logger. Should be called after
    MY_INIT, as it initializes mutexes. Log tables are inited later.
  */
  logger.init_base();

#ifdef WITH_PERFSCHEMA_STORAGE_ENGINE
  if (ho_error)
  {
    /*
      Parsing command line option failed,
      Since we don't have a workable remaining_argc/remaining_argv
      to continue the server initialization, this is as far as this
      code can go.
      This is the best effort to log meaningful messages:
      - messages will be printed to stderr, which is not redirected yet,
      - messages will be printed in the NT event log, for windows.
    */
    buffered_logs.print();
    buffered_logs.cleanup();
    /*
      Not enough initializations for unireg_abort()
      Using exit() for windows.
    */
    exit (ho_error);
  }
#endif /* WITH_PERFSCHEMA_STORAGE_ENGINE */

#ifdef _CUSTOMSTARTUPCONFIG_
  if (_cust_check_startup())
  {
    / * _cust_check_startup will report startup failure error * /
    exit(1);
  }
#endif

  if (init_common_variables())
    unireg_abort(1);				// Will do exit

  init_signals();

  ulonglong new_thread_stack_size;
  new_thread_stack_size= my_setstacksize(&connection_attrib,
                                         (size_t)my_thread_stack_size);
  if (new_thread_stack_size != my_thread_stack_size)
  {
    if ((new_thread_stack_size < my_thread_stack_size) &&
        global_system_variables.log_warnings)
      sql_print_warning("Asked for %llu thread stack, but got %llu",
                        my_thread_stack_size, new_thread_stack_size);
    SYSVAR_AUTOSIZE(my_thread_stack_size, new_thread_stack_size);
  }

  select_thread=pthread_self();
  select_thread_in_use=1;

#ifdef HAVE_LIBWRAP
  libwrapName= my_progname+dirname_length(my_progname);
  openlog(libwrapName, LOG_PID, LOG_AUTH);
#endif

#ifndef DBUG_OFF
  test_lc_time_sz();
  srand((uint) time(NULL)); 
#endif

  /*
    We have enough space for fiddling with the argv, continue
  */
  check_data_home(mysql_real_data_home);
  if (my_setwd(mysql_real_data_home, opt_abort ? 0 : MYF(MY_WME)) && !opt_abort)
    unireg_abort(1);				/* purecov: inspected */

  /* Atomic write initialization must be done as root */
  my_init_atomic_write();

  if ((user_info= check_user(mysqld_user)))
  {
#if defined(HAVE_MLOCKALL) && defined(MCL_CURRENT)
    if (locked_in_memory) // getuid() == 0 here
      set_effective_user(user_info);
    else
#endif
      set_user(mysqld_user, user_info);
  }

#ifdef WITH_WSREP
  wsrep_set_wsrep_on(nullptr);
  if (WSREP_ON && wsrep_check_opts()) unireg_abort(1);

  if (!opt_bootstrap && WSREP_PROVIDER_EXISTS && WSREP_ON)
  {
    if (global_system_variables.binlog_format != BINLOG_FORMAT_ROW)
    {
      sql_print_information("Binlog_format changed to \"ROW\" because of "
                            "Galera");
      SYSVAR_AUTOSIZE(global_system_variables.binlog_format, BINLOG_FORMAT_ROW);
    }
    binlog_format_used= 1;
    if (IS_SYSVAR_AUTOSIZE(&internal_slave_connections_needed_for_purge))
    {
      slave_connections_needed_for_purge=
        internal_slave_connections_needed_for_purge= 0;
      SYSVAR_AUTOSIZE(internal_slave_connections_needed_for_purge, 0);
      sql_print_information(
      "slave_connections_needed_for_purge changed to 0 because "
      "of Galera. Change it to 1 or higher if this Galera node "
      "is also Master in a normal replication setup");
    }
  }
#endif /* WITH_WSREP */

#ifdef _WIN32
  /* 
   The subsequent calls may take a long time : e.g. innodb log read.
   Thus set the long running service control manager timeout
  */
  my_report_svc_status(SERVICE_START_PENDING, NO_ERROR, slow_start_timeout);
#endif

  if (init_server_components())
    unireg_abort(1);

  init_ssl();
  network_init();

#ifdef WITH_WSREP
  // Recover and exit.
  if (wsrep_recovery)
  {
    select_thread_in_use= 0;
    if (WSREP_ON)
      wsrep_recover();
    else
      sql_print_information("WSREP: disabled, skipping position recovery");
    unireg_abort(0);
  }
#endif

  /*
    init signals
    After this we can't quit by a simple unireg_abort
  */
  start_signal_handler();				// Creates pidfile

  if (mysql_rm_tmp_tables() || acl_init(opt_noacl) ||
      my_tz_init((THD *)0, default_tz_name, opt_bootstrap))
    unireg_abort(1);

  if (!opt_noacl)
    (void) grant_init();

  udf_init();

  if (opt_bootstrap) /* If running with bootstrap, do not start replication. */
    opt_skip_slave_start= 1;

  binlog_unsafe_map_init();

#ifdef WITH_PERFSCHEMA_STORAGE_ENGINE
  initialize_performance_schema_acl(opt_bootstrap);
#endif

  initialize_information_schema_acl();

  /*
    Change EVENTS_ORIGINAL to EVENTS_OFF (the default value) as there is no
    point in using ORIGINAL during startup
  */
  if (Events::opt_event_scheduler == Events::EVENTS_ORIGINAL)
    Events::opt_event_scheduler= Events::EVENTS_OFF;

  Events::set_original_state(Events::opt_event_scheduler);
  if (Events::init((THD*) 0, opt_noacl || opt_bootstrap))
    unireg_abort(1);

#ifdef WITH_WSREP
  if (WSREP_ON)
  {
    if (opt_bootstrap)
    {
      /*! bootstrap wsrep init was taken care of above */
    }
    else
    {
      wsrep_init_globals();
      if (!wsrep_before_SE())
      {
        wsrep_init_startup(false);
      }
      wsrep_new_cluster= false;
      if (wsrep_cluster_address_exists())
      {
        WSREP_DEBUG("Startup creating %ld applier threads running %lu",
                wsrep_slave_threads - 1, wsrep_running_applier_threads);
        wsrep_create_appliers(wsrep_slave_threads - 1);
      }
    }
  }
#endif /* WITH_WSREP */

  /* Protect read_only_root against writes */
  protect_root(&read_only_root, PROT_READ);

  if (opt_bootstrap)
  {
    select_thread_in_use= 0;                    // Allow 'kill' to work
    int bootstrap_error= bootstrap(mysql_stdin);
    if (!abort_loop)
      unireg_abort(bootstrap_error);
    else
    {
      sleep(2);                                 // Wait for kill
      exit(0);
    }
  }

  /* Copy default global rpl_filter to global_rpl_filter */
  copy_filter_setting(global_rpl_filter, get_or_create_rpl_filter("", 0));

  /*
    init_slave() must be called after the thread keys are created.
    Some parts of the code (e.g. SHOW STATUS LIKE 'slave_running' and other
    places) assume that active_mi != 0, so let's fail if it's 0 (out of
    memory); a message has already been printed.
  */
  if (init_slave() && !active_mi)
  {
    unireg_abort(1);
  }

  if (opt_init_file && *opt_init_file)
  {
    if (read_init_file(opt_init_file))
      unireg_abort(1);
  }

  disable_log_notes= 0; /* Startup done, now we can give notes again */

  if (IS_SYSVAR_AUTOSIZE(&server_version_ptr))
    sql_print_information(ER_DEFAULT(ER_STARTUP), my_progname, server_version,
                          (systemd_sock_activation ? "Systemd socket activated ports" :
                            (unix_sock_is_online ? mysqld_unix_port : (char*) "")),
                          mysqld_port, MYSQL_COMPILATION_COMMENT);
  else
  {
    char real_server_version[2 * SERVER_VERSION_LENGTH + 10];

    set_server_version(real_server_version, sizeof(real_server_version));
    safe_strcat(real_server_version, sizeof(real_server_version), "' as '");
    safe_strcat(real_server_version, sizeof(real_server_version),
		server_version);

    sql_print_information(ER_DEFAULT(ER_STARTUP), my_progname,
                          real_server_version,
                          (systemd_sock_activation ? "Systemd socket activated ports" :
                            (unix_sock_is_online ? mysqld_unix_port : (char*) "")),
                          mysqld_port, MYSQL_COMPILATION_COMMENT);
  }

#ifndef _WIN32
  // try to keep fd=0 busy
  if (please_close_stdin && !freopen("/dev/null", "r", stdin))
  {
    // fall back on failure
    fclose(stdin);
  }
#endif


  /* Signal threads waiting for server to be started */
  mysql_mutex_lock(&LOCK_server_started);
  mysqld_server_started= 1;
  mysql_cond_broadcast(&COND_server_started);
  mysql_mutex_unlock(&LOCK_server_started);

  (void)MYSQL_SET_STAGE(0 ,__FILE__, __LINE__);

  /* Memory used when everything is setup */
  start_memory_used= global_status_var.global_memory_used;

#ifdef _WIN32
  handle_connections_win();
#else
  handle_connections_sockets();

  mysql_mutex_lock(&LOCK_start_thread);
  select_thread_in_use=0;
  mysql_cond_broadcast(&COND_start_thread);
  mysql_mutex_unlock(&LOCK_start_thread);
#endif /* _WIN32 */

  /* Shutdown requested */
  char *user= shutdown_user.load(std::memory_order_relaxed);
  sql_print_information(ER_DEFAULT(ER_NORMAL_SHUTDOWN), my_progname,
                        user ? user : "unknown");
  if (user)
    my_free(user);

#ifdef WITH_WSREP
  /* Stop wsrep threads in case they are running. */
  if (wsrep_running_threads > 0)
  {
    wsrep_shutdown_replication();
  }
  /* Release threads if they are waiting in WSREP_SYNC_WAIT_UPTO_GTID */
  wsrep_gtid_server.signal_waiters(0, true);
#endif

  close_connections();
  ha_pre_shutdown();
  clean_up(1);
  sd_notify(0, "STATUS=MariaDB server is down");

  /* (void) pthread_attr_destroy(&connection_attrib); */

  DBUG_PRINT("quit",("Exiting main thread"));

  /*
    Disable the main thread instrumentation,
    to avoid recording events during the shutdown.
  */
  PSI_CALL_delete_current_thread();

#if (defined(HAVE_OPENSSL) && !defined(EMBEDDED_LIBRARY))
  ERR_remove_state(0);
#endif
  mysqld_exit(0);
  return 0;
}

#endif /* !EMBEDDED_LIBRARY */


static bool read_init_file(char *file_name)
{
  MYSQL_FILE *file;
  DBUG_ENTER("read_init_file");
  DBUG_PRINT("enter",("name: %s",file_name));
  if (!(file= mysql_file_fopen(key_file_init, file_name,
                               O_RDONLY, MYF(MY_WME))))
    DBUG_RETURN(TRUE);
  bootstrap(file);
  mysql_file_fclose(file, MYF(MY_WME));
  DBUG_RETURN(FALSE);
}


/**
  Increment number of created threads
*/
void inc_thread_created(void)
{
  statistic_increment(thread_created, &LOCK_status);
}

#ifndef EMBEDDED_LIBRARY

/*
   Simple scheduler that use the main thread to handle the request

   NOTES
     This is only used for debugging, when starting mysqld with
     --thread-handling=no-threads or --one-thread
*/

void handle_connection_in_main_thread(CONNECT *connect)
{
  do_handle_one_connection(connect, false);
}


/*
  Scheduler that uses one thread per connection
*/

void create_thread_to_handle_connection(CONNECT *connect)
{
  DBUG_ENTER("create_thread_to_handle_connection");

  if (thread_cache.enqueue(connect))
    DBUG_VOID_RETURN;

  /* Create new thread to handle connection */
  inc_thread_created();
  DBUG_PRINT("info",(("creating thread %lu"), (ulong) connect->thread_id));
  connect->prior_thr_create_utime= microsecond_interval_timer();

  pthread_t tmp;
  if (auto error= mysql_thread_create(key_thread_one_connection,
                                      &tmp, &connection_attrib,
                                      handle_one_connection, (void*) connect))
  {
    char error_message_buff[MYSQL_ERRMSG_SIZE];
    /* purecov: begin inspected */
    DBUG_PRINT("error", ("Can't create thread to handle request (error %d)",
                error));
    my_snprintf(error_message_buff, sizeof(error_message_buff),
                ER_DEFAULT(ER_CANT_CREATE_THREAD), error);
    connect->close_with_error(ER_CANT_CREATE_THREAD, error_message_buff,
                              ER_OUT_OF_RESOURCES);
    DBUG_VOID_RETURN;
    /* purecov: end */
  }
  DBUG_PRINT("info",("Thread created"));
  DBUG_VOID_RETURN;
}


/**
  Create new thread to handle incoming connection.

    This function will create new thread to handle the incoming
    connection.  If there are idle cached threads one will be used.
    'thd' will be pushed into 'threads'.

    In single-threaded mode (\#define ONE_THREAD) connection will be
    handled inside this function.

  @param[in,out] thd    Thread handle of future thread.
*/

void create_new_thread(CONNECT *connect)
{
  DBUG_ENTER("create_new_thread");

  /*
    Don't allow too many connections. We roughly check here that we allow
    only (max_connections + 1) connections.
  */
  if ((*connect->scheduler->connection_count)++ >=
      *connect->scheduler->max_connections + 1)
  {
    DBUG_PRINT("error",("Too many connections"));
    connect->close_with_error(0, NullS, ER_CON_COUNT_ERROR);
    DBUG_VOID_RETURN;
  }

  uint sum= connection_count + extra_connection_count;
  if (sum > max_used_connections)
  {
    max_used_connections= sum;
    max_used_connections_time= time(nullptr);
  }

  /*
    The initialization of thread_id is done in create_embedded_thd() for
    the embedded library.
    TODO: refactor this to avoid code duplication there
  */
  connect->thread_id= next_thread_id();
  connect->scheduler->add_connection(connect);

  DBUG_VOID_RETURN;
}
#endif /* EMBEDDED_LIBRARY */


	/* Handle new connections and spawn new process to handle them */

#ifndef EMBEDDED_LIBRARY

void handle_accepted_socket(MYSQL_SOCKET new_sock, MYSQL_SOCKET sock)
{
#ifdef HAVE_LIBWRAP
  {
    if (!sock.is_unix_domain_socket)
    {
      struct request_info req;
      signal(SIGCHLD, SIG_DFL);
      request_init(&req, RQ_DAEMON, libwrapName, RQ_FILE,
        mysql_socket_getfd(new_sock), NULL);
      my_fromhost(&req);
      if (!my_hosts_access(&req))
      {
        /*
          This may be stupid but refuse() includes an exit(0)
          which we surely don't want...
          clean_exit() - same stupid thing ...
        */
        syslog(deny_severity, "refused connect from %s",
          my_eval_client(&req));

        /*
          C++ sucks (the gibberish in front just translates the supplied
          sink function pointer in the req structure from a void (*sink)();
          to a void(*sink)(int) if you omit the cast, the C++ compiler
          will cry...
        */
        if (req.sink)
          ((void(*)(int))req.sink)(req.fd);

        (void)mysql_socket_shutdown(new_sock, SHUT_RDWR);
        (void)mysql_socket_close(new_sock);
        /*
          The connection was refused by TCP wrappers.
          There are no details (by client IP) available to update the
          host_cache.
        */
        statistic_increment(connection_errors_tcpwrap, &LOCK_status);
        return;
      }
    }
  }
#endif /* HAVE_LIBWRAP */

  DBUG_PRINT("info", ("Creating CONNECT for new connection"));

  if (auto connect= new CONNECT(new_sock,
                                sock.is_unix_domain_socket ?
                                VIO_TYPE_SOCKET : VIO_TYPE_TCPIP,
                                sock.is_extra_port ?
                                extra_thread_scheduler : thread_scheduler))
    create_new_thread(connect);
  else
  {
    /* Connect failure */
    (void)mysql_socket_close(new_sock);
    statistic_increment(aborted_connects, &LOCK_status);
    statistic_increment(connection_errors_internal, &LOCK_status);
  }
}

#ifndef _WIN32
static void set_non_blocking_if_supported(MYSQL_SOCKET sock)
{
#if !defined(NO_FCNTL_NONBLOCK)
  if (!(test_flags & TEST_BLOCKING))
  {
    int flags= fcntl(mysql_socket_getfd(sock), F_GETFL, 0);
#if defined(O_NONBLOCK)
    fcntl(mysql_socket_getfd(sock), F_SETFL, flags | O_NONBLOCK);
#elif defined(O_NDELAY)
    fcntl(mysql_socket_getfd(sock), F_SETFL, flags | O_NDELAY);
#endif
  }
#endif
}


void handle_connections_sockets()
{
  MYSQL_SOCKET sock= mysql_socket_invalid();
  uint error_count=0;
  struct sockaddr_storage cAddr;
  int retval;
  // for ip_sock, unix_sock and extra_ip_sock
  Dynamic_array<struct pollfd> fds(PSI_INSTRUMENT_MEM);

  DBUG_ENTER("handle_connections_sockets");

  for (size_t i= 0; i < listen_sockets.size(); i++)
  {
    struct pollfd local_fds;
    mysql_socket_set_thread_owner(listen_sockets.at(i));
    local_fds.fd= mysql_socket_getfd(listen_sockets.at(i));
    local_fds.events= POLLIN;
    fds.push(local_fds);
    set_non_blocking_if_supported(listen_sockets.at(i));
  }
  int termination_fds[2];
  if (pipe(termination_fds))
  {
    sql_print_error("pipe() failed %d", errno);
    DBUG_VOID_RETURN;
  }
#ifdef FD_CLOEXEC
  for (int fd : termination_fds)
    (void)fcntl(fd, F_SETFD, FD_CLOEXEC);
#endif

  mysql_mutex_lock(&LOCK_start_thread);
  termination_event_fd= termination_fds[1];
  mysql_mutex_unlock(&LOCK_start_thread);

  struct pollfd event_fd;
  event_fd.fd= termination_fds[0];
  event_fd.events= POLLIN;
  fds.push(event_fd);

  sd_notify(0, "READY=1\n"
            "STATUS=Taking your SQL requests now...\n");

  DBUG_PRINT("general",("Waiting for connections."));
  while (!abort_loop)
  {
    retval= poll(fds.get_pos(0), fds.size(), -1);

    if (retval < 0)
    {
      if (socket_errno != SOCKET_EINTR)
      {
        /*
          select(2)/poll(2) failed on the listening port.
          There is not much details to report about the client,
          increment the server global status variable.
        */
        statistic_increment(connection_errors_accept, &LOCK_status);
	if (!select_errors++ && !abort_loop)	/* purecov: inspected */
	  sql_print_error("Server: Got error %d from select",socket_errno); /* purecov: inspected */
      }
      continue;
    }

    if (abort_loop)
      break;

    /* Is this a new connection request ? */
    for (size_t i= 0; i < fds.size(); ++i)
    {
      if (fds.at(i).revents & POLLIN)
      {
        sock= listen_sockets.at(i);
        break;
      }
    }

    for (uint retry=0; retry < MAX_ACCEPT_RETRY && !abort_loop; retry++)
    {
      size_socket length= sizeof(struct sockaddr_storage);
      MYSQL_SOCKET new_sock;

      new_sock= mysql_socket_accept(key_socket_client_connection, sock,
                                    (struct sockaddr *)(&cAddr),
                                    &length);
      if (mysql_socket_getfd(new_sock) != INVALID_SOCKET)
        handle_accepted_socket(new_sock, sock);
      else if (socket_errno != SOCKET_EINTR && socket_errno != SOCKET_EAGAIN)
      {
        /*
          accept(2) failed on the listening port.
          There is not much details to report about the client,
          increment the server global status variable.
        */
        statistic_increment(connection_errors_accept, &LOCK_status);
        if ((error_count++ & 255) == 0) // This can happen often
          sql_perror("Error in accept");
        if (socket_errno == SOCKET_ENFILE || socket_errno == SOCKET_EMFILE)
          sleep(1); // Give other threads some time
        break;
      }
    }
  }
  mysql_mutex_lock(&LOCK_start_thread);
  for(int fd : termination_fds)
    close(fd);
  termination_event_fd= -1;
  mysql_mutex_unlock(&LOCK_start_thread);

  sd_notify(0, "STOPPING=1\n"
            "STATUS=Shutdown in progress\n");
  DBUG_VOID_RETURN;
}

#endif /* _WIN32*/
#endif /* EMBEDDED_LIBRARY */


/****************************************************************************
  Handle start options
******************************************************************************/


/**
  Process command line options flagged as 'early'.
  Some components needs to be initialized as early as possible,
  because the rest of the server initialization depends on them.
  Options that needs to be parsed early includes:
  - the performance schema, when compiled in,
  - options related to the help,
  - options related to the bootstrap
  The performance schema needs to be initialized as early as possible,
  before to-be-instrumented objects of the server are initialized.
*/

int handle_early_options()
{
  int ho_error;
  DYNAMIC_ARRAY all_early_options;

  /* Skip unknown options so that they may be processed later */
  my_getopt_skip_unknown= TRUE;

  /* prepare all_early_options array */
  my_init_dynamic_array(PSI_NOT_INSTRUMENTED, &all_early_options,
                        sizeof(my_option), 100, 25, MYF(0));
  add_many_options(&all_early_options, pfs_early_options,
                  array_elements(pfs_early_options));
  sys_var_add_options(&all_early_options, sys_var::PARSE_EARLY);
  add_terminator(&all_early_options);

  ho_error= handle_options(&remaining_argc, &remaining_argv,
                           (my_option*)(all_early_options.buffer),
                           mysqld_get_one_option);
  if (ho_error == 0)
  {
    /* Add back the program name handle_options removes */
    remaining_argc++;
    remaining_argv--;
  }

  delete_dynamic(&all_early_options);

  return ho_error;
}

/**
  System variables are automatically command-line options (few
  exceptions are documented in sys_var.h), so don't need
  to be listed here.
*/

struct my_option my_long_options[]=
{
  {"help", '?', "Display this help and exit.", 
   &opt_help, &opt_help, 0, GET_BOOL, NO_ARG, 0, 0, 0, 0,
   0, 0},
  {"ansi", 'a', "Use ANSI SQL syntax instead of MySQL syntax. This mode "
   "will also set transaction isolation level 'serializable'.", 0, 0, 0,
   GET_NO_ARG, NO_ARG, 0, 0, 0, 0, 0, 0},
  /*
    Because Sys_var_bit does not support command-line options, we need to
    explicitly add one for --autocommit
  */
  {"autocommit", 0, "Set default value for autocommit (0 or 1)",
   &opt_autocommit, &opt_autocommit, 0,
   GET_BOOL, OPT_ARG, 1, 0, 0, 0, 0, NULL},
  {"binlog-do-db", OPT_BINLOG_DO_DB,
   "Tells the master it should log updates for the specified database, "
   "and exclude all others not explicitly mentioned.",
   0, 0, 0, GET_STR, REQUIRED_ARG, 0, 0, 0, 0, 0, 0},
  {"binlog-ignore-db", OPT_BINLOG_IGNORE_DB,
   "Tells the master that updates to the given database should not be logged to the binary log.",
   0, 0, 0, GET_STR, REQUIRED_ARG, 0, 0, 0, 0, 0, 0},
#ifndef DISABLE_GRANT_OPTIONS
  {"bootstrap", OPT_BOOTSTRAP, "Used by mysql installation scripts.", 0, 0, 0,
   GET_NO_ARG, NO_ARG, 0, 0, 0, 0, 0, 0},
#endif
  {"character-set-client-handshake", 0,
   "Don't ignore client side character set value sent during handshake.",
   &opt_character_set_client_handshake,
   &opt_character_set_client_handshake,
    0, GET_BOOL, NO_ARG, 1, 0, 0, 0, 0, 0},
  {"character-set-filesystem", 0,
   "Set the filesystem character set.",
   &character_set_filesystem_name,
   &character_set_filesystem_name,
   0, GET_STR, REQUIRED_ARG, 0, 0, 0, 0, 0, 0 },
  {"character-set-server", 'C', "Set the default character set.",
   &default_character_set_name, &default_character_set_name,
   0, GET_STR, REQUIRED_ARG, 0, 0, 0, 0, 0, 0 },
  {"chroot", 'r', "Chroot mysqld daemon during startup.",
   &mysqld_chroot, &mysqld_chroot, 0, GET_STR, REQUIRED_ARG,
   0, 0, 0, 0, 0, 0},
  {"collation-server", 0, "Set the default collation.",
   &default_collation_name, &default_collation_name,
   0, GET_STR, REQUIRED_ARG, 0, 0, 0, 0, 0, 0 },
  {"character-set-collations", 0, "Overrides for character set default collations.",
   &character_set_collations_str, &character_set_collations_str,
   0, GET_STR, REQUIRED_ARG, 0, 0, 0, 0, 0, 0 },
  {"console", OPT_CONSOLE, "Write error output on screen; don't remove the console window on windows.",
   &opt_console, &opt_console, 0, GET_BOOL, NO_ARG, 0, 0, 0,
   0, 0, 0},
#ifdef DBUG_OFF
  {"debug", '#', "Built in DBUG debugger. Disabled in this build.",
   &current_dbug_option, &current_dbug_option, 0, GET_STR, OPT_ARG,
   0, 0, 0, 0, 0, 0},
#endif
#ifdef HAVE_REPLICATION
  {"debug-abort-slave-event-count", 0,
   "Option used by mysql-test for debugging and testing of replication.",
   &abort_slave_event_count,  &abort_slave_event_count,
   0, GET_INT, REQUIRED_ARG, 0, 0, 0, 0, 0, 0},
#endif /* HAVE_REPLICATION */
#ifndef DBUG_OFF
  {"debug-assert", 0,
   "Allow DBUG_ASSERT() to invoke assert()",
   &my_assert, &my_assert,
   0, GET_BOOL, OPT_ARG, 1, 0, 0, 0, 0, 0},
  {"debug-assert-on-error", 0,
   "Do an assert in various functions if we get a fatal error",
   &my_assert_on_error, &my_assert_on_error,
   0, GET_BOOL, NO_ARG, 0, 0, 0, 0, 0, 0},
  {"debug-assert-if-crashed-table", 0,
   "Do an assert in handler::print_error() if we get a crashed table",
   &debug_assert_if_crashed_table, &debug_assert_if_crashed_table,
   0, GET_BOOL, NO_ARG, 0, 0, 0, 0, 0, 0},
#endif
#ifdef HAVE_REPLICATION
  {"debug-disconnect-slave-event-count", 0,
   "Option used by mysql-test for debugging and testing of replication.",
   &disconnect_slave_event_count, &disconnect_slave_event_count,
   0, GET_INT, REQUIRED_ARG, 0, 0, 0, 0, 0, 0},
#endif /* HAVE_REPLICATION */
  {"debug-exit-info", 'T', "Used for debugging. Use at your own risk.",
   0, 0, 0, GET_LONG, OPT_ARG, 0, 0, 0, 0, 0, 0},
  {"debug-gdb", 0,
   "Set up signals usable for debugging.",
   &opt_debugging, &opt_debugging,
   0, GET_BOOL, NO_ARG, 0, 0, 0, 0, 0, 0},
#ifdef HAVE_REPLICATION
  {"debug-max-binlog-dump-events", 0,
   "Option used by mysql-test for debugging and testing of replication.",
   &max_binlog_dump_events, &max_binlog_dump_events, 0,
   GET_INT, REQUIRED_ARG, 0, 0, 0, 0, 0, 0},
#endif /* HAVE_REPLICATION */
  {"debug-no-sync", 0,
   "Disables system sync calls. Only for running tests or debugging!",
   &my_disable_sync, &my_disable_sync, 0, GET_BOOL, NO_ARG, 0, 0, 0, 0, 0, 0},
#ifdef HAVE_REPLICATION
  {"debug-sporadic-binlog-dump-fail", 0,
   "Option used by mysql-test for debugging and testing of replication.",
   &opt_sporadic_binlog_dump_fail,
   &opt_sporadic_binlog_dump_fail, 0, GET_BOOL, NO_ARG, 0, 0, 0, 0, 0,
   0},
#endif /* HAVE_REPLICATION */
#ifndef DBUG_OFF
  {"debug-assert-on-not-freed-memory", 0,
   "Assert if we found problems with memory allocation",
   &debug_assert_on_not_freed_memory,
   &debug_assert_on_not_freed_memory, 0, GET_BOOL, NO_ARG, 1, 0, 0, 0, 0,
   0},
#endif /* DBUG_OFF */
  /* default-storage-engine should have "MyISAM" as def_value. Instead
     of initializing it here it is done in init_common_variables() due
     to a compiler bug in Sun Studio compiler. */
  {"default-storage-engine", 0, "The default storage engine for new tables",
   &default_storage_engine, 0, 0, GET_STR, REQUIRED_ARG,
   0, 0, 0, 0, 0, 0 },
  {"default-tmp-storage-engine", 0,
    "The default storage engine for user-created temporary tables",
   &default_tmp_storage_engine, 0, 0, GET_STR, REQUIRED_ARG,
   0, 0, 0, 0, 0, 0 },
  {"default-time-zone", 0, "Set the default time zone.",
   &default_tz_name, &default_tz_name,
   0, GET_STR, REQUIRED_ARG, 0, 0, 0, 0, 0, 0 },
#if defined(ENABLED_DEBUG_SYNC)
  {"debug-sync-timeout", OPT_DEBUG_SYNC_TIMEOUT,
   "Enable the debug sync facility "
   "and optionally specify a default wait timeout in seconds. "
   "A zero value keeps the facility disabled.",
   &opt_debug_sync_timeout, 0,
   0, GET_UINT, OPT_ARG, 0, 0, UINT_MAX, 0, 0, 0},
#endif /* defined(ENABLED_DEBUG_SYNC) */
#ifdef HAVE_des
  {"des-key-file", 0,
   "Load keys for des_encrypt() and des_encrypt from given file.",
   &des_key_file, &des_key_file, 0, GET_STR, REQUIRED_ARG,
   0, 0, 0, 0, 0, 0},
#endif /* HAVE_des */
#ifdef HAVE_STACKTRACE
  {"stack-trace", 0 , "Print a symbolic stack trace on failure",
   &opt_stack_trace, &opt_stack_trace, 0, GET_BOOL, NO_ARG, 1, 0, 0, 0, 0, 0},
#endif /* HAVE_STACKTRACE */
  {"enforce-storage-engine", 0, "Force the use of a storage engine for new tables",
   &enforced_storage_engine, 0, 0, GET_STR, REQUIRED_ARG,
   0, 0, 0, 0, 0, 0 },
  {"external-locking", 0, "Use system (external) locking (disabled by "
   "default).  With this option enabled you can run myisamchk to test "
   "(not repair) tables while the MySQL server is running. Disable with "
   "--skip-external-locking.", &opt_external_locking, &opt_external_locking,
   0, GET_BOOL, NO_ARG, 0, 0, 0, 0, 0, 0},
  /* We must always support the next option to make scripts like mysqltest
     easier to do */
  {"flashback", 0,
   "Setup the server to use flashback. This enables binary log in row mode and will enable extra logging for DDL's needed by flashback feature",
   &opt_support_flashback, &opt_support_flashback,
   0, GET_BOOL, NO_ARG, 0, 0, 0, 0, 0, 0},
  {"gdb", 0,
   "Set up signals usable for debugging. Deprecated, use --debug-gdb instead.",
   &opt_debugging, &opt_debugging,
   0, GET_BOOL, NO_ARG, 0, 0, 0, 0, 0, 0},
  {"gtid-pos-auto-engines", 0,
   "List of engines for which to automatically create a "
   "mysql.gtid_slave_pos_ENGINE table, if a transaction using that engine "
   "is replicated. This can be used to avoid introducing cross-engine "
   "transactions, if engines are used different from that used by table "
   "mysql.gtid_slave_pos",
   &gtid_pos_auto_engines, 0, 0, GET_STR, REQUIRED_ARG,
   0, 0, 0, 0, 0, 0 },
#ifdef HAVE_SOLARIS_LARGE_PAGES
  {"super-large-pages", 0, "Enable support for super large pages.",
   &opt_super_large_pages, &opt_super_large_pages, 0,
   GET_BOOL, OPT_ARG, 0, 0, 1, 0, 1, 0},
#endif
  {"language", 'L',
   "Client error messages in given language. May be given as a full path. "
   "Deprecated. Use --lc-messages-dir instead.",
   0, 0, 0,
   GET_STR, REQUIRED_ARG, 0, 0, 0, 0, 0, 0},
  {"lc-messages", 0,
   "Set the language used for the error messages.",
   &lc_messages, &lc_messages, 0, GET_STR, REQUIRED_ARG,
   0, 0, 0, 0, 0, 0 },
  {"lc-time-names", 0,
   "Set the language used for the month names and the days of the week.",
   &lc_time_names_name, &lc_time_names_name,
   0, GET_STR, REQUIRED_ARG, 0, 0, 0, 0, 0, 0 },
  {"log-basename", OPT_LOG_BASENAME,
   "Basename for all log files and the .pid file. This sets all log file "
   "names at once (in 'datadir') and is normally the only option you need "
   "for specifying log files. Sets names for --log-bin, --log-bin-index, "
   "--relay-log, --relay-log-index, --general-log-file, "
   "--log-slow-query-file, --log-error-file, and --pid-file",
   &opt_log_basename, &opt_log_basename, 0, GET_STR, REQUIRED_ARG,
   0, 0, 0, 0, 0, 0},
  {"log-bin", OPT_BIN_LOG,
   "Log update queries in binary format. Optional argument should be name for "
   "binary log. If not given "
   "'datadir'/'log-basename'-bin or 'datadir'/mysql-bin will be used (the later if "
   "--log-basename is not specified). We strongly recommend to use either "
   "--log-basename or specify a filename to ensure that replication doesn't "
   "stop if the real hostname of the computer changes.",
   &opt_bin_logname, &opt_bin_logname, 0, GET_STR,
   OPT_ARG, 0, 0, 0, 0, 0, 0},
  {"log-bin-index", 0,
   "File that holds the names for last binary log files.",
   &opt_binlog_index_name, &opt_binlog_index_name, 0, GET_STR,
   REQUIRED_ARG, 0, 0, 0, 0, 0, 0},
  {"relay-log-index", 0,
   "The location and name to use for the file that keeps a list of the last "
   "relay logs",
   &opt_relaylog_index_name, &opt_relaylog_index_name, 0, GET_STR,
   REQUIRED_ARG, 0, 0, 0, 0, 0, 0},
  {"log-ddl-recovery", 0,
   "Path to file used for recovery of DDL statements after a crash",
   &opt_ddl_recovery_file, &opt_ddl_recovery_file, 0, GET_STR,
   REQUIRED_ARG, 0, 0, 0, 0, 0, 0},
  {"log-isam", OPT_ISAM_LOG, "Log all MyISAM changes to file.",
   &myisam_log_filename, &myisam_log_filename, 0, GET_STR,
   OPT_ARG, 0, 0, 0, 0, 0, 0},
  {"log-short-format", 0,
   "Don't log extra information to update and slow-query logs.",
   &opt_short_log_format, &opt_short_log_format,
   0, GET_BOOL, NO_ARG, 0, 0, 0, 0, 0, 0},
  {"log-tc", 0,
   "Path to transaction coordinator log (used for transactions that affect "
   "more than one storage engine, when binary log is disabled).",
   &opt_tc_log_file, &opt_tc_log_file, 0, GET_STR,
   REQUIRED_ARG, 0, 0, 0, 0, 0, 0},
  {"master-info-file", 0,
   "The location and name of the file that remembers the master and where "
   "the I/O replication thread is in the master's binlogs. Defaults to "
   "master.info",
   &master_info_file, &master_info_file, 0, GET_STR,
   REQUIRED_ARG, 0, 0, 0, 0, 0, 0},
  {"master-retry-count", 0,
   "The number of tries the slave will make to connect to the master before giving up.",
   &master_retry_count, &master_retry_count, 0, GET_ULONG,
   REQUIRED_ARG, 100000, 0, 0, 0, 0, 0},
#ifdef HAVE_REPLICATION
  {"init-rpl-role", 0, "Set the replication role",
   &rpl_status, &rpl_status, &rpl_role_typelib,
   GET_ENUM, REQUIRED_ARG, RPL_AUTH_MASTER, 0, 0, 0, 0, 0},
#endif /* HAVE_REPLICATION */
  {"memlock", 0, "Lock mysqld in memory.", &locked_in_memory,
   &locked_in_memory, 0, GET_BOOL, NO_ARG, 0, 0, 0, 0, 0, 0},
  {"old-style-user-limits", 0,
   "Enable old-style user limits (before 5.0.3, user resources were counted "
   "per each user+host vs. per account).",
   &opt_old_style_user_limits, &opt_old_style_user_limits,
   0, GET_BOOL, NO_ARG, 0, 0, 0, 0, 0, 0},
  {"port-open-timeout", 0,
   "Maximum time in seconds to wait for the port to become free. "
   "(Default: No wait).", &mysqld_port_timeout, &mysqld_port_timeout, 0,
   GET_UINT, REQUIRED_ARG, 0, 0, 0, 0, 0, 0},
  {"replicate-do-db", OPT_REPLICATE_DO_DB,
   "Tells the slave thread to restrict replication to the specified database. "
   "To specify more than one database, use the directive multiple times, "
   "once for each database. Note that this will only work if you do not use "
   "cross-database queries such as UPDATE some_db.some_table SET foo='bar' "
   "while having selected a different or no database. If you need cross "
   "database updates to work, make sure you have 3.23.28 or later, and use "
   "replicate-wild-do-table=db_name.%.",
   0, 0, 0, GET_STR | GET_ASK_ADDR, REQUIRED_ARG, 0, 0, 0, 0, 0, 0},
  {"replicate-do-table", OPT_REPLICATE_DO_TABLE,
   "Tells the slave thread to restrict replication to the specified table. "
   "To specify more than one table, use the directive multiple times, once "
   "for each table. This will work for cross-database updates, in contrast "
   "to replicate-do-db.", 0, 0, 0, GET_STR | GET_ASK_ADDR, REQUIRED_ARG, 0, 0, 0, 0, 0, 0},
  {"replicate-ignore-db", OPT_REPLICATE_IGNORE_DB,
   "Tells the slave thread to not replicate to the specified database. To "
   "specify more than one database to ignore, use the directive multiple "
   "times, once for each database. This option will not work if you use "
   "cross database updates. If you need cross database updates to work, "
   "make sure you have 3.23.28 or later, and use replicate-wild-ignore-"
   "table=db_name.%. ", 0, 0, 0, GET_STR | GET_ASK_ADDR, REQUIRED_ARG, 0, 0, 0, 0, 0, 0},
  {"replicate-ignore-table", OPT_REPLICATE_IGNORE_TABLE,
   "Tells the slave thread to not replicate to the specified table. To specify "
   "more than one table to ignore, use the directive multiple times, once for "
   "each table. This will work for cross-database updates, in contrast to "
   "replicate-ignore-db.", 0, 0, 0, GET_STR | GET_ASK_ADDR, REQUIRED_ARG, 0, 0, 0, 0, 0, 0},
  {"replicate-rewrite-db", OPT_REPLICATE_REWRITE_DB,
   "Updates to a database with a different name than the original. Example: "
   "replicate-rewrite-db=master_db_name->slave_db_name.",
   0, 0, 0, GET_STR | GET_ASK_ADDR, REQUIRED_ARG, 0, 0, 0, 0, 0, 0},
#ifdef HAVE_REPLICATION
  {"replicate-same-server-id", 0,
   "In replication, if set to 1, do not skip events having our server id. "
   "Default value is 0 (to break infinite loops in circular replication). "
   "Can't be set to 1 if --log-slave-updates is used.",
   &replicate_same_server_id, &replicate_same_server_id,
   0, GET_BOOL, NO_ARG, 0, 0, 0, 0, 0, 0},
#endif
  {"replicate-wild-do-table", OPT_REPLICATE_WILD_DO_TABLE,
   "Tells the slave thread to restrict replication to the tables that match "
   "the specified wildcard pattern. To specify more than one table, use the "
   "directive multiple times, once for each table. This will work for cross-"
   "database updates. Example: replicate-wild-do-table=foo%.bar% will "
   "replicate only updates to tables in all databases that start with foo "
   "and whose table names start with bar.",
   0, 0, 0, GET_STR | GET_ASK_ADDR, REQUIRED_ARG, 0, 0, 0, 0, 0, 0},
  {"replicate-wild-ignore-table", OPT_REPLICATE_WILD_IGNORE_TABLE,
   "Tells the slave thread to not replicate to the tables that match the "
   "given wildcard pattern. To specify more than one table to ignore, use "
   "the directive multiple times, once for each table. This will work for "
   "cross-database updates. Example: replicate-wild-ignore-table=foo%.bar% "
   "will not do updates to tables in databases that start with foo and whose "
   "table names start with bar.",
   0, 0, 0, GET_STR | GET_ASK_ADDR, REQUIRED_ARG, 0, 0, 0, 0, 0, 0},
  {"safe-mode", OPT_SAFE, "Skip some optimize stages (for testing). Deprecated.",
   0, 0, 0, GET_NO_ARG, NO_ARG, 0, 0, 0, 0, 0, 0},
  {"safe-user-create", 0,
   "Don't allow new user creation by the user who has no write privileges to the mysql.user table.",
   &opt_safe_user_create, &opt_safe_user_create, 0, GET_BOOL,
   NO_ARG, 0, 0, 0, 0, 0, 0},
  {"show-slave-auth-info", 0,
   "Show user and password in SHOW SLAVE HOSTS on this master.",
   &opt_show_slave_auth_info, &opt_show_slave_auth_info, 0,
   GET_BOOL, NO_ARG, 0, 0, 0, 0, 0, 0},
  {"silent-startup", OPT_SILENT, "Don't print [Note] to the error log during startup.",
   &opt_silent_startup, &opt_silent_startup, 0, GET_BOOL, NO_ARG, 0, 0, 0, 0, 0, 0},
  {"skip-host-cache", OPT_SKIP_HOST_CACHE, "Don't cache host names.", 0, 0, 0,
   GET_NO_ARG, NO_ARG, 0, 0, 0, 0, 0, 0},
  {"skip-slave-start", 0,
   "If set, slave is not autostarted.", &opt_skip_slave_start,
   &opt_skip_slave_start, 0, GET_BOOL, NO_ARG, 0, 0, 0, 0, 0, 0},
#ifdef HAVE_REPLICATION
  {"slave-parallel-mode", OPT_SLAVE_PARALLEL_MODE,
   "Controls what transactions are applied in parallel when using "
   "--slave-parallel-threads. Possible values: \"optimistic\" tries to "
   "apply most transactional DML in parallel, and handles any conflicts "
   "with rollback and retry. \"conservative\" limits parallelism in an "
   "effort to avoid any conflicts. \"aggressive\" tries to maximise the "
   "parallelism, possibly at the cost of increased conflict rate. "
   "\"minimal\" only parallelizes the commit steps of transactions. "
   "\"none\" disables parallel apply completely.",
   &opt_slave_parallel_mode, &opt_slave_parallel_mode,
   &slave_parallel_mode_typelib, GET_ENUM | GET_ASK_ADDR, REQUIRED_ARG,
   SLAVE_PARALLEL_CONSERVATIVE, 0, 0, 0, 0, 0},
#endif
#if defined(_WIN32) && !defined(EMBEDDED_LIBRARY)
  {"slow-start-timeout", 0,
   "Maximum number of milliseconds that the service control manager should wait "
   "before trying to kill the windows service during startup"
   "(Default: 15000).", &slow_start_timeout, &slow_start_timeout, 0,
   GET_ULONG, REQUIRED_ARG, 15000, 0, 0, 0, 0, 0},
#endif
#ifdef HAVE_OPENSSL
  {"ssl", 0,
   "Enable SSL for connection (automatically enabled if an ssl option is used).",
   &opt_use_ssl, &opt_use_ssl, 0, GET_BOOL, OPT_ARG, 1, 0, 0,
   0, 0, 0},
#endif
#ifdef _WIN32
  {"standalone", 0,
  "Dummy option to start as a standalone program (NT).", 0, 0, 0, GET_NO_ARG,
   NO_ARG, 0, 0, 0, 0, 0, 0},
#endif
  {"symbolic-links", 's', "Enable symbolic link support.",
   &my_use_symdir, &my_use_symdir, 0, GET_BOOL, NO_ARG,
   /*
     The system call realpath() produces warnings under valgrind and
     purify. These are not suppressed: instead we disable symlinks
     option if compiled with valgrind support.
     Also disable by default on Windows, due to high overhead for checking .sym 
     files.
   */
   IF_WIN(0,1), 0, 0, 0, 0, 0},
  {"sysdate-is-now", 0,
   "Non-default option to alias SYSDATE() to NOW() to make it safe-replicable. "
   "Since 5.0, SYSDATE() returns a `dynamic' value different for different "
   "invocations, even within the same statement.",
   &global_system_variables.sysdate_is_now,
   0, 0, GET_BOOL, NO_ARG, 0, 0, 1, 0, 1, 0},
  {"tc-heuristic-recover", 0,
   "Decision to use in heuristic recover process",
   &tc_heuristic_recover, &tc_heuristic_recover,
   &tc_heuristic_recover_typelib, GET_ENUM, REQUIRED_ARG, 0, 0, 0, 0, 0, 0},
  {"temp-pool", 0,
#if (ENABLE_TEMP_POOL)
   "Using this option will cause most temporary files created to use a small "
   "set of names, rather than a unique name for each new file. Deprecated.",
#else
   "This option is ignored on this OS.",
#endif
   &use_temp_pool, &use_temp_pool, 0, GET_BOOL, NO_ARG, 0,
   0, 0, 0, 0, 0},
  {"transaction-isolation", 0,
   "Default transaction isolation level",
   &global_system_variables.tx_isolation,
   &global_system_variables.tx_isolation, &tx_isolation_typelib,
   GET_ENUM, REQUIRED_ARG, ISO_REPEATABLE_READ, 0, 0, 0, 0, 0},
  {"transaction-read-only", 0,
   "Default transaction access mode. "
   "True if transactions are read-only.",
   &global_system_variables.tx_read_only,
   &global_system_variables.tx_read_only, 0,
   GET_BOOL, OPT_ARG, 0, 0, 0, 0, 0, 0},
  {"user", 'u', "Run mysqld daemon as user.", 0, 0, 0, GET_STR, REQUIRED_ARG,
   0, 0, 0, 0, 0, 0},
  {"verbose", 'v', "Used with --help option for detailed help.",
   &opt_verbose, &opt_verbose, 0, GET_BOOL, NO_ARG, 0, 0, 0, 0, 0, 0},
  {"version", 'V', "Output version information and exit.", 0, 0, 0, GET_STR,
   OPT_ARG, 0, 0, 0, 0, 0, 0},
  {"plugin-load", OPT_PLUGIN_LOAD,
   "Semicolon-separated list of plugins to load, where each plugin is "
   "specified as ether a plugin_name=library_file pair or only a library_file. "
   "If the latter case, all plugins from a given library_file will be loaded.",
   0, 0, 0,
   GET_STR, REQUIRED_ARG, 0, 0, 0, 0, 0, 0},
  {"plugin-load-add", OPT_PLUGIN_LOAD_ADD,
   "Optional semicolon-separated list of plugins to load. This option adds "
   "to the list specified by --plugin-load in an incremental way. "
   "It can be specified many times, adding more plugins every time.",
   0, 0, 0,
    GET_STR, REQUIRED_ARG, 0, 0, 0, 0, 0, 0},
  {"table_cache", 0, "Deprecated; use --table-open-cache instead.",
   &tc_size, &tc_size, 0, GET_ULONG,
   REQUIRED_ARG, TABLE_OPEN_CACHE_DEFAULT, 1, 512*1024L, 0, 1, 0},
#ifdef WITH_WSREP
  {"wsrep-new-cluster", 0, "Bootstrap a cluster. It works by overriding the "
   "current value of wsrep_cluster_address. It is recommended not to add this "
   "option to the config file as this will trigger bootstrap on every server "
   "start.", &wsrep_new_cluster, &wsrep_new_cluster, 0, GET_BOOL, NO_ARG,
   0, 0, 0, 0, 0, 0},
#endif
};

static int show_queries(THD *thd, SHOW_VAR *var, void *,
                        system_status_var *, enum_var_type)
{
  var->type= SHOW_LONGLONG;
  var->value= &thd->query_id;
  return 0;
}


static int show_net_compression(THD *thd, SHOW_VAR *var, void *,
                                system_status_var *, enum_var_type)
{
  var->type= SHOW_MY_BOOL;
  var->value= &thd->net.compress;
  return 0;
}

static int show_starttime(THD *thd, SHOW_VAR *var, void *buff,
                          system_status_var *, enum_var_type)
{
  var->type= SHOW_LONG;
  var->value= buff;
  *((long *)buff)= (long) (thd->query_start() - server_start_time);
  return 0;
}

#ifdef ENABLED_PROFILING
static int show_flushstatustime(THD *thd, SHOW_VAR *var, void *buff,
                                system_status_var *, enum_var_type)
{
  var->type= SHOW_LONG;
  var->value= buff;
  *((long *)buff)= (long) (thd->query_start() - flush_status_time);
  return 0;
}
#endif

#ifdef HAVE_REPLICATION
static int show_rpl_status(THD *, SHOW_VAR *var, void *, system_status_var *,
                           enum_var_type)
{
  var->type= SHOW_CHAR;
  var->value= const_cast<char*>(rpl_status_type[(int)rpl_status]);
  return 0;
}

static int show_slave_running(THD *thd, SHOW_VAR *var, void *buff,
                              system_status_var *, enum_var_type)
{
  if (Master_info *mi=
      get_master_info(&thd->variables.default_master_connection,
                      Sql_condition::WARN_LEVEL_NOTE))
  {
    *((my_bool*) buff)=
      (mi->slave_running == MYSQL_SLAVE_RUN_READING &&
       mi->rli.slave_running != MYSQL_SLAVE_NOT_RUN);
    mi->release();
    var->type= SHOW_MY_BOOL;
    var->value= buff;
  }
  else
    var->type= SHOW_UNDEF;
  return 0;
}


/* How many masters this slave is connected to */


static int show_slaves_running(THD *, SHOW_VAR *var, void *buff,
                               system_status_var *, enum_var_type)
{
  var->type= SHOW_LONGLONG;
  var->value= buff;

  *((longlong *)buff)= any_slave_sql_running(false);

  return 0;
}


static int show_slave_received_heartbeats(THD *thd, SHOW_VAR *var, void *buff,
                                          system_status_var *, enum_var_type)
{
  if (Master_info *mi=
      get_master_info(&thd->variables.default_master_connection,
                           Sql_condition::WARN_LEVEL_NOTE))
  {
    *((longlong *)buff)= mi->received_heartbeats;
    mi->release();
    var->type= SHOW_LONGLONG;
    var->value= buff;
  }
  else
    var->type= SHOW_UNDEF;
  return 0;
}


static int show_heartbeat_period(THD *thd, SHOW_VAR *var, void *buff,
                                 system_status_var *, enum_var_type)
{
  if (Master_info *mi=
      get_master_info(&thd->variables.default_master_connection,
                      Sql_condition::WARN_LEVEL_NOTE))
  {
    sprintf(static_cast<char*>(buff), "%.3f", mi->heartbeat_period);
    mi->release();
    var->type= SHOW_CHAR;
    var->value= buff;
  }
  else
    var->type= SHOW_UNDEF;
  return 0;
}

#endif /* HAVE_REPLICATION */


static int show_max_used_connections_time(THD *, SHOW_VAR *var, void *buff,
                                          system_status_var *, enum_var_type)
{
  var->type= SHOW_CHAR;
  var->value= buff;

  get_date(static_cast<char*>(buff),
           GETDATE_DATE_TIME | GETDATE_FIXEDLENGTH, max_used_connections_time);
  return 0;
}


static int show_open_tables(THD *, SHOW_VAR *var, void *buff,
                            system_status_var *, enum_var_type)
{
  var->type= SHOW_LONG;
  var->value= buff;
  *((long *) buff)= (long) tc_records();
  return 0;
}

static int show_prepared_stmt_count(THD *, SHOW_VAR *var, void *buff,
                                    system_status_var *, enum_var_type)
{
  var->type= SHOW_LONG;
  var->value= buff;
  mysql_mutex_lock(&LOCK_prepared_stmt_count);
  *((long *)buff)= (long)prepared_stmt_count;
  mysql_mutex_unlock(&LOCK_prepared_stmt_count);
  return 0;
}

static int show_table_definitions(THD *, SHOW_VAR *var, void *buff,
                                  system_status_var *, enum_var_type)
{
  var->type= SHOW_LONG;
  var->value= buff;
  *((long *) buff)= (long) tdc_records();
  return 0;
}


#if defined(HAVE_OPENSSL) && !defined(EMBEDDED_LIBRARY)

/*
   Functions relying on SSL
   Note: In the show_ssl_* functions, we need to check if we have a
         valid vio-object since this isn't always true, specifically
         when session_status or global_status is requested from
         inside an Event.
 */

static int show_ssl_get_version(THD *thd, SHOW_VAR *var, void *,
                                system_status_var *, enum_var_type)
{
  var->type= SHOW_CHAR;
  if( thd->vio_ok() && thd->net.vio->ssl_arg )
    var->value= const_cast<char*>(SSL_get_version((SSL*) thd->net.vio->ssl_arg));
  else
    var->value= const_cast<char*>("");
  return 0;
}

static int show_ssl_get_default_timeout(THD *thd, SHOW_VAR *var, void *buff,
                                        system_status_var *, enum_var_type)
{
  var->type= SHOW_LONG;
  var->value= buff;
  if( thd->vio_ok() && thd->net.vio->ssl_arg )
    *((long *)buff)= (long)SSL_get_default_timeout((SSL*)thd->net.vio->ssl_arg);
  else
    *((long *)buff)= 0;
  return 0;
}

static int show_ssl_get_verify_mode(THD *thd, SHOW_VAR *var, void *buff,
                                    system_status_var *, enum_var_type)
{
  var->type= SHOW_LONG;
  var->value= buff;
#ifndef HAVE_WOLFSSL
  if( thd->net.vio && thd->net.vio->ssl_arg )
    *((long *)buff)= (long)SSL_get_verify_mode((SSL*)thd->net.vio->ssl_arg);
  else
    *((long *)buff)= 0;
#else
  *((long *)buff)= 0;
#endif
  return 0;
}

static int show_ssl_get_verify_depth(THD *thd, SHOW_VAR *var, void *buff,
                                     system_status_var *, enum_var_type)
{
  var->type= SHOW_LONG;
  var->value= buff;
  if( thd->vio_ok() && thd->net.vio->ssl_arg )
    *((long *)buff)= (long)SSL_get_verify_depth((SSL*)thd->net.vio->ssl_arg);
  else
    *((long *)buff)= 0;

  return 0;
}

static int show_ssl_get_cipher(THD *thd, SHOW_VAR *var, void *buff,
                               system_status_var *, enum_var_type)
{
  var->type= SHOW_CHAR;
  if( thd->vio_ok() && thd->net.vio->ssl_arg )
    var->value= const_cast<char*>(SSL_get_cipher((SSL*) thd->net.vio->ssl_arg));
  else
    var->value= const_cast<char*>("");
  return 0;
}

static int show_ssl_get_cipher_list(THD *thd, SHOW_VAR *var, void *buf,
                                    system_status_var *, enum_var_type)
{
  char *buff= static_cast<char*>(buf);
  var->type= SHOW_CHAR;
  var->value= buff;
  if (thd->vio_ok() && thd->net.vio->ssl_arg)
  {
    int i;
    const char *p;
    char *end= buff + SHOW_VAR_FUNC_BUFF_SIZE;
    for (i=0; (p= SSL_get_cipher_list((SSL*) thd->net.vio->ssl_arg,i)) &&
               buff < end; i++)
    {
      buff= strnmov(buff, p, end-buff-1);
      *buff++= ':';
    }
    if (i)
      buff--;
  }
  *buff=0;
  return 0;
}

#define SHOW_FNAME(name)                        \
    rpl_semi_sync_master_show_##name

#define DEF_SHOW_FUNC(name, show_type)                                       \
    static  int SHOW_FNAME(name)(MYSQL_THD thd, SHOW_VAR *var, void *buff,   \
                                 system_status_var *status_var,              \
                                 enum_var_type var_type)                     \
    {                                                                        \
      repl_semisync_master.set_export_stats();                                 \
      var->type= show_type;                                                  \
      var->value= (char *)&rpl_semi_sync_master_##name;                      \
      return 0;                                                              \
    }

DEF_SHOW_FUNC(status, SHOW_BOOL)
DEF_SHOW_FUNC(clients, SHOW_LONG)
DEF_SHOW_FUNC(wait_sessions, SHOW_LONG)
DEF_SHOW_FUNC(trx_wait_time, SHOW_LONGLONG)
DEF_SHOW_FUNC(trx_wait_num, SHOW_LONGLONG)
DEF_SHOW_FUNC(net_wait_time, SHOW_LONGLONG)
DEF_SHOW_FUNC(net_wait_num, SHOW_LONGLONG)
DEF_SHOW_FUNC(avg_net_wait_time, SHOW_LONG)
DEF_SHOW_FUNC(avg_trx_wait_time, SHOW_LONG)


static char *
my_asn1_time_to_string(const ASN1_TIME *time, char *buf, size_t len)
{
  int n_read;
  char *res= NULL;
  BIO *bio= BIO_new(BIO_s_mem());

  if (bio == NULL)
    return NULL;

  if (!ASN1_TIME_print(bio, const_cast<ASN1_TIME*>(time)))
    goto end;

  n_read= BIO_read(bio, buf, (int) (len - 1));

  if (n_read > 0)
  {
    buf[n_read]= 0;
    res= buf;
  }

end:
  BIO_free(bio);
  return res;
}


/**
  Handler function for the 'ssl_get_server_not_before' variable

  @param      thd  the mysql thread structure
  @param      var  the data for the variable
  @param[out] buf  the string to put the value of the variable into

  @return          status
  @retval     0    success
*/

static int
show_ssl_get_server_not_before(THD *thd, SHOW_VAR *var, void *buff,
                               system_status_var *, enum_var_type)
{
  var->type= SHOW_CHAR;
  if(thd->vio_ok() && thd->net.vio->ssl_arg)
  {
    SSL *ssl= (SSL*) thd->net.vio->ssl_arg;
    X509 *cert= SSL_get_certificate(ssl);
    const ASN1_TIME *not_before= X509_get0_notBefore(cert);

    var->value= my_asn1_time_to_string(not_before, static_cast<char*>(buff),
                                       SHOW_VAR_FUNC_BUFF_SIZE);
    if (!var->value)
      return 1;
    var->value= buff;
  }
  else
    var->value= empty_c_string;
  return 0;
}


/**
  Handler function for the 'ssl_get_server_not_after' variable

  @param      thd  the mysql thread structure
  @param      var  the data for the variable
  @param[out] buf  the string to put the value of the variable into

  @return          status
  @retval     0    success
*/

static int
show_ssl_get_server_not_after(THD *thd, SHOW_VAR *var, void *buff,
                              system_status_var *, enum_var_type)
{
  var->type= SHOW_CHAR;
  if(thd->vio_ok() && thd->net.vio->ssl_arg)
  {
    SSL *ssl= (SSL*) thd->net.vio->ssl_arg;
    X509 *cert= SSL_get_certificate(ssl);
    const ASN1_TIME *not_after= X509_get0_notAfter(cert);

    var->value= my_asn1_time_to_string(not_after, static_cast<char*>(buff),
                                       SHOW_VAR_FUNC_BUFF_SIZE);
    if (!var->value)
      return 1;
  }
  else
    var->value= empty_c_string;
  return 0;
}

#endif /* HAVE_OPENSSL && !EMBEDDED_LIBRARY */

static int show_default_keycache(THD *thd, SHOW_VAR *var, void *buff,
                                 system_status_var *, enum_var_type)
{
  struct st_data {
    KEY_CACHE_STATISTICS stats;
    SHOW_VAR var[9];
  } *data;
  SHOW_VAR *v;

  data=(st_data *)buff;
  v= data->var;

  var->type= SHOW_ARRAY;
  var->value= v;

  get_key_cache_statistics(dflt_key_cache, 0, &data->stats);

#define set_one_keycache_var(X,Y)       \
  v->name= X;                           \
  v->type= SHOW_LONGLONG;               \
  v->value= &data->stats.Y;      \
  v++;

  set_one_keycache_var("blocks_not_flushed", blocks_changed);
  set_one_keycache_var("blocks_unused",      blocks_unused);
  set_one_keycache_var("blocks_used",        blocks_used);
  set_one_keycache_var("blocks_warm",        blocks_warm);
  set_one_keycache_var("read_requests",      read_requests);
  set_one_keycache_var("reads",              reads);
  set_one_keycache_var("write_requests",     write_requests);
  set_one_keycache_var("writes",             writes);

  v->name= 0;

  DBUG_ASSERT((char*)(v+1) <= static_cast<char*>(buff) + SHOW_VAR_FUNC_BUFF_SIZE);

#undef set_one_keycache_var

  return 0;
}


static int show_memory_used(THD *thd, SHOW_VAR *var, void *buff,
                            struct system_status_var *status_var,
                            enum enum_var_type scope)
{
  var->type= SHOW_LONGLONG;
  var->value= buff;
  if (scope == OPT_GLOBAL)
  {
    calc_sum_of_all_status_if_needed(status_var);
    *(longlong*) buff= (status_var->global_memory_used +
                        status_var->local_memory_used);
  }
  else
    *(longlong*) buff= status_var->local_memory_used;
  return 0;
}


static int show_binlog_space_total(THD *thd, SHOW_VAR *var, char *buff,
                                   struct system_status_var *status_var,
                                   enum enum_var_type scope)
{
  var->type= SHOW_LONGLONG;
  var->value= buff;
  if (opt_bin_log && binlog_space_limit)
    *(ulonglong*) buff= mysql_bin_log.get_binlog_space_total();
  else
    *(ulonglong*) buff= 0;
  return 0;
}


#ifndef DBUG_OFF
static int debug_status_func(THD *thd, SHOW_VAR *var, void *buff,
                             system_status_var *, enum_var_type)
{
#define add_var(X,Y,Z)                  \
  v->name= X;                           \
  v->value= (char*)Y;                   \
  v->type= Z;                           \
  v++;

  var->type= SHOW_ARRAY;
  var->value= buff;

  SHOW_VAR *v= (SHOW_VAR *)buff;

  if (_db_keyword_(0, "role_merge_stats", 1))
  {
    static SHOW_VAR roles[]= {
      {"global",  &role_global_merges,  SHOW_ULONG},
      {"db",      &role_db_merges,      SHOW_ULONG},
      {"table",   &role_table_merges,   SHOW_ULONG},
      {"column",  &role_column_merges,  SHOW_ULONG},
      {"routine", &role_routine_merges, SHOW_ULONG},
      {NullS, NullS, SHOW_LONG}
    };

    add_var("role_merges", roles, SHOW_ARRAY);
  }

  v->name= 0;

#undef add_var

  return 0;
}
#endif

#ifdef HAVE_POOL_OF_THREADS
static int show_threadpool_idle_threads(THD *, SHOW_VAR *var, void *buff,
                                        system_status_var *, enum_var_type)
{
  var->type= SHOW_INT;
  var->value= buff;
  *(int *)buff= tp_get_idle_thread_count(); 
  return 0;
}


static int show_threadpool_threads(THD *, SHOW_VAR *var, void *buff,
                                   system_status_var *, enum_var_type)
{
  var->type= SHOW_INT;
  var->value= buff;
  *(reinterpret_cast<int*>(buff))= tp_get_thread_count();
  return 0;
}
#endif


static int show_cached_thread_count(THD *thd, SHOW_VAR *var, char *buff,
                                    enum enum_var_type scope)
{
  var->type= SHOW_LONG;
  var->value= buff;
  *(reinterpret_cast<ulong*>(buff))= thread_cache.size();
  return 0;
}


/*
  Variables shown by SHOW STATUS in alphabetical order
*/

SHOW_VAR status_vars[]= {
  {"Aborted_clients",          (char*) &aborted_threads,        SHOW_LONG},
  {"Aborted_connects",         (char*) &aborted_connects,       SHOW_LONG},
  {"Aborted_connects_preauth", (char*) &aborted_connects_preauth, SHOW_LONG},
  {"Acl",                      (char*) acl_statistics,          SHOW_ARRAY},
  {"Access_denied_errors",     (char*) offsetof(STATUS_VAR, access_denied_errors), SHOW_LONG_STATUS},
  {"Binlog_bytes_written",     (char*) offsetof(STATUS_VAR, binlog_bytes_written), SHOW_LONGLONG_STATUS},
  {"Binlog_cache_disk_use",    (char*) &binlog_cache_disk_use,  SHOW_LONG},
  {"Binlog_cache_use",         (char*) &binlog_cache_use,       SHOW_LONG},
  {"Binlog_gtid_index_hit",    (char*) &binlog_gtid_index_hit, SHOW_LONG},
  {"Binlog_gtid_index_miss",   (char*) &binlog_gtid_index_miss, SHOW_LONG},
  {"Binlog_stmt_cache_disk_use",(char*) &binlog_stmt_cache_disk_use,  SHOW_LONG},
  {"Binlog_stmt_cache_use",    (char*) &binlog_stmt_cache_use,       SHOW_LONG},
  {"Binlog_disk_use",          (char*) &show_binlog_space_total, SHOW_SIMPLE_FUNC},
  {"Busy_time",                (char*) offsetof(STATUS_VAR, busy_time), SHOW_DOUBLE_STATUS},
  {"Bytes_received",           (char*) offsetof(STATUS_VAR, bytes_received), SHOW_LONGLONG_STATUS},
  {"Bytes_sent",               (char*) offsetof(STATUS_VAR, bytes_sent), SHOW_LONGLONG_STATUS},
  {"Column_compressions",      (char*) offsetof(STATUS_VAR, column_compressions), SHOW_LONG_STATUS},
  {"Column_decompressions",    (char*) offsetof(STATUS_VAR, column_decompressions), SHOW_LONG_STATUS},
  {"Com",                      (char*) com_status_vars, SHOW_ARRAY},
  {"Compression",              (char*) &show_net_compression, SHOW_SIMPLE_FUNC},
  {"Connections",              (char*) &global_thread_id,         SHOW_LONG_NOFLUSH},
  {"Connection_errors_accept", (char*) &connection_errors_accept, SHOW_LONG},
  {"Connection_errors_internal", (char*) &connection_errors_internal, SHOW_LONG},
  {"Connection_errors_max_connections", (char*) &connection_errors_max_connection, SHOW_LONG},
  {"Connection_errors_peer_address", (char*) &connection_errors_peer_addr, SHOW_LONG},
  {"Connection_errors_select", (char*) &connection_errors_select, SHOW_LONG},
  {"Connection_errors_tcpwrap", (char*) &connection_errors_tcpwrap, SHOW_LONG},
  {"Cpu_time",                 (char*) offsetof(STATUS_VAR, cpu_time), SHOW_DOUBLE_STATUS},
  {"Created_tmp_disk_tables",  (char*) offsetof(STATUS_VAR, created_tmp_disk_tables_), SHOW_LONG_STATUS},
  {"Created_tmp_files",	       (char*) &my_tmp_file_created,	SHOW_LONG},
  {"Created_tmp_tables",       (char*) offsetof(STATUS_VAR, created_tmp_tables_), SHOW_LONG_STATUS},
#ifndef DBUG_OFF
  SHOW_FUNC_ENTRY("Debug",     &debug_status_func),
#endif
  {"Delayed_errors",           (char*) &delayed_insert_errors,  SHOW_LONG},
  {"Delayed_insert_threads",   (char*) &delayed_insert_threads, SHOW_LONG_NOFLUSH},
  {"Delayed_writes",           (char*) &delayed_insert_writes,  SHOW_LONG},
  {"Delete_scan",	       (char*) offsetof(STATUS_VAR, delete_scan_count), SHOW_LONG_STATUS},
  {"Empty_queries",            (char*) offsetof(STATUS_VAR, empty_queries), SHOW_LONG_STATUS},
  {"Executed_events",          (char*) &executed_events, SHOW_LONG_NOFLUSH },
  {"Executed_triggers",        (char*) offsetof(STATUS_VAR, executed_triggers), SHOW_LONG_STATUS},
  {"Feature_check_constraint", (char*) &feature_check_constraint, SHOW_LONG },
  {"Feature_custom_aggregate_functions", (char*) offsetof(STATUS_VAR, feature_custom_aggregate_functions), SHOW_LONG_STATUS},
  {"Feature_delay_key_write",  (char*) &feature_files_opened_with_delayed_keys, SHOW_LONG },
  {"Feature_dynamic_columns",  (char*) offsetof(STATUS_VAR, feature_dynamic_columns), SHOW_LONG_STATUS},
  {"Feature_fulltext",         (char*) offsetof(STATUS_VAR, feature_fulltext), SHOW_LONG_STATUS},
  {"Feature_gis",              (char*) offsetof(STATUS_VAR, feature_gis), SHOW_LONG_STATUS},
  {"Feature_insert_returning", (char*)offsetof(STATUS_VAR, feature_insert_returning), SHOW_LONG_STATUS},
  {"Feature_into_outfile",     (char*) offsetof(STATUS_VAR, feature_into_outfile), SHOW_LONG_STATUS},
  {"Feature_into_variable",    (char*) offsetof(STATUS_VAR, feature_into_variable), SHOW_LONG_STATUS},
  {"Feature_invisible_columns",(char*) offsetof(STATUS_VAR, feature_invisible_columns), SHOW_LONG_STATUS},
  {"Feature_json",             (char*) offsetof(STATUS_VAR, feature_json), SHOW_LONG_STATUS},
  {"Feature_locale",           (char*) offsetof(STATUS_VAR, feature_locale), SHOW_LONG_STATUS},
  {"Feature_subquery",         (char*) offsetof(STATUS_VAR, feature_subquery), SHOW_LONG_STATUS},
  {"Feature_system_versioning",(char*) offsetof(STATUS_VAR, feature_system_versioning), SHOW_LONG_STATUS},
  {"Feature_application_time_periods", (char*) offsetof(STATUS_VAR, feature_application_time_periods), SHOW_LONG_STATUS},
  {"Feature_timezone",         (char*) offsetof(STATUS_VAR, feature_timezone), SHOW_LONG_STATUS},
  {"Feature_trigger",          (char*) offsetof(STATUS_VAR, feature_trigger), SHOW_LONG_STATUS},
  {"Feature_window_functions", (char*) offsetof(STATUS_VAR, feature_window_functions), SHOW_LONG_STATUS},
  {"Feature_xml",              (char*) offsetof(STATUS_VAR, feature_xml), SHOW_LONG_STATUS},
  {"Handler_commit",           (char*) offsetof(STATUS_VAR, ha_commit_count), SHOW_LONG_STATUS},
  {"Handler_delete",           (char*) offsetof(STATUS_VAR, ha_delete_count), SHOW_LONG_STATUS},
  {"Handler_discover",         (char*) offsetof(STATUS_VAR, ha_discover_count), SHOW_LONG_STATUS},
  {"Handler_external_lock",    (char*) offsetof(STATUS_VAR, ha_external_lock_count), SHOW_LONG_STATUS},
  {"Handler_icp_attempts",     (char*) offsetof(STATUS_VAR, ha_icp_attempts), SHOW_LONG_STATUS},
  {"Handler_icp_match",        (char*) offsetof(STATUS_VAR, ha_icp_match), SHOW_LONG_STATUS},
  {"Handler_mrr_init",         (char*) offsetof(STATUS_VAR, ha_mrr_init_count),  SHOW_LONG_STATUS},
  {"Handler_mrr_key_refills",  (char*) offsetof(STATUS_VAR, ha_mrr_key_refills_count), SHOW_LONG_STATUS},
  {"Handler_mrr_rowid_refills",(char*) offsetof(STATUS_VAR, ha_mrr_rowid_refills_count), SHOW_LONG_STATUS},
  {"Handler_prepare",          (char*) offsetof(STATUS_VAR, ha_prepare_count),  SHOW_LONG_STATUS},
  {"Handler_read_first",       (char*) offsetof(STATUS_VAR, ha_read_first_count), SHOW_LONG_STATUS},
  {"Handler_read_key",         (char*) offsetof(STATUS_VAR, ha_read_key_count), SHOW_LONG_STATUS},
  {"Handler_read_last",        (char*) offsetof(STATUS_VAR, ha_read_last_count), SHOW_LONG_STATUS},
  {"Handler_read_next",        (char*) offsetof(STATUS_VAR, ha_read_next_count), SHOW_LONG_STATUS},
  {"Handler_read_prev",        (char*) offsetof(STATUS_VAR, ha_read_prev_count), SHOW_LONG_STATUS},
  {"Handler_read_retry",       (char*) offsetof(STATUS_VAR, ha_read_retry_count), SHOW_LONG_STATUS},
  {"Handler_read_rnd",         (char*) offsetof(STATUS_VAR, ha_read_rnd_count), SHOW_LONG_STATUS},
  {"Handler_read_rnd_deleted", (char*) offsetof(STATUS_VAR, ha_read_rnd_deleted_count), SHOW_LONG_STATUS},
  {"Handler_read_rnd_next",    (char*) offsetof(STATUS_VAR, ha_read_rnd_next_count), SHOW_LONG_STATUS},
  {"Handler_rollback",         (char*) offsetof(STATUS_VAR, ha_rollback_count), SHOW_LONG_STATUS},
  {"Handler_savepoint",        (char*) offsetof(STATUS_VAR, ha_savepoint_count), SHOW_LONG_STATUS},
  {"Handler_savepoint_rollback",(char*) offsetof(STATUS_VAR, ha_savepoint_rollback_count), SHOW_LONG_STATUS},
  {"Handler_tmp_delete",       (char*) offsetof(STATUS_VAR, ha_tmp_delete_count), SHOW_LONG_STATUS},
  {"Handler_tmp_update",       (char*) offsetof(STATUS_VAR, ha_tmp_update_count), SHOW_LONG_STATUS},
  {"Handler_tmp_write",        (char*) offsetof(STATUS_VAR, ha_tmp_write_count), SHOW_LONG_STATUS},
  {"Handler_update",           (char*) offsetof(STATUS_VAR, ha_update_count), SHOW_LONG_STATUS},
  {"Handler_write",            (char*) offsetof(STATUS_VAR, ha_write_count), SHOW_LONG_STATUS},
  SHOW_FUNC_ENTRY("Key",       &show_default_keycache),
  {"optimizer_join_prefixes_check_calls",     (char*) offsetof(STATUS_VAR, optimizer_join_prefixes_check_calls), SHOW_LONG_STATUS},
  {"Last_query_cost",          (char*) offsetof(STATUS_VAR, last_query_cost), SHOW_DOUBLE_STATUS},
#ifndef DBUG_OFF
  {"malloc_calls",             (char*) &malloc_calls, SHOW_LONG},
#endif
  {"Max_statement_time_exceeded", (char*) offsetof(STATUS_VAR, max_statement_time_exceeded), SHOW_LONG_STATUS},
  {"Master_gtid_wait_count",   (char*) offsetof(STATUS_VAR, master_gtid_wait_count), SHOW_LONG_STATUS},
  {"Master_gtid_wait_timeouts", (char*) offsetof(STATUS_VAR, master_gtid_wait_timeouts), SHOW_LONG_STATUS},
  {"Master_gtid_wait_time",    (char*) offsetof(STATUS_VAR, master_gtid_wait_time), SHOW_LONG_STATUS},
  {"Max_used_connections",     (char*) &max_used_connections,  SHOW_LONG},
  {"Max_used_connections_time",(char*) &show_max_used_connections_time, SHOW_SIMPLE_FUNC},
  {"Memory_used",              (char*) &show_memory_used, SHOW_SIMPLE_FUNC},
  {"Memory_used_initial",      (char*) &start_memory_used, SHOW_LONGLONG},
  {"Resultset_metadata_skipped", (char *) offsetof(STATUS_VAR, skip_metadata_count),SHOW_LONG_STATUS},
  {"Not_flushed_delayed_rows", (char*) &delayed_rows_in_use,    SHOW_LONG_NOFLUSH},
  {"Open_files",               (char*) &my_file_opened,         SHOW_SINT},
  {"Open_streams",             (char*) &my_stream_opened,       SHOW_LONG_NOFLUSH},
  {"Open_table_definitions",   (char*) &show_table_definitions, SHOW_SIMPLE_FUNC},
  {"Open_tables",              (char*) &show_open_tables,       SHOW_SIMPLE_FUNC},
  {"Opened_files",             (char*) &my_file_total_opened, SHOW_LONG_NOFLUSH},
  {"Opened_plugin_libraries",  (char*) &dlopen_count, SHOW_LONG},
  {"Opened_table_definitions", (char*) offsetof(STATUS_VAR, opened_shares), SHOW_LONG_STATUS},
  {"Opened_tables",            (char*) offsetof(STATUS_VAR, opened_tables), SHOW_LONG_STATUS},
  {"Opened_views",             (char*) offsetof(STATUS_VAR, opened_views), SHOW_LONG_STATUS},
  {"Prepared_stmt_count",      (char*) &show_prepared_stmt_count, SHOW_SIMPLE_FUNC},
  {"Rows_sent",                (char*) offsetof(STATUS_VAR, rows_sent), SHOW_LONGLONG_STATUS},
  {"Rows_read",                (char*) offsetof(STATUS_VAR, rows_read), SHOW_LONGLONG_STATUS},
  {"Rows_tmp_read",            (char*) offsetof(STATUS_VAR, rows_tmp_read), SHOW_LONGLONG_STATUS},
#ifdef HAVE_REPLICATION
  SHOW_FUNC_ENTRY("Rpl_semi_sync_master_status", &SHOW_FNAME(status)),
  SHOW_FUNC_ENTRY("Rpl_semi_sync_master_clients", &SHOW_FNAME(clients)),
  {"Rpl_semi_sync_master_yes_tx", (char*) &rpl_semi_sync_master_yes_transactions, SHOW_LONG},
  {"Rpl_semi_sync_master_no_tx", (char*) &rpl_semi_sync_master_no_transactions, SHOW_LONG},
  SHOW_FUNC_ENTRY("Rpl_semi_sync_master_wait_sessions", &SHOW_FNAME(wait_sessions)),
  {"Rpl_semi_sync_master_no_times", (char*) &rpl_semi_sync_master_off_times, SHOW_LONG},
  {"Rpl_semi_sync_master_timefunc_failures", (char*) &rpl_semi_sync_master_timefunc_fails, SHOW_LONG},
  {"Rpl_semi_sync_master_wait_pos_backtraverse", (char*) &rpl_semi_sync_master_wait_pos_backtraverse, SHOW_LONG},
  SHOW_FUNC_ENTRY("Rpl_semi_sync_master_tx_wait_time", &SHOW_FNAME(trx_wait_time)),
  SHOW_FUNC_ENTRY("Rpl_semi_sync_master_tx_waits", &SHOW_FNAME(trx_wait_num)),
  SHOW_FUNC_ENTRY("Rpl_semi_sync_master_tx_avg_wait_time", &SHOW_FNAME(avg_trx_wait_time)),
  SHOW_FUNC_ENTRY("Rpl_semi_sync_master_net_wait_time", &SHOW_FNAME(net_wait_time)),
  SHOW_FUNC_ENTRY("Rpl_semi_sync_master_net_waits", &SHOW_FNAME(net_wait_num)),
  SHOW_FUNC_ENTRY("Rpl_semi_sync_master_net_avg_wait_time", &SHOW_FNAME(avg_net_wait_time)),
  {"Rpl_semi_sync_master_request_ack", (char*) &rpl_semi_sync_master_request_ack, SHOW_LONGLONG},
  {"Rpl_semi_sync_master_get_ack", (char*)&rpl_semi_sync_master_get_ack, SHOW_LONGLONG},
  SHOW_FUNC_ENTRY("Rpl_semi_sync_slave_status",  &rpl_semi_sync_enabled),
  {"Rpl_semi_sync_slave_send_ack", (char*) &rpl_semi_sync_slave_send_ack, SHOW_LONGLONG},
#endif /* HAVE_REPLICATION */
#ifdef HAVE_QUERY_CACHE
  {"Qcache_free_blocks",       (char*) &query_cache.free_memory_blocks, SHOW_LONG_NOFLUSH},
  {"Qcache_free_memory",       (char*) &query_cache.free_memory, SHOW_LONG_NOFLUSH},
  {"Qcache_hits",              (char*) &query_cache.hits,       SHOW_LONG},
  {"Qcache_inserts",           (char*) &query_cache.inserts,    SHOW_LONG},
  {"Qcache_lowmem_prunes",     (char*) &query_cache.lowmem_prunes, SHOW_LONG},
  {"Qcache_not_cached",        (char*) &query_cache.refused,    SHOW_LONG},
  {"Qcache_queries_in_cache",  (char*) &query_cache.queries_in_cache, SHOW_LONG_NOFLUSH},
  {"Qcache_total_blocks",      (char*) &query_cache.total_blocks, SHOW_LONG_NOFLUSH},
#endif /*HAVE_QUERY_CACHE*/
  {"Queries",                  (char*) &show_queries,            SHOW_SIMPLE_FUNC},
  {"Questions",                (char*) offsetof(STATUS_VAR, questions), SHOW_LONG_STATUS},
#ifdef HAVE_REPLICATION
  {"Rpl_status",               (char*) &show_rpl_status,          SHOW_SIMPLE_FUNC},
#endif
  {"Select_full_join",         (char*) offsetof(STATUS_VAR, select_full_join_count_), SHOW_LONG_STATUS},
  {"Select_full_range_join",   (char*) offsetof(STATUS_VAR, select_full_range_join_count_), SHOW_LONG_STATUS},
  {"Select_range",             (char*) offsetof(STATUS_VAR, select_range_count_), SHOW_LONG_STATUS},
  {"Select_range_check",       (char*) offsetof(STATUS_VAR, select_range_check_count_), SHOW_LONG_STATUS},
  {"Select_scan",	       (char*) offsetof(STATUS_VAR, select_scan_count_), SHOW_LONG_STATUS},
  {"Slave_open_temp_tables",   (char*) &slave_open_temp_tables, SHOW_ATOMIC_COUNTER_UINT32_T},
#ifdef HAVE_REPLICATION
  {"Slaves_connected",        (char*) &binlog_dump_thread_count, SHOW_ATOMIC_COUNTER_UINT32_T},
  {"Slaves_running",          (char*) &show_slaves_running, SHOW_SIMPLE_FUNC },
  {"Slave_connections",       (char*) offsetof(STATUS_VAR, com_register_slave), SHOW_LONG_STATUS},
  {"Slave_heartbeat_period",   (char*) &show_heartbeat_period, SHOW_SIMPLE_FUNC},
  {"Slave_received_heartbeats",(char*) &show_slave_received_heartbeats, SHOW_SIMPLE_FUNC},
  {"Slave_retried_transactions",(char*)&slave_retried_transactions, SHOW_LONG},
  {"Slave_running",            (char*) &show_slave_running,     SHOW_SIMPLE_FUNC},
  {"Slave_skipped_errors",     (char*) &slave_skipped_errors, SHOW_LONGLONG},
#endif
  {"Slow_launch_threads",      (char*) &slow_launch_threads,    SHOW_LONG},
  {"Slow_queries",             (char*) offsetof(STATUS_VAR, long_query_count), SHOW_LONG_STATUS},
  {"Sort_merge_passes",	       (char*) offsetof(STATUS_VAR, filesort_merge_passes_), SHOW_LONG_STATUS},
  {"Sort_priority_queue_sorts",(char*) offsetof(STATUS_VAR, filesort_pq_sorts_), SHOW_LONG_STATUS}, 
  {"Sort_range",	       (char*) offsetof(STATUS_VAR, filesort_range_count_), SHOW_LONG_STATUS},
  {"Sort_rows",		       (char*) offsetof(STATUS_VAR, filesort_rows_), SHOW_LONG_STATUS},
  {"Sort_scan",		       (char*) offsetof(STATUS_VAR, filesort_scan_count_), SHOW_LONG_STATUS},
#ifdef HAVE_OPENSSL
#ifndef EMBEDDED_LIBRARY
  {"Ssl_accept_renegotiates",  (char*) &ssl_acceptor_stats.zero, SHOW_LONG},
  {"Ssl_accepts",              (char*) &ssl_acceptor_stats.accept, SHOW_LONG},
  {"Ssl_callback_cache_hits",  (char*) &ssl_acceptor_stats.zero, SHOW_LONG},
  {"Ssl_cipher",               (char*) &show_ssl_get_cipher, SHOW_SIMPLE_FUNC},
  {"Ssl_cipher_list",          (char*) &show_ssl_get_cipher_list, SHOW_SIMPLE_FUNC},
  {"Ssl_client_connects",      (char*) &ssl_acceptor_stats.zero, SHOW_LONG},
  {"Ssl_connect_renegotiates", (char*) &ssl_acceptor_stats.zero, SHOW_LONG},
  {"Ssl_ctx_verify_depth",     (char*) &ssl_acceptor_stats.verify_depth, SHOW_LONG},
  {"Ssl_ctx_verify_mode",      (char*) &ssl_acceptor_stats.verify_mode, SHOW_LONG},
  {"Ssl_default_timeout",      (char*) &show_ssl_get_default_timeout, SHOW_SIMPLE_FUNC},
  {"Ssl_finished_accepts",     (char*) &ssl_acceptor_stats.accept_good, SHOW_LONG},
  {"Ssl_finished_connects",    (char*) &ssl_acceptor_stats.zero, SHOW_LONG},
  {"Ssl_server_not_after",     (char*) &show_ssl_get_server_not_after, SHOW_SIMPLE_FUNC},
  {"Ssl_server_not_before",    (char*) &show_ssl_get_server_not_before, SHOW_SIMPLE_FUNC},
  {"Ssl_session_cache_hits",   (char*) &ssl_acceptor_stats.zero, SHOW_LONG},
  {"Ssl_session_cache_misses", (char*) &ssl_acceptor_stats.zero, SHOW_LONG},
  {"Ssl_session_cache_mode",   (char*) &ssl_acceptor_stats.session_cache_mode, SHOW_CHAR_PTR},
  {"Ssl_session_cache_overflows", (char*) &ssl_acceptor_stats.zero, SHOW_LONG},
  {"Ssl_session_cache_size",   (char*) &ssl_acceptor_stats.cache_size, SHOW_LONG},
  {"Ssl_session_cache_timeouts", (char*) &ssl_acceptor_stats.zero, SHOW_LONG},
  {"Ssl_sessions_reused",      (char*) &ssl_acceptor_stats.zero, SHOW_LONG},
  {"Ssl_used_session_cache_entries",(char*) &ssl_acceptor_stats.zero, SHOW_LONG},
  {"Ssl_verify_depth",         (char*) &show_ssl_get_verify_depth, SHOW_SIMPLE_FUNC},
  {"Ssl_verify_mode",          (char*) &show_ssl_get_verify_mode, SHOW_SIMPLE_FUNC},
  {"Ssl_version",              (char*) &show_ssl_get_version, SHOW_SIMPLE_FUNC},
#endif
#endif /* HAVE_OPENSSL */
  {"Syncs",                    (char*) &my_sync_count,          SHOW_LONG_NOFLUSH},
  /*
    Expression cache used only for caching subqueries now, so its statistic
    variables we call subquery_cache*.
  */
  {"Subquery_cache_hit",       (char*) &subquery_cache_hit,     SHOW_LONG},
  {"Subquery_cache_miss",      (char*) &subquery_cache_miss,    SHOW_LONG},
  {"Table_locks_immediate",    (char*) &locks_immediate,        SHOW_LONG},
  {"Table_locks_waited",       (char*) &locks_waited,           SHOW_LONG},
  {"Table_open_cache_active_instances", (char*) &show_tc_active_instances, SHOW_SIMPLE_FUNC},
  {"Table_open_cache_hits",    (char*) offsetof(STATUS_VAR, table_open_cache_hits), SHOW_LONGLONG_STATUS},
  {"Table_open_cache_misses",  (char*) offsetof(STATUS_VAR, table_open_cache_misses), SHOW_LONGLONG_STATUS},
  {"Table_open_cache_overflows", (char*) offsetof(STATUS_VAR, table_open_cache_overflows), SHOW_LONGLONG_STATUS},
#ifdef HAVE_MMAP
  {"Tc_log_max_pages_used",    (char*) &tc_log_max_pages_used,  SHOW_LONG},
  {"Tc_log_page_size",         (char*) &tc_log_page_size,       SHOW_LONG_NOFLUSH},
  {"Tc_log_page_waits",        (char*) &tc_log_page_waits,      SHOW_LONG},
#endif
#ifdef HAVE_POOL_OF_THREADS
  {"Threadpool_idle_threads",  (char *) &show_threadpool_idle_threads, SHOW_SIMPLE_FUNC},
  {"Threadpool_threads",       (char *) &show_threadpool_threads, SHOW_SIMPLE_FUNC},
#endif
  {"Threads_cached",           (char*) &show_cached_thread_count, SHOW_SIMPLE_FUNC},
  {"Threads_connected",        (char*) &connection_count,       SHOW_INT},
  {"Threads_created",	       (char*) &thread_created,		SHOW_LONG_NOFLUSH},
  {"Threads_running",          (char*) offsetof(STATUS_VAR, threads_running), SHOW_UINT32_STATUS},
  {"Transactions_multi_engine", (char*) &transactions_multi_engine, SHOW_LONG},
  {"Rpl_transactions_multi_engine", (char*) &rpl_transactions_multi_engine, SHOW_LONG},
  {"Transactions_gtid_foreign_engine", (char*) &transactions_gtid_foreign_engine, SHOW_LONG},
  {"Update_scan",	       (char*) offsetof(STATUS_VAR, update_scan_count), SHOW_LONG_STATUS},
  {"Uptime",                   (char*) &show_starttime,         SHOW_SIMPLE_FUNC},
#ifdef ENABLED_PROFILING
  {"Uptime_since_flush_status",(char*) &show_flushstatustime,   SHOW_SIMPLE_FUNC},
#endif
#ifdef WITH_WSREP
  {"wsrep_connected",         (char*) &wsrep_connected,         SHOW_BOOL},
  {"wsrep_ready",             (char*) &wsrep_show_ready,        SHOW_FUNC},
  {"wsrep_cluster_state_uuid",(char*) &wsrep_cluster_state_uuid,SHOW_CHAR_PTR},
  {"wsrep_cluster_conf_id",   (char*) &wsrep_cluster_conf_id,   SHOW_LONGLONG},
  {"wsrep_cluster_status",    (char*) &wsrep_cluster_status,    SHOW_CHAR_PTR},
  {"wsrep_cluster_size",      (char*) &wsrep_cluster_size,      SHOW_LONG_NOFLUSH},
  {"wsrep_local_index",       (char*) &wsrep_local_index,       SHOW_LONG_NOFLUSH},
  {"wsrep_local_bf_aborts",   (char*) &wsrep_show_bf_aborts,    SHOW_FUNC},
  {"wsrep_provider_name",     (char*) &wsrep_provider_name,     SHOW_CHAR_PTR},
  {"wsrep_provider_version",  (char*) &wsrep_provider_version,  SHOW_CHAR_PTR},
  {"wsrep_provider_vendor",   (char*) &wsrep_provider_vendor,   SHOW_CHAR_PTR},
  {"wsrep_provider_capabilities", (char*) &wsrep_provider_capabilities, SHOW_CHAR_PTR},
  {"wsrep_thread_count",      (char*) &wsrep_running_threads,   SHOW_LONG_NOFLUSH},
  {"wsrep_applier_thread_count", (char*) &wsrep_running_applier_threads, SHOW_LONG_NOFLUSH},
  {"wsrep_rollbacker_thread_count", (char *) &wsrep_running_rollbacker_threads, SHOW_LONG_NOFLUSH},
  {"wsrep_cluster_capabilities", (char*) &wsrep_cluster_capabilities, SHOW_CHAR_PTR},
  SHOW_FUNC_ENTRY("wsrep",     &wsrep_show_status),
#endif
  {NullS, NullS, SHOW_LONG}
};

static bool add_terminator(DYNAMIC_ARRAY *options)
{
  my_option empty_element= {0, 0, 0, 0, 0, 0, GET_NO_ARG, NO_ARG, 0, 0, 0, 0, 0, 0};
  return insert_dynamic(options, (uchar *)&empty_element);
}

static bool add_many_options(DYNAMIC_ARRAY *options, my_option *list,
                            size_t elements)
{
  for (my_option *opt= list; opt < list + elements; opt++)
    if (insert_dynamic(options, opt))
      return 1;
  return 0;
}

#ifndef EMBEDDED_LIBRARY
static void print_version(void)
{
  if (IS_SYSVAR_AUTOSIZE(&server_version_ptr))
    set_server_version(server_version, sizeof(server_version));

  printf("%s  Ver %s for %s on %s (%s)\n",my_progname,
	 server_version,SYSTEM_TYPE,MACHINE_TYPE, MYSQL_COMPILATION_COMMENT);
}

/** Compares two options' names, treats - and _ the same */
static int option_cmp(my_option *a, my_option *b)
{
  const char *sa= a->name;
  const char *sb= b->name;
  for (; *sa || *sb; sa++, sb++)
  {
    if (*sa < *sb)
    {
      if (*sa == '-' && *sb == '_')
        continue;
      else
        return -1;
    }
    if (*sa > *sb)
    {
      if (*sa == '_' && *sb == '-')
        continue;
      else
        return 1;
    }
  }
  return 0;
}

static void print_help()
{
  MEM_ROOT mem_root;
  init_alloc_root(PSI_NOT_INSTRUMENTED, &mem_root, 4096, 4096, MYF(0));

  pop_dynamic(&all_options);
  add_many_options(&all_options, pfs_early_options,
                  array_elements(pfs_early_options));
  sys_var_add_options(&all_options, sys_var::PARSE_EARLY);
  add_plugin_options(&all_options, &mem_root);
  sort_dynamic(&all_options, (qsort_cmp) option_cmp);
  sort_dynamic(&all_options, (qsort_cmp) option_cmp);
  add_terminator(&all_options);

  my_print_help((my_option*) all_options.buffer);

  /* Add variables that must be shown but not changed, like version numbers */
  pop_dynamic(&all_options);
  sys_var_add_options(&all_options, sys_var::GETOPT_ONLY_HELP);
  sort_dynamic(&all_options, (qsort_cmp) option_cmp);
  add_terminator(&all_options);
  my_print_variables((my_option*) all_options.buffer);

  free_root(&mem_root, MYF(0));
}

static void usage(void)
{
  DBUG_ENTER("usage");
  myf utf8_flag= global_system_variables.old_behavior &
                 OLD_MODE_UTF8_IS_UTF8MB3 ? MY_UTF8_IS_UTF8MB3 : 0;
  if (!(default_charset_info= get_charset_by_csname(default_character_set_name,
					           MY_CS_PRIMARY,
						         MYF(utf8_flag | MY_WME))))
    exit(1);
  if (!default_collation_name)
    default_collation_name= (char*) default_charset_info->coll_name.str;
  print_version();
  puts(ORACLE_WELCOME_COPYRIGHT_NOTICE("2000"));
  puts("Starts the MariaDB database server.\n");
  printf("Usage: %s [OPTIONS]\n", my_progname);
  if (!opt_verbose)
    puts("\nFor more help options (several pages), use mysqld --verbose --help.");
  else
  {
#ifdef _WIN32
  puts("NT and Win32 specific options:\n"
       "  --install                     Install the default service (NT).\n"
       "  --install-manual              Install the default service started manually (NT).\n"
       "  --install service_name        Install an optional service (NT).\n"
       "  --install-manual service_name Install an optional service started manually (NT).\n"
       "  --remove                      Remove the default service from the service list (NT).\n"
       "  --remove service_name         Remove the service_name from the service list (NT).\n"
       "  --enable-named-pipe           Only to be used for the default server (NT).\n"
       "  --standalone                  Dummy option to start as a standalone server (NT).");
  puts("");
#endif
  print_defaults(MYSQL_CONFIG_NAME,load_default_groups);
  puts("");
  set_ports();

  /* Print out all the options including plugin supplied options */
  print_help();

  if (! plugins_are_initialized)
  {
    puts("\nPlugins have parameters that are not reflected in this list"
         "\nbecause execution stopped before plugins were initialized.");
  }

    puts("\nTo see what variables a running server is using, type"
         "\n'SELECT * FROM INFORMATION_SCHEMA.GLOBAL_VARIABLES' instead of 'mysqld --verbose --help' or 'mariadbd --verbose --help'.");
  }
  DBUG_VOID_RETURN;
}
#endif /*!EMBEDDED_LIBRARY*/

/**
  Initialize MySQL global variables to default values.

  @note
    The reason to set a lot of global variables to zero is to allow one to
    restart the embedded server with a clean environment
    It's also needed on some exotic platforms where global variables are
    not set to 0 when a program starts.

    We don't need to set variables referred to in my_long_options
    as these are initialized by my_getopt.
*/

static int mysql_init_variables(void)
{
  /* Things reset to zero */
  opt_skip_slave_start= opt_reckless_slave = 0;
  mysql_home[0]= pidfile_name[0]= log_error_file[0]= 0;
#if defined(HAVE_REALPATH) && !defined(HAVE_valgrind) && !defined(HAVE_BROKEN_REALPATH)
  /*  We can only test for sub paths if my_symlink.c is using realpath */
  mysys_test_invalid_symlink= path_starts_from_data_home_dir;
#endif
  opt_log= 0;
  opt_bin_log= opt_bin_log_used= 0;
  opt_disable_networking= opt_skip_show_db=0;
  opt_skip_name_resolve= 0;
  opt_ignore_builtin_innodb= 0;
  opt_logname= opt_binlog_index_name= opt_slow_logname= 0;
  opt_log_basename= 0;
  opt_tc_log_file= (char *)"tc.log";      // no hostname in tc_log file name !
  opt_ddl_recovery_file= (char *) "ddl_recovery.log";
  opt_secure_auth= 0;
  opt_bootstrap= opt_myisam_log= 0;
  disable_log_notes= 0;
  mqh_used= 0;
  cleanup_done= 0;
  select_errors= dropping_tables= ha_open_options=0;
  THD_count::count= CONNECT::count= 0;
  slave_open_temp_tables= 0;
  opt_endinfo= using_udf_functions= 0;
  opt_using_transactions= 0;
  abort_loop= select_thread_in_use= signal_thread_in_use= 0;
  grant_option= 0;
  aborted_threads= aborted_connects= aborted_connects_preauth= 0;
  malloc_calls= 0;
  subquery_cache_miss= subquery_cache_hit= 0;
  delayed_insert_threads= delayed_insert_writes= delayed_rows_in_use= 0;
  delayed_insert_errors= thread_created= 0;
  specialflag= 0;
  binlog_cache_use=  binlog_cache_disk_use= 0;
  binlog_gtid_index_hit= binlog_gtid_index_miss= 0;
  max_used_connections= slow_launch_threads = 0;
  max_used_connections_time= 0;
  mysqld_user= mysqld_chroot= opt_init_file= opt_bin_logname = 0;
  prepared_stmt_count= 0;
  mysqld_unix_port= opt_mysql_tmpdir= my_bind_addr_str= NullS;
  bzero((uchar*) &mysql_tmpdir_list, sizeof(mysql_tmpdir_list));
  /* Clear all except global_memory_used */
  bzero((char*) &global_status_var, offsetof(STATUS_VAR,
                                             last_cleared_system_status_var));
  opt_large_pages= 0;
  opt_super_large_pages= 0;
#if defined(ENABLED_DEBUG_SYNC)
  opt_debug_sync_timeout= 0;
#endif /* defined(ENABLED_DEBUG_SYNC) */
  key_map_full.set_all();

  /* Character sets */
  system_charset_info= &my_charset_utf8mb3_general_ci;
  files_charset_info= &my_charset_utf8mb3_general_ci;
  national_charset_info= &my_charset_utf8mb3_general_ci;
  table_alias_charset= &my_charset_bin;
  character_set_filesystem= &my_charset_bin;

  opt_specialflag= SPECIAL_ENGLISH;
  mysql_home_ptr= mysql_home;
  log_error_file_ptr= log_error_file;
  protocol_version= PROTOCOL_VERSION;
  what_to_log= ~(1UL << COM_TIME);
  denied_connections= 0;
  executed_events= 0;
  global_query_id= 1;
  global_thread_id= 0;
  strnmov(server_version, MYSQL_SERVER_VERSION, sizeof(server_version)-1);
  thread_cache.init();
  key_caches.empty();
  if (!(dflt_key_cache= get_or_create_key_cache(default_base.str,
                                                default_base.length)))
  {
    sql_print_error("Cannot allocate the keycache");
    return 1;
  }
  if (create_default_optimizer_costs())
  {
    sql_print_error("Cannot allocate optimizer_costs");
    return 1;
  }

  /* set key_cache_hash.default_value = dflt_key_cache */
  multi_keycache_init();

  /* Set directory paths */
  mysql_real_data_home_len=
    (uint)(strmake_buf(mysql_real_data_home,
                get_relative_path(MYSQL_DATADIR)) - mysql_real_data_home);
  /* Replication parameters */
  master_info_file= (char*) "master.info",
    relay_log_info_file= (char*) "relay-log.info";
  report_user= report_password = report_host= 0;	/* TO BE DELETED */
  opt_relay_logname= opt_relaylog_index_name= 0;
  slave_retried_transactions= 0;
  transactions_multi_engine= 0;
  rpl_transactions_multi_engine= 0;
  transactions_gtid_foreign_engine= 0;
  log_bin_basename= NULL;
  log_bin_index= NULL;

  /* Variables in libraries */
  charsets_dir= 0;
  default_character_set_name= (char*) MYSQL_DEFAULT_CHARSET_NAME;
  default_collation_name= compiled_default_collation_name;
  character_set_filesystem_name= (char*) "binary";
  lc_messages= (char*) "en_US";
  lc_time_names_name= (char*) "en_US";
  
  /* Variables that depends on compile options */
#ifndef DBUG_OFF
  default_dbug_option=IF_WIN("d:t:i:O,\\mariadbd.trace",
			     "d:t:i:o,/tmp/mariadbd.trace");
  current_dbug_option= default_dbug_option;
#endif
  opt_error_log= IF_WIN(1,0);
#ifdef ENABLED_PROFILING
    have_profiling = SHOW_OPTION_YES;
#else
    have_profiling = SHOW_OPTION_NO;
#endif

#if defined(HAVE_OPENSSL) && !defined(EMBEDDED_LIBRARY)
  have_ssl=SHOW_OPTION_YES;
#if defined(HAVE_WOLFSSL)
  have_openssl= SHOW_OPTION_NO;
#else
  have_openssl= SHOW_OPTION_YES;
#endif
#else
  have_openssl= have_ssl= SHOW_OPTION_NO;
#endif
#ifdef HAVE_BROKEN_REALPATH
  have_symlink=SHOW_OPTION_NO;
#else
  have_symlink=SHOW_OPTION_YES;
#endif
#ifdef HAVE_DLOPEN
  have_dlopen=SHOW_OPTION_YES;
#else
  have_dlopen=SHOW_OPTION_NO;
#endif
#ifdef HAVE_QUERY_CACHE
  have_query_cache=SHOW_OPTION_YES;
#else
  have_query_cache=SHOW_OPTION_NO;
#endif
#ifdef HAVE_SPATIAL
  have_geometry=SHOW_OPTION_YES;
#else
  have_geometry=SHOW_OPTION_NO;
#endif
#ifdef HAVE_RTREE_KEYS
  have_rtree_keys=SHOW_OPTION_YES;
#else
  have_rtree_keys=SHOW_OPTION_NO;
#endif
#ifdef HAVE_CRYPT
  have_crypt=SHOW_OPTION_YES;
#else
  have_crypt=SHOW_OPTION_NO;
#endif
#ifdef HAVE_COMPRESS
  have_compress= SHOW_OPTION_YES;
#else
  have_compress= SHOW_OPTION_NO;
#endif
#ifdef HAVE_LIBWRAP
  libwrapName= NullS;
#endif
#ifdef HAVE_OPENSSL
#ifdef HAVE_des
  des_key_file = 0;
#endif /* HAVE_des */
#ifndef EMBEDDED_LIBRARY
  ssl_acceptor_fd= 0;
#endif /* ! EMBEDDED_LIBRARY */
#endif /* HAVE_OPENSSL */

#if defined(_WIN32)
  /* Allow Win32 users to move MySQL anywhere */
  {
    char prg_dev[LIBLEN];
    char executing_path_name[LIBLEN];
    if (!test_if_hard_path(my_progname))
    {
      // we don't want to use GetModuleFileName inside of my_path since
      // my_path is a generic path dereferencing function and here we care
      // only about the executing binary.
      GetModuleFileName(NULL, executing_path_name, sizeof(executing_path_name));
      my_path(prg_dev, executing_path_name, NULL);
    }
    else
      my_path(prg_dev, my_progname, "mysql/bin");
    // Remove 'bin' to get base dir
    safe_strcat(prg_dev, sizeof(prg_dev), "/../");
    cleanup_dirname(mysql_home,prg_dev);
  }
#else
  const char *tmpenv;
  if (!(tmpenv = getenv("MY_BASEDIR_VERSION")))
    tmpenv = DEFAULT_MYSQL_HOME;
  strmake_buf(mysql_home, tmpenv);
  set_sys_var_value_origin(&mysql_home_ptr, sys_var::ENV);
#endif

  if (wsrep_init_vars())
    return 1;

  return 0;
}

my_bool
mysqld_get_one_option(const struct my_option *opt, const char *argument,
                      const char *filename)
{
  if (opt->app_type)
  {
    sys_var *var= (sys_var*) opt->app_type;
    if (argument == autoset_my_option)
    {
      var->value_origin= sys_var::AUTO;
      return 0;
    }
    if (*filename)
    {
      var->origin_filename= filename;
      var->value_origin= sys_var::CONFIG;
    }
    else
      var->value_origin= sys_var::COMMAND_LINE;
  }

  switch(opt->id) {
  case '#':
#ifndef DBUG_OFF
    if (!argument)
      argument= (char*) default_dbug_option;
    if (argument[0] == '0' && !argument[1])
    {
      DEBUGGER_OFF;
      break;
    }
    DEBUGGER_ON;
    if (argument[0] == '1' && !argument[1])
      break;
    DBUG_SET_INITIAL(argument);
    current_dbug_option= argument;
    opt_endinfo=1;				/* unireg: memory allocation */
#else
    sql_print_warning("'%s' is disabled in this build", opt->name);
#endif
    break;
  case OPT_REMOVED_OPTION:
    sql_print_warning("'%s' was removed. It does nothing now and exists only "
                      "for compatibility with old my.cnf files.", opt->name);
    break;
  case OPT_MYSQL_COMPATIBILITY:
    sql_print_warning("'%s' is MySQL 5.6 / 5.7 compatible option. Not used or "
                      "needed in MariaDB.", opt->name);
    break;
  case OPT_MYSQL_TO_BE_IMPLEMENTED:
    sql_print_warning("'%s' is MySQL 5.6 / 5.7 compatible option. To be "
                      "implemented in later versions.", opt->name);
    break;
  case 'a':
    SYSVAR_AUTOSIZE(global_system_variables.sql_mode, MODE_ANSI);
    SYSVAR_AUTOSIZE(global_system_variables.tx_isolation, ISO_SERIALIZABLE);
    break;
  case 'b':
    strmake_buf(mysql_home, argument);
    break;
  case 'C':
    if (default_collation_name == compiled_default_collation_name)
      default_collation_name= 0;
    break;
  case 'h':
    strmake_buf(mysql_real_data_home, argument);
    /* Correct pointer set by my_getopt (for embedded library) */
    mysql_real_data_home_ptr= mysql_real_data_home;
    break;
  case 'u':
    if (!mysqld_user || !strcmp(mysqld_user, argument))
      mysqld_user= argument;
    else
      sql_print_warning("Ignoring user change to '%s' because the user was set to '%s' earlier on the command line\n", argument, mysqld_user);
    break;
  case 'L':
    strmake_buf(lc_messages_dir, argument);
    break;
  case OPT_BINLOG_FORMAT:
    binlog_format_used= true;
    break;
#include <sslopt-case.h>
  case 'V':
    if (argument)
    {
      strmake(server_version, argument, sizeof(server_version) - 1);
      set_sys_var_value_origin(&server_version_ptr,
                *filename ? sys_var::CONFIG : sys_var::COMMAND_LINE, filename);
    }
#ifndef EMBEDDED_LIBRARY
    else
    {
      print_version();
      opt_abort= 1;                    // Abort after parsing all options
    }
#endif /*EMBEDDED_LIBRARY*/
    break;
  case 'W':
    if (!argument)
      global_system_variables.log_warnings++;
    else if (argument == disabled_my_option)
      global_system_variables.log_warnings= 0L;
    else
      global_system_variables.log_warnings= atoi(argument);
    break;
  case 'T':
    test_flags= argument ? ((uint) atoi(argument) & ~TEST_BLOCKING) : 0;
    opt_endinfo=1;
    break;
  case OPT_SECURE_AUTH:
    warn_deprecated<1006>("--secure-auth");
    break;
  case (int) OPT_ISAM_LOG:
    opt_myisam_log=1;
    break;
  case (int) OPT_BIN_LOG:
    opt_bin_log= MY_TEST(argument != disabled_my_option);
    opt_bin_log_used= 1;
    break;
  case (int) OPT_LOG_BASENAME:
  {
    if (opt_log_basename[0] == 0 || strchr(opt_log_basename, FN_EXTCHAR) ||
        strchr(opt_log_basename,FN_LIBCHAR) ||
        !is_filename_allowed(opt_log_basename, strlen(opt_log_basename), FALSE))
    {
      sql_print_error("Wrong argument for --log-basename. It can't be empty or contain '.' or '" FN_DIRSEP "'. It must be valid filename.");
      return 1;
    }
    if (log_error_file_ptr != disabled_my_option)
      SYSVAR_AUTOSIZE(log_error_file_ptr, opt_log_basename);

    /* General log file */
    make_default_log_name(&opt_logname, ".log", false);
    /* Slow query log file */
    make_default_log_name(&opt_slow_logname, "-slow.log", false);
    /* Binary log file */
    make_default_log_name(&opt_bin_logname, "-bin", true);
    /* Binary log index file */
    make_default_log_name(&opt_binlog_index_name, "-bin.index", true);
    set_sys_var_value_origin(&opt_logname, sys_var::AUTO);
    set_sys_var_value_origin(&opt_slow_logname, sys_var::AUTO);
    if (!opt_logname || !opt_slow_logname || !opt_bin_logname ||
        !opt_binlog_index_name)
      return 1;

#ifdef HAVE_REPLICATION
    /* Relay log file */
    make_default_log_name(&opt_relay_logname, "-relay-bin", true);
    /* Relay log index file */
    make_default_log_name(&opt_relaylog_index_name, "-relay-bin.index", true);
    set_sys_var_value_origin(&opt_relay_logname, sys_var::AUTO);
    if (!opt_relay_logname || !opt_relaylog_index_name)
      return 1;
#endif

    if (IS_SYSVAR_AUTOSIZE(&pidfile_name_ptr))
    {
      SYSVAR_AUTOSIZE(pidfile_name_ptr, pidfile_name);
      /* PID file */
      strmake(pidfile_name, argument, sizeof(pidfile_name)-5);
      strmov(fn_ext(pidfile_name),".pid");
    }
    break;
  }
  case (int)OPT_EXPIRE_LOGS_DAYS:
  {
    binlog_expire_logs_seconds= (ulong)(expire_logs_days*24*60*60);
    break;
  }
  case (int)OPT_BINLOG_EXPIRE_LOGS_SECONDS:
  {
    expire_logs_days= (binlog_expire_logs_seconds/double (24*60*60));
    break;
  }

#ifdef HAVE_REPLICATION
  case (int)OPT_REPLICATE_IGNORE_DB:
  {
    cur_rpl_filter->add_ignore_db(argument);
    break;
  }
  case (int)OPT_REPLICATE_DO_DB:
  {
    cur_rpl_filter->add_do_db(argument);
    break;
  }
  case (int)OPT_REPLICATE_REWRITE_DB:
  {
    /* See also OPT_REWRITE_DB handling in client/mysqlbinlog.cc */
    if (cur_rpl_filter->add_rewrite_db(argument))
    {
      sql_print_error("Bad syntax in replicate-rewrite-db.Expected syntax is FROM->TO.");
      return 1;
    }
    break;
  }
  case (int)OPT_SLAVE_PARALLEL_MODE:
  {
    /* Store latest mode for Master::Info */
    cur_rpl_filter->set_parallel_mode
      ((enum_slave_parallel_mode)opt_slave_parallel_mode);
    break;
  }
  case (int)OPT_BINLOG_IGNORE_DB:
  {
    binlog_filter->add_ignore_db(argument);
    break;
  }
  case (int)OPT_BINLOG_DO_DB:
  {
    binlog_filter->add_do_db(argument);
    break;
  }
  case (int)OPT_REPLICATE_DO_TABLE:
  {
    if (cur_rpl_filter->add_do_table(argument))
    {
      sql_print_error("Could not add do table rule '%s'", argument);
      return 1;
    }
    break;
  }
  case (int)OPT_REPLICATE_WILD_DO_TABLE:
  {
    if (cur_rpl_filter->add_wild_do_table(argument))
    {
      sql_print_error("Could not add do table rule '%s'", argument);
      return 1;
    }
    break;
  }
  case (int)OPT_REPLICATE_WILD_IGNORE_TABLE:
  {
    if (cur_rpl_filter->add_wild_ignore_table(argument))
    {
      sql_print_error("Could not add ignore table rule '%s'", argument);
      return 1;
    }
    break;
  }
  case (int)OPT_REPLICATE_IGNORE_TABLE:
  {
    if (cur_rpl_filter->add_ignore_table(argument))
    {
      sql_print_error("Could not add ignore table rule '%s'", argument);
      return 1;
    }
    break;
  }
#endif /* HAVE_REPLICATION */
  case (int) OPT_SAFE:
    opt_specialflag|= SPECIAL_SAFE_MODE | SPECIAL_NO_NEW_FUNC;
    SYSVAR_AUTOSIZE(delay_key_write_options, (uint) DELAY_KEY_WRITE_NONE);
    myisam_recover_options= HA_RECOVER_DEFAULT;
    ha_open_options&= ~(HA_OPEN_DELAY_KEY_WRITE);
#ifdef HAVE_QUERY_CACHE
    SYSVAR_AUTOSIZE(query_cache_size, 0);
#endif
    sql_print_warning("The syntax '--safe-mode' is deprecated and will be "
                      "removed in a future release.");
    break;
  case (int) OPT_SKIP_HOST_CACHE:
    opt_specialflag|= SPECIAL_NO_HOST_CACHE;
    break;
  case OPT_CONSOLE:
    if (opt_console)
      opt_error_log= 0;			// Force logs to stdout
    break;
  case OPT_BOOTSTRAP:
    opt_noacl=opt_bootstrap=1;
    opt_use_ssl= 0;
#ifdef _WIN32
    {
      /*
       Check if security descriptor is passed from
       mysql_install_db.exe.
       Used by Windows installer to correctly setup
       privileges on the new directories.
      */
      char* dir_sddl = getenv("MARIADB_NEW_DIRECTORY_SDDL");
      if (dir_sddl)
      {
        ConvertStringSecurityDescriptorToSecurityDescriptor(
          dir_sddl, SDDL_REVISION_1, &my_dir_security_attributes.lpSecurityDescriptor, NULL);
        DBUG_ASSERT(my_dir_security_attributes.lpSecurityDescriptor);
      }
    }
#endif
    break;
  case OPT_SERVER_ID:
    ::server_id= global_system_variables.server_id;
    break;
  case OPT_SEQURE_FILE_PRIV:
    if (argument == disabled_my_option)
    {
      my_free(opt_secure_file_priv);
      opt_secure_file_priv= 0;
    }
    break;
  case OPT_LOWER_CASE_TABLE_NAMES:
    lower_case_table_names_used= 1;
    break;
#if defined(ENABLED_DEBUG_SYNC)
  case OPT_DEBUG_SYNC_TIMEOUT:
    /*
      Debug Sync Facility. See debug_sync.cc.
      Default timeout for WAIT_FOR action.
      Default value is zero (facility disabled).
      If option is given without an argument, supply a non-zero value.
    */
    if (!argument)
    {
      /* purecov: begin tested */
      opt_debug_sync_timeout= DEBUG_SYNC_DEFAULT_WAIT_TIMEOUT;
      /* purecov: end */
    }
    break;
#endif /* defined(ENABLED_DEBUG_SYNC) */
  case OPT_LOG_ERROR:
    /*
      "No --log-error" == "write errors to stderr",
      "--log-error without argument" == "write errors to a file".
    */
    if (argument == NULL) /* no argument */
      log_error_file_ptr= const_cast<char*>("");
    break;
  case OPT_LOG_SLOW_FILTER:
    if (argument == NULL || *argument == 0)
    {
      /* By default log_slow_filter_has all values except QPLAN_NOT_USING_INDEX */
      global_system_variables.log_slow_filter= opt->def_value | QPLAN_NOT_USING_INDEX;
      sql_print_warning("log_slow_filter=\"\" changed to log_slow_filter=ALL");
    }
    break;
  case OPT_IGNORE_DB_DIRECTORY:
    opt_ignore_db_dirs= NULL; // will be set in ignore_db_dirs_process_additions
    if (*argument == 0)
      ignore_db_dirs_reset();
    else
    {
      if (push_ignored_db_dir(argument))
      {
        sql_print_error("Can't start server: "
                        "cannot process --ignore-db-dir=%.*s", 
                        FN_REFLEN, argument);
        return 1;
      }
    }
    break;
  case OPT_PLUGIN_LOAD:
    free_list(opt_plugin_load_list_ptr);
    if (argument == disabled_my_option)
      break;                                    // Resets plugin list
    /* fall through */
  case OPT_PLUGIN_LOAD_ADD:
    opt_plugin_load_list_ptr->push_back(new i_string(argument));
    break;
  case OPT_PFS_INSTRUMENT:
  {
#ifdef WITH_PERFSCHEMA_STORAGE_ENGINE
#ifndef EMBEDDED_LIBRARY
    /* Parse instrument name and value from argument string */
    const char *name= argument, *ptr, *val;

    /* Trim leading spaces from instrument name */
    while (*name && my_isspace(mysqld_charset, *name))
      name++;

    /* Assignment required */
    if (!(ptr= strchr(name, '=')))
    {
       my_getopt_error_reporter(WARNING_LEVEL,
                             "Missing value for performance_schema_instrument "
                             "'%s'", argument);
      return 0;
    }

    /* Option value */
    val= ptr + 1;

    /* Trim trailing spaces and slashes from instrument name */
    while (ptr > name && (my_isspace(mysqld_charset, ptr[-1]) ||
                          ptr[-1] == '/'))
      ptr--;
    if (ptr == name)
    {
       my_getopt_error_reporter(WARNING_LEVEL,
                             "Invalid instrument name for "
                             "performance_schema_instrument '%s'", name);
       return 0;
    }
    name= strmake_root(&startup_root, name, (size_t) (ptr - name));

    /* Trim leading spaces from option value */
    while (*val && my_isspace(mysqld_charset, *val))
      val++;

    /* Find end of value */
    for (ptr= val; *ptr && !my_isspace(mysqld_charset, *ptr) ; ptr++)
    {}
    if (ptr == val)
    {
       my_getopt_error_reporter(WARNING_LEVEL,
                             "No value for performance_schema_instrument "
                             "'%s'", name);
      return 0;
    }
    val= strmake_root(&startup_root, val, (size_t) (ptr - val));

    /* Add instrument name and value to array of configuration options */
    if (add_pfs_instr_to_array(name, val))
    {
       my_getopt_error_reporter(WARNING_LEVEL,
                             "Invalid value for performance_schema_instrument "
                             "'%s'", name);
      return 0;
    }
#endif /* EMBEDDED_LIBRARY */
#endif
    break;
  }
  }
  return 0;
}


/**
   Handle arguments for multiple key caches, replication_options and
    optimizer_costs
 */

C_MODE_START

static void *
mysql_getopt_value(const char *name, uint length,
		   const struct my_option *option, int *error)
{
  if (error)
    *error= 0;
  switch (option->id) {
  case OPT_KEY_BUFFER_SIZE:
  case OPT_KEY_CACHE_BLOCK_SIZE:
  case OPT_KEY_CACHE_DIVISION_LIMIT:
  case OPT_KEY_CACHE_AGE_THRESHOLD:
  case OPT_KEY_CACHE_PARTITIONS:
  case OPT_KEY_CACHE_CHANGED_BLOCKS_HASH_SIZE:
  {
    KEY_CACHE *key_cache;
    if (unlikely(!(key_cache= get_or_create_key_cache(name, length))))
    {
      if (error)
        *error= EXIT_OUT_OF_MEMORY;
      return 0;
    }
    switch (option->id) {
    case OPT_KEY_BUFFER_SIZE:
      return &key_cache->param_buff_size;
    case OPT_KEY_CACHE_BLOCK_SIZE:
      return &key_cache->param_block_size;
    case OPT_KEY_CACHE_DIVISION_LIMIT:
      return &key_cache->param_division_limit;
    case OPT_KEY_CACHE_AGE_THRESHOLD:
      return &key_cache->param_age_threshold;
    case OPT_KEY_CACHE_PARTITIONS:
      return (uchar**) &key_cache->param_partitions;
    case OPT_KEY_CACHE_CHANGED_BLOCKS_HASH_SIZE:
      return (uchar**) &key_cache->changed_blocks_hash_size;
    }
  }
  /* We return in all cases above. Let us silence -Wimplicit-fallthrough */
  DBUG_ASSERT(0);
  break;
#ifdef HAVE_REPLICATION
  /* fall through */
  case OPT_REPLICATE_DO_DB:
  case OPT_REPLICATE_DO_TABLE:
  case OPT_REPLICATE_IGNORE_DB:
  case OPT_REPLICATE_IGNORE_TABLE:
  case OPT_REPLICATE_WILD_DO_TABLE:
  case OPT_REPLICATE_WILD_IGNORE_TABLE:
  case OPT_REPLICATE_REWRITE_DB:
  case OPT_SLAVE_PARALLEL_MODE:
  {
    /* Store current filter for mysqld_get_one_option() */
    if (!(cur_rpl_filter= get_or_create_rpl_filter(name, length)))
    {
      if (error)
        *error= EXIT_OUT_OF_MEMORY;
    }
    if (option->id == OPT_SLAVE_PARALLEL_MODE)
    {
      /*
        Ensure parallel_mode variable is shown in --help. The other
        variables are not easily printable here.
       */
      return (char**) &opt_slave_parallel_mode;
    }
    return 0;
  }
  break;
#endif
  case OPT_COSTS_DISK_READ_COST:
  case OPT_COSTS_INDEX_BLOCK_COPY_COST:
  case OPT_COSTS_KEY_CMP_COST:
  case OPT_COSTS_KEY_COPY_COST:
  case OPT_COSTS_KEY_LOOKUP_COST:
  case OPT_COSTS_KEY_NEXT_FIND_COST:
  case OPT_COSTS_DISK_READ_RATIO:
  case OPT_COSTS_ROW_COPY_COST:
  case OPT_COSTS_ROW_LOOKUP_COST:
  case OPT_COSTS_ROW_NEXT_FIND_COST:
  case OPT_COSTS_ROWID_CMP_COST:
  case OPT_COSTS_ROWID_COPY_COST:
  {
    OPTIMIZER_COSTS *costs;
    if (unlikely(!(costs= get_or_create_optimizer_costs(name, length))))
    {
      if (error)
        *error= EXIT_OUT_OF_MEMORY;
      return 0;
    }
    switch (option->id) {
    case OPT_COSTS_DISK_READ_COST:
      return &costs->disk_read_cost;
    case OPT_COSTS_INDEX_BLOCK_COPY_COST:
      return &costs->index_block_copy_cost;
    case OPT_COSTS_KEY_CMP_COST:
      return &costs->key_cmp_cost;
    case OPT_COSTS_KEY_COPY_COST:
      return &costs->key_copy_cost;
    case OPT_COSTS_KEY_LOOKUP_COST:
      return &costs->key_lookup_cost;
    case OPT_COSTS_KEY_NEXT_FIND_COST:
      return &costs->key_next_find_cost;
    case OPT_COSTS_DISK_READ_RATIO:
      return &costs->disk_read_ratio;
    case OPT_COSTS_ROW_COPY_COST:
      return &costs->row_copy_cost;
    case OPT_COSTS_ROW_LOOKUP_COST:
      return &costs->row_lookup_cost;
    case OPT_COSTS_ROW_NEXT_FIND_COST:
      return &costs->row_next_find_cost;
    case OPT_COSTS_ROWID_CMP_COST:
      return &costs->rowid_cmp_cost;
    case OPT_COSTS_ROWID_COPY_COST:
      return &costs->rowid_copy_cost;
    default:
      DBUG_ASSERT(0);
    }
  }
  }
  return option->value;
}


static void option_error_reporter(enum loglevel level, const char *format, ...)
{
  va_list args;
  va_start(args, format);

  /*
    Don't print warnings for --loose options during bootstrap if
    log_warnings <= 2 (2 is default) as warnings during bootstrap
    can confuse people when running mysql_install_db and other scripts.
    Don't print loose warnings at all if log_warnings <= 1
  */
  if (level == ERROR_LEVEL ||
      (global_system_variables.log_warnings >
       (ulong) (1 + MY_TEST(opt_bootstrap))))
  {
    vprint_msg_to_log(level, format, args);
  }
  va_end(args);
}

C_MODE_END

/**
  Get server options from the command line,
  and perform related server initializations.
  @param [in, out] argc_ptr       command line options (count)
  @param [in, out] argv_ptr       command line options (values)
  @return 0 on success

  @todo
  - FIXME add EXIT_TOO_MANY_ARGUMENTS to "mysys_err.h" and return that code?
*/
static int get_options(int *argc_ptr, char ***argv_ptr)
{
  int ho_error;

  my_getopt_get_addr= mysql_getopt_value;
  my_getopt_error_reporter= option_error_reporter;

  /* prepare all_options array */
  my_init_dynamic_array(PSI_INSTRUMENT_ME, &all_options, sizeof(my_option),
                        array_elements(my_long_options) + sys_var_elements(),
                        array_elements(my_long_options)/4, MYF(0));
  add_many_options(&all_options, my_long_options, array_elements(my_long_options));
  sys_var_add_options(&all_options, 0);
  add_terminator(&all_options);

  /* Skip unknown options so that they may be processed later by plugins */
  my_getopt_skip_unknown= TRUE;

  if ((ho_error= handle_options(argc_ptr, argv_ptr,
                                (my_option*) (all_options.buffer),
                                mysqld_get_one_option)))
    return ho_error;

  if (!opt_help)
    delete_dynamic(&all_options);
  else
    opt_abort= 1;

  /* Add back the program name handle_options removes */
  (*argc_ptr)++;
  (*argv_ptr)--;

  disable_log_notes= opt_silent_startup;

  /*
    Options have been parsed. Now some of them need additional special
    handling, like custom value checking, checking of incompatibilites
    between options, setting of multiple variables, etc.
    Do them here.
  */

  if (global_system_variables.old_mode)
  {
    global_system_variables.old_behavior|= (OLD_MODE_NO_PROGRESS_INFO |
                                           OLD_MODE_IGNORE_INDEX_ONLY_FOR_JOIN |
                                           OLD_MODE_COMPAT_5_1_CHECKSUM);
    sql_print_warning("--old is deprecated and will be removed in a future "
                      "release. Please use --old-mode instead. ");
  }

  if (global_system_variables.net_buffer_length > 
      global_system_variables.max_allowed_packet)
  {
    sql_print_warning("net_buffer_length (%lu) is set to be larger "
                      "than max_allowed_packet (%lu). Please rectify.",
                      global_system_variables.net_buffer_length, 
                      global_system_variables.max_allowed_packet);
  }

  if (log_error_file_ptr != disabled_my_option)
    opt_error_log= 1;
  else
    log_error_file_ptr= const_cast<char*>("");

  opt_init_connect.length=strlen(opt_init_connect.str);
  opt_init_slave.length=strlen(opt_init_slave.str);

  if (global_system_variables.low_priority_updates)
    thr_upgraded_concurrent_insert_lock= TL_WRITE_LOW_PRIORITY;

  if (ft_boolean_check_syntax_string((uchar*) ft_boolean_syntax,
                                     strlen(ft_boolean_syntax),
                                     system_charset_info))
  {
    sql_print_error("Invalid ft-boolean-syntax string: %s",
                    ft_boolean_syntax);
    return 1;
  }

#ifndef EMBEDDED_LIBRARY
  if (validate_redirect_url(global_system_variables.redirect_url,
                            strlen(global_system_variables.redirect_url)))
  {
    sql_print_error("Invalid redirect_url: %s",
                    global_system_variables.redirect_url);
    return 1;
  }
#endif

  if (opt_disable_networking)
    mysqld_port= mysqld_extra_port= 0;

  if (opt_skip_show_db)
    opt_specialflag|= SPECIAL_SKIP_SHOW_DB;

  if (myisam_flush)
    flush_time= 0;

#ifdef HAVE_REPLICATION
  if (init_slave_skip_errors(opt_slave_skip_errors))
    return 1;
  if (init_slave_transaction_retry_errors(opt_slave_transaction_retry_errors))
    return 1;
#endif

  if (global_system_variables.max_join_size == HA_POS_ERROR)
    global_system_variables.option_bits|= OPTION_BIG_SELECTS;
  else
    global_system_variables.option_bits&= ~OPTION_BIG_SELECTS;

  if (opt_support_flashback)
  {
    /* Force binary logging */
    if (!opt_bin_logname)
      opt_bin_logname= (char*) "";                  // Use default name
    opt_bin_log= opt_bin_log_used= 1;

    /* Force format to row */
    if (global_system_variables.binlog_format != BINLOG_FORMAT_ROW)
    {
      sql_print_information("Binlog_format changed to \"ROW\" because of "
                            "flashback");
      SYSVAR_AUTOSIZE(global_system_variables.binlog_format,
                      BINLOG_FORMAT_ROW);
    }
    binlog_format_used= 1;
  }

  // Synchronize @@global.autocommit on --autocommit
  const ulonglong turn_bit_on= opt_autocommit ?
    OPTION_AUTOCOMMIT : OPTION_NOT_AUTOCOMMIT;
  global_system_variables.option_bits=
    (global_system_variables.option_bits &
     ~(OPTION_NOT_AUTOCOMMIT | OPTION_AUTOCOMMIT)) | turn_bit_on;

  global_system_variables.sql_mode=
    expand_sql_mode(global_system_variables.sql_mode);
#if !defined(HAVE_REALPATH) || defined(HAVE_BROKEN_REALPATH)
  my_use_symdir=0;
  my_disable_symlinks=1;
  have_symlink=SHOW_OPTION_NO;
#else
  if (!my_use_symdir)
  {
    my_disable_symlinks=1;
    have_symlink=SHOW_OPTION_DISABLED;
  }
#endif
  if (opt_debugging)
  {
    /* Allow break with SIGINT, no core or stack trace */
    test_flags|= TEST_SIGINT;
    test_flags&= ~TEST_CORE_ON_SIGNAL;
  }
  /* Set global MyISAM variables from delay_key_write_options */
  fix_delay_key_write(0, 0, OPT_GLOBAL);

#ifndef EMBEDDED_LIBRARY
  if (mysqld_chroot)
    set_root(mysqld_chroot);
#else
  SYSVAR_AUTOSIZE(thread_handling, SCHEDULER_NO_THREADS);
  max_allowed_packet= global_system_variables.max_allowed_packet;
  net_buffer_length= global_system_variables.net_buffer_length;
#endif
  if (fix_paths())
    return 1;

  /*
    Set some global variables from the global_system_variables
    In most cases the global variables will not be used
  */
  my_disable_locking= myisam_single_user= MY_TEST(opt_external_locking == 0);
  my_default_record_cache_size=global_system_variables.read_buff_size;

  /*
    Log mysys errors when we don't have a thd or thd->log_all_errors is set
    (recovery) to the log.  This is mainly useful for debugging strange system
    errors.
  */
  if (global_system_variables.log_warnings >= 10)
    my_global_flags= MY_WME | ME_NOTE;
  /* Log all errors not handled by thd->handle_error() to my_message_sql() */
  if (global_system_variables.log_warnings >= 11)
    my_global_flags|= ME_ERROR_LOG;
  if (my_assert_on_error)
    debug_assert_if_crashed_table= 1;

  global_system_variables.long_query_time= (ulonglong)
    (global_system_variables.long_query_time_double * 1e6 + 0.1);
  global_system_variables.max_statement_time= (ulonglong)
    (global_system_variables.max_statement_time_double * 1e6 + 0.1);

  if (opt_short_log_format)
    opt_specialflag|= SPECIAL_SHORT_LOG_FORMAT;

#ifdef EMBEDDED_LIBRARY
  one_thread_scheduler(thread_scheduler, &connection_count);
  /*
    It looks like extra_connection_count should be passed here but
    its been using connection_count for the last 10+ years and
    no-one was requested a change so lets not suprise anyone.
  */
  one_thread_scheduler(extra_thread_scheduler, &connection_count);
#else

  if (thread_handling <= SCHEDULER_ONE_THREAD_PER_CONNECTION)
    one_thread_per_connection_scheduler(thread_scheduler, &max_connections,
                                        &connection_count);
  else if (thread_handling == SCHEDULER_NO_THREADS)
    one_thread_scheduler(thread_scheduler, &connection_count);
  else
    pool_of_threads_scheduler(thread_scheduler,  &max_connections,
                                        &connection_count); 

  one_thread_per_connection_scheduler(extra_thread_scheduler,
                                      &extra_max_connections,
                                      &extra_connection_count);
#endif

  opt_readonly= read_only;

  /* Remember if max_user_connections was 0 at startup */
  max_user_connections_checking= global_system_variables.max_user_connections != 0;

#ifdef HAVE_REPLICATION
  {
    sys_var *max_relay_log_size_var, *max_binlog_size_var;
    /* If max_relay_log_size is 0, then set it to max_binlog_size */
    if (!global_system_variables.max_relay_log_size)
      SYSVAR_AUTOSIZE(global_system_variables.max_relay_log_size,
                      max_binlog_size);

    /*
      Fix so that DEFAULT and limit checking works with max_relay_log_size
      (Yes, this is a hack, but it's required as the definition of
      max_relay_log_size allows it to be set to 0).
    */
    max_relay_log_size_var= intern_find_sys_var(STRING_WITH_LEN("max_relay_log_size"));
    max_binlog_size_var= intern_find_sys_var(STRING_WITH_LEN("max_binlog_size"));
    if (max_binlog_size_var && max_relay_log_size_var)
    {
      max_relay_log_size_var->option.min_value=
        max_binlog_size_var->option.min_value; 
      max_relay_log_size_var->option.def_value=
        max_binlog_size_var->option.def_value;
    }
    slave_max_statement_time=
      double2ulonglong(slave_max_statement_time_double * 1e6);
  }
#endif

  /* Ensure that some variables are not set higher than needed */
  if (thread_cache_size > max_connections)
    SYSVAR_AUTOSIZE(thread_cache_size, max_connections);

  return 0;
}


/*
  Create version name for running mysqld version
  We automaticly add suffixes -debug, -embedded and -log to the version
  name to make the version more descriptive.
  (MYSQL_SERVER_SUFFIX is set by the compilation environment)
*/

void set_server_version(char *buf, size_t size)
{
  bool is_log= opt_log || global_system_variables.sql_log_slow || opt_bin_log;
  bool is_debug= IF_DBUG(!strstr(MYSQL_SERVER_SUFFIX_STR, "-debug"), 0);
  const char *is_valgrind=
#ifdef HAVE_VALGRIND
    !strstr(MYSQL_SERVER_SUFFIX_STR, "-valgrind") ? "-valgrind" :
#endif
    "";
  strxnmov(buf, size - 1,
           MYSQL_SERVER_VERSION,
           MYSQL_SERVER_SUFFIX_STR,
           IF_EMBEDDED("-embedded", ""),
           is_valgrind,
           is_debug ? "-debug" : "",
           is_log ? "-log" : "",
           NullS);
}


static char *get_relative_path(const char *path)
{
  if (test_if_hard_path(path) &&
      is_prefix(path,DEFAULT_MYSQL_HOME) &&
      strcmp(DEFAULT_MYSQL_HOME,FN_ROOTDIR))
  {
    path+=(uint) strlen(DEFAULT_MYSQL_HOME);
    while (*path == FN_LIBCHAR || *path == FN_LIBCHAR2)
      path++;
  }
  return (char*) path;
}


/**
  Fix filename and replace extension where 'dir' is relative to
  mysql_real_data_home.
  @return
    1 if len(path) > FN_REFLEN
*/

bool
fn_format_relative_to_data_home(char * to, const char *name,
				const char *dir, const char *extension)
{
  char tmp_path[FN_REFLEN];
  if (!test_if_hard_path(dir))
  {
    strxnmov(tmp_path,sizeof(tmp_path)-1, mysql_real_data_home,
	     dir, NullS);
    dir=tmp_path;
  }
  return !fn_format(to, name, dir, extension,
		    MY_APPEND_EXT | MY_UNPACK_FILENAME | MY_SAFE_PATH);
}


/**
  Test a file path to determine if the path is compatible with the secure file
  path restriction.
 
  @param path null terminated character string

  @return
    @retval TRUE The path is secure
    @retval FALSE The path isn't secure
*/

bool is_secure_file_path(char *path)
{
  char buff1[FN_REFLEN], buff2[FN_REFLEN];
  size_t opt_secure_file_priv_len;
  /*
    All paths are secure if opt_secure_file_path is 0
  */
  if (!opt_secure_file_priv)
    return TRUE;

  opt_secure_file_priv_len= strlen(opt_secure_file_priv);

  if (strlen(path) >= FN_REFLEN)
    return FALSE;

  if (my_realpath(buff1, path, 0))
  {
    /*
      The supplied file path might have been a file and not a directory.
    */
    size_t length= dirname_length(path);        // Guaranteed to be < FN_REFLEN
    memcpy(buff2, path, length);
    buff2[length]= '\0';
    if (length == 0 || my_realpath(buff1, buff2, 0))
      return FALSE;
  }
  convert_dirname(buff2, buff1, NullS);
  if (!lower_case_file_system)
  {
    if (strncmp(opt_secure_file_priv, buff2, opt_secure_file_priv_len))
      return FALSE;
  }
  else
  {
    if (files_charset_info->strnncoll(buff2, strlen(buff2),
                                      opt_secure_file_priv,
                                      opt_secure_file_priv_len,
                                      TRUE))
      return FALSE;
  }
  return TRUE;
}


static int fix_paths(void)
{
  char buff[FN_REFLEN],*pos;
  DBUG_ENTER("fix_paths");

  convert_dirname(mysql_home,mysql_home,NullS);
  /* Resolve symlinks to allow 'mysql_home' to be a relative symlink */
  my_realpath(mysql_home,mysql_home,MYF(0));
  /* Ensure that mysql_home ends in FN_LIBCHAR */
  pos=strend(mysql_home);
  if (pos[-1] != FN_LIBCHAR)
  {
    pos[0]= FN_LIBCHAR;
    pos[1]= 0;
  }
  convert_dirname(lc_messages_dir, lc_messages_dir, NullS);
  convert_dirname(mysql_real_data_home,mysql_real_data_home,NullS);
  (void) my_load_path(mysql_home,mysql_home,""); // Resolve current dir
  (void) my_load_path(mysql_real_data_home,mysql_real_data_home,mysql_home);
  (void) my_load_path(pidfile_name, pidfile_name_ptr, mysql_real_data_home);

  convert_dirname(opt_plugin_dir, opt_plugin_dir_ptr ? opt_plugin_dir_ptr : 
                                  get_relative_path(PLUGINDIR), NullS);
  (void) my_load_path(opt_plugin_dir, opt_plugin_dir, mysql_home);
  opt_plugin_dir_ptr= opt_plugin_dir;
  pidfile_name_ptr= pidfile_name;

  my_realpath(mysql_unpacked_real_data_home, mysql_real_data_home, MYF(0));
  mysql_unpacked_real_data_home_len= 
  strlen(mysql_unpacked_real_data_home);
  if (mysql_unpacked_real_data_home[mysql_unpacked_real_data_home_len-1] == FN_LIBCHAR)
    --mysql_unpacked_real_data_home_len;

  char *sharedir=get_relative_path(SHAREDIR);
  if (test_if_hard_path(sharedir))
    strmake_buf(buff, sharedir);		/* purecov: tested */
  else
    strxnmov(buff,sizeof(buff)-1,mysql_home,sharedir,NullS);
  convert_dirname(buff,buff,NullS);
  (void) my_load_path(lc_messages_dir, lc_messages_dir, buff);

  /* If --character-sets-dir isn't given, use shared library dir */
  if (charsets_dir)
  {
    strmake_buf(mysql_charsets_dir, charsets_dir);
    charsets_dir= mysql_charsets_dir;
  }
  else
  {
    strxnmov(mysql_charsets_dir, sizeof(mysql_charsets_dir)-1, buff,
	     CHARSET_DIR, NullS);
    SYSVAR_AUTOSIZE(charsets_dir, mysql_charsets_dir);
  }
  (void) my_load_path(mysql_charsets_dir, mysql_charsets_dir, buff);
  convert_dirname(mysql_charsets_dir, mysql_charsets_dir, NullS);

  if (init_tmpdir(&mysql_tmpdir_list, opt_mysql_tmpdir))
    DBUG_RETURN(1);
  if (!opt_mysql_tmpdir)
    opt_mysql_tmpdir= mysql_tmpdir;
#ifdef HAVE_REPLICATION
  if (!slave_load_tmpdir)
    SYSVAR_AUTOSIZE(slave_load_tmpdir, mysql_tmpdir);
#endif /* HAVE_REPLICATION */
  /*
    Convert the secure-file-priv option to system format, allowing
    a quick strcmp to check if read or write is in an allowed dir
  */
  if (opt_secure_file_priv)
  {
    if (*opt_secure_file_priv == 0)
    {
      my_free(opt_secure_file_priv);
      opt_secure_file_priv= 0;
    }
    else
    {
      if (strlen(opt_secure_file_priv) >= FN_REFLEN)
        opt_secure_file_priv[FN_REFLEN-1]= '\0';
      if (my_realpath(buff, opt_secure_file_priv, 0))
      {
        sql_print_warning("Failed to normalize the argument for --secure-file-priv.");
        DBUG_RETURN(1);
      }
      char *secure_file_real_path= (char *)my_malloc(PSI_INSTRUMENT_ME, FN_REFLEN, MYF(MY_FAE));
      convert_dirname(secure_file_real_path, buff, NullS);
      my_free(opt_secure_file_priv);
      opt_secure_file_priv= secure_file_real_path;
    }
  }
  DBUG_RETURN(0);
}

/**
  Check if file system used for databases is case insensitive.

  @param dir_name			Directory to test

  @retval -1  Don't know (Test failed)
  @retval  0   File system is case sensitive
  @retval  1   File system is case insensitive
*/

static int test_if_case_insensitive(const char *dir_name)
{
  int result= 0;
  File file;
  char buff[FN_REFLEN], buff2[FN_REFLEN];
  MY_STAT stat_info;
  DBUG_ENTER("test_if_case_insensitive");

  fn_format(buff, opt_log_basename, dir_name, ".lower-test",
	    MY_UNPACK_FILENAME | MY_REPLACE_EXT | MY_REPLACE_DIR);
  fn_format(buff2, opt_log_basename, dir_name, ".LOWER-TEST",
	    MY_UNPACK_FILENAME | MY_REPLACE_EXT | MY_REPLACE_DIR);
  mysql_file_delete(key_file_casetest, buff2, MYF(0));
  if ((file= mysql_file_create(key_file_casetest,
                               buff, 0666, O_RDWR, MYF(0))) < 0)
  {
    if (!opt_abort)
      sql_print_warning("Can't create test file '%s' (Errcode: %M)", buff, my_errno);
    DBUG_RETURN(-1);
  }
  mysql_file_close(file, MYF(0));
  if (mysql_file_stat(key_file_casetest, buff2, &stat_info, MYF(0)))
    result= 1;					// Can access file
  mysql_file_delete(key_file_casetest, buff, MYF(MY_WME));
  DBUG_PRINT("exit", ("result: %d", result));
  DBUG_RETURN(result);
}


#ifndef EMBEDDED_LIBRARY

/**
  Create file to store pid number.
*/
static void create_pid_file()
{
  File file;
  if ((file= mysql_file_create(key_file_pid, pidfile_name, 0664,
                               O_WRONLY | O_TRUNC, MYF(MY_WME))) >= 0)
  {
    char buff[MAX_BIGINT_WIDTH + 1], *end;
    end= int10_to_str((long) getpid(), buff, 10);
    *end++= '\n';
    if (!mysql_file_write(file, (uchar*) buff, (uint) (end-buff),
                          MYF(MY_WME | MY_NABP)))
    {
      mysql_file_close(file, MYF(0));
      pid_file_created= true;
      return;
    }
    mysql_file_close(file, MYF(0));
  }
  sql_perror("Can't start server: can't create PID file");
  exit(1);
}
#endif /* EMBEDDED_LIBRARY */


/**
  Remove the process' pid file.
  
  @param  flags  file operation flags
*/

static void delete_pid_file(myf flags)
{
#ifndef EMBEDDED_LIBRARY
  if (pid_file_created)
  {
    mysql_file_delete(key_file_pid, pidfile_name, flags);
    pid_file_created= false;
  }
#endif /* EMBEDDED_LIBRARY */
  return;
}


/** Clear most status variables. */
void refresh_status(THD *thd)
{
  mysql_mutex_lock(&LOCK_status);

#ifdef WITH_PERFSCHEMA_STORAGE_ENGINE
  /* Reset aggregated status counters. */
  reset_pfs_status_stats();
#endif

  /* Add thread's status variabels to global status */
  add_to_status(&global_status_var, &thd->status_var);

  /* Reset thread's status variables */
  thd->set_status_var_init();
  thd->status_var.global_memory_used= 0;
  bzero((uchar*) &thd->org_status_var, sizeof(thd->org_status_var)); 
  thd->start_bytes_received= 0;

  /* Reset some global variables */
  reset_status_vars();
#ifdef WITH_WSREP
  if (WSREP_ON)
  {
    Wsrep_server_state::instance().provider().reset_status();
  }
#endif /* WITH_WSREP */

  /* Reset the counters of all key caches (default and named). */
  process_key_caches(reset_key_cache_counters, 0);
  flush_status_time= time((time_t*) 0);
  mysql_mutex_unlock(&LOCK_status);

  /*
    Set max_used_connections to the number of currently open
    connections.  This is not perfect, but status data is not exact anyway.
  */
  max_used_connections= connection_count + extra_connection_count;
  max_used_connections_time= time(nullptr);
}

#ifdef HAVE_PSI_INTERFACE
static PSI_file_info all_server_files[]=
{
#ifdef HAVE_MMAP
  { &key_file_map, "map", 0},
#endif /* HAVE_MMAP */
  { &key_file_binlog, "binlog", 0},
  { &key_file_binlog_cache, "binlog_cache", 0},
  { &key_file_binlog_index, "binlog_index", 0},
  { &key_file_binlog_index_cache, "binlog_index_cache", 0},
  { &key_file_relaylog, "relaylog", 0},
  { &key_file_relaylog_cache, "relaylog_cache", 0},
  { &key_file_relaylog_index, "relaylog_index", 0},
  { &key_file_relaylog_index_cache, "relaylog_index_cache", 0},
  { &key_file_io_cache, "io_cache", 0},
  { &key_file_casetest, "casetest", 0},
  { &key_file_dbopt, "dbopt", 0},
#ifdef HAVE_des
  { &key_file_des_key_file, "des_key_file", 0},
#endif
  { &key_file_ERRMSG, "ERRMSG", 0},
  { &key_select_to_file, "select_to_file", 0},
  { &key_file_fileparser, "file_parser", 0},
  { &key_file_frm, "FRM", 0},
  { &key_file_global_ddl_log, "global_ddl_log", 0},
  { &key_file_load, "load", 0},
  { &key_file_loadfile, "LOAD_FILE", 0},
  { &key_file_log_ddl, "log_ddl", 0},
  { &key_file_log_event_data, "log_event_data", 0},
  { &key_file_log_event_info, "log_event_info", 0},
  { &key_file_master_info, "master_info", 0},
  { &key_file_misc, "misc", 0},
  { &key_file_partition_ddl_log, "partition_ddl_log", 0},
  { &key_file_pid, "pid", 0},
  { &key_file_query_log, "query_log", 0},
  { &key_file_relay_log_info, "relay_log_info", 0},
  { &key_file_send_file, "send_file", 0},
  { &key_file_slow_log, "slow_log", 0},
  { &key_file_tclog, "tclog", 0},
  { &key_file_trg, "trigger_name", 0},
  { &key_file_trn, "trigger", 0},
  { &key_file_init, "init", 0},
  { &key_file_binlog_state, "binlog_state", 0},
  { &key_file_gtid_index, "gtid_index", 0}
};
#endif /* HAVE_PSI_INTERFACE */

PSI_stage_info stage_after_apply_event= { 0, "After apply log event", 0};
PSI_stage_info stage_after_create= { 0, "After create", 0};
PSI_stage_info stage_after_opening_tables= { 0, "After opening tables", 0};
PSI_stage_info stage_after_table_lock= { 0, "After table lock", 0};
PSI_stage_info stage_allocating_local_table= { 0, "Allocating local table", 0};
PSI_stage_info stage_alter_inplace_prepare= { 0, "preparing for alter table", 0};
PSI_stage_info stage_alter_inplace= { 0, "altering table", 0};
PSI_stage_info stage_alter_inplace_commit= { 0, "Committing alter table to storage engine", 0};
PSI_stage_info stage_apply_event= { 0, "Apply log event", 0};
PSI_stage_info stage_changing_master= { 0, "Changing master", 0};
PSI_stage_info stage_checking_master_version= { 0, "Checking master version", 0};
PSI_stage_info stage_checking_permissions= { 0, "checking permissions", 0};
PSI_stage_info stage_checking_privileges_on_cached_query= { 0, "checking privileges on cached query", 0};
PSI_stage_info stage_checking_query_cache_for_query= { 0, "Checking query cache for query", 0};
PSI_stage_info stage_cleaning_up= { 0, "Reset for next command", 0};
PSI_stage_info stage_closing_tables= { 0, "closing tables", 0};
PSI_stage_info stage_connecting_to_master= { 0, "Connecting to master", 0};
PSI_stage_info stage_converting_heap_to_myisam= { 0, "Converting HEAP to " TMP_ENGINE_NAME, 0};
PSI_stage_info stage_copying_to_group_table= { 0, "Copying to group table", 0};
PSI_stage_info stage_copying_to_tmp_table= { 0, "Copying to tmp table", 0};
PSI_stage_info stage_copy_to_tmp_table= { 0, "copy to tmp table", PSI_FLAG_STAGE_PROGRESS};
PSI_stage_info stage_creating_delayed_handler= { 0, "Creating delayed handler", 0};
PSI_stage_info stage_creating_sort_index= { 0, "Creating sort index", 0};
PSI_stage_info stage_creating_table= { 0, "creating table", 0};
PSI_stage_info stage_creating_tmp_table= { 0, "Creating tmp table", 0};
PSI_stage_info stage_deleting_from_main_table= { 0, "Deleting from main table", 0};
PSI_stage_info stage_deleting_from_reference_tables= { 0, "Deleting from reference tables", 0};
PSI_stage_info stage_discard_or_import_tablespace= { 0, "Discard_or_import_tablespace", 0};
PSI_stage_info stage_enabling_keys= { 0, "Enabling keys", 0};
PSI_stage_info stage_end= { 0, "End of update loop", 0};
PSI_stage_info stage_ending_io_thread= { 0, "Ending IO thread", 0};
PSI_stage_info stage_executing= { 0, "Executing", 0};
PSI_stage_info stage_execution_of_init_command= { 0, "Execution of init_command", 0};
PSI_stage_info stage_explaining= { 0, "Explaining", 0};
PSI_stage_info stage_finding_key_cache= { 0, "Finding key cache", 0};
PSI_stage_info stage_finished_reading_one_binlog_switching_to_next_binlog= { 0, "Finished reading one binlog; switching to next binlog", 0};
PSI_stage_info stage_flushing_relay_log_and_master_info_repository= { 0, "Flushing relay log and master info repository.", 0};
PSI_stage_info stage_flushing_relay_log_info_file= { 0, "Flushing relay-log info file.", 0};
PSI_stage_info stage_freeing_items= { 0, "Freeing items", 0};
PSI_stage_info stage_fulltext_initialization= { 0, "Fulltext initialization", 0};
PSI_stage_info stage_got_handler_lock= { 0, "Got handler lock", 0};
PSI_stage_info stage_got_old_table= { 0, "Got old table", 0};
PSI_stage_info stage_init= { 0, "init", 0};
PSI_stage_info stage_init_update= { 0, "init for update", 0};
PSI_stage_info stage_insert= { 0, "Insert", 0};
PSI_stage_info stage_invalidating_query_cache_entries_table= { 0, "Invalidating query cache entries (table)", 0};
PSI_stage_info stage_invalidating_query_cache_entries_table_list= { 0, "Invalidating query cache entries (table list)", 0};
PSI_stage_info stage_killing_slave= { 0, "Killing slave", 0};
PSI_stage_info stage_logging_slow_query= { 0, "Logging slow query", 0};
PSI_stage_info stage_making_temp_file_append_before_load_data= { 0, "Making temporary file (append) before replaying LOAD DATA INFILE", 0};
PSI_stage_info stage_making_temp_file_create_before_load_data= { 0, "Making temporary file (create) before replaying LOAD DATA INFILE", 0};
PSI_stage_info stage_manage_keys= { 0, "Manage keys", 0};
PSI_stage_info stage_master_has_sent_all_binlog_to_slave= { 0, "Master has sent all binlog to slave; waiting for more updates", 0};
PSI_stage_info stage_opening_tables= { 0, "Opening tables", 0};
PSI_stage_info stage_optimizing= { 0, "Optimizing", 0};
PSI_stage_info stage_preparing= { 0, "Preparing", 0};
PSI_stage_info stage_purging_old_relay_logs= { 0, "Purging old relay logs", 0};
PSI_stage_info stage_query_end= { 0, "Query end", 0};
PSI_stage_info stage_starting_cleanup= { 0, "Starting cleanup", 0};
PSI_stage_info stage_rollback= { 0, "Rollback", 0};
PSI_stage_info stage_rollback_implicit= { 0, "Rollback_implicit", 0};
PSI_stage_info stage_commit= { 0, "Commit", 0};
PSI_stage_info stage_commit_implicit= { 0, "Commit implicit", 0};
PSI_stage_info stage_queueing_master_event_to_the_relay_log= { 0, "Queueing master event to the relay log", 0};
PSI_stage_info stage_reading_event_from_the_relay_log= { 0, "Reading event from the relay log", 0};
PSI_stage_info stage_recreating_table= { 0, "Recreating table", 0};
PSI_stage_info stage_registering_slave_on_master= { 0, "Registering slave on master", 0};
PSI_stage_info stage_removing_duplicates= { 0, "Removing duplicates", 0};
PSI_stage_info stage_removing_tmp_table= { 0, "Removing tmp table", 0};
PSI_stage_info stage_rename= { 0, "Rename", 0};
PSI_stage_info stage_rename_result_table= { 0, "Rename result table", 0};
PSI_stage_info stage_requesting_binlog_dump= { 0, "Requesting binlog dump", 0};
PSI_stage_info stage_reschedule= { 0, "Reschedule", 0};
PSI_stage_info stage_searching_rows_for_update= { 0, "Searching rows for update", 0};
PSI_stage_info stage_sending_binlog_event_to_slave= { 0, "Sending binlog event to slave", 0};
PSI_stage_info stage_sending_cached_result_to_client= { 0, "Sending cached result to client", 0};
PSI_stage_info stage_sending_data= { 0, "Sending data", 0};
PSI_stage_info stage_setup= { 0, "setup", 0};
PSI_stage_info stage_show_explain= { 0, "Show explain", 0};
PSI_stage_info stage_slave_has_read_all_relay_log= { 0, "Slave has read all relay log; waiting for more updates", 0};
PSI_stage_info stage_sorting= { 0, "Sorting", 0};
PSI_stage_info stage_sorting_for_group= { 0, "Sorting for group", 0};
PSI_stage_info stage_sorting_for_order= { 0, "Sorting for order", 0};
PSI_stage_info stage_sorting_result= { 0, "Sorting result", 0};
PSI_stage_info stage_statistics= { 0, "Statistics", 0};
PSI_stage_info stage_sql_thd_waiting_until_delay= { 0, "Waiting until MASTER_DELAY seconds after master executed event", 0 };
PSI_stage_info stage_storing_result_in_query_cache= { 0, "Storing result in query cache", 0};
PSI_stage_info stage_storing_row_into_queue= { 0, "Storing row into queue", 0};
PSI_stage_info stage_system_lock= { 0, "System lock", 0};
PSI_stage_info stage_unlocking_tables= { 0, "Unlocking tables", 0};
PSI_stage_info stage_table_lock= { 0, "table lock", 0};
PSI_stage_info stage_filling_schema_table= { 0, "Filling schema table", 0};
PSI_stage_info stage_update= { 0, "Update", 0};
PSI_stage_info stage_updating= { 0, "Updating", 0};
PSI_stage_info stage_updating_main_table= { 0, "Updating main table", 0};
PSI_stage_info stage_updating_reference_tables= { 0, "Updating reference tables", 0};
PSI_stage_info stage_upgrading_lock= { 0, "Upgrading lock", 0};
PSI_stage_info stage_user_lock= { 0, "User lock", 0};
PSI_stage_info stage_user_sleep= { 0, "User sleep", 0};
PSI_stage_info stage_verifying_table= { 0, "Verifying table", 0};
PSI_stage_info stage_waiting_for_delay_list= { 0, "Waiting for delay_list", 0};
PSI_stage_info stage_waiting_for_disk_space= {0, "Waiting for someone to free space", 0};
PSI_stage_info stage_waiting_for_gtid_to_be_written_to_binary_log= { 0, "Waiting for GTID to be written to binary log", 0};
PSI_stage_info stage_waiting_for_handler_insert= { 0, "Waiting for handler insert", 0};
PSI_stage_info stage_waiting_for_handler_lock= { 0, "Waiting for handler lock", 0};
PSI_stage_info stage_waiting_for_handler_open= { 0, "Waiting for handler open", 0};
PSI_stage_info stage_waiting_for_insert= { 0, "Waiting for INSERT", 0};
PSI_stage_info stage_waiting_for_master_to_send_event= { 0, "Waiting for master to send event", 0};
PSI_stage_info stage_waiting_for_master_update= { 0, "Waiting for master update", 0};
PSI_stage_info stage_waiting_for_relay_log_space= { 0, "Waiting for the slave SQL thread to free enough relay log space", 0};
PSI_stage_info stage_waiting_for_semi_sync_ack_from_slave=
{ 0, "Waiting for semi-sync ACK from slave", 0};
PSI_stage_info stage_waiting_for_semi_sync_slave={ 0, "Waiting for semi-sync slave connection", 0};
PSI_stage_info stage_reading_semi_sync_ack={ 0, "Reading semi-sync ACK from slave", 0};
PSI_stage_info stage_waiting_for_slave_mutex_on_exit= { 0, "Waiting for slave mutex on exit", 0};
PSI_stage_info stage_waiting_for_slave_thread_to_start= { 0, "Waiting for slave thread to start", 0};
PSI_stage_info stage_waiting_for_table_flush= { 0, "Waiting for table flush", 0};
PSI_stage_info stage_waiting_for_query_cache_lock= { 0, "Waiting for query cache lock", 0};
PSI_stage_info stage_waiting_for_the_next_event_in_relay_log= { 0, "Waiting for the next event in relay log", 0};
PSI_stage_info stage_waiting_for_the_slave_thread_to_advance_position= { 0, "Waiting for the slave SQL thread to advance position", 0};
PSI_stage_info stage_waiting_to_finalize_termination= { 0, "Waiting to finalize termination", 0};
PSI_stage_info stage_binlog_waiting_background_tasks= { 0, "Waiting for background binlog tasks", 0};
PSI_stage_info stage_binlog_write= { 0, "Writing to binlog", 0};
PSI_stage_info stage_binlog_processing_checkpoint_notify= { 0, "Processing binlog checkpoint notification", 0};
PSI_stage_info stage_binlog_stopping_background_thread= { 0, "Stopping binlog background thread", 0};
PSI_stage_info stage_waiting_for_work_from_sql_thread= { 0, "Waiting for work from SQL thread", 0};
PSI_stage_info stage_waiting_for_prior_transaction_to_commit= { 0, "Waiting for prior transaction to commit", 0};
PSI_stage_info stage_waiting_for_prior_transaction_to_start_commit= { 0, "Waiting for prior transaction to start commit", 0};
PSI_stage_info stage_waiting_for_room_in_worker_thread= { 0, "Waiting for room in worker thread event queue", 0};
PSI_stage_info stage_waiting_for_workers_idle= { 0, "Waiting for worker threads to be idle", 0};
PSI_stage_info stage_waiting_for_ftwrl= { 0, "Waiting due to global read lock", 0};
PSI_stage_info stage_waiting_for_ftwrl_threads_to_pause= { 0, "Waiting for worker threads to pause for global read lock", 0};
PSI_stage_info stage_waiting_for_rpl_thread_pool= { 0, "Waiting while replication worker thread pool is busy", 0};
PSI_stage_info stage_master_gtid_wait_primary= { 0, "Waiting in MASTER_GTID_WAIT() (primary waiter)", 0};
PSI_stage_info stage_master_gtid_wait= { 0, "Waiting in MASTER_GTID_WAIT()", 0};
PSI_stage_info stage_gtid_wait_other_connection= { 0, "Waiting for other master connection to process the same GTID", 0};
PSI_stage_info stage_slave_background_process_request= { 0, "Processing requests", 0};
PSI_stage_info stage_slave_background_wait_request= { 0, "Waiting for requests", 0};
PSI_stage_info stage_waiting_for_deadlock_kill= { 0, "Waiting for parallel replication deadlock handling to complete", 0};
PSI_stage_info stage_starting= { 0, "starting", 0};
PSI_stage_info stage_waiting_for_flush= { 0, "Waiting for non trans tables to be flushed", 0};
PSI_stage_info stage_waiting_for_ddl= { 0, "Waiting for DDLs", 0};

#ifdef WITH_WSREP
// Aditional Galera thread states
PSI_stage_info stage_waiting_isolation= { 0, "Waiting to execute in isolation", 0};
PSI_stage_info stage_waiting_certification= {0, "Waiting for certification", 0};
PSI_stage_info stage_waiting_ddl= {0, "Waiting for TOI DDL", 0};
PSI_stage_info stage_waiting_flow= {0, "Waiting for flow control", 0};
#endif /* WITH_WSREP */

PSI_memory_key key_memory_DATE_TIME_FORMAT;
PSI_memory_key key_memory_DDL_LOG_MEMORY_ENTRY;
PSI_memory_key key_memory_Event_queue_element_for_exec_names;
PSI_memory_key key_memory_Event_scheduler_scheduler_param;
PSI_memory_key key_memory_Filesort_info_merge;
PSI_memory_key key_memory_Filesort_info_record_pointers;
PSI_memory_key key_memory_Gis_read_stream_err_msg;
PSI_memory_key key_memory_JOIN_CACHE;
PSI_memory_key key_memory_MPVIO_EXT_auth_info;
PSI_memory_key key_memory_MYSQL_BIN_LOG_basename;
PSI_memory_key key_memory_MYSQL_BIN_LOG_index;
PSI_memory_key key_memory_MYSQL_LOCK;
PSI_memory_key key_memory_MYSQL_LOG_name;
PSI_memory_key key_memory_MYSQL_RELAY_LOG_basename;
PSI_memory_key key_memory_MYSQL_RELAY_LOG_index;
PSI_memory_key key_memory_NAMED_ILINK_name;
PSI_memory_key key_memory_PROFILE;
PSI_memory_key key_memory_QUICK_RANGE_SELECT_mrr_buf_desc;
PSI_memory_key key_memory_Query_cache;
PSI_memory_key key_memory_Relay_log_info_group_relay_log_name;
PSI_memory_key key_memory_Row_data_memory_memory;
PSI_memory_key key_memory_Rpl_info_file_buffer;
PSI_memory_key key_memory_SLAVE_INFO;
PSI_memory_key key_memory_ST_SCHEMA_TABLE;
PSI_memory_key key_memory_Sort_param_tmp_buffer;
PSI_memory_key key_memory_Sys_var_charptr_value;
PSI_memory_key key_memory_TABLE;
PSI_memory_key key_memory_TABLE_RULE_ENT;
PSI_memory_key key_memory_TC_LOG_MMAP_pages;
PSI_memory_key key_memory_THD_db;
PSI_memory_key key_memory_THD_handler_tables_hash;
PSI_memory_key key_memory_THD_variables;
PSI_memory_key key_memory_Table_trigger_dispatcher;
PSI_memory_key key_memory_Unique_merge_buffer;
PSI_memory_key key_memory_Unique_sort_buffer;
PSI_memory_key key_memory_User_level_lock;
PSI_memory_key key_memory_XID;
PSI_memory_key key_memory_acl_cache;
PSI_memory_key key_memory_acl_mem;
PSI_memory_key key_memory_acl_memex;
PSI_memory_key key_memory_binlog_cache_mngr;
PSI_memory_key key_memory_binlog_gtid_index;
PSI_memory_key key_memory_binlog_pos;
PSI_memory_key key_memory_binlog_recover_exec;
PSI_memory_key key_memory_binlog_statement_buffer;
PSI_memory_key key_memory_binlog_ver_1_event;
PSI_memory_key key_memory_bison_stack;
PSI_memory_key key_memory_blob_mem_storage;
PSI_memory_key key_memory_dboptions_hash;
PSI_memory_key key_memory_dbnames_cache;
PSI_memory_key key_memory_errmsgs;
PSI_memory_key key_memory_frm_string;
PSI_memory_key key_memory_gdl;
PSI_memory_key key_memory_global_system_variables;
PSI_memory_key key_memory_handler_errmsgs;
PSI_memory_key key_memory_handlerton;
PSI_memory_key key_memory_hash_index_key_buffer;
PSI_memory_key key_memory_host_cache_hostname;
PSI_memory_key key_memory_ignored_db;
PSI_memory_key key_memory_locked_table_list;
PSI_memory_key key_memory_locked_thread_list;
PSI_memory_key key_memory_my_str_malloc;
PSI_memory_key key_memory_native_functions;
PSI_memory_key key_memory_prepared_statement_main_mem_root;
PSI_memory_key key_memory_prepared_statement_map;
PSI_memory_key key_memory_queue_item;
PSI_memory_key key_memory_quick_range_select_root;
PSI_memory_key key_memory_rpl_filter;
PSI_memory_key key_memory_sp_cache;
PSI_memory_key key_memory_sp_head_call_root;
PSI_memory_key key_memory_sp_head_execute_root;
PSI_memory_key key_memory_sp_head_main_root;
PSI_memory_key key_memory_table_mapping_root;
PSI_memory_key key_memory_table_share;
PSI_memory_key key_memory_table_triggers_list;
PSI_memory_key key_memory_thd_main_mem_root;
PSI_memory_key key_memory_thd_transactions;
PSI_memory_key key_memory_user_conn;
PSI_memory_key key_memory_user_var_entry;
PSI_memory_key key_memory_user_var_entry_value;
PSI_memory_key key_memory_String_value;
PSI_memory_key key_memory_WSREP;

#ifdef HAVE_PSI_INTERFACE

PSI_stage_info *all_server_stages[]=
{
  & stage_after_apply_event,
  & stage_after_create,
  & stage_after_opening_tables,
  & stage_after_table_lock,
  & stage_allocating_local_table,
  & stage_alter_inplace,
  & stage_alter_inplace_commit,
  & stage_alter_inplace_prepare,
  & stage_apply_event,
  & stage_binlog_write,
  & stage_binlog_processing_checkpoint_notify,
  & stage_binlog_stopping_background_thread,
  & stage_binlog_waiting_background_tasks,
  & stage_changing_master,
  & stage_checking_master_version,
  & stage_checking_permissions,
  & stage_checking_privileges_on_cached_query,
  & stage_checking_query_cache_for_query,
  & stage_cleaning_up,
  & stage_closing_tables,
  & stage_commit,
  & stage_commit_implicit,
  & stage_connecting_to_master,
  & stage_converting_heap_to_myisam,
  & stage_copy_to_tmp_table,
  & stage_copying_to_group_table,
  & stage_copying_to_tmp_table,
  & stage_creating_delayed_handler,
  & stage_creating_sort_index,
  & stage_creating_table,
  & stage_creating_tmp_table,
  & stage_deleting_from_main_table,
  & stage_deleting_from_reference_tables,
  & stage_discard_or_import_tablespace,
  & stage_enabling_keys,
  & stage_end,
  & stage_executing,
  & stage_execution_of_init_command,
  & stage_explaining,
  & stage_finding_key_cache,
  & stage_finished_reading_one_binlog_switching_to_next_binlog,
  & stage_flushing_relay_log_and_master_info_repository,
  & stage_flushing_relay_log_info_file,
  & stage_freeing_items,
  & stage_fulltext_initialization,
  & stage_got_handler_lock,
  & stage_got_old_table,
  & stage_init,
  & stage_init_update,
  & stage_insert,
  & stage_invalidating_query_cache_entries_table,
  & stage_invalidating_query_cache_entries_table_list,
  & stage_killing_slave,
  & stage_logging_slow_query,
  & stage_making_temp_file_append_before_load_data,
  & stage_making_temp_file_create_before_load_data,
  & stage_manage_keys,
  & stage_master_has_sent_all_binlog_to_slave,
  & stage_opening_tables,
  & stage_optimizing,
  & stage_preparing,
  & stage_purging_old_relay_logs,
  & stage_starting_cleanup,
  & stage_query_end,
  & stage_queueing_master_event_to_the_relay_log,
  & stage_reading_event_from_the_relay_log,
  & stage_recreating_table,
  & stage_registering_slave_on_master,
  & stage_removing_duplicates,
  & stage_removing_tmp_table,
  & stage_rename,
  & stage_rename_result_table,
  & stage_requesting_binlog_dump,
  & stage_reschedule,
  & stage_rollback,
  & stage_rollback_implicit,
  & stage_searching_rows_for_update,
  & stage_sending_binlog_event_to_slave,
  & stage_sending_cached_result_to_client,
  & stage_sending_data,
  & stage_setup,
  & stage_show_explain,
  & stage_slave_has_read_all_relay_log,
  & stage_sorting,
  & stage_sorting_for_group,
  & stage_sorting_for_order,
  & stage_sorting_result,
  & stage_sql_thd_waiting_until_delay,
  & stage_statistics,
  & stage_storing_result_in_query_cache,
  & stage_storing_row_into_queue,
  & stage_system_lock,
  & stage_unlocking_tables,
  & stage_table_lock,
  & stage_filling_schema_table,
  & stage_update,
  & stage_updating,
  & stage_updating_main_table,
  & stage_updating_reference_tables,
  & stage_upgrading_lock,
  & stage_user_lock,
  & stage_user_sleep,
  & stage_verifying_table,
  & stage_waiting_for_delay_list,
  & stage_waiting_for_gtid_to_be_written_to_binary_log,
  & stage_waiting_for_handler_insert,
  & stage_waiting_for_handler_lock,
  & stage_waiting_for_handler_open,
  & stage_waiting_for_insert,
  & stage_waiting_for_master_to_send_event,
  & stage_waiting_for_master_update,
  & stage_waiting_for_prior_transaction_to_commit,
  & stage_waiting_for_prior_transaction_to_start_commit,
  & stage_waiting_for_query_cache_lock,
  & stage_waiting_for_relay_log_space,
  & stage_waiting_for_room_in_worker_thread,
  & stage_waiting_for_slave_mutex_on_exit,
  & stage_waiting_for_slave_thread_to_start,
  & stage_waiting_for_table_flush,
  & stage_waiting_for_the_next_event_in_relay_log,
  & stage_waiting_for_the_slave_thread_to_advance_position,
  & stage_waiting_for_work_from_sql_thread,
  & stage_waiting_to_finalize_termination,
  & stage_master_gtid_wait_primary,
  & stage_master_gtid_wait,
  & stage_gtid_wait_other_connection,
  & stage_slave_background_process_request,
  & stage_slave_background_wait_request,
  & stage_waiting_for_semi_sync_ack_from_slave,
  & stage_waiting_for_semi_sync_slave,
  & stage_reading_semi_sync_ack,
  & stage_waiting_for_deadlock_kill,
  & stage_starting
#ifdef WITH_WSREP
  ,
  & stage_waiting_isolation,
  & stage_waiting_certification,
  & stage_waiting_ddl,
  & stage_waiting_flow
#endif /* WITH_WSREP */
};

PSI_socket_key key_socket_tcpip, key_socket_unix, key_socket_client_connection;

static PSI_socket_info all_server_sockets[]=
{
  { &key_socket_tcpip, "server_tcpip_socket", PSI_FLAG_GLOBAL},
  { &key_socket_unix, "server_unix_socket", PSI_FLAG_GLOBAL},
  { &key_socket_client_connection, "client_connection", 0}
};

static PSI_memory_info all_server_memory[]=
{
  { &key_memory_locked_table_list, "Locked_tables_list::m_locked_tables_root", 0},
  { &key_memory_locked_thread_list, "display_table_locks", PSI_FLAG_THREAD},
  { &key_memory_thd_transactions, "THD::transactions::mem_root", PSI_FLAG_THREAD},
//  { &key_memory_delegate, "Delegate::memroot", 0},
  { &key_memory_acl_mem, "sql_acl_mem", PSI_FLAG_GLOBAL},
  { &key_memory_acl_memex, "sql_acl_memex", PSI_FLAG_GLOBAL},
  { &key_memory_acl_cache, "acl_cache", PSI_FLAG_GLOBAL},
  { &key_memory_thd_main_mem_root, "thd::main_mem_root", PSI_FLAG_THREAD},
//  { &key_memory_help, "help", 0},
//  { &key_memory_new_frm_mem, "new_frm_mem", 0},
  { &key_memory_table_share, "TABLE_SHARE::mem_root", PSI_FLAG_GLOBAL}, /* table definition cache */
  { &key_memory_gdl, "gdl", 0},
  { &key_memory_table_triggers_list, "Table_triggers_list", 0},
//  { &key_memory_servers, "servers", 0},
  { &key_memory_prepared_statement_map, "Prepared_statement_map", PSI_FLAG_THREAD},
  { &key_memory_prepared_statement_main_mem_root, "Prepared_statement::main_mem_root", PSI_FLAG_THREAD},
//  { &key_memory_protocol_rset_root, "Protocol_local::m_rset_root", PSI_FLAG_THREAD},
//  { &key_memory_warning_info_warn_root, "Warning_info::m_warn_root", PSI_FLAG_THREAD},
  { &key_memory_sp_cache, "THD::sp_cache", 0},
  { &key_memory_sp_head_main_root, "sp_head::main_mem_root", 0},
  { &key_memory_sp_head_execute_root, "sp_head::execute_mem_root", PSI_FLAG_THREAD},
  { &key_memory_sp_head_call_root, "sp_head::call_mem_root", PSI_FLAG_THREAD},
  { &key_memory_table_mapping_root, "table_mapping::m_mem_root", 0},
  { &key_memory_quick_range_select_root, "QUICK_RANGE_SELECT::alloc", PSI_FLAG_THREAD},
//  { &key_memory_quick_index_merge_root, "QUICK_INDEX_MERGE_SELECT::alloc", PSI_FLAG_THREAD},
//  { &key_memory_quick_ror_intersect_select_root, "QUICK_ROR_INTERSECT_SELECT::alloc", PSI_FLAG_THREAD},
//  { &key_memory_quick_ror_union_select_root, "QUICK_ROR_UNION_SELECT::alloc", PSI_FLAG_THREAD},
//  { &key_memory_quick_group_min_max_select_root, "QUICK_GROUP_MIN_MAX_SELECT::alloc", PSI_FLAG_THREAD},
//  { &key_memory_test_quick_select_exec, "test_quick_select", PSI_FLAG_THREAD},
//  { &key_memory_prune_partitions_exec, "prune_partitions::exec", 0},
  { &key_memory_binlog_recover_exec, "MYSQL_BIN_LOG::recover", 0},
  { &key_memory_blob_mem_storage, "Blob_mem_storage::storage", 0},
  { &key_memory_NAMED_ILINK_name, "NAMED_ILINK::name", 0},
  { &key_memory_String_value, "String::value", 0},
  { &key_memory_Sys_var_charptr_value, "Sys_var_charptr::value", 0},
  { &key_memory_queue_item, "Queue::queue_item", 0},
  { &key_memory_THD_db, "THD::db", 0},
  { &key_memory_user_var_entry, "user_var_entry", 0},
//  { &key_memory_Slave_job_group_group_relay_log_name, "Slave_job_group::group_relay_log_name", 0},
  { &key_memory_Relay_log_info_group_relay_log_name, "Relay_log_info::group_relay_log_name", 0},
  { &key_memory_binlog_cache_mngr, "binlog_cache_mngr", 0},
  { &key_memory_binlog_gtid_index, "binlog_gtid_index", 0},
  { &key_memory_Row_data_memory_memory, "Row_data_memory::memory", 0},
//  { &key_memory_Gtid_set_to_string, "Gtid_set::to_string", 0},
//  { &key_memory_Gtid_state_to_string, "Gtid_state::to_string", 0},
//  { &key_memory_Owned_gtids_to_string, "Owned_gtids::to_string", 0},
//  { &key_memory_log_event, "Log_event", 0},
//  { &key_memory_Incident_log_event_message, "Incident_log_event::message", 0},
//  { &key_memory_Rows_query_log_event_rows_query, "Rows_query_log_event::rows_query", 0},
  { &key_memory_Sort_param_tmp_buffer, "Sort_param::tmp_buffer", 0},
  { &key_memory_Filesort_info_merge, "Filesort_info::merge", 0},
  { &key_memory_Filesort_info_record_pointers, "Filesort_info::record_pointers", 0},
//  { &key_memory_Filesort_buffer_sort_keys, "Filesort_buffer::sort_keys", 0},
  { &key_memory_handler_errmsgs, "handler::errmsgs", 0},
  { &key_memory_handlerton, "handlerton", 0},
  { &key_memory_XID, "XID", 0},
  { &key_memory_host_cache_hostname, "host_cache::hostname", 0},
  { &key_memory_user_var_entry_value, "user_var_entry::value", 0},
  { &key_memory_User_level_lock, "User_level_lock", 0},
  { &key_memory_MYSQL_LOG_name, "MYSQL_LOG::name", 0},
  { &key_memory_TC_LOG_MMAP_pages, "TC_LOG_MMAP::pages", 0},
//  { &key_memory_my_bitmap_map, "my_bitmap_map", 0},
  { &key_memory_QUICK_RANGE_SELECT_mrr_buf_desc, "QUICK_RANGE_SELECT::mrr_buf_desc", 0},
  { &key_memory_Event_queue_element_for_exec_names, "Event_queue_element_for_exec::names", 0},
  { &key_memory_my_str_malloc, "my_str_malloc", 0},
  { &key_memory_MYSQL_BIN_LOG_basename, "MYSQL_BIN_LOG::basename", 0},
  { &key_memory_MYSQL_BIN_LOG_index, "MYSQL_BIN_LOG::index", 0},
  { &key_memory_MYSQL_RELAY_LOG_basename, "MYSQL_RELAY_LOG::basename", 0},
  { &key_memory_MYSQL_RELAY_LOG_index, "MYSQL_RELAY_LOG::index", 0},
  { &key_memory_rpl_filter, "rpl_filter memory", 0},
  { &key_memory_errmsgs, "errmsgs", 0},
  { &key_memory_Gis_read_stream_err_msg, "Gis_read_stream::err_msg", 0},
//  { &key_memory_Geometry_objects_data, "Geometry::ptr_and_wkb_data", 0},
  { &key_memory_MYSQL_LOCK, "MYSQL_LOCK", 0},
//  { &key_memory_NET_buff, "NET::buff", 0},
//  { &key_memory_NET_compress_packet, "NET::compress_packet", 0},
  { &key_memory_Event_scheduler_scheduler_param, "Event_scheduler::scheduler_param", 0},
//  { &key_memory_Gtid_set_Interval_chunk, "Gtid_set::Interval_chunk", 0},
//  { &key_memory_Owned_gtids_sidno_to_hash, "Owned_gtids::sidno_to_hash", 0},
//  { &key_memory_Sid_map_Node, "Sid_map::Node", 0},
//  { &key_memory_Gtid_state_group_commit_sidno, "Gtid_state::group_commit_sidno_locks", 0},
//  { &key_memory_Mutex_cond_array_Mutex_cond, "Mutex_cond_array::Mutex_cond", 0},
  { &key_memory_TABLE_RULE_ENT, "TABLE_RULE_ENT", 0},
//  { &key_memory_Rpl_info_table, "Rpl_info_table", 0},
  { &key_memory_Rpl_info_file_buffer, "Rpl_info_file::buffer", 0},
//  { &key_memory_db_worker_hash_entry, "db_worker_hash_entry", 0},
//  { &key_memory_rpl_slave_check_temp_dir, "rpl_slave::check_temp_dir", 0},
//  { &key_memory_rpl_slave_command_buffer, "rpl_slave::command_buffer", 0},
  { &key_memory_binlog_ver_1_event, "binlog_ver_1_event", 0},
  { &key_memory_SLAVE_INFO, "SLAVE_INFO", 0},
  { &key_memory_binlog_pos, "binlog_pos", 0},
//  { &key_memory_HASH_ROW_ENTRY, "HASH_ROW_ENTRY", 0},
  { &key_memory_binlog_statement_buffer, "binlog_statement_buffer", 0},
//  { &key_memory_partition_syntax_buffer, "partition_syntax_buffer", 0},
//  { &key_memory_READ_INFO, "READ_INFO", 0},
  { &key_memory_JOIN_CACHE, "JOIN_CACHE", 0},
//  { &key_memory_TABLE_sort_io_cache, "TABLE::sort_io_cache", 0},
//  { &key_memory_frm, "frm", 0},
  { &key_memory_Unique_sort_buffer, "Unique::sort_buffer", 0},
  { &key_memory_Unique_merge_buffer, "Unique::merge_buffer", 0},
  { &key_memory_TABLE, "TABLE", PSI_FLAG_GLOBAL}, /* Table cache */
//  { &key_memory_frm_extra_segment_buff, "frm::extra_segment_buff", 0},
//  { &key_memory_frm_form_pos, "frm::form_pos", 0},
  { &key_memory_frm_string, "frm::string", 0},
//  { &key_memory_LOG_name, "LOG_name", 0},
  { &key_memory_DATE_TIME_FORMAT, "DATE_TIME_FORMAT", 0},
  { &key_memory_DDL_LOG_MEMORY_ENTRY, "DDL_LOG_MEMORY_ENTRY", 0},
  { &key_memory_ST_SCHEMA_TABLE, "ST_SCHEMA_TABLE", 0},
  { &key_memory_ignored_db, "ignored_db", 0},
  { &key_memory_PROFILE, "PROFILE", 0},
  { &key_memory_global_system_variables, "global_system_variables", 0},
  { &key_memory_THD_variables, "THD::variables", 0},
//  { &key_memory_Security_context, "Security_context", 0},
//  { &key_memory_shared_memory_name, "Shared_memory_name", 0},
  { &key_memory_bison_stack, "bison_stack", 0},
  { &key_memory_THD_handler_tables_hash, "THD::handler_tables_hash", 0},
  { &key_memory_hash_index_key_buffer, "hash_index_key_buffer", 0},
  { &key_memory_dboptions_hash, "dboptions_hash", 0},
  { &key_memory_dbnames_cache, "dbnames_cache", 0},
  { &key_memory_user_conn, "user_conn", 0},
//  { &key_memory_LOG_POS_COORD, "LOG_POS_COORD", 0},
//  { &key_memory_XID_STATE, "XID_STATE", 0},
  { &key_memory_MPVIO_EXT_auth_info, "MPVIO_EXT::auth_info", 0},
//  { &key_memory_opt_bin_logname, "opt_bin_logname", 0},
  { &key_memory_Query_cache, "Query_cache", PSI_FLAG_GLOBAL},
//  { &key_memory_READ_RECORD_cache, "READ_RECORD_cache", 0},
//  { &key_memory_Quick_ranges, "Quick_ranges", 0},
//  { &key_memory_File_query_log_name, "File_query_log::name", 0},
  { &key_memory_Table_trigger_dispatcher, "Table_trigger_dispatcher::m_mem_root", 0},
//  { &key_memory_thd_timer, "thd_timer", 0},
//  { &key_memory_THD_Session_tracker, "THD::Session_tracker", 0},
//  { &key_memory_THD_Session_sysvar_resource_manager, "THD::Session_sysvar_resource_manager", 0},
//  { &key_memory_show_slave_status_io_gtid_set, "show_slave_status_io_gtid_set", 0},
//  { &key_memory_write_set_extraction, "write_set_extraction", 0},
//  { &key_memory_get_all_tables, "get_all_tables", 0},
//  { &key_memory_fill_schema_schemata, "fill_schema_schemata", 0},
  { &key_memory_native_functions, "native_functions", PSI_FLAG_GLOBAL},
  { &key_memory_WSREP, "wsrep", 0 }
};

/**
  Initialise all the performance schema instrumentation points
  used by the server.
*/
void init_server_psi_keys(void)
{
  const char* category= "sql";
  int count;

  count= array_elements(all_server_mutexes);
  mysql_mutex_register(category, all_server_mutexes, count);

  count= array_elements(all_server_rwlocks);
  mysql_rwlock_register(category, all_server_rwlocks, count);

  count= array_elements(all_server_conds);
  mysql_cond_register(category, all_server_conds, count);

  count= array_elements(all_server_threads);
  mysql_thread_register(category, all_server_threads, count);

  count= array_elements(all_server_files);
  mysql_file_register(category, all_server_files, count);

  count= array_elements(all_server_stages);
  mysql_stage_register(category, all_server_stages, count);

  count= array_elements(all_server_sockets);
  mysql_socket_register(category, all_server_sockets, count);

  count= array_elements(all_server_memory);
  mysql_memory_register(category, all_server_memory, count);

#ifdef HAVE_PSI_STATEMENT_INTERFACE
  init_sql_statement_info();
  count= array_elements(sql_statement_info);
  mysql_statement_register(category, sql_statement_info, count);

  init_sp_psi_keys();

  category= "com";
  init_com_statement_info();

  /*
    Register [0 .. COM_QUERY - 1] as "statement/com/..."
  */
  count= (int) COM_QUERY;
  mysql_statement_register(category, com_statement_info, count);

  /*
    Register [COM_QUERY + 1 .. COM_END] as "statement/com/..."
  */
  count= (int) COM_END - (int) COM_QUERY;
  mysql_statement_register(category, & com_statement_info[(int) COM_QUERY + 1], count);

  category= "abstract";
  /*
    Register [COM_QUERY] as "statement/abstract/com_query"
  */
  mysql_statement_register(category, & com_statement_info[(int) COM_QUERY], 1);

  /*
    When a new packet is received,
    it is instrumented as "statement/abstract/new_packet".
    Based on the packet type found, it later mutates to the
    proper narrow type, for example
    "statement/abstract/query" or "statement/com/ping".
    In cases of "statement/abstract/query", SQL queries are given to
    the parser, which mutates the statement type to an even more
    narrow classification, for example "statement/sql/select".
  */
  stmt_info_new_packet.m_key= 0;
  stmt_info_new_packet.m_name= "new_packet";
  stmt_info_new_packet.m_flags= PSI_FLAG_MUTABLE;
  mysql_statement_register(category, &stmt_info_new_packet, 1);

  /*
    Statements processed from the relay log are initially instrumented as
    "statement/abstract/relay_log". The parser will mutate the statement type to
    a more specific classification, for example "statement/sql/insert".
  */
  stmt_info_rpl.m_key= 0;
  stmt_info_rpl.m_name= "relay_log";
  stmt_info_rpl.m_flags= PSI_FLAG_MUTABLE;
  mysql_statement_register(category, &stmt_info_rpl, 1);
#endif
}

#endif /* HAVE_PSI_INTERFACE */


/*
  Connection ID allocation.

  We need to maintain thread_ids in the 32bit range,
  because this is how it is passed to the client in the protocol.

  The idea is to maintain a id range, initially set to
 (0,UINT32_MAX). Whenever new id is needed, we increment the
  lower limit and return its new value.

  On "overflow", if id can not be generated anymore(i.e lower == upper -1),
  we recalculate the range boundaries.
  To do that, we first collect thread ids that are in use, by traversing
  THD list, and find largest region within (0,UINT32_MAX), that is still free.

*/

static my_thread_id thread_id_max= UINT_MAX32;

#include <vector>
#include <algorithm>

/*
  Find largest unused thread_id range.

  i.e for every number N within the returned range,
  there is no existing connection with thread_id equal to N.

  The range is exclusive, lower bound is always >=0 and
  upper bound <=MAX_UINT32.

  @param[out] low  - lower bound for the range
  @param[out] high - upper bound for the range
*/

static my_bool recalculate_callback(THD *thd, std::vector<my_thread_id> *ids)
{
  ids->push_back(thd->thread_id);
  return 0;
}


static void recalculate_thread_id_range(my_thread_id *low, my_thread_id *high)
{
  std::vector<my_thread_id> ids;

  // Add sentinels
  ids.push_back(0);
  ids.push_back(UINT_MAX32);
  server_threads.iterate(recalculate_callback, &ids);

  std::sort(ids.begin(), ids.end());
  my_thread_id max_gap= 0;
  for (size_t i= 0; i < ids.size() - 1; i++)
  {
    my_thread_id gap= ids[i+1] - ids[i];
    if (gap > max_gap)
    {
      *low= ids[i];
      *high= ids[i+1];
      max_gap= gap;
    }
  }

  if (max_gap < 2)
  {
    /* Can't find free id. This is not really possible,
      we'd need 2^32 connections for this to happen.*/
    sql_print_error("Cannot find free connection id.");
    abort();
  }
}


my_thread_id next_thread_id(void)
{
  my_thread_id retval;
  DBUG_EXECUTE_IF("thread_id_overflow", global_thread_id= thread_id_max-2;);

  mysql_mutex_lock(&LOCK_thread_id);

  if (unlikely(global_thread_id == thread_id_max - 1))
  {
    recalculate_thread_id_range(&global_thread_id, &thread_id_max);
  }

  retval= ++global_thread_id;

  mysql_mutex_unlock(&LOCK_thread_id);
  return retval;
}


/**
  calculates the server unique identifier

  UID is a base64 encoded SHA1 hash of the MAC address of one of
  the interfaces, and the tcp port that the server is listening on
*/

static int calculate_server_uid(char *dest)
{
  uchar rawbuf[2 + 6];
  uchar shabuf[MY_SHA1_HASH_SIZE];

  int2store(rawbuf, mysqld_port);
  if (my_gethwaddr(rawbuf + 2))
  {
    sql_print_error("feedback plugin: failed to retrieve the MAC address");
    return 1;
  }

  my_sha1((uint8*) shabuf, (char*) rawbuf, sizeof(rawbuf));

  assert(my_base64_needed_encoded_length(sizeof(shabuf)) <= SERVER_UID_SIZE);
  my_base64_encode(shabuf, sizeof(shabuf), dest);

  return 0;
}<|MERGE_RESOLUTION|>--- conflicted
+++ resolved
@@ -3244,13 +3244,7 @@
     (void) pthread_sigmask(SIG_UNBLOCK,&set,NULL);
   }
   (void) sigemptyset(&set);			// Setup up SIGINT for debug
-<<<<<<< HEAD
-=======
-#ifdef USE_ONE_SIGNAL_HAND
-  (void) sigaddset(&set,THR_SERVER_ALARM);	// For alarms
-#endif
 #ifndef IGNORE_SIGHUP_SIGQUIT
->>>>>>> dced6cbd
   (void) sigaddset(&set,SIGQUIT);
   (void) sigaddset(&set,SIGHUP);
 #endif
