--- conflicted
+++ resolved
@@ -1803,18 +1803,10 @@
   */
   DBUG_PRINT("info", ("THD_count: %u", THD_count::value()));
 
-<<<<<<< HEAD
-  for (int i= 0; THD_count::connection_thd_count() - n_threads_awaiting_ack
-                 && i < 1000; i++)
+  for (int i= 0; THD_count::connection_thd_count() && i < 1000; i++)
   {
     if (DBUG_IF("only_kill_system_threads_no_loop"))
       break;
-=======
-  for (int i= 0; THD_count::connection_thd_count()
-                 && i < 1000 &&
-                 DBUG_EVALUATE_IF("only_kill_system_threads_no_loop", 0, 1);
-       i++)
->>>>>>> ccb7a1e9
     my_sleep(20000);
   }
 
@@ -1830,16 +1822,9 @@
 #endif
   /* All threads has now been aborted */
   DBUG_PRINT("quit", ("Waiting for threads to die (count=%u)",
-<<<<<<< HEAD
-                  THD_count::connection_thd_count() - n_threads_awaiting_ack));
-
-  while (THD_count::connection_thd_count() - n_threads_awaiting_ack)
-=======
-                      THD_count::value() - binlog_dump_thread_count));
-
-  while (THD_count::connection_thd_count() &&
-         DBUG_EVALUATE_IF("only_kill_system_threads_no_loop", 0, 1))
->>>>>>> ccb7a1e9
+                      THD_count::connection_thd_count()));
+
+  while (THD_count::connection_thd_count())
   {
     if (DBUG_IF("only_kill_system_threads_no_loop"))
       break;
