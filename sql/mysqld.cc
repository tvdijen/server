/* Copyright (C) 2000-2003 MySQL AB

   This program is free software; you can redistribute it and/or modify
   it under the terms of the GNU General Public License as published by
   the Free Software Foundation; version 2 of the License.

   This program is distributed in the hope that it will be useful,
   but WITHOUT ANY WARRANTY; without even the implied warranty of
   MERCHANTABILITY or FITNESS FOR A PARTICULAR PURPOSE.  See the
   GNU General Public License for more details.

   You should have received a copy of the GNU General Public License
   along with this program; if not, write to the Free Software
   Foundation, Inc., 59 Temple Place, Suite 330, Boston, MA  02111-1307  USA */

#include "mysql_priv.h"
#include <m_ctype.h>
#include <my_dir.h>
#include <my_bit.h>
#include "slave.h"
#include "rpl_mi.h"
#include "sql_repl.h"
#include "rpl_filter.h"
#include "repl_failsafe.h"
#include "stacktrace.h"
#include "mysqld_suffix.h"
#include "mysys_err.h"
#include "events.h"

#include "../storage/myisam/ha_myisam.h"

#include "rpl_injector.h"

#ifdef HAVE_SYS_PRCTL_H
#include <sys/prctl.h>
#endif

#ifdef WITH_NDBCLUSTER_STORAGE_ENGINE
#if defined(NOT_ENOUGH_TESTED) \
  && defined(NDB_SHM_TRANSPORTER) && MYSQL_VERSION_ID >= 50000
#define OPT_NDB_SHM_DEFAULT 1
#else
#define OPT_NDB_SHM_DEFAULT 0
#endif
#endif

#ifndef DEFAULT_SKIP_THREAD_PRIORITY
#define DEFAULT_SKIP_THREAD_PRIORITY 0
#endif

#include <thr_alarm.h>
#include <ft_global.h>
#include <errmsg.h>
#include "sp_rcontext.h"
#include "sp_cache.h"

#define mysqld_charset &my_charset_latin1

#ifdef HAVE_purify
#define IF_PURIFY(A,B) (A)
#else
#define IF_PURIFY(A,B) (B)
#endif

#if SIZEOF_CHARP == 4
#define MAX_MEM_TABLE_SIZE ~(ulong) 0
#else
#define MAX_MEM_TABLE_SIZE ~(ulonglong) 0
#endif

/* stack traces are only supported on linux intel */
#if defined(__linux__)  && defined(__i386__) && defined(USE_PSTACK)
#define	HAVE_STACK_TRACE_ON_SEGV
#include "../pstack/pstack.h"
char pstack_file_name[80];
#endif /* __linux__ */

/* We have HAVE_purify below as this speeds up the shutdown of MySQL */

#if defined(HAVE_DEC_3_2_THREADS) || defined(SIGNALS_DONT_BREAK_READ) || defined(HAVE_purify) && defined(__linux__)
#define HAVE_CLOSE_SERVER_SOCK 1
#endif

extern "C" {					// Because of SCO 3.2V4.2
#include <errno.h>
#include <sys/stat.h>
#ifndef __GNU_LIBRARY__
#define __GNU_LIBRARY__				// Skip warnings in getopt.h
#endif
#include <my_getopt.h>
#ifdef HAVE_SYSENT_H
#include <sysent.h>
#endif
#ifdef HAVE_PWD_H
#include <pwd.h>				// For getpwent
#endif
#ifdef HAVE_GRP_H
#include <grp.h>
#endif
#include <my_net.h>

#if !defined(__WIN__)
#  ifndef __NETWARE__
#include <sys/resource.h>
#  endif /* __NETWARE__ */
#ifdef HAVE_SYS_UN_H
#  include <sys/un.h>
#endif
#include <netdb.h>
#ifdef HAVE_SELECT_H
#  include <select.h>
#endif
#ifdef HAVE_SYS_SELECT_H
#include <sys/select.h>
#endif
#include <sys/utsname.h>
#endif /* __WIN__ */

#include <my_libwrap.h>

#ifdef HAVE_SYS_MMAN_H
#include <sys/mman.h>
#endif

#ifdef __NETWARE__
#define zVOLSTATE_ACTIVE 6
#define zVOLSTATE_DEACTIVE 2
#define zVOLSTATE_MAINTENANCE 3

#undef __event_h__
#include <../include/event.h>
/*
  This #undef exists here because both libc of NetWare and MySQL have
  files named event.h which causes compilation errors.
*/

#include <nks/netware.h>
#include <nks/vm.h>
#include <library.h>
#include <monitor.h>
#include <zOmni.h>                              //For NEB
#include <neb.h>                                //For NEB
#include <nebpub.h>                             //For NEB
#include <zEvent.h>                             //For NSS event structures
#include <zPublics.h>

static void *neb_consumer_id= NULL;             //For storing NEB consumer id
static char datavolname[256]= {0};
static VolumeID_t datavolid;
static event_handle_t eh;
static Report_t ref;
static void *refneb= NULL;
my_bool event_flag= FALSE;
static int volumeid= -1;

  /* NEB event callback */
unsigned long neb_event_callback(struct EventBlock *eblock);
static void registerwithneb();
static void getvolumename();
static void getvolumeID(BYTE *volumeName);
#endif /* __NETWARE__ */
  

#ifdef _AIX41
int initgroups(const char *,unsigned int);
#endif

#if defined(__FreeBSD__) && defined(HAVE_IEEEFP_H)
#include <ieeefp.h>
#ifdef HAVE_FP_EXCEPT				// Fix type conflict
typedef fp_except fp_except_t;
#endif

/**
  We can't handle floating point exceptions with threads, so disable
  this on freebsd.
*/
inline void set_proper_floating_point_mode()
{
  /* Don't fall for overflow, underflow,divide-by-zero or loss of precision */
#if defined(__i386__)
  fpsetmask(~(FP_X_INV | FP_X_DNML | FP_X_OFL | FP_X_UFL | FP_X_DZ |
	      FP_X_IMP));
#else
 fpsetmask(~(FP_X_INV |             FP_X_OFL | FP_X_UFL | FP_X_DZ |
	     FP_X_IMP));
#endif
}
#elif defined(__sgi)
/* for IRIX to use set_fpc_csr() */
#include <sys/fpu.h>

inline void set_proper_floating_point_mode()
{
  /* Enable denormalized DOUBLE values support for IRIX */
  {
    union fpc_csr n;
    n.fc_word = get_fpc_csr();
    n.fc_struct.flush = 0;
    set_fpc_csr(n.fc_word);
  }
}
#else
#define set_proper_floating_point_mode()
#endif /* __FreeBSD__ && HAVE_IEEEFP_H */

} /* cplusplus */

#define MYSQL_KILL_SIGNAL SIGTERM

#ifdef HAVE_GLIBC2_STYLE_GETHOSTBYNAME_R
#include <sys/types.h>
#else
#include <my_pthread.h>			// For thr_setconcurency()
#endif

#ifdef SOLARIS
extern "C" int gethostname(char *name, int namelen);
#endif


/* Constants */

const char *show_comp_option_name[]= {"YES", "NO", "DISABLED"};
static const char *sql_mode_names[]=
{
  "REAL_AS_FLOAT", "PIPES_AS_CONCAT", "ANSI_QUOTES", "IGNORE_SPACE",
  "?", "ONLY_FULL_GROUP_BY", "NO_UNSIGNED_SUBTRACTION",
  "NO_DIR_IN_CREATE",
  "POSTGRESQL", "ORACLE", "MSSQL", "DB2", "MAXDB", "NO_KEY_OPTIONS",
  "NO_TABLE_OPTIONS", "NO_FIELD_OPTIONS", "MYSQL323", "MYSQL40", "ANSI",
  "NO_AUTO_VALUE_ON_ZERO", "NO_BACKSLASH_ESCAPES", "STRICT_TRANS_TABLES",
  "STRICT_ALL_TABLES",
  "NO_ZERO_IN_DATE", "NO_ZERO_DATE", "ALLOW_INVALID_DATES",
  "ERROR_FOR_DIVISION_BY_ZERO",
  "TRADITIONAL", "NO_AUTO_CREATE_USER", "HIGH_NOT_PRECEDENCE",
  "NO_ENGINE_SUBSTITUTION",
  "PAD_CHAR_TO_FULL_LENGTH",
  NullS
};

static const unsigned int sql_mode_names_len[]=
{
  /*REAL_AS_FLOAT*/               13,
  /*PIPES_AS_CONCAT*/             15,
  /*ANSI_QUOTES*/                 11,
  /*IGNORE_SPACE*/                12,
  /*?*/                           1,
  /*ONLY_FULL_GROUP_BY*/          18,
  /*NO_UNSIGNED_SUBTRACTION*/     23,
  /*NO_DIR_IN_CREATE*/            16,
  /*POSTGRESQL*/                  10,
  /*ORACLE*/                      6,
  /*MSSQL*/                       5,
  /*DB2*/                         3,
  /*MAXDB*/                       5,
  /*NO_KEY_OPTIONS*/              14,
  /*NO_TABLE_OPTIONS*/            16,
  /*NO_FIELD_OPTIONS*/            16,
  /*MYSQL323*/                    8,
  /*MYSQL40*/                     7,
  /*ANSI*/                        4,
  /*NO_AUTO_VALUE_ON_ZERO*/       21,
  /*NO_BACKSLASH_ESCAPES*/        20,
  /*STRICT_TRANS_TABLES*/         19,
  /*STRICT_ALL_TABLES*/           17,
  /*NO_ZERO_IN_DATE*/             15,
  /*NO_ZERO_DATE*/                12,
  /*ALLOW_INVALID_DATES*/         19,
  /*ERROR_FOR_DIVISION_BY_ZERO*/  26,
  /*TRADITIONAL*/                 11,
  /*NO_AUTO_CREATE_USER*/         19,
  /*HIGH_NOT_PRECEDENCE*/         19,
  /*NO_ENGINE_SUBSTITUTION*/      22,
  /*PAD_CHAR_TO_FULL_LENGTH*/     23
};

TYPELIB sql_mode_typelib= { array_elements(sql_mode_names)-1,"",
			    sql_mode_names,
                            (unsigned int *)sql_mode_names_len };
static const char *tc_heuristic_recover_names[]=
{
  "COMMIT", "ROLLBACK", NullS
};
static TYPELIB tc_heuristic_recover_typelib=
{
  array_elements(tc_heuristic_recover_names)-1,"",
  tc_heuristic_recover_names, NULL
};

static const char *thread_handling_names[]=
{ "one-thread-per-connection", "no-threads",
#if HAVE_POOL_OF_THREADS == 1
  "pool-of-threads",
#endif
  NullS};

TYPELIB thread_handling_typelib=
{
  array_elements(thread_handling_names) - 1, "",
  thread_handling_names, NULL
};

const char *first_keyword= "first", *binary_keyword= "BINARY";
const char *my_localhost= "localhost", *delayed_user= "DELAYED";
#if SIZEOF_OFF_T > 4 && defined(BIG_TABLES)
#define GET_HA_ROWS GET_ULL
#else
#define GET_HA_ROWS GET_ULONG
#endif

bool opt_large_files= sizeof(my_off_t) > 4;

/*
  Used with --help for detailed option
*/
static my_bool opt_help= 0, opt_verbose= 0;

arg_cmp_func Arg_comparator::comparator_matrix[5][2] =
{{&Arg_comparator::compare_string,     &Arg_comparator::compare_e_string},
 {&Arg_comparator::compare_real,       &Arg_comparator::compare_e_real},
 {&Arg_comparator::compare_int_signed, &Arg_comparator::compare_e_int},
 {&Arg_comparator::compare_row,        &Arg_comparator::compare_e_row},
 {&Arg_comparator::compare_decimal,    &Arg_comparator::compare_e_decimal}};

const char *log_output_names[] = { "NONE", "FILE", "TABLE", NullS};
static const unsigned int log_output_names_len[]= { 4, 4, 5, 0 };
TYPELIB log_output_typelib= {array_elements(log_output_names)-1,"",
                             log_output_names, 
                             (unsigned int *) log_output_names_len};

/* static variables */

/* the default log output is log tables */
static bool lower_case_table_names_used= 0;
static bool volatile select_thread_in_use, signal_thread_in_use;
static bool volatile ready_to_exit;
static my_bool opt_debugging= 0, opt_external_locking= 0, opt_console= 0;
static my_bool opt_short_log_format= 0;
static uint kill_cached_threads, wake_thread;
static ulong killed_threads, thread_created;
static ulong max_used_connections;
static ulong my_bind_addr;			/**< the address we bind to */
static volatile ulong cached_thread_count= 0;
static const char *sql_mode_str= "OFF";
static char *mysqld_user, *mysqld_chroot, *log_error_file_ptr;
static char *opt_init_slave, *language_ptr, *opt_init_connect;
static char *default_character_set_name;
static char *character_set_filesystem_name;
static char *lc_time_names_name;
static char *my_bind_addr_str;
static char *default_collation_name; 
static char *default_storage_engine_str;
static char compiled_default_collation_name[]= MYSQL_DEFAULT_COLLATION_NAME;
static I_List<THD> thread_cache;
static double long_query_time;
static ulong opt_my_crc_dbug_check;

static pthread_cond_t COND_thread_cache, COND_flush_thread_cache;

/* Global variables */

bool opt_update_log, opt_bin_log;
my_bool opt_log, opt_slow_log;
ulong log_output_options;
my_bool opt_log_queries_not_using_indexes= 0;
bool opt_error_log= IF_WIN(1,0);
bool opt_disable_networking=0, opt_skip_show_db=0;
my_bool opt_character_set_client_handshake= 1;
bool server_id_supplied = 0;
bool opt_endinfo, using_udf_functions;
my_bool locked_in_memory;
bool opt_using_transactions, using_update_log;
bool volatile abort_loop;
bool volatile shutdown_in_progress;
/**
   @brief 'grant_option' is used to indicate if privileges needs
   to be checked, in which case the lock, LOCK_grant, is used
   to protect access to the grant table.
   @note This flag is dropped in 5.1 
   @see grant_init()
 */
bool volatile grant_option;

my_bool opt_skip_slave_start = 0; ///< If set, slave is not autostarted
my_bool opt_reckless_slave = 0;
my_bool opt_enable_named_pipe= 0;
my_bool opt_local_infile, opt_slave_compressed_protocol;
my_bool opt_safe_user_create = 0, opt_no_mix_types = 0;
my_bool opt_show_slave_auth_info, opt_sql_bin_update = 0;
my_bool opt_log_slave_updates= 0;
bool slave_warning_issued = false; 

/*
  Legacy global handlerton. These will be removed (please do not add more).
*/
handlerton *heap_hton;
handlerton *myisam_hton;
handlerton *partition_hton;

#ifdef WITH_NDBCLUSTER_STORAGE_ENGINE
const char *opt_ndbcluster_connectstring= 0;
const char *opt_ndb_connectstring= 0;
char opt_ndb_constrbuf[1024]= {0};
unsigned opt_ndb_constrbuf_len= 0;
my_bool	opt_ndb_shm, opt_ndb_optimized_node_selection;
ulong opt_ndb_cache_check_time;
const char *opt_ndb_mgmd;
ulong opt_ndb_nodeid;
ulong ndb_extra_logging;
#ifdef HAVE_NDB_BINLOG
ulong ndb_report_thresh_binlog_epoch_slip;
ulong ndb_report_thresh_binlog_mem_usage;
#endif

extern const char *ndb_distribution_names[];
extern TYPELIB ndb_distribution_typelib;
extern const char *opt_ndb_distribution;
extern enum ndb_distribution opt_ndb_distribution_id;
#endif
my_bool opt_readonly, use_temp_pool, relay_log_purge;
my_bool opt_sync_frm, opt_allow_suspicious_udfs;
my_bool opt_secure_auth= 0;
char* opt_secure_file_priv= 0;
my_bool opt_log_slow_admin_statements= 0;
my_bool opt_log_slow_slave_statements= 0;
my_bool lower_case_file_system= 0;
my_bool opt_large_pages= 0;
my_bool opt_myisam_use_mmap= 0;
uint    opt_large_page_size= 0;
my_bool opt_old_style_user_limits= 0, trust_function_creators= 0;
/*
  True if there is at least one per-hour limit for some user, so we should
  check them before each query (and possibly reset counters when hour is
  changed). False otherwise.
*/
volatile bool mqh_used = 0;
my_bool opt_noacl;
my_bool sp_automatic_privileges= 1;

ulong opt_binlog_rows_event_max_size;
const char *binlog_format_names[]= {"MIXED", "STATEMENT", "ROW", NullS};
TYPELIB binlog_format_typelib=
  { array_elements(binlog_format_names) - 1, "",
    binlog_format_names, NULL };
ulong opt_binlog_format_id= (ulong) BINLOG_FORMAT_UNSPEC;
const char *opt_binlog_format= binlog_format_names[opt_binlog_format_id];
#ifdef HAVE_INITGROUPS
static bool calling_initgroups= FALSE; /**< Used in SIGSEGV handler. */
#endif
uint mysqld_port, test_flags, select_errors, dropping_tables, ha_open_options;
uint mysqld_port_timeout;
uint delay_key_write_options, protocol_version;
uint lower_case_table_names;
uint tc_heuristic_recover= 0;
uint volatile thread_count, thread_running;
ulonglong thd_startup_options;
ulong back_log, connect_timeout, concurrency, server_id;
ulong table_cache_size, table_def_size;
ulong what_to_log;
ulong query_buff_size, slow_launch_time, slave_open_temp_tables;
ulong open_files_limit, max_binlog_size, max_relay_log_size;
ulong slave_net_timeout, slave_trans_retries;
ulong thread_cache_size=0, thread_pool_size= 0;
ulong binlog_cache_size=0, max_binlog_cache_size=0;
ulong query_cache_size=0;
ulong refresh_version;  /* Increments on each reload */
query_id_t global_query_id;
ulong aborted_threads, aborted_connects;
ulong delayed_insert_timeout, delayed_insert_limit, delayed_queue_size;
ulong delayed_insert_threads, delayed_insert_writes, delayed_rows_in_use;
ulong delayed_insert_errors,flush_time;
ulong specialflag=0;
ulong binlog_cache_use= 0, binlog_cache_disk_use= 0;
ulong max_connections, max_connect_errors;
uint  max_user_connections= 0;
/**
  Limit of the total number of prepared statements in the server.
  Is necessary to protect the server against out-of-memory attacks.
*/
ulong max_prepared_stmt_count;
/**
  Current total number of prepared statements in the server. This number
  is exact, and therefore may not be equal to the difference between
  `com_stmt_prepare' and `com_stmt_close' (global status variables), as
  the latter ones account for all registered attempts to prepare
  a statement (including unsuccessful ones).  Prepared statements are
  currently connection-local: if the same SQL query text is prepared in
  two different connections, this counts as two distinct prepared
  statements.
*/
ulong prepared_stmt_count=0;
ulong thread_id=1L,current_pid;
ulong slow_launch_threads = 0, sync_binlog_period;
ulong expire_logs_days = 0;
ulong rpl_recovery_rank=0;
const char *log_output_str= "FILE";

time_t server_start_time, flush_status_time;

char mysql_home[FN_REFLEN], pidfile_name[FN_REFLEN], system_time_zone[30];
char *default_tz_name;
char log_error_file[FN_REFLEN], glob_hostname[FN_REFLEN];
char mysql_real_data_home[FN_REFLEN],
     language[FN_REFLEN], reg_ext[FN_EXTLEN], mysql_charsets_dir[FN_REFLEN],
     *opt_init_file, *opt_tc_log_file,
     def_ft_boolean_syntax[sizeof(ft_boolean_syntax)];
uint reg_ext_length;
const key_map key_map_empty(0);
key_map key_map_full(0);                        // Will be initialized later

const char *opt_date_time_formats[3];

uint mysql_data_home_len;
char mysql_data_home_buff[2], *mysql_data_home=mysql_real_data_home;
char server_version[SERVER_VERSION_LENGTH];
char *mysqld_unix_port, *opt_mysql_tmpdir;
const char **errmesg;			/**< Error messages */
const char *myisam_recover_options_str="OFF";
const char *myisam_stats_method_str="nulls_unequal";

/** name of reference on left espression in rewritten IN subquery */
const char *in_left_expr_name= "<left expr>";
/** name of additional condition */
const char *in_additional_cond= "<IN COND>";
const char *in_having_cond= "<IN HAVING>";

my_decimal decimal_zero;
/* classes for comparation parsing/processing */
Eq_creator eq_creator;
Ne_creator ne_creator;
Gt_creator gt_creator;
Lt_creator lt_creator;
Ge_creator ge_creator;
Le_creator le_creator;

FILE *bootstrap_file;
int bootstrap_error;
FILE *stderror_file=0;

I_List<THD> threads;
I_List<NAMED_LIST> key_caches;
Rpl_filter* rpl_filter;
Rpl_filter* binlog_filter;

struct system_variables global_system_variables;
struct system_variables max_system_variables;
struct system_status_var global_status_var;

MY_TMPDIR mysql_tmpdir_list;
MY_BITMAP temp_pool;

CHARSET_INFO *system_charset_info, *files_charset_info ;
CHARSET_INFO *national_charset_info, *table_alias_charset;
CHARSET_INFO *character_set_filesystem;

MY_LOCALE *my_default_lc_time_names;

SHOW_COMP_OPTION have_ssl, have_symlink, have_dlopen, have_query_cache;
SHOW_COMP_OPTION have_geometry, have_rtree_keys;
SHOW_COMP_OPTION have_crypt, have_compress;
SHOW_COMP_OPTION have_community_features;

/* Thread specific variables */

pthread_key(MEM_ROOT**,THR_MALLOC);
pthread_key(THD*, THR_THD);
pthread_mutex_t LOCK_mysql_create_db, LOCK_Acl, LOCK_open, LOCK_thread_count,
		LOCK_mapped_file, LOCK_status, LOCK_global_read_lock,
		LOCK_error_log,
		LOCK_delayed_insert, LOCK_delayed_status, LOCK_delayed_create,
		LOCK_crypt, LOCK_bytes_sent, LOCK_bytes_received,
	        LOCK_global_system_variables,
		LOCK_user_conn, LOCK_slave_list, LOCK_active_mi;
/**
  The below lock protects access to two global server variables:
  max_prepared_stmt_count and prepared_stmt_count. These variables
  set the limit and hold the current total number of prepared statements
  in the server, respectively. As PREPARE/DEALLOCATE rate in a loaded
  server may be fairly high, we need a dedicated lock.
*/
pthread_mutex_t LOCK_prepared_stmt_count;
#ifdef HAVE_OPENSSL
pthread_mutex_t LOCK_des_key_file;
#endif
rw_lock_t	LOCK_grant, LOCK_sys_init_connect, LOCK_sys_init_slave;
rw_lock_t	LOCK_system_variables_hash;
pthread_cond_t COND_refresh, COND_thread_count, COND_global_read_lock;
pthread_t signal_thread;
pthread_attr_t connection_attrib;
pthread_mutex_t  LOCK_server_started;
pthread_cond_t  COND_server_started;

int mysqld_server_started= 0;

File_parser_dummy_hook file_parser_dummy_hook;

/* replication parameters, if master_host is not NULL, we are a slave */
uint master_port= MYSQL_PORT, master_connect_retry = 60;
uint report_port= MYSQL_PORT;
ulong master_retry_count=0;
char *master_user, *master_password, *master_host, *master_info_file;
char *relay_log_info_file, *report_user, *report_password, *report_host;
char *opt_relay_logname = 0, *opt_relaylog_index_name=0;
my_bool master_ssl;
char *master_ssl_key, *master_ssl_cert;
char *master_ssl_ca, *master_ssl_capath, *master_ssl_cipher;
char *opt_logname, *opt_slow_logname;

/* Static variables */

static bool kill_in_progress, segfaulted;
static my_bool opt_do_pstack, opt_bootstrap, opt_myisam_log;
static int cleanup_done;
static ulong opt_specialflag, opt_myisam_block_size;
static char *opt_update_logname, *opt_binlog_index_name;
static char *opt_tc_heuristic_recover;
static char *mysql_home_ptr, *pidfile_name_ptr;
static int defaults_argc;
static char **defaults_argv;
static char *opt_bin_logname;

static my_socket unix_sock,ip_sock;
<<<<<<< HEAD
struct rand_struct sql_rand; ///< used by sql_class.cc:THD::THD()
=======
struct my_rnd_struct sql_rand; // used by sql_class.cc:THD::THD()
>>>>>>> 3fa2803a

#ifndef EMBEDDED_LIBRARY
struct passwd *user_info;
static pthread_t select_thread;
static uint thr_kill_signal;
#endif

/* OS specific variables */

#ifdef __WIN__
#undef	 getpid
#include <process.h>

static pthread_cond_t COND_handler_count;
static uint handler_count;
static bool start_mode=0, use_opt_args;
static int opt_argc;
static char **opt_argv;

#if !defined(EMBEDDED_LIBRARY)
static HANDLE hEventShutdown;
static char shutdown_event_name[40];
#include "nt_servc.h"
static	 NTService  Service;	      ///< Service object for WinNT
#endif /* EMBEDDED_LIBRARY */
#endif /* __WIN__ */

#ifdef __NT__
static char pipe_name[512];
static SECURITY_ATTRIBUTES saPipeSecurity;
static SECURITY_DESCRIPTOR sdPipeDescriptor;
static HANDLE hPipe = INVALID_HANDLE_VALUE;
#endif

#ifndef EMBEDDED_LIBRARY
bool mysqld_embedded=0;
#else
bool mysqld_embedded=1;
#endif

#ifndef DBUG_OFF
static const char* default_dbug_option;
#endif
#ifdef HAVE_LIBWRAP
const char *libwrapName= NULL;
int allow_severity = LOG_INFO;
int deny_severity = LOG_WARNING;
#endif
#ifdef HAVE_QUERY_CACHE
static ulong query_cache_limit= 0;
ulong query_cache_min_res_unit= QUERY_CACHE_MIN_RESULT_DATA_SIZE;
Query_cache query_cache;
#endif
#ifdef HAVE_SMEM
char *shared_memory_base_name= default_shared_memory_base_name;
my_bool opt_enable_shared_memory;
HANDLE smem_event_connect_request= 0;
#endif

scheduler_functions thread_scheduler;

#define SSL_VARS_NOT_STATIC
#include "sslopt-vars.h"
#ifdef HAVE_OPENSSL
#include <openssl/crypto.h>
#ifndef HAVE_YASSL
typedef struct CRYPTO_dynlock_value
{
  rw_lock_t lock;
} openssl_lock_t;

static openssl_lock_t *openssl_stdlocks;
static openssl_lock_t *openssl_dynlock_create(const char *, int);
static void openssl_dynlock_destroy(openssl_lock_t *, const char *, int);
static void openssl_lock_function(int, int, const char *, int);
static void openssl_lock(int, openssl_lock_t *, const char *, int);
static unsigned long openssl_id_function();
#endif
char *des_key_file;
struct st_VioSSLFd *ssl_acceptor_fd;
#endif /* HAVE_OPENSSL */


/* Function declarations */

pthread_handler_t signal_hand(void *arg);
static void mysql_init_variables(void);
static void get_options(int *argc,char **argv);
extern "C" my_bool mysqld_get_one_option(int, const struct my_option *, char *);
static void set_server_version(void);
static int init_thread_environment();
static char *get_relative_path(const char *path);
static void fix_paths(void);
pthread_handler_t handle_connections_sockets(void *arg);
pthread_handler_t kill_server_thread(void *arg);
static void bootstrap(FILE *file);
static bool read_init_file(char *file_name);
#ifdef __NT__
pthread_handler_t handle_connections_namedpipes(void *arg);
#endif
#ifdef HAVE_SMEM
pthread_handler_t handle_connections_shared_memory(void *arg);
#endif
pthread_handler_t handle_slave(void *arg);
static ulong find_bit_type(const char *x, TYPELIB *bit_lib);
static ulong find_bit_type_or_exit(const char *x, TYPELIB *bit_lib,
                                   const char *option);
static void clean_up(bool print_message);
static int test_if_case_insensitive(const char *dir_name);

#ifndef EMBEDDED_LIBRARY
static void usage(void);
static void start_signal_handler(void);
static void close_server_sock();
static void clean_up_mutexes(void);
static void wait_for_signal_thread_to_end(void);
static void create_pid_file();
static void end_ssl();
#endif


#ifndef EMBEDDED_LIBRARY
/****************************************************************************
** Code to end mysqld
****************************************************************************/

static void close_connections(void)
{
#ifdef EXTRA_DEBUG
  int count=0;
#endif
  DBUG_ENTER("close_connections");

  /* Clear thread cache */
  kill_cached_threads++;
  flush_thread_cache();

  /* kill flush thread */
  (void) pthread_mutex_lock(&LOCK_manager);
  if (manager_thread_in_use)
  {
    DBUG_PRINT("quit", ("killing manager thread: 0x%lx",
                        (ulong)manager_thread));
   (void) pthread_cond_signal(&COND_manager);
  }
  (void) pthread_mutex_unlock(&LOCK_manager);

  /* kill connection thread */
#if !defined(__WIN__) && !defined(__NETWARE__)
  DBUG_PRINT("quit", ("waiting for select thread: 0x%lx",
                      (ulong) select_thread));
  (void) pthread_mutex_lock(&LOCK_thread_count);

  while (select_thread_in_use)
  {
    struct timespec abstime;
    int error;
    LINT_INIT(error);
    DBUG_PRINT("info",("Waiting for select thread"));

#ifndef DONT_USE_THR_ALARM
    if (pthread_kill(select_thread, thr_client_alarm))
      break;					// allready dead
#endif
    set_timespec(abstime, 2);
    for (uint tmp=0 ; tmp < 10 && select_thread_in_use; tmp++)
    {
      error=pthread_cond_timedwait(&COND_thread_count,&LOCK_thread_count,
				   &abstime);
      if (error != EINTR)
	break;
    }
#ifdef EXTRA_DEBUG
    if (error != 0 && !count++)
      sql_print_error("Got error %d from pthread_cond_timedwait",error);
#endif
    close_server_sock();
  }
  (void) pthread_mutex_unlock(&LOCK_thread_count);
#endif /* __WIN__ */


  /* Abort listening to new connections */
  DBUG_PRINT("quit",("Closing sockets"));
  if (!opt_disable_networking )
  {
    if (ip_sock != INVALID_SOCKET)
    {
      (void) shutdown(ip_sock, SHUT_RDWR);
      (void) closesocket(ip_sock);
      ip_sock= INVALID_SOCKET;
    }
  }
#ifdef __NT__
  if (hPipe != INVALID_HANDLE_VALUE && opt_enable_named_pipe)
  {
    HANDLE temp;
    DBUG_PRINT("quit", ("Closing named pipes") );

    /* Create connection to the handle named pipe handler to break the loop */
    if ((temp = CreateFile(pipe_name,
			   GENERIC_READ | GENERIC_WRITE,
			   0,
			   NULL,
			   OPEN_EXISTING,
			   0,
			   NULL )) != INVALID_HANDLE_VALUE)
    {
      WaitNamedPipe(pipe_name, 1000);
      DWORD dwMode = PIPE_READMODE_BYTE | PIPE_WAIT;
      SetNamedPipeHandleState(temp, &dwMode, NULL, NULL);
      CancelIo(temp);
      DisconnectNamedPipe(temp);
      CloseHandle(temp);
    }
  }
#endif
#ifdef HAVE_SYS_UN_H
  if (unix_sock != INVALID_SOCKET)
  {
    (void) shutdown(unix_sock, SHUT_RDWR);
    (void) closesocket(unix_sock);
    (void) unlink(mysqld_unix_port);
    unix_sock= INVALID_SOCKET;
  }
#endif
  end_thr_alarm(0);			 // Abort old alarms.

  /*
    First signal all threads that it's time to die
    This will give the threads some time to gracefully abort their
    statements and inform their clients that the server is about to die.
  */

  THD *tmp;
  (void) pthread_mutex_lock(&LOCK_thread_count); // For unlink from list

  I_List_iterator<THD> it(threads);
  while ((tmp=it++))
  {
    DBUG_PRINT("quit",("Informing thread %ld that it's time to die",
		       tmp->thread_id));
    /* We skip slave threads & scheduler on this first loop through. */
    if (tmp->slave_thread)
      continue;

    tmp->killed= THD::KILL_CONNECTION;
    thread_scheduler.post_kill_notification(tmp);
    if (tmp->mysys_var)
    {
      tmp->mysys_var->abort=1;
      pthread_mutex_lock(&tmp->mysys_var->mutex);
      if (tmp->mysys_var->current_cond)
      {
	pthread_mutex_lock(tmp->mysys_var->current_mutex);
	pthread_cond_broadcast(tmp->mysys_var->current_cond);
	pthread_mutex_unlock(tmp->mysys_var->current_mutex);
      }
      pthread_mutex_unlock(&tmp->mysys_var->mutex);
    }
  }
  (void) pthread_mutex_unlock(&LOCK_thread_count); // For unlink from list

  Events::deinit();
  end_slave();

  if (thread_count)
    sleep(2);					// Give threads time to die

  /*
    Force remaining threads to die by closing the connection to the client
    This will ensure that threads that are waiting for a command from the
    client on a blocking read call are aborted.
  */

  for (;;)
  {
    DBUG_PRINT("quit",("Locking LOCK_thread_count"));
    (void) pthread_mutex_lock(&LOCK_thread_count); // For unlink from list
    if (!(tmp=threads.get()))
    {
      DBUG_PRINT("quit",("Unlocking LOCK_thread_count"));
      (void) pthread_mutex_unlock(&LOCK_thread_count);
      break;
    }
#ifndef __bsdi__				// Bug in BSDI kernel
    if (tmp->vio_ok())
    {
      if (global_system_variables.log_warnings)
        sql_print_warning(ER(ER_FORCING_CLOSE),my_progname,
                          tmp->thread_id,
                          (tmp->main_security_ctx.user ?
                           tmp->main_security_ctx.user : ""));
      close_connection(tmp,0,0);
    }
#endif
    DBUG_PRINT("quit",("Unlocking LOCK_thread_count"));
    (void) pthread_mutex_unlock(&LOCK_thread_count);
  }
  /* All threads has now been aborted */
  DBUG_PRINT("quit",("Waiting for threads to die (count=%u)",thread_count));
  (void) pthread_mutex_lock(&LOCK_thread_count);
  while (thread_count)
  {
    (void) pthread_cond_wait(&COND_thread_count,&LOCK_thread_count);
    DBUG_PRINT("quit",("One thread died (count=%u)",thread_count));
  }
  (void) pthread_mutex_unlock(&LOCK_thread_count);

  DBUG_PRINT("quit",("close_connections thread"));
  DBUG_VOID_RETURN;
}


static void close_server_sock()
{
#ifdef HAVE_CLOSE_SERVER_SOCK
  DBUG_ENTER("close_server_sock");
  my_socket tmp_sock;
  tmp_sock=ip_sock;
  if (tmp_sock != INVALID_SOCKET)
  {
    ip_sock=INVALID_SOCKET;
    DBUG_PRINT("info",("calling shutdown on TCP/IP socket"));
    VOID(shutdown(tmp_sock, SHUT_RDWR));
#if defined(__NETWARE__)
    /*
      The following code is disabled for normal systems as it causes MySQL
      to hang on AIX 4.3 during shutdown
    */
    DBUG_PRINT("info",("calling closesocket on TCP/IP socket"));
    VOID(closesocket(tmp_sock));
#endif
  }
  tmp_sock=unix_sock;
  if (tmp_sock != INVALID_SOCKET)
  {
    unix_sock=INVALID_SOCKET;
    DBUG_PRINT("info",("calling shutdown on unix socket"));
    VOID(shutdown(tmp_sock, SHUT_RDWR));
#if defined(__NETWARE__)
    /*
      The following code is disabled for normal systems as it may cause MySQL
      to hang on AIX 4.3 during shutdown
    */
    DBUG_PRINT("info",("calling closesocket on unix/IP socket"));
    VOID(closesocket(tmp_sock));
#endif
    VOID(unlink(mysqld_unix_port));
  }
  DBUG_VOID_RETURN;
#endif
}

#endif /*EMBEDDED_LIBRARY*/


void kill_mysql(void)
{
  DBUG_ENTER("kill_mysql");

#if defined(SIGNALS_DONT_BREAK_READ) && !defined(EMBEDDED_LIBRARY)
  abort_loop=1;					// Break connection loops
  close_server_sock();				// Force accept to wake up
#endif

#if defined(__WIN__)
#if !defined(EMBEDDED_LIBRARY)
  {
    if (!SetEvent(hEventShutdown))
    {
      DBUG_PRINT("error",("Got error: %ld from SetEvent",GetLastError()));
    }
    /*
      or:
      HANDLE hEvent=OpenEvent(0, FALSE, "MySqlShutdown");
      SetEvent(hEventShutdown);
      CloseHandle(hEvent);
    */
  }
#endif
#elif defined(HAVE_PTHREAD_KILL)
  if (pthread_kill(signal_thread, MYSQL_KILL_SIGNAL))
  {
    DBUG_PRINT("error",("Got error %d from pthread_kill",errno)); /* purecov: inspected */
  }
#elif !defined(SIGNALS_DONT_BREAK_READ)
  kill(current_pid, MYSQL_KILL_SIGNAL);
#endif
  DBUG_PRINT("quit",("After pthread_kill"));
  shutdown_in_progress=1;			// Safety if kill didn't work
#ifdef SIGNALS_DONT_BREAK_READ
  if (!kill_in_progress)
  {
    pthread_t tmp;
    abort_loop=1;
    if (pthread_create(&tmp,&connection_attrib, kill_server_thread,
			   (void*) 0))
      sql_print_error("Can't create thread to kill server");
  }
#endif
  DBUG_VOID_RETURN;
}

/**
  Force server down. Kill all connections and threads and exit.

  @param  sig_ptr       Signal number that caused kill_server to be called.

  @note
    A signal number of 0 mean that the function was not called
    from a signal handler and there is thus no signal to block
    or stop, we just want to kill the server.
*/

#if defined(__NETWARE__)
extern "C" void kill_server(int sig_ptr)
#define RETURN_FROM_KILL_SERVER DBUG_VOID_RETURN
#elif !defined(__WIN__)
static void *kill_server(void *sig_ptr)
#define RETURN_FROM_KILL_SERVER DBUG_RETURN(0)
#else
static void __cdecl kill_server(int sig_ptr)
#define RETURN_FROM_KILL_SERVER DBUG_VOID_RETURN
#endif
{
  DBUG_ENTER("kill_server");
#ifndef EMBEDDED_LIBRARY
  int sig=(int) (long) sig_ptr;			// This is passed a int
  // if there is a signal during the kill in progress, ignore the other
  if (kill_in_progress)				// Safety
    RETURN_FROM_KILL_SERVER;
  kill_in_progress=TRUE;
  abort_loop=1;					// This should be set
  if (sig != 0) // 0 is not a valid signal number
    my_sigset(sig, SIG_IGN);                    /* purify inspected */
  if (sig == MYSQL_KILL_SIGNAL || sig == 0)
    sql_print_information(ER(ER_NORMAL_SHUTDOWN),my_progname);
  else
    sql_print_error(ER(ER_GOT_SIGNAL),my_progname,sig); /* purecov: inspected */

#if defined(HAVE_SMEM) && defined(__WIN__)    
  /*    
   Send event to smem_event_connect_request for aborting    
   */    
  if (!SetEvent(smem_event_connect_request))    
  {      
	  DBUG_PRINT("error",
		("Got error: %ld from SetEvent of smem_event_connect_request",
		 GetLastError()));    
  }
#endif  
  
  close_connections();
  if (sig != MYSQL_KILL_SIGNAL &&
#ifdef __WIN__
      sig != SIGINT &&				/* Bug#18235 */
#endif
      sig != 0)
    unireg_abort(1);				/* purecov: inspected */
  else
    unireg_end();

  /* purecov: begin deadcode */
#ifdef __NETWARE__
  if (!event_flag)
    pthread_join(select_thread, NULL);		// wait for main thread
#endif /* __NETWARE__ */

  my_thread_end();
  pthread_exit(0);
  /* purecov: end */

#endif /* EMBEDDED_LIBRARY */
  RETURN_FROM_KILL_SERVER;
}


#if defined(USE_ONE_SIGNAL_HAND) || (defined(__NETWARE__) && defined(SIGNALS_DONT_BREAK_READ))
pthread_handler_t kill_server_thread(void *arg __attribute__((unused)))
{
  my_thread_init();				// Initialize new thread
  kill_server(0);
  /* purecov: begin deadcode */
  my_thread_end();
  pthread_exit(0);
  return 0;
  /* purecov: end */
}
#endif


extern "C" sig_handler print_signal_warning(int sig)
{
  if (global_system_variables.log_warnings)
    sql_print_warning("Got signal %d from thread %ld", sig,my_thread_id());
#ifdef DONT_REMEMBER_SIGNAL
  my_sigset(sig,print_signal_warning);		/* int. thread system calls */
#endif
#if !defined(__WIN__) && !defined(__NETWARE__)
  if (sig == SIGALRM)
    alarm(2);					/* reschedule alarm */
#endif
}

#ifndef EMBEDDED_LIBRARY

/**
  cleanup all memory and end program nicely.

    If SIGNALS_DONT_BREAK_READ is defined, this function is called
    by the main thread. To get MySQL to shut down nicely in this case
    (Mac OS X) we have to call exit() instead if pthread_exit().

  @note
    This function never returns.
*/
void unireg_end(void)
{
  clean_up(1);
  my_thread_end();
#if defined(SIGNALS_DONT_BREAK_READ) && !defined(__NETWARE__)
  exit(0);
#else
  pthread_exit(0);				// Exit is in main thread
#endif
}

extern "C" void unireg_abort(int exit_code)
{
  DBUG_ENTER("unireg_abort");

  if (exit_code)
    sql_print_error("Aborting\n");
  else if (opt_help)
    usage();
  clean_up(!opt_help && (exit_code || !opt_bootstrap)); /* purecov: inspected */
  DBUG_PRINT("quit",("done with cleanup in unireg_abort"));
  wait_for_signal_thread_to_end();
  clean_up_mutexes();
  my_end(opt_endinfo ? MY_CHECK_ERROR | MY_GIVE_INFO : 0);
  exit(exit_code); /* purecov: inspected */
}
#endif


void clean_up(bool print_message)
{
  DBUG_PRINT("exit",("clean_up"));
  if (cleanup_done++)
    return; /* purecov: inspected */

  release_ddl_log();

  /*
    make sure that handlers finish up
    what they have that is dependent on the binlog
  */
  ha_binlog_end(current_thd);

  logger.cleanup_base();

  injector::free_instance();
  mysql_bin_log.cleanup();

#ifdef HAVE_REPLICATION
  if (use_slave_mask)
    bitmap_free(&slave_error_mask);
#endif
  my_tz_free();
  my_database_names_free();
#ifndef NO_EMBEDDED_ACCESS_CHECKS
  servers_free(1);
  acl_free(1);
  grant_free();
#endif
  query_cache_destroy();
  table_cache_free();
  table_def_free();
  hostname_cache_free();
  item_user_lock_free();
  lex_free();				/* Free some memory */
  item_create_cleanup();
  set_var_free();
  free_charsets();
  if (!opt_noacl)
  {
#ifdef HAVE_DLOPEN
    udf_free();
#endif
  }
  plugin_shutdown();
  ha_end();
  if (tc_log)
    tc_log->close();
  xid_cache_free();
  delete_elements(&key_caches, (void (*)(const char*, uchar*)) free_key_cache);
  multi_keycache_free();
  free_status_vars();
  end_thr_alarm(1);			/* Free allocated memory */
  my_free_open_file_info();
  my_free((char*) global_system_variables.date_format,
	  MYF(MY_ALLOW_ZERO_PTR));
  my_free((char*) global_system_variables.time_format,
	  MYF(MY_ALLOW_ZERO_PTR));
  my_free((char*) global_system_variables.datetime_format,
	  MYF(MY_ALLOW_ZERO_PTR));
  if (defaults_argv)
    free_defaults(defaults_argv);
  my_free(sys_init_connect.value, MYF(MY_ALLOW_ZERO_PTR));
  my_free(sys_init_slave.value, MYF(MY_ALLOW_ZERO_PTR));
  my_free(sys_var_general_log_path.value, MYF(MY_ALLOW_ZERO_PTR));
  my_free(sys_var_slow_log_path.value, MYF(MY_ALLOW_ZERO_PTR));
  free_tmpdir(&mysql_tmpdir_list);
#ifdef HAVE_REPLICATION
  my_free(slave_load_tmpdir,MYF(MY_ALLOW_ZERO_PTR));
#endif
  x_free(opt_bin_logname);
  x_free(opt_relay_logname);
  x_free(opt_secure_file_priv);
  bitmap_free(&temp_pool);
  free_max_user_conn();
#ifdef HAVE_REPLICATION
  end_slave_list();
#endif
  delete binlog_filter;
  delete rpl_filter;
#ifndef EMBEDDED_LIBRARY
  end_ssl();
#endif
  vio_end();
#ifdef USE_REGEX
  my_regex_end();
#endif

#if !defined(EMBEDDED_LIBRARY)
  if (!opt_bootstrap)
    (void) my_delete(pidfile_name,MYF(0));	// This may not always exist
#endif
  if (print_message && errmesg && server_start_time)
    sql_print_information(ER(ER_SHUTDOWN_COMPLETE),my_progname);
  thread_scheduler.end();
  finish_client_errs();
  my_free((uchar*) my_error_unregister(ER_ERROR_FIRST, ER_ERROR_LAST),
          MYF(MY_WME | MY_FAE | MY_ALLOW_ZERO_PTR));
  DBUG_PRINT("quit", ("Error messages freed"));
  /* Tell main we are ready */
  logger.cleanup_end();
  (void) pthread_mutex_lock(&LOCK_thread_count);
  DBUG_PRINT("quit", ("got thread count lock"));
  ready_to_exit=1;
  /* do the broadcast inside the lock to ensure that my_end() is not called */
  (void) pthread_cond_broadcast(&COND_thread_count);
  (void) pthread_mutex_unlock(&LOCK_thread_count);
  my_uuid_end();

  /*
    The following lines may never be executed as the main thread may have
    killed us
  */
  DBUG_PRINT("quit", ("done with cleanup"));
} /* clean_up */


#ifndef EMBEDDED_LIBRARY

/**
  This is mainly needed when running with purify, but it's still nice to
  know that all child threads have died when mysqld exits.
*/
static void wait_for_signal_thread_to_end()
{
#ifndef __NETWARE__
  uint i;
  /*
    Wait up to 10 seconds for signal thread to die. We use this mainly to
    avoid getting warnings that my_thread_end has not been called
  */
  for (i= 0 ; i < 100 && signal_thread_in_use; i++)
  {
    if (pthread_kill(signal_thread, MYSQL_KILL_SIGNAL) != ESRCH)
      break;
    my_sleep(100);				// Give it time to die
  }
#endif
}


static void clean_up_mutexes()
{
  (void) pthread_mutex_destroy(&LOCK_mysql_create_db);
  (void) pthread_mutex_destroy(&LOCK_lock_db);
  (void) pthread_mutex_destroy(&LOCK_Acl);
  (void) rwlock_destroy(&LOCK_grant);
  (void) pthread_mutex_destroy(&LOCK_open);
  (void) pthread_mutex_destroy(&LOCK_thread_count);
  (void) pthread_mutex_destroy(&LOCK_mapped_file);
  (void) pthread_mutex_destroy(&LOCK_status);
  (void) pthread_mutex_destroy(&LOCK_error_log);
  (void) pthread_mutex_destroy(&LOCK_delayed_insert);
  (void) pthread_mutex_destroy(&LOCK_delayed_status);
  (void) pthread_mutex_destroy(&LOCK_delayed_create);
  (void) pthread_mutex_destroy(&LOCK_manager);
  (void) pthread_mutex_destroy(&LOCK_crypt);
  (void) pthread_mutex_destroy(&LOCK_bytes_sent);
  (void) pthread_mutex_destroy(&LOCK_bytes_received);
  (void) pthread_mutex_destroy(&LOCK_user_conn);
  Events::destroy_mutexes();
#ifdef HAVE_OPENSSL
  (void) pthread_mutex_destroy(&LOCK_des_key_file);
#ifndef HAVE_YASSL
  for (int i= 0; i < CRYPTO_num_locks(); ++i)
    (void) rwlock_destroy(&openssl_stdlocks[i].lock);
  OPENSSL_free(openssl_stdlocks);
#endif
#endif
#ifdef HAVE_REPLICATION
  (void) pthread_mutex_destroy(&LOCK_rpl_status);
  (void) pthread_cond_destroy(&COND_rpl_status);
#endif
  (void) pthread_mutex_destroy(&LOCK_active_mi);
  (void) rwlock_destroy(&LOCK_sys_init_connect);
  (void) rwlock_destroy(&LOCK_sys_init_slave);
  (void) pthread_mutex_destroy(&LOCK_global_system_variables);
  (void) rwlock_destroy(&LOCK_system_variables_hash);
  (void) pthread_mutex_destroy(&LOCK_global_read_lock);
  (void) pthread_mutex_destroy(&LOCK_prepared_stmt_count);
  (void) pthread_cond_destroy(&COND_thread_count);
  (void) pthread_cond_destroy(&COND_refresh);
  (void) pthread_cond_destroy(&COND_global_read_lock);
  (void) pthread_cond_destroy(&COND_thread_cache);
  (void) pthread_cond_destroy(&COND_flush_thread_cache);
  (void) pthread_cond_destroy(&COND_manager);
}

#endif /*EMBEDDED_LIBRARY*/


/****************************************************************************
** Init IP and UNIX socket
****************************************************************************/

#ifndef EMBEDDED_LIBRARY
static void set_ports()
{
  char	*env;
  if (!mysqld_port && !opt_disable_networking)
  {					// Get port if not from commandline
    mysqld_port= MYSQL_PORT;

    /*
      if builder specifically requested a default port, use that
      (even if it coincides with our factory default).
      only if they didn't do we check /etc/services (and, failing
      on that, fall back to the factory default of 3306).
      either default can be overridden by the environment variable
      MYSQL_TCP_PORT, which in turn can be overridden with command
      line options.
    */

#if MYSQL_PORT_DEFAULT == 0
    struct  servent *serv_ptr;
    if ((serv_ptr= getservbyname("mysql", "tcp")))
      mysqld_port= ntohs((u_short) serv_ptr->s_port); /* purecov: inspected */
#endif
    if ((env = getenv("MYSQL_TCP_PORT")))
      mysqld_port= (uint) atoi(env);		/* purecov: inspected */
  }
  if (!mysqld_unix_port)
  {
#ifdef __WIN__
    mysqld_unix_port= (char*) MYSQL_NAMEDPIPE;
#else
    mysqld_unix_port= (char*) MYSQL_UNIX_ADDR;
#endif
    if ((env = getenv("MYSQL_UNIX_PORT")))
      mysqld_unix_port= env;			/* purecov: inspected */
  }
}

/* Change to run as another user if started with --user */

static struct passwd *check_user(const char *user)
{
#if !defined(__WIN__) && !defined(__NETWARE__)
  struct passwd *tmp_user_info;
  uid_t user_id= geteuid();

  // Don't bother if we aren't superuser
  if (user_id)
  {
    if (user)
    {
      /* Don't give a warning, if real user is same as given with --user */
      /* purecov: begin tested */
      tmp_user_info= getpwnam(user);
      if ((!tmp_user_info || user_id != tmp_user_info->pw_uid) &&
	  global_system_variables.log_warnings)
        sql_print_warning(
                    "One can only use the --user switch if running as root\n");
      /* purecov: end */
    }
    return NULL;
  }
  if (!user)
  {
    if (!opt_bootstrap)
    {
      sql_print_error("Fatal error: Please read \"Security\" section of the manual to find out how to run mysqld as root!\n");
      unireg_abort(1);
    }
    return NULL;
  }
  /* purecov: begin tested */
  if (!strcmp(user,"root"))
    return NULL;                        // Avoid problem with dynamic libraries

  if (!(tmp_user_info= getpwnam(user)))
  {
    // Allow a numeric uid to be used
    const char *pos;
    for (pos= user; my_isdigit(mysqld_charset,*pos); pos++) ;
    if (*pos)                                   // Not numeric id
      goto err;
    if (!(tmp_user_info= getpwuid(atoi(user))))
      goto err;
  }
  return tmp_user_info;
  /* purecov: end */

err:
  sql_print_error("Fatal error: Can't change to run as user '%s' ;  Please check that the user exists!\n",user);
  unireg_abort(1);

#ifdef PR_SET_DUMPABLE
  if (test_flags & TEST_CORE_ON_SIGNAL)
  {
    /* inform kernel that process is dumpable */
    (void) prctl(PR_SET_DUMPABLE, 1);
  }
#endif

#endif
  return NULL;
}

static void set_user(const char *user, struct passwd *user_info_arg)
{
  /* purecov: begin tested */
#if !defined(__WIN__) && !defined(__NETWARE__)
  DBUG_ASSERT(user_info_arg != 0);
#ifdef HAVE_INITGROUPS
  /*
    We can get a SIGSEGV when calling initgroups() on some systems when NSS
    is configured to use LDAP and the server is statically linked.  We set
    calling_initgroups as a flag to the SIGSEGV handler that is then used to
    output a specific message to help the user resolve this problem.
  */
  calling_initgroups= TRUE;
  initgroups((char*) user, user_info_arg->pw_gid);
  calling_initgroups= FALSE;
#endif
  if (setgid(user_info_arg->pw_gid) == -1)
  {
    sql_perror("setgid");
    unireg_abort(1);
  }
  if (setuid(user_info_arg->pw_uid) == -1)
  {
    sql_perror("setuid");
    unireg_abort(1);
  }
#endif
  /* purecov: end */
}


static void set_effective_user(struct passwd *user_info_arg)
{
#if !defined(__WIN__) && !defined(__NETWARE__)
  DBUG_ASSERT(user_info_arg != 0);
  if (setregid((gid_t)-1, user_info_arg->pw_gid) == -1)
  {
    sql_perror("setregid");
    unireg_abort(1);
  }
  if (setreuid((uid_t)-1, user_info_arg->pw_uid) == -1)
  {
    sql_perror("setreuid");
    unireg_abort(1);
  }
#endif
}


/** Change root user if started with @c --chroot . */
static void set_root(const char *path)
{
#if !defined(__WIN__) && !defined(__NETWARE__)
  if (chroot(path) == -1)
  {
    sql_perror("chroot");
    unireg_abort(1);
  }
  my_setwd("/", MYF(0));
#endif
}

static void network_init(void)
{
  struct sockaddr_in	IPaddr;
#ifdef HAVE_SYS_UN_H
  struct sockaddr_un	UNIXaddr;
#endif
  int	arg=1;
  int   ret;
  uint  waited;
  uint  this_wait;
  uint  retry;
  DBUG_ENTER("network_init");
  LINT_INIT(ret);

  if (thread_scheduler.init())
    unireg_abort(1);			/* purecov: inspected */

  set_ports();

  if (mysqld_port != 0 && !opt_disable_networking && !opt_bootstrap)
  {
    DBUG_PRINT("general",("IP Socket is %d",mysqld_port));
    ip_sock = socket(AF_INET, SOCK_STREAM, 0);
    if (ip_sock == INVALID_SOCKET)
    {
      DBUG_PRINT("error",("Got error: %d from socket()",socket_errno));
      sql_perror(ER(ER_IPSOCK_ERROR));		/* purecov: tested */
      unireg_abort(1);				/* purecov: tested */
    }
    bzero((char*) &IPaddr, sizeof(IPaddr));
    IPaddr.sin_family = AF_INET;
    IPaddr.sin_addr.s_addr = my_bind_addr;
    IPaddr.sin_port = (unsigned short) htons((unsigned short) mysqld_port);

#ifndef __WIN__
    /*
      We should not use SO_REUSEADDR on windows as this would enable a
      user to open two mysqld servers with the same TCP/IP port.
    */
    (void) setsockopt(ip_sock,SOL_SOCKET,SO_REUSEADDR,(char*)&arg,sizeof(arg));
#endif /* __WIN__ */
    /*
      Sometimes the port is not released fast enough when stopping and
      restarting the server. This happens quite often with the test suite
      on busy Linux systems. Retry to bind the address at these intervals:
      Sleep intervals: 1, 2, 4,  6,  9, 13, 17, 22, ...
      Retry at second: 1, 3, 7, 13, 22, 35, 52, 74, ...
      Limit the sequence by mysqld_port_timeout (set --port-open-timeout=#).
    */
    for (waited= 0, retry= 1; ; retry++, waited+= this_wait)
    {
      if (((ret= bind(ip_sock, my_reinterpret_cast(struct sockaddr *) (&IPaddr),
                      sizeof(IPaddr))) >= 0) ||
          (socket_errno != SOCKET_EADDRINUSE) ||
          (waited >= mysqld_port_timeout))
        break;
      sql_print_information("Retrying bind on TCP/IP port %u", mysqld_port);
      this_wait= retry * retry / 3 + 1;
      sleep(this_wait);
    }
    if (ret < 0)
    {
      DBUG_PRINT("error",("Got error: %d from bind",socket_errno));
      sql_perror("Can't start server: Bind on TCP/IP port");
      sql_print_error("Do you already have another mysqld server running on port: %d ?",mysqld_port);
      unireg_abort(1);
    }
    if (listen(ip_sock,(int) back_log) < 0)
    {
      sql_perror("Can't start server: listen() on TCP/IP port");
      sql_print_error("listen() on TCP/IP failed with error %d",
		      socket_errno);
      unireg_abort(1);
    }
  }

#ifdef __NT__
  /* create named pipe */
  if (Service.IsNT() && mysqld_unix_port[0] && !opt_bootstrap &&
      opt_enable_named_pipe)
  {
    
    pipe_name[sizeof(pipe_name)-1]= 0;		/* Safety if too long string */
    strxnmov(pipe_name, sizeof(pipe_name)-1, "\\\\.\\pipe\\",
	     mysqld_unix_port, NullS);
    bzero((char*) &saPipeSecurity, sizeof(saPipeSecurity));
    bzero((char*) &sdPipeDescriptor, sizeof(sdPipeDescriptor));
    if (!InitializeSecurityDescriptor(&sdPipeDescriptor,
				      SECURITY_DESCRIPTOR_REVISION))
    {
      sql_perror("Can't start server : Initialize security descriptor");
      unireg_abort(1);
    }
    if (!SetSecurityDescriptorDacl(&sdPipeDescriptor, TRUE, NULL, FALSE))
    {
      sql_perror("Can't start server : Set security descriptor");
      unireg_abort(1);
    }
    saPipeSecurity.nLength = sizeof(SECURITY_ATTRIBUTES);
    saPipeSecurity.lpSecurityDescriptor = &sdPipeDescriptor;
    saPipeSecurity.bInheritHandle = FALSE;
    if ((hPipe= CreateNamedPipe(pipe_name,
				PIPE_ACCESS_DUPLEX,
				PIPE_TYPE_BYTE |
				PIPE_READMODE_BYTE |
				PIPE_WAIT,
				PIPE_UNLIMITED_INSTANCES,
				(int) global_system_variables.net_buffer_length,
				(int) global_system_variables.net_buffer_length,
				NMPWAIT_USE_DEFAULT_WAIT,
				&saPipeSecurity)) == INVALID_HANDLE_VALUE)
      {
	LPVOID lpMsgBuf;
	int error=GetLastError();
	FormatMessage(FORMAT_MESSAGE_ALLOCATE_BUFFER |
		      FORMAT_MESSAGE_FROM_SYSTEM,
		      NULL, error, MAKELANGID(LANG_NEUTRAL, SUBLANG_DEFAULT),
		      (LPTSTR) &lpMsgBuf, 0, NULL );
	MessageBox(NULL, (LPTSTR) lpMsgBuf, "Error from CreateNamedPipe",
		    MB_OK|MB_ICONINFORMATION);
	LocalFree(lpMsgBuf);
	unireg_abort(1);
      }
  }
#endif

#if defined(HAVE_SYS_UN_H)
  /*
  ** Create the UNIX socket
  */
  if (mysqld_unix_port[0] && !opt_bootstrap)
  {
    DBUG_PRINT("general",("UNIX Socket is %s",mysqld_unix_port));

    if (strlen(mysqld_unix_port) > (sizeof(UNIXaddr.sun_path) - 1))
    {
      sql_print_error("The socket file path is too long (> %u): %s",
                      (uint) sizeof(UNIXaddr.sun_path) - 1, mysqld_unix_port);
      unireg_abort(1);
    }
    if ((unix_sock= socket(AF_UNIX, SOCK_STREAM, 0)) < 0)
    {
      sql_perror("Can't start server : UNIX Socket "); /* purecov: inspected */
      unireg_abort(1);				/* purecov: inspected */
    }
    bzero((char*) &UNIXaddr, sizeof(UNIXaddr));
    UNIXaddr.sun_family = AF_UNIX;
    strmov(UNIXaddr.sun_path, mysqld_unix_port);
    (void) unlink(mysqld_unix_port);
    (void) setsockopt(unix_sock,SOL_SOCKET,SO_REUSEADDR,(char*)&arg,
		      sizeof(arg));
    umask(0);
    if (bind(unix_sock, my_reinterpret_cast(struct sockaddr *) (&UNIXaddr),
	     sizeof(UNIXaddr)) < 0)
    {
      sql_perror("Can't start server : Bind on unix socket"); /* purecov: tested */
      sql_print_error("Do you already have another mysqld server running on socket: %s ?",mysqld_unix_port);
      unireg_abort(1);					/* purecov: tested */
    }
    umask(((~my_umask) & 0666));
#if defined(S_IFSOCK) && defined(SECURE_SOCKETS)
    (void) chmod(mysqld_unix_port,S_IFSOCK);	/* Fix solaris 2.6 bug */
#endif
    if (listen(unix_sock,(int) back_log) < 0)
      sql_print_warning("listen() on Unix socket failed with error %d",
		      socket_errno);
  }
#endif
  DBUG_PRINT("info",("server started"));
  DBUG_VOID_RETURN;
}

#endif /*!EMBEDDED_LIBRARY*/


#ifndef EMBEDDED_LIBRARY
/**
  Close a connection.

  @param thd		Thread handle
  @param errcode	Error code to print to console
  @param lock	        1 if we have have to lock LOCK_thread_count

  @note
    For the connection that is doing shutdown, this is called twice
*/
void close_connection(THD *thd, uint errcode, bool lock)
{
  st_vio *vio;
  DBUG_ENTER("close_connection");
  DBUG_PRINT("enter",("fd: %s  error: '%s'",
		      thd->net.vio ? vio_description(thd->net.vio) :
		      "(not connected)",
		      errcode ? ER(errcode) : ""));
  if (lock)
    (void) pthread_mutex_lock(&LOCK_thread_count);
  thd->killed= THD::KILL_CONNECTION;
  if ((vio= thd->net.vio) != 0)
  {
    if (errcode)
      net_send_error(thd, errcode, ER(errcode)); /* purecov: inspected */
    vio_close(vio);			/* vio is freed in delete thd */
  }
  if (lock)
    (void) pthread_mutex_unlock(&LOCK_thread_count);
  DBUG_VOID_RETURN;
}
#endif /* EMBEDDED_LIBRARY */


/** Called when a thread is aborted. */
/* ARGSUSED */
extern "C" sig_handler end_thread_signal(int sig __attribute__((unused)))
{
  THD *thd=current_thd;
  DBUG_ENTER("end_thread_signal");
  if (thd && ! thd->bootstrap)
  {
    statistic_increment(killed_threads, &LOCK_status);
    thread_scheduler.end_thread(thd,0);		/* purecov: inspected */
  }
  DBUG_VOID_RETURN;				/* purecov: deadcode */
}


/*
  Unlink thd from global list of available connections and free thd

  SYNOPSIS
    unlink_thd()
    thd		 Thread handler

  NOTES
    LOCK_thread_count is locked and left locked
*/

void unlink_thd(THD *thd)
{
  DBUG_ENTER("unlink_thd");
  DBUG_PRINT("enter", ("thd: 0x%lx", (long) thd));
  thd->cleanup();
  (void) pthread_mutex_lock(&LOCK_thread_count);
  thread_count--;
  delete thd;
  DBUG_VOID_RETURN;
}


/*
  Store thread in cache for reuse by new connections

  SYNOPSIS
    cache_thread()

  NOTES
    LOCK_thread_count has to be locked

  RETURN
    0  Thread was not put in cache
    1  Thread is to be reused by new connection.
       (ie, caller should return, not abort with pthread_exit())
*/


static bool cache_thread()
{
  safe_mutex_assert_owner(&LOCK_thread_count);
  if (cached_thread_count < thread_cache_size &&
      ! abort_loop && !kill_cached_threads)
  {
    /* Don't kill the thread, just put it in cache for reuse */
    DBUG_PRINT("info", ("Adding thread to cache"));
    cached_thread_count++;
    while (!abort_loop && ! wake_thread && ! kill_cached_threads)
      (void) pthread_cond_wait(&COND_thread_cache, &LOCK_thread_count);
    cached_thread_count--;
    if (kill_cached_threads)
      pthread_cond_signal(&COND_flush_thread_cache);
    if (wake_thread)
    {
      THD *thd;
      wake_thread--;
      thd= thread_cache.get();
      thd->thread_stack= (char*) &thd;          // For store_globals
      (void) thd->store_globals();
      /*
        THD::mysys_var::abort is associated with physical thread rather
        than with THD object. So we need to reset this flag before using
        this thread for handling of new THD object/connection.
      */
      thd->mysys_var->abort= 0;
      thd->thr_create_utime= my_micro_time();
      threads.append(thd);
      return(1);
    }
  }
  return(0);
}


/*
  End thread for the current connection

  SYNOPSIS
    one_thread_per_connection_end()
    thd		  Thread handler
    put_in_cache  Store thread in cache, if there is room in it
                  Normally this is true in all cases except when we got
                  out of resources initializing the current thread

  NOTES
    If thread is cached, we will wait until thread is scheduled to be
    reused and then we will return.
    If thread is not cached, we end the thread.

  RETURN
    0    Signal to handle_one_connection to reuse connection
*/

bool one_thread_per_connection_end(THD *thd, bool put_in_cache)
{
  DBUG_ENTER("one_thread_per_connection_end");
  unlink_thd(thd);
  if (put_in_cache)
    put_in_cache= cache_thread();
  pthread_mutex_unlock(&LOCK_thread_count);
  if (put_in_cache)
    DBUG_RETURN(0);                             // Thread is reused

  /* It's safe to broadcast outside a lock (COND... is not deleted here) */
  DBUG_PRINT("signal", ("Broadcasting COND_thread_count"));
  (void) pthread_cond_broadcast(&COND_thread_count);

  my_thread_end();
  pthread_exit(0);
  DBUG_RETURN(0);                               // Impossible
}


void flush_thread_cache()
{
  (void) pthread_mutex_lock(&LOCK_thread_count);
  kill_cached_threads++;
  while (cached_thread_count)
  {
    pthread_cond_broadcast(&COND_thread_cache);
    pthread_cond_wait(&COND_flush_thread_cache,&LOCK_thread_count);
  }
  kill_cached_threads--;
  (void) pthread_mutex_unlock(&LOCK_thread_count);
}


#ifdef THREAD_SPECIFIC_SIGPIPE
/**
  Aborts a thread nicely. Comes here on SIGPIPE.

  @todo
    One should have to fix that thr_alarm know about this thread too.
*/
extern "C" sig_handler abort_thread(int sig __attribute__((unused)))
{
  THD *thd=current_thd;
  DBUG_ENTER("abort_thread");
  if (thd)
    thd->killed= THD::KILL_CONNECTION;
  DBUG_VOID_RETURN;
}
#endif


/******************************************************************************
  Setup a signal thread with handles all signals.
  Because Linux doesn't support schemas use a mutex to check that
  the signal thread is ready before continuing
******************************************************************************/

#if defined(__WIN__)
static void init_signals(void)
{
  int signals[] = {SIGINT,SIGILL,SIGFPE,SIGSEGV,SIGTERM,SIGABRT } ;
  for (uint i=0 ; i < sizeof(signals)/sizeof(int) ; i++)
    signal(signals[i], kill_server) ;
#if defined(__WIN__)
  signal(SIGBREAK,SIG_IGN);	//ignore SIGBREAK for NT
#else
  signal(SIGBREAK, kill_server);
#endif
}


static void start_signal_handler(void)
{
#ifndef EMBEDDED_LIBRARY
  // Save vm id of this process
  if (!opt_bootstrap)
    create_pid_file();
#endif /* EMBEDDED_LIBRARY */
}


static void check_data_home(const char *path)
{}


#elif defined(__NETWARE__)

/// down server event callback.
void mysql_down_server_cb(void *, void *)
{
  event_flag= TRUE;
  kill_server(0);
}


/// destroy callback resources.
void mysql_cb_destroy(void *)
{
  UnRegisterEventNotification(eh);  // cleanup down event notification
  NX_UNWRAP_INTERFACE(ref);
  /* Deregister NSS volume deactivation event */
  NX_UNWRAP_INTERFACE(refneb);
  if (neb_consumer_id)
    UnRegisterConsumer(neb_consumer_id, NULL);
}


/// initialize callbacks.
void mysql_cb_init()
{
  // register for down server event
  void *handle = getnlmhandle();
  rtag_t rt= AllocateResourceTag(handle, "MySQL Down Server Callback",
                                 EventSignature);
  NX_WRAP_INTERFACE((void *)mysql_down_server_cb, 2, (void **)&ref);
  eh= RegisterForEventNotification(rt, EVENT_PRE_DOWN_SERVER,
                                   EVENT_PRIORITY_APPLICATION,
                                   NULL, ref, NULL);

  /*
    Register for volume deactivation event
    Wrap the callback function, as it is called by non-LibC thread
  */
  (void *) NX_WRAP_INTERFACE(neb_event_callback, 1, &refneb);
  registerwithneb();

  NXVmRegisterExitHandler(mysql_cb_destroy, NULL);  // clean-up
}


/** To get the name of the NetWare volume having MySQL data folder. */
static void getvolumename()
{
  char *p;
  /*
    We assume that data path is already set.
    If not it won't come here. Terminate after volume name
  */
  if ((p= strchr(mysql_real_data_home, ':')))
    strmake(datavolname, mysql_real_data_home,
            (uint) (p - mysql_real_data_home));
}


/**
  Registering with NEB for NSS Volume Deactivation event.
*/

static void registerwithneb()
{

  ConsumerRegistrationInfo reg_info;
    
  /* Clear NEB registration structure */
  bzero((char*) &reg_info, sizeof(struct ConsumerRegistrationInfo));

  /* Fill the NEB consumer information structure */
  reg_info.CRIVersion= 1;  	            // NEB version
  /* NEB Consumer name */
  reg_info.CRIConsumerName= (BYTE *) "MySQL Database Server";
  /* Event of interest */
  reg_info.CRIEventName= (BYTE *) "NSS.ChangeVolState.Enter";
  reg_info.CRIUserParameter= NULL;	    // Consumer Info
  reg_info.CRIEventFlags= 0;	            // Event flags
  /* Consumer NLM handle */
  reg_info.CRIOwnerID= (LoadDefinitionStructure *)getnlmhandle();
  reg_info.CRIConsumerESR= NULL;	    // No consumer ESR required
  reg_info.CRISecurityToken= 0;	            // No security token for the event
  reg_info.CRIConsumerFlags= 0;             // SMP_ENABLED_BIT;	
  reg_info.CRIFilterName= 0;	            // No event filtering
  reg_info.CRIFilterDataLength= 0;          // No filtering data
  reg_info.CRIFilterData= 0;	            // No filtering data
  /* Callback function for the event */
  (void *)reg_info.CRIConsumerCallback= (void *) refneb;
  reg_info.CRIOrder= 0;	                    // Event callback order
  reg_info.CRIConsumerType= CHECK_CONSUMER; // Consumer type

  /* Register for the event with NEB */
  if (RegisterConsumer(&reg_info))
  {
    consoleprintf("Failed to register for NSS Volume Deactivation event \n");
    return;
  }
  /* This ID is required for deregistration */
  neb_consumer_id= reg_info.CRIConsumerID;

  /* Get MySQL data volume name, stored in global variable datavolname */
  getvolumename();

  /*
    Get the NSS volume ID of the MySQL Data volume.
    Volume ID is stored in a global variable
  */
  getvolumeID((BYTE*) datavolname);	
}


/**
  Callback for NSS Volume Deactivation event.
*/

ulong neb_event_callback(struct EventBlock *eblock)
{
  EventChangeVolStateEnter_s *voldata;
  extern bool nw_panic;

  voldata= (EventChangeVolStateEnter_s *)eblock->EBEventData;

  /* Deactivation of a volume */
  if ((voldata->oldState == zVOLSTATE_ACTIVE &&
       voldata->newState == zVOLSTATE_DEACTIVE ||
       voldata->newState == zVOLSTATE_MAINTENANCE))
  {
    /*
      Ensure that we bring down MySQL server only for MySQL data
      volume deactivation
    */
    if (!memcmp(&voldata->volID, &datavolid, sizeof(VolumeID_t)))
    {
      consoleprintf("MySQL data volume is deactivated, shutting down MySQL Server \n");
      event_flag= TRUE;
      nw_panic = TRUE;
      event_flag= TRUE;
      kill_server(0);
    }
  }
  return 0;
}


#define ADMIN_VOL_PATH					"_ADMIN:/Volumes/"

/**
  Function to get NSS volume ID of the MySQL data.
*/
static void getvolumeID(BYTE *volumeName)
{
  char path[zMAX_FULL_NAME];
  Key_t rootKey= 0, fileKey= 0;
  QUAD getInfoMask;
  zInfo_s info;
  STATUS status;

  /* Get the root key */
  if ((status= zRootKey(0, &rootKey)) != zOK)
  {
    consoleprintf("\nGetNSSVolumeProperties - Failed to get root key, status: %d\n.", (int) status);
    goto exit;
  }

  /*
    Get the file key. This is the key to the volume object in the
    NSS admin volumes directory.
  */

  strxmov(path, (const char *) ADMIN_VOL_PATH, (const char *) volumeName,
          NullS);
  if ((status= zOpen(rootKey, zNSS_TASK, zNSPACE_LONG|zMODE_UTF8, 
                     (BYTE *) path, zRR_READ_ACCESS, &fileKey)) != zOK)
  {
    consoleprintf("\nGetNSSVolumeProperties - Failed to get file, status: %d\n.", (int) status);
    goto exit;
  }

  getInfoMask= zGET_IDS | zGET_VOLUME_INFO ;
  if ((status= zGetInfo(fileKey, getInfoMask, sizeof(info), 
                        zINFO_VERSION_A, &info)) != zOK)
  {
    consoleprintf("\nGetNSSVolumeProperties - Failed in zGetInfo, status: %d\n.", (int) status);
    goto exit;
  }

  /* Copy the data to global variable */
  datavolid.timeLow= info.vol.volumeID.timeLow;
  datavolid.timeMid= info.vol.volumeID.timeMid;
  datavolid.timeHighAndVersion= info.vol.volumeID.timeHighAndVersion;
  datavolid.clockSeqHighAndReserved= info.vol.volumeID.clockSeqHighAndReserved;
  datavolid.clockSeqLow= info.vol.volumeID.clockSeqLow;
  /* This is guranteed to be 6-byte length (but sizeof() would be better) */
  memcpy(datavolid.node, info.vol.volumeID.node, (unsigned int) 6);

exit:
  if (rootKey)
    zClose(rootKey);
  if (fileKey)
    zClose(fileKey);
}


static void init_signals(void)
{
  int signals[] = {SIGINT,SIGILL,SIGFPE,SIGSEGV,SIGTERM,SIGABRT};

  for (uint i=0 ; i < sizeof(signals)/sizeof(int) ; i++)
    signal(signals[i], kill_server);
  mysql_cb_init();  // initialize callbacks

}


static void start_signal_handler(void)
{
  // Save vm id of this process
  if (!opt_bootstrap)
    create_pid_file();
  // no signal handler
}


/**
  Warn if the data is on a Traditional volume.

  @note
    Already done by mysqld_safe
*/

static void check_data_home(const char *path)
{
}

#else /* if ! __WIN__  */

#ifdef HAVE_LINUXTHREADS
#define UNSAFE_DEFAULT_LINUX_THREADS 200
#endif

extern "C" sig_handler handle_segfault(int sig)
{
  time_t curr_time;
  struct tm tm;
  THD *thd=current_thd;

  /*
    Strictly speaking, one needs a mutex here
    but since we have got SIGSEGV already, things are a mess
    so not having the mutex is not as bad as possibly using a buggy
    mutex - so we keep things simple
  */
  if (segfaulted)
  {
    fprintf(stderr, "Fatal signal %d while backtracing\n", sig);
    exit(1);
  }

  segfaulted = 1;

  curr_time= my_time(0);
  localtime_r(&curr_time, &tm);

  fprintf(stderr,"\
%02d%02d%02d %2d:%02d:%02d - mysqld got signal %d;\n\
This could be because you hit a bug. It is also possible that this binary\n\
or one of the libraries it was linked against is corrupt, improperly built,\n\
or misconfigured. This error can also be caused by malfunctioning hardware.\n",
          tm.tm_year % 100, tm.tm_mon+1, tm.tm_mday,
          tm.tm_hour, tm.tm_min, tm.tm_sec,
	  sig);
  fprintf(stderr, "\
We will try our best to scrape up some info that will hopefully help diagnose\n\
the problem, but since we have already crashed, something is definitely wrong\n\
and this may fail.\n\n");
  fprintf(stderr, "key_buffer_size=%lu\n",
          (ulong) dflt_key_cache->key_cache_mem_size);
  fprintf(stderr, "read_buffer_size=%ld\n", (long) global_system_variables.read_buff_size);
  fprintf(stderr, "max_used_connections=%lu\n", max_used_connections);
  fprintf(stderr, "max_threads=%u\n", thread_scheduler.max_threads);
  fprintf(stderr, "threads_connected=%u\n", thread_count);
  fprintf(stderr, "It is possible that mysqld could use up to \n\
key_buffer_size + (read_buffer_size + sort_buffer_size)*max_threads = %lu K\n\
bytes of memory\n", ((ulong) dflt_key_cache->key_cache_mem_size +
		     (global_system_variables.read_buff_size +
		      global_system_variables.sortbuff_size) *
		     thread_scheduler.max_threads +
                     max_connections * sizeof(THD)) / 1024);
  fprintf(stderr, "Hope that's ok; if not, decrease some variables in the equation.\n\n");

#if defined(HAVE_LINUXTHREADS)
  if (sizeof(char*) == 4 && thread_count > UNSAFE_DEFAULT_LINUX_THREADS)
  {
    fprintf(stderr, "\
You seem to be running 32-bit Linux and have %d concurrent connections.\n\
If you have not changed STACK_SIZE in LinuxThreads and built the binary \n\
yourself, LinuxThreads is quite likely to steal a part of the global heap for\n\
the thread stack. Please read http://dev.mysql.com/doc/mysql/en/linux.html\n\n",
	    thread_count);
  }
#endif /* HAVE_LINUXTHREADS */

#ifdef HAVE_STACKTRACE
  if (!(test_flags & TEST_NO_STACKTRACE))
  {
    fprintf(stderr,"thd: 0x%lx\n",(long) thd);
    print_stacktrace(thd ? (uchar*) thd->thread_stack : (uchar*) 0,
		     my_thread_stack_size);
  }
  if (thd)
  {
    fprintf(stderr, "Trying to get some variables.\n\
Some pointers may be invalid and cause the dump to abort...\n");
    safe_print_str("thd->query", thd->query, 1024);
    fprintf(stderr, "thd->thread_id=%lu\n", (ulong) thd->thread_id);
  }
  fprintf(stderr, "\
The manual page at http://dev.mysql.com/doc/mysql/en/crashing.html contains\n\
information that should help you find out what is causing the crash.\n");
  fflush(stderr);
#endif /* HAVE_STACKTRACE */

#ifdef HAVE_INITGROUPS
  if (calling_initgroups)
    fprintf(stderr, "\n\
This crash occured while the server was calling initgroups(). This is\n\
often due to the use of a mysqld that is statically linked against glibc\n\
and configured to use LDAP in /etc/nsswitch.conf. You will need to either\n\
upgrade to a version of glibc that does not have this problem (2.3.4 or\n\
later when used with nscd), disable LDAP in your nsswitch.conf, or use a\n\
mysqld that is not statically linked.\n");
#endif

#ifdef HAVE_NPTL
  if (thd_lib_detected == THD_LIB_LT && !getenv("LD_ASSUME_KERNEL"))
    fprintf(stderr,"\n\
You are running a statically-linked LinuxThreads binary on an NPTL system.\n\
This can result in crashes on some distributions due to LT/NPTL conflicts.\n\
You should either build a dynamically-linked binary, or force LinuxThreads\n\
to be used with the LD_ASSUME_KERNEL environment variable. Please consult\n\
the documentation for your distribution on how to do that.\n");
#endif
  
  if (locked_in_memory)
  {
    fprintf(stderr, "\n\
The \"--memlock\" argument, which was enabled, uses system calls that are\n\
unreliable and unstable on some operating systems and operating-system\n\
versions (notably, some versions of Linux).  This crash could be due to use\n\
of those buggy OS calls.  You should consider whether you really need the\n\
\"--memlock\" parameter and/or consult the OS distributer about \"mlockall\"\n\
bugs.\n");
  }

  if (test_flags & TEST_CORE_ON_SIGNAL)
  {
    fprintf(stderr, "Writing a core file\n");
    fflush(stderr);
    write_core(sig);
  }
  exit(1);
}

#ifndef SA_RESETHAND
#define SA_RESETHAND 0
#endif
#ifndef SA_NODEFER
#define SA_NODEFER 0
#endif

#ifndef EMBEDDED_LIBRARY

static void init_signals(void)
{
  sigset_t set;
  struct sigaction sa;
  DBUG_ENTER("init_signals");

  if (test_flags & TEST_SIGINT)
  {
    my_sigset(thr_kill_signal, end_thread_signal);
  }
  my_sigset(THR_SERVER_ALARM,print_signal_warning); // Should never be called!

  if (!(test_flags & TEST_NO_STACKTRACE) || (test_flags & TEST_CORE_ON_SIGNAL))
  {
    sa.sa_flags = SA_RESETHAND | SA_NODEFER;
    sigemptyset(&sa.sa_mask);
    sigprocmask(SIG_SETMASK,&sa.sa_mask,NULL);

    init_stacktrace();
#if defined(__amiga__)
    sa.sa_handler=(void(*)())handle_segfault;
#else
    sa.sa_handler=handle_segfault;
#endif
    sigaction(SIGSEGV, &sa, NULL);
    sigaction(SIGABRT, &sa, NULL);
#ifdef SIGBUS
    sigaction(SIGBUS, &sa, NULL);
#endif
    sigaction(SIGILL, &sa, NULL);
    sigaction(SIGFPE, &sa, NULL);
  }

#ifdef HAVE_GETRLIMIT
  if (test_flags & TEST_CORE_ON_SIGNAL)
  {
    /* Change limits so that we will get a core file */
    STRUCT_RLIMIT rl;
    rl.rlim_cur = rl.rlim_max = RLIM_INFINITY;
    if (setrlimit(RLIMIT_CORE, &rl) && global_system_variables.log_warnings)
      sql_print_warning("setrlimit could not change the size of core files to 'infinity';  We may not be able to generate a core file on signals");
  }
#endif
  (void) sigemptyset(&set);
  my_sigset(SIGPIPE,SIG_IGN);
  sigaddset(&set,SIGPIPE);
  sigaddset(&set,SIGINT);
#ifndef IGNORE_SIGHUP_SIGQUIT
  sigaddset(&set,SIGQUIT);
  sigaddset(&set,SIGHUP);
#endif
  sigaddset(&set,SIGTERM);

  /* Fix signals if blocked by parents (can happen on Mac OS X) */
  sigemptyset(&sa.sa_mask);
  sa.sa_flags = 0;
  sa.sa_handler = print_signal_warning;
  sigaction(SIGTERM, &sa, (struct sigaction*) 0);
  sa.sa_flags = 0;
  sa.sa_handler = print_signal_warning;
  sigaction(SIGHUP, &sa, (struct sigaction*) 0);
#ifdef SIGTSTP
  sigaddset(&set,SIGTSTP);
#endif
  if (thd_lib_detected != THD_LIB_LT)
    sigaddset(&set,THR_SERVER_ALARM);
  if (test_flags & TEST_SIGINT)
  {
    // May be SIGINT
    sigdelset(&set, thr_kill_signal);
  }
  sigprocmask(SIG_SETMASK,&set,NULL);
  pthread_sigmask(SIG_SETMASK,&set,NULL);
  DBUG_VOID_RETURN;
}


static void start_signal_handler(void)
{
  int error;
  pthread_attr_t thr_attr;
  DBUG_ENTER("start_signal_handler");

  (void) pthread_attr_init(&thr_attr);
#if !defined(HAVE_DEC_3_2_THREADS)
  pthread_attr_setscope(&thr_attr,PTHREAD_SCOPE_SYSTEM);
  (void) pthread_attr_setdetachstate(&thr_attr,PTHREAD_CREATE_DETACHED);
  if (!(opt_specialflag & SPECIAL_NO_PRIOR))
    my_pthread_attr_setprio(&thr_attr,INTERRUPT_PRIOR);
#if defined(__ia64__) || defined(__ia64)
  /*
    Peculiar things with ia64 platforms - it seems we only have half the
    stack size in reality, so we have to double it here
  */
  pthread_attr_setstacksize(&thr_attr,my_thread_stack_size*2);
#else
  pthread_attr_setstacksize(&thr_attr,my_thread_stack_size);
#endif
#endif

  (void) pthread_mutex_lock(&LOCK_thread_count);
  if ((error=pthread_create(&signal_thread,&thr_attr,signal_hand,0)))
  {
    sql_print_error("Can't create interrupt-thread (error %d, errno: %d)",
		    error,errno);
    exit(1);
  }
  (void) pthread_cond_wait(&COND_thread_count,&LOCK_thread_count);
  pthread_mutex_unlock(&LOCK_thread_count);

  (void) pthread_attr_destroy(&thr_attr);
  DBUG_VOID_RETURN;
}


/** This threads handles all signals and alarms. */
/* ARGSUSED */
pthread_handler_t signal_hand(void *arg __attribute__((unused)))
{
  sigset_t set;
  int sig;
  my_thread_init();				// Init new thread
  DBUG_ENTER("signal_hand");
  signal_thread_in_use= 1;

  /*
    Setup alarm handler
    This should actually be '+ max_number_of_slaves' instead of +10,
    but the +10 should be quite safe.
  */
  init_thr_alarm(thread_scheduler.max_threads +
		 global_system_variables.max_insert_delayed_threads + 10);
  if (thd_lib_detected != THD_LIB_LT && (test_flags & TEST_SIGINT))
  {
    (void) sigemptyset(&set);			// Setup up SIGINT for debug
    (void) sigaddset(&set,SIGINT);		// For debugging
    (void) pthread_sigmask(SIG_UNBLOCK,&set,NULL);
  }
  (void) sigemptyset(&set);			// Setup up SIGINT for debug
#ifdef USE_ONE_SIGNAL_HAND
  (void) sigaddset(&set,THR_SERVER_ALARM);	// For alarms
#endif
#ifndef IGNORE_SIGHUP_SIGQUIT
  (void) sigaddset(&set,SIGQUIT);
  (void) sigaddset(&set,SIGHUP);
#endif
  (void) sigaddset(&set,SIGTERM);
  (void) sigaddset(&set,SIGTSTP);

  /* Save pid to this process (or thread on Linux) */
  if (!opt_bootstrap)
    create_pid_file();

#ifdef HAVE_STACK_TRACE_ON_SEGV
  if (opt_do_pstack)
  {
    sprintf(pstack_file_name,"mysqld-%lu-%%d-%%d.backtrace", (ulong)getpid());
    pstack_install_segv_action(pstack_file_name);
  }
#endif /* HAVE_STACK_TRACE_ON_SEGV */

  /*
    signal to start_signal_handler that we are ready
    This works by waiting for start_signal_handler to free mutex,
    after which we signal it that we are ready.
    At this pointer there is no other threads running, so there
    should not be any other pthread_cond_signal() calls.
  */
  (void) pthread_mutex_lock(&LOCK_thread_count);
  (void) pthread_mutex_unlock(&LOCK_thread_count);
  (void) pthread_cond_broadcast(&COND_thread_count);

  (void) pthread_sigmask(SIG_BLOCK,&set,NULL);
  for (;;)
  {
    int error;					// Used when debugging
    if (shutdown_in_progress && !abort_loop)
    {
      sig= SIGTERM;
      error=0;
    }
    else
      while ((error=my_sigwait(&set,&sig)) == EINTR) ;
    if (cleanup_done)
    {
      DBUG_PRINT("quit",("signal_handler: calling my_thread_end()"));
      my_thread_end();
      signal_thread_in_use= 0;
      pthread_exit(0);				// Safety
    }
    switch (sig) {
    case SIGTERM:
    case SIGQUIT:
    case SIGKILL:
#ifdef EXTRA_DEBUG
      sql_print_information("Got signal %d to shutdown mysqld",sig);
#endif
      /* switch to the old log message processing */
      logger.set_handlers(LOG_FILE, opt_slow_log ? LOG_FILE:LOG_NONE,
                          opt_log ? LOG_FILE:LOG_NONE);
      DBUG_PRINT("info",("Got signal: %d  abort_loop: %d",sig,abort_loop));
      if (!abort_loop)
      {
	abort_loop=1;				// mark abort for threads
#ifdef USE_ONE_SIGNAL_HAND
	pthread_t tmp;
	if (!(opt_specialflag & SPECIAL_NO_PRIOR))
	  my_pthread_attr_setprio(&connection_attrib,INTERRUPT_PRIOR);
	if (pthread_create(&tmp,&connection_attrib, kill_server_thread,
			   (void*) &sig))
	  sql_print_error("Can't create thread to kill server");
#else
	kill_server((void*) sig);	// MIT THREAD has a alarm thread
#endif
      }
      break;
    case SIGHUP:
      if (!abort_loop)
      {
        bool not_used;
	mysql_print_status();		// Print some debug info
	reload_acl_and_cache((THD*) 0,
			     (REFRESH_LOG | REFRESH_TABLES | REFRESH_FAST |
			      REFRESH_GRANT |
			      REFRESH_THREADS | REFRESH_HOSTS),
			     (TABLE_LIST*) 0, &not_used); // Flush logs
      }
      /* reenable logs after the options were reloaded */
      logger.set_handlers(LOG_FILE, opt_slow_log ? LOG_TABLE:LOG_NONE,
                          opt_log ? LOG_TABLE:LOG_NONE);
      break;
#ifdef USE_ONE_SIGNAL_HAND
    case THR_SERVER_ALARM:
      process_alarm(sig);			// Trigger alarms.
      break;
#endif
    default:
#ifdef EXTRA_DEBUG
      sql_print_warning("Got signal: %d  error: %d",sig,error); /* purecov: tested */
#endif
      break;					/* purecov: tested */
    }
  }
  return(0);					/* purecov: deadcode */
}

static void check_data_home(const char *path)
{}

#endif /*!EMBEDDED_LIBRARY*/
#endif	/* __WIN__*/


/**
  All global error messages are sent here where the first one is stored
  for the client.
*/
/* ARGSUSED */
extern "C" int my_message_sql(uint error, const char *str, myf MyFlags);

int my_message_sql(uint error, const char *str, myf MyFlags)
{
  THD *thd;
  MYSQL_ERROR::enum_warning_level level;
  sql_print_message_func func;
  DBUG_ENTER("my_message_sql");
  DBUG_PRINT("error", ("error: %u  message: '%s'", error, str));
  /*
    Put here following assertion when situation with EE_* error codes
    will be fixed
    DBUG_ASSERT(error != 0);
  */
  if (MyFlags & ME_JUST_INFO)
  {
    level= MYSQL_ERROR::WARN_LEVEL_NOTE;
    func= sql_print_information;
  }
  else if (MyFlags & ME_JUST_WARNING)
  {
    level= MYSQL_ERROR::WARN_LEVEL_WARN;
    func= sql_print_warning;
  }
  else
  {
    level= MYSQL_ERROR::WARN_LEVEL_ERROR;
    func= sql_print_error;
  }

  if ((thd= current_thd))
  {
    /*
      TODO: There are two exceptions mechanism (THD and sp_rcontext),
      this could be improved by having a common stack of handlers.
    */
    if (thd->handle_error(error, str, level) ||
        (thd->spcont && thd->spcont->handle_error(error, level, thd)))
      DBUG_RETURN(0);

<<<<<<< HEAD
=======
    if (level == MYSQL_ERROR::WARN_LEVEL_WARN)
      push_warning(thd, MYSQL_ERROR::WARN_LEVEL_WARN, error, str);
    if (level != MYSQL_ERROR::WARN_LEVEL_ERROR)
      goto to_error_log;

>>>>>>> 3fa2803a
    thd->is_slave_error=  1; // needed to catch query errors during replication

    /*
      thd->lex->current_select == 0 if lex structure is not inited
      (not query command (COM_QUERY))
    */
    if (thd->lex->current_select &&
	thd->lex->current_select->no_error && !thd->is_fatal_error)
    {
      DBUG_PRINT("error",
                 ("Error converted to warning: current_select: no_error %d  "
                  "fatal_error: %d",
                  (thd->lex->current_select ?
                   thd->lex->current_select->no_error : 0),
                  (int) thd->is_fatal_error));
    }
    else
    {
      if (! thd->main_da.is_error())            // Return only first message
      {
        if (error == 0)
          error= ER_UNKNOWN_ERROR;
        if (str == NULL)
          str= ER(error);
        thd->main_da.set_error_status(thd, error, str);
      }
      query_cache_abort(&thd->net);
    }
    /*
      If a continue handler is found, the error message will be cleared
      by the stored procedures code.
    */
    if (thd->spcont &&
        thd->spcont->handle_error(error, MYSQL_ERROR::WARN_LEVEL_ERROR, thd))
    {
      /*
        Do not push any warnings, a handled error must be completely
        silenced.
      */
      DBUG_RETURN(0);
    }

    if (!thd->no_warnings_for_error)
    {
      /*
        Suppress infinite recursion if there a memory allocation error
        inside push_warning.
      */
      thd->no_warnings_for_error= TRUE;
      push_warning(thd, MYSQL_ERROR::WARN_LEVEL_ERROR, error, str);
      thd->no_warnings_for_error= FALSE;
    }
  }
to_error_log:
  if (!thd || MyFlags & ME_NOREFRESH)
    (*func)("%s: %s", my_progname_short, str); /* purecov: inspected */
  DBUG_RETURN(0);
}


#ifndef EMBEDDED_LIBRARY
extern "C" void *my_str_malloc_mysqld(size_t size);
extern "C" void my_str_free_mysqld(void *ptr);

void *my_str_malloc_mysqld(size_t size)
{
  return my_malloc(size, MYF(MY_FAE));
}


void my_str_free_mysqld(void *ptr)
{
  my_free((uchar*)ptr, MYF(MY_FAE));
}
#endif /* EMBEDDED_LIBRARY */


#ifdef __WIN__

pthread_handler_t handle_shutdown(void *arg)
{
  MSG msg;
  my_thread_init();

  /* this call should create the message queue for this thread */
  PeekMessage(&msg, NULL, 1, 65534,PM_NOREMOVE);
#if !defined(EMBEDDED_LIBRARY)
  if (WaitForSingleObject(hEventShutdown,INFINITE)==WAIT_OBJECT_0)
#endif /* EMBEDDED_LIBRARY */
     kill_server(MYSQL_KILL_SIGNAL);
  return 0;
}


int STDCALL handle_kill(ulong ctrl_type)
{
  if (ctrl_type == CTRL_CLOSE_EVENT ||
      ctrl_type == CTRL_SHUTDOWN_EVENT)
  {
    kill_server(MYSQL_KILL_SIGNAL);
    return TRUE;
  }
  return FALSE;
}
#endif

#if !defined(EMBEDDED_LIBRARY)
static const char *load_default_groups[]= {
#ifdef WITH_NDBCLUSTER_STORAGE_ENGINE
"mysql_cluster",
#endif
"mysqld","server", MYSQL_BASE_VERSION, 0, 0};

#if defined(__WIN__)
static const int load_default_groups_sz=
sizeof(load_default_groups)/sizeof(load_default_groups[0]);
#endif
#endif /*!EMBEDDED_LIBRARY*/


/**
  Initialize one of the global date/time format variables.

  @param format_type		What kind of format should be supported
  @param var_ptr		Pointer to variable that should be updated

  @note
    The default value is taken from either opt_date_time_formats[] or
    the ISO format (ANSI SQL)

  @retval
    0 ok
  @retval
    1 error
*/

static bool init_global_datetime_format(timestamp_type format_type,
                                        DATE_TIME_FORMAT **var_ptr)
{
  /* Get command line option */
  const char *str= opt_date_time_formats[format_type];

  if (!str)					// No specified format
  {
    str= get_date_time_format_str(&known_date_time_formats[ISO_FORMAT],
				  format_type);
    /*
      Set the "command line" option to point to the generated string so
      that we can set global formats back to default
    */
    opt_date_time_formats[format_type]= str;
  }
  if (!(*var_ptr= date_time_format_make(format_type, str, strlen(str))))
  {
    fprintf(stderr, "Wrong date/time format specifier: %s\n", str);
    return 1;
  }
  return 0;
}

SHOW_VAR com_status_vars[]= {
  {"admin_commands",       (char*) offsetof(STATUS_VAR, com_other), SHOW_LONG_STATUS},
  {"assign_to_keycache",   (char*) offsetof(STATUS_VAR, com_stat[(uint) SQLCOM_ASSIGN_TO_KEYCACHE]), SHOW_LONG_STATUS},
  {"alter_db",             (char*) offsetof(STATUS_VAR, com_stat[(uint) SQLCOM_ALTER_DB]), SHOW_LONG_STATUS},
  {"alter_db_upgrade",     (char*) offsetof(STATUS_VAR, com_stat[(uint) SQLCOM_ALTER_DB_UPGRADE]), SHOW_LONG_STATUS},
  {"alter_event",          (char*) offsetof(STATUS_VAR, com_stat[(uint) SQLCOM_ALTER_EVENT]), SHOW_LONG_STATUS},
  {"alter_function",       (char*) offsetof(STATUS_VAR, com_stat[(uint) SQLCOM_ALTER_FUNCTION]), SHOW_LONG_STATUS},
  {"alter_procedure",      (char*) offsetof(STATUS_VAR, com_stat[(uint) SQLCOM_ALTER_PROCEDURE]), SHOW_LONG_STATUS},
  {"alter_server",         (char*) offsetof(STATUS_VAR, com_stat[(uint) SQLCOM_ALTER_SERVER]), SHOW_LONG_STATUS},
  {"alter_table",          (char*) offsetof(STATUS_VAR, com_stat[(uint) SQLCOM_ALTER_TABLE]), SHOW_LONG_STATUS},
  {"alter_tablespace",     (char*) offsetof(STATUS_VAR, com_stat[(uint) SQLCOM_ALTER_TABLESPACE]), SHOW_LONG_STATUS},
  {"analyze",              (char*) offsetof(STATUS_VAR, com_stat[(uint) SQLCOM_ANALYZE]), SHOW_LONG_STATUS},
  {"backup_table",         (char*) offsetof(STATUS_VAR, com_stat[(uint) SQLCOM_BACKUP_TABLE]), SHOW_LONG_STATUS},
  {"begin",                (char*) offsetof(STATUS_VAR, com_stat[(uint) SQLCOM_BEGIN]), SHOW_LONG_STATUS},
  {"binlog",               (char*) offsetof(STATUS_VAR, com_stat[(uint) SQLCOM_BINLOG_BASE64_EVENT]), SHOW_LONG_STATUS},
  {"call_procedure",       (char*) offsetof(STATUS_VAR, com_stat[(uint) SQLCOM_CALL]), SHOW_LONG_STATUS},
  {"change_db",            (char*) offsetof(STATUS_VAR, com_stat[(uint) SQLCOM_CHANGE_DB]), SHOW_LONG_STATUS},
  {"change_master",        (char*) offsetof(STATUS_VAR, com_stat[(uint) SQLCOM_CHANGE_MASTER]), SHOW_LONG_STATUS},
  {"check",                (char*) offsetof(STATUS_VAR, com_stat[(uint) SQLCOM_CHECK]), SHOW_LONG_STATUS},
  {"checksum",             (char*) offsetof(STATUS_VAR, com_stat[(uint) SQLCOM_CHECKSUM]), SHOW_LONG_STATUS},
  {"commit",               (char*) offsetof(STATUS_VAR, com_stat[(uint) SQLCOM_COMMIT]), SHOW_LONG_STATUS},
  {"create_db",            (char*) offsetof(STATUS_VAR, com_stat[(uint) SQLCOM_CREATE_DB]), SHOW_LONG_STATUS},
  {"create_event",         (char*) offsetof(STATUS_VAR, com_stat[(uint) SQLCOM_CREATE_EVENT]), SHOW_LONG_STATUS},
  {"create_function",      (char*) offsetof(STATUS_VAR, com_stat[(uint) SQLCOM_CREATE_SPFUNCTION]), SHOW_LONG_STATUS},
  {"create_index",         (char*) offsetof(STATUS_VAR, com_stat[(uint) SQLCOM_CREATE_INDEX]), SHOW_LONG_STATUS},
  {"create_procedure",     (char*) offsetof(STATUS_VAR, com_stat[(uint) SQLCOM_CREATE_PROCEDURE]), SHOW_LONG_STATUS},
  {"create_server",        (char*) offsetof(STATUS_VAR, com_stat[(uint) SQLCOM_CREATE_SERVER]), SHOW_LONG_STATUS},
  {"create_table",         (char*) offsetof(STATUS_VAR, com_stat[(uint) SQLCOM_CREATE_TABLE]), SHOW_LONG_STATUS},
  {"create_trigger",       (char*) offsetof(STATUS_VAR, com_stat[(uint) SQLCOM_CREATE_TRIGGER]), SHOW_LONG_STATUS},
  {"create_udf",           (char*) offsetof(STATUS_VAR, com_stat[(uint) SQLCOM_CREATE_FUNCTION]), SHOW_LONG_STATUS},
  {"create_user",          (char*) offsetof(STATUS_VAR, com_stat[(uint) SQLCOM_CREATE_USER]), SHOW_LONG_STATUS},
  {"create_view",          (char*) offsetof(STATUS_VAR, com_stat[(uint) SQLCOM_CREATE_VIEW]), SHOW_LONG_STATUS},
  {"dealloc_sql",          (char*) offsetof(STATUS_VAR, com_stat[(uint) SQLCOM_DEALLOCATE_PREPARE]), SHOW_LONG_STATUS},
  {"delete",               (char*) offsetof(STATUS_VAR, com_stat[(uint) SQLCOM_DELETE]), SHOW_LONG_STATUS},
  {"delete_multi",         (char*) offsetof(STATUS_VAR, com_stat[(uint) SQLCOM_DELETE_MULTI]), SHOW_LONG_STATUS},
  {"do",                   (char*) offsetof(STATUS_VAR, com_stat[(uint) SQLCOM_DO]), SHOW_LONG_STATUS},
  {"drop_db",              (char*) offsetof(STATUS_VAR, com_stat[(uint) SQLCOM_DROP_DB]), SHOW_LONG_STATUS},
  {"drop_event",           (char*) offsetof(STATUS_VAR, com_stat[(uint) SQLCOM_DROP_EVENT]), SHOW_LONG_STATUS},
  {"drop_function",        (char*) offsetof(STATUS_VAR, com_stat[(uint) SQLCOM_DROP_FUNCTION]), SHOW_LONG_STATUS},
  {"drop_index",           (char*) offsetof(STATUS_VAR, com_stat[(uint) SQLCOM_DROP_INDEX]), SHOW_LONG_STATUS},
  {"drop_procedure",       (char*) offsetof(STATUS_VAR, com_stat[(uint) SQLCOM_DROP_PROCEDURE]), SHOW_LONG_STATUS},
  {"drop_server",          (char*) offsetof(STATUS_VAR, com_stat[(uint) SQLCOM_DROP_SERVER]), SHOW_LONG_STATUS},
  {"drop_table",           (char*) offsetof(STATUS_VAR, com_stat[(uint) SQLCOM_DROP_TABLE]), SHOW_LONG_STATUS},
  {"drop_trigger",         (char*) offsetof(STATUS_VAR, com_stat[(uint) SQLCOM_DROP_TRIGGER]), SHOW_LONG_STATUS},
  {"drop_user",            (char*) offsetof(STATUS_VAR, com_stat[(uint) SQLCOM_DROP_USER]), SHOW_LONG_STATUS},
  {"drop_view",            (char*) offsetof(STATUS_VAR, com_stat[(uint) SQLCOM_DROP_VIEW]), SHOW_LONG_STATUS},
  {"empty_query",          (char*) offsetof(STATUS_VAR, com_stat[(uint) SQLCOM_EMPTY_QUERY]), SHOW_LONG_STATUS},
  {"execute_sql",          (char*) offsetof(STATUS_VAR, com_stat[(uint) SQLCOM_EXECUTE]), SHOW_LONG_STATUS},
  {"flush",                (char*) offsetof(STATUS_VAR, com_stat[(uint) SQLCOM_FLUSH]), SHOW_LONG_STATUS},
  {"grant",                (char*) offsetof(STATUS_VAR, com_stat[(uint) SQLCOM_GRANT]), SHOW_LONG_STATUS},
  {"ha_close",             (char*) offsetof(STATUS_VAR, com_stat[(uint) SQLCOM_HA_CLOSE]), SHOW_LONG_STATUS},
  {"ha_open",              (char*) offsetof(STATUS_VAR, com_stat[(uint) SQLCOM_HA_OPEN]), SHOW_LONG_STATUS},
  {"ha_read",              (char*) offsetof(STATUS_VAR, com_stat[(uint) SQLCOM_HA_READ]), SHOW_LONG_STATUS},
  {"help",                 (char*) offsetof(STATUS_VAR, com_stat[(uint) SQLCOM_HELP]), SHOW_LONG_STATUS},
  {"insert",               (char*) offsetof(STATUS_VAR, com_stat[(uint) SQLCOM_INSERT]), SHOW_LONG_STATUS},
  {"insert_select",        (char*) offsetof(STATUS_VAR, com_stat[(uint) SQLCOM_INSERT_SELECT]), SHOW_LONG_STATUS},
  {"install_plugin",       (char*) offsetof(STATUS_VAR, com_stat[(uint) SQLCOM_INSTALL_PLUGIN]), SHOW_LONG_STATUS},
  {"kill",                 (char*) offsetof(STATUS_VAR, com_stat[(uint) SQLCOM_KILL]), SHOW_LONG_STATUS},
  {"load",                 (char*) offsetof(STATUS_VAR, com_stat[(uint) SQLCOM_LOAD]), SHOW_LONG_STATUS},
  {"load_master_data",     (char*) offsetof(STATUS_VAR, com_stat[(uint) SQLCOM_LOAD_MASTER_DATA]), SHOW_LONG_STATUS},
  {"load_master_table",    (char*) offsetof(STATUS_VAR, com_stat[(uint) SQLCOM_LOAD_MASTER_TABLE]), SHOW_LONG_STATUS},
  {"lock_tables",          (char*) offsetof(STATUS_VAR, com_stat[(uint) SQLCOM_LOCK_TABLES]), SHOW_LONG_STATUS},
  {"optimize",             (char*) offsetof(STATUS_VAR, com_stat[(uint) SQLCOM_OPTIMIZE]), SHOW_LONG_STATUS},
  {"preload_keys",         (char*) offsetof(STATUS_VAR, com_stat[(uint) SQLCOM_PRELOAD_KEYS]), SHOW_LONG_STATUS},
  {"prepare_sql",          (char*) offsetof(STATUS_VAR, com_stat[(uint) SQLCOM_PREPARE]), SHOW_LONG_STATUS},
  {"purge",                (char*) offsetof(STATUS_VAR, com_stat[(uint) SQLCOM_PURGE]), SHOW_LONG_STATUS},
  {"purge_before_date",    (char*) offsetof(STATUS_VAR, com_stat[(uint) SQLCOM_PURGE_BEFORE]), SHOW_LONG_STATUS},
  {"release_savepoint",    (char*) offsetof(STATUS_VAR, com_stat[(uint) SQLCOM_RELEASE_SAVEPOINT]), SHOW_LONG_STATUS},
  {"rename_table",         (char*) offsetof(STATUS_VAR, com_stat[(uint) SQLCOM_RENAME_TABLE]), SHOW_LONG_STATUS},
  {"rename_user",          (char*) offsetof(STATUS_VAR, com_stat[(uint) SQLCOM_RENAME_USER]), SHOW_LONG_STATUS},
  {"repair",               (char*) offsetof(STATUS_VAR, com_stat[(uint) SQLCOM_REPAIR]), SHOW_LONG_STATUS},
  {"replace",              (char*) offsetof(STATUS_VAR, com_stat[(uint) SQLCOM_REPLACE]), SHOW_LONG_STATUS},
  {"replace_select",       (char*) offsetof(STATUS_VAR, com_stat[(uint) SQLCOM_REPLACE_SELECT]), SHOW_LONG_STATUS},
  {"reset",                (char*) offsetof(STATUS_VAR, com_stat[(uint) SQLCOM_RESET]), SHOW_LONG_STATUS},
  {"restore_table",        (char*) offsetof(STATUS_VAR, com_stat[(uint) SQLCOM_RESTORE_TABLE]), SHOW_LONG_STATUS},
  {"revoke",               (char*) offsetof(STATUS_VAR, com_stat[(uint) SQLCOM_REVOKE]), SHOW_LONG_STATUS},
  {"revoke_all",           (char*) offsetof(STATUS_VAR, com_stat[(uint) SQLCOM_REVOKE_ALL]), SHOW_LONG_STATUS},
  {"rollback",             (char*) offsetof(STATUS_VAR, com_stat[(uint) SQLCOM_ROLLBACK]), SHOW_LONG_STATUS},
  {"rollback_to_savepoint",(char*) offsetof(STATUS_VAR, com_stat[(uint) SQLCOM_ROLLBACK_TO_SAVEPOINT]), SHOW_LONG_STATUS},
  {"savepoint",            (char*) offsetof(STATUS_VAR, com_stat[(uint) SQLCOM_SAVEPOINT]), SHOW_LONG_STATUS},
  {"select",               (char*) offsetof(STATUS_VAR, com_stat[(uint) SQLCOM_SELECT]), SHOW_LONG_STATUS},
  {"set_option",           (char*) offsetof(STATUS_VAR, com_stat[(uint) SQLCOM_SET_OPTION]), SHOW_LONG_STATUS},
  {"show_authors",         (char*) offsetof(STATUS_VAR, com_stat[(uint) SQLCOM_SHOW_AUTHORS]), SHOW_LONG_STATUS},
  {"show_binlog_events",   (char*) offsetof(STATUS_VAR, com_stat[(uint) SQLCOM_SHOW_BINLOG_EVENTS]), SHOW_LONG_STATUS},
  {"show_binlogs",         (char*) offsetof(STATUS_VAR, com_stat[(uint) SQLCOM_SHOW_BINLOGS]), SHOW_LONG_STATUS},
  {"show_charsets",        (char*) offsetof(STATUS_VAR, com_stat[(uint) SQLCOM_SHOW_CHARSETS]), SHOW_LONG_STATUS},
  {"show_collations",      (char*) offsetof(STATUS_VAR, com_stat[(uint) SQLCOM_SHOW_COLLATIONS]), SHOW_LONG_STATUS},
  {"show_column_types",    (char*) offsetof(STATUS_VAR, com_stat[(uint) SQLCOM_SHOW_COLUMN_TYPES]), SHOW_LONG_STATUS},
  {"show_contributors",    (char*) offsetof(STATUS_VAR, com_stat[(uint) SQLCOM_SHOW_CONTRIBUTORS]), SHOW_LONG_STATUS},
  {"show_create_db",       (char*) offsetof(STATUS_VAR, com_stat[(uint) SQLCOM_SHOW_CREATE_DB]), SHOW_LONG_STATUS},
  {"show_create_event",    (char*) offsetof(STATUS_VAR, com_stat[(uint) SQLCOM_SHOW_CREATE_EVENT]), SHOW_LONG_STATUS},
  {"show_create_func",     (char*) offsetof(STATUS_VAR, com_stat[(uint) SQLCOM_SHOW_CREATE_FUNC]), SHOW_LONG_STATUS},
  {"show_create_proc",     (char*) offsetof(STATUS_VAR, com_stat[(uint) SQLCOM_SHOW_CREATE_PROC]), SHOW_LONG_STATUS},
  {"show_create_table",    (char*) offsetof(STATUS_VAR, com_stat[(uint) SQLCOM_SHOW_CREATE]), SHOW_LONG_STATUS},
  {"show_create_trigger",  (char*) offsetof(STATUS_VAR, com_stat[(uint) SQLCOM_SHOW_CREATE_TRIGGER]), SHOW_LONG_STATUS},
  {"show_databases",       (char*) offsetof(STATUS_VAR, com_stat[(uint) SQLCOM_SHOW_DATABASES]), SHOW_LONG_STATUS},
  {"show_engine_logs",     (char*) offsetof(STATUS_VAR, com_stat[(uint) SQLCOM_SHOW_ENGINE_LOGS]), SHOW_LONG_STATUS},
  {"show_engine_mutex",    (char*) offsetof(STATUS_VAR, com_stat[(uint) SQLCOM_SHOW_ENGINE_MUTEX]), SHOW_LONG_STATUS},
  {"show_engine_status",   (char*) offsetof(STATUS_VAR, com_stat[(uint) SQLCOM_SHOW_ENGINE_STATUS]), SHOW_LONG_STATUS},
  {"show_events",          (char*) offsetof(STATUS_VAR, com_stat[(uint) SQLCOM_SHOW_EVENTS]), SHOW_LONG_STATUS},
  {"show_errors",          (char*) offsetof(STATUS_VAR, com_stat[(uint) SQLCOM_SHOW_ERRORS]), SHOW_LONG_STATUS},
  {"show_fields",          (char*) offsetof(STATUS_VAR, com_stat[(uint) SQLCOM_SHOW_FIELDS]), SHOW_LONG_STATUS},
#ifndef DBUG_OFF
  {"show_function_code",   (char*) offsetof(STATUS_VAR, com_stat[(uint) SQLCOM_SHOW_FUNC_CODE]), SHOW_LONG_STATUS},
#endif
  {"show_function_status", (char*) offsetof(STATUS_VAR, com_stat[(uint) SQLCOM_SHOW_STATUS_FUNC]), SHOW_LONG_STATUS},
  {"show_grants",          (char*) offsetof(STATUS_VAR, com_stat[(uint) SQLCOM_SHOW_GRANTS]), SHOW_LONG_STATUS},
  {"show_keys",            (char*) offsetof(STATUS_VAR, com_stat[(uint) SQLCOM_SHOW_KEYS]), SHOW_LONG_STATUS},
  {"show_master_status",   (char*) offsetof(STATUS_VAR, com_stat[(uint) SQLCOM_SHOW_MASTER_STAT]), SHOW_LONG_STATUS},
  {"show_new_master",      (char*) offsetof(STATUS_VAR, com_stat[(uint) SQLCOM_SHOW_NEW_MASTER]), SHOW_LONG_STATUS},
  {"show_open_tables",     (char*) offsetof(STATUS_VAR, com_stat[(uint) SQLCOM_SHOW_OPEN_TABLES]), SHOW_LONG_STATUS},
  {"show_plugins",         (char*) offsetof(STATUS_VAR, com_stat[(uint) SQLCOM_SHOW_PLUGINS]), SHOW_LONG_STATUS},
  {"show_privileges",      (char*) offsetof(STATUS_VAR, com_stat[(uint) SQLCOM_SHOW_PRIVILEGES]), SHOW_LONG_STATUS},
#ifndef DBUG_OFF
  {"show_procedure_code",  (char*) offsetof(STATUS_VAR, com_stat[(uint) SQLCOM_SHOW_PROC_CODE]), SHOW_LONG_STATUS},
#endif
  {"show_procedure_status",(char*) offsetof(STATUS_VAR, com_stat[(uint) SQLCOM_SHOW_STATUS_PROC]), SHOW_LONG_STATUS},
  {"show_processlist",     (char*) offsetof(STATUS_VAR, com_stat[(uint) SQLCOM_SHOW_PROCESSLIST]), SHOW_LONG_STATUS},
  {"show_profile",         (char*) offsetof(STATUS_VAR, com_stat[(uint) SQLCOM_SHOW_PROFILE]), SHOW_LONG_STATUS},
  {"show_profiles",        (char*) offsetof(STATUS_VAR, com_stat[(uint) SQLCOM_SHOW_PROFILES]), SHOW_LONG_STATUS},
  {"show_slave_hosts",     (char*) offsetof(STATUS_VAR, com_stat[(uint) SQLCOM_SHOW_SLAVE_HOSTS]), SHOW_LONG_STATUS},
  {"show_slave_status",    (char*) offsetof(STATUS_VAR, com_stat[(uint) SQLCOM_SHOW_SLAVE_STAT]), SHOW_LONG_STATUS},
  {"show_status",          (char*) offsetof(STATUS_VAR, com_stat[(uint) SQLCOM_SHOW_STATUS]), SHOW_LONG_STATUS},
  {"show_storage_engines", (char*) offsetof(STATUS_VAR, com_stat[(uint) SQLCOM_SHOW_STORAGE_ENGINES]), SHOW_LONG_STATUS},
  {"show_table_status",    (char*) offsetof(STATUS_VAR, com_stat[(uint) SQLCOM_SHOW_TABLE_STATUS]), SHOW_LONG_STATUS},
  {"show_tables",          (char*) offsetof(STATUS_VAR, com_stat[(uint) SQLCOM_SHOW_TABLES]), SHOW_LONG_STATUS},
  {"show_triggers",        (char*) offsetof(STATUS_VAR, com_stat[(uint) SQLCOM_SHOW_TRIGGERS]), SHOW_LONG_STATUS},
  {"show_variables",       (char*) offsetof(STATUS_VAR, com_stat[(uint) SQLCOM_SHOW_VARIABLES]), SHOW_LONG_STATUS},
  {"show_warnings",        (char*) offsetof(STATUS_VAR, com_stat[(uint) SQLCOM_SHOW_WARNS]), SHOW_LONG_STATUS},
  {"slave_start",          (char*) offsetof(STATUS_VAR, com_stat[(uint) SQLCOM_SLAVE_START]), SHOW_LONG_STATUS},
  {"slave_stop",           (char*) offsetof(STATUS_VAR, com_stat[(uint) SQLCOM_SLAVE_STOP]), SHOW_LONG_STATUS},
  {"stmt_close",           (char*) offsetof(STATUS_VAR, com_stmt_close), SHOW_LONG_STATUS},
  {"stmt_execute",         (char*) offsetof(STATUS_VAR, com_stmt_execute), SHOW_LONG_STATUS},
  {"stmt_fetch",           (char*) offsetof(STATUS_VAR, com_stmt_fetch), SHOW_LONG_STATUS},
  {"stmt_prepare",         (char*) offsetof(STATUS_VAR, com_stmt_prepare), SHOW_LONG_STATUS},
  {"stmt_reset",           (char*) offsetof(STATUS_VAR, com_stmt_reset), SHOW_LONG_STATUS},
  {"stmt_send_long_data",  (char*) offsetof(STATUS_VAR, com_stmt_send_long_data), SHOW_LONG_STATUS},
  {"truncate",             (char*) offsetof(STATUS_VAR, com_stat[(uint) SQLCOM_TRUNCATE]), SHOW_LONG_STATUS},
  {"uninstall_plugin",     (char*) offsetof(STATUS_VAR, com_stat[(uint) SQLCOM_UNINSTALL_PLUGIN]), SHOW_LONG_STATUS},
  {"unlock_tables",        (char*) offsetof(STATUS_VAR, com_stat[(uint) SQLCOM_UNLOCK_TABLES]), SHOW_LONG_STATUS},
  {"update",               (char*) offsetof(STATUS_VAR, com_stat[(uint) SQLCOM_UPDATE]), SHOW_LONG_STATUS},
  {"update_multi",         (char*) offsetof(STATUS_VAR, com_stat[(uint) SQLCOM_UPDATE_MULTI]), SHOW_LONG_STATUS},
  {"xa_commit",            (char*) offsetof(STATUS_VAR, com_stat[(uint) SQLCOM_XA_COMMIT]),SHOW_LONG_STATUS},
  {"xa_end",               (char*) offsetof(STATUS_VAR, com_stat[(uint) SQLCOM_XA_END]),SHOW_LONG_STATUS},
  {"xa_prepare",           (char*) offsetof(STATUS_VAR, com_stat[(uint) SQLCOM_XA_PREPARE]),SHOW_LONG_STATUS},
  {"xa_recover",           (char*) offsetof(STATUS_VAR, com_stat[(uint) SQLCOM_XA_RECOVER]),SHOW_LONG_STATUS},
  {"xa_rollback",          (char*) offsetof(STATUS_VAR, com_stat[(uint) SQLCOM_XA_ROLLBACK]),SHOW_LONG_STATUS},
  {"xa_start",             (char*) offsetof(STATUS_VAR, com_stat[(uint) SQLCOM_XA_START]),SHOW_LONG_STATUS},
  {NullS, NullS, SHOW_LONG}
};

static int init_common_variables(const char *conf_file_name, int argc,
				 char **argv, const char **groups)
{
  char buff[FN_REFLEN], *s;
  umask(((~my_umask) & 0666));
  my_decimal_set_zero(&decimal_zero); // set decimal_zero constant;
  tzset();			// Set tzname

  max_system_variables.pseudo_thread_id= (ulong)~0;
  server_start_time= flush_status_time= my_time(0);
  rpl_filter= new Rpl_filter;
  binlog_filter= new Rpl_filter;
  if (!rpl_filter || !binlog_filter)
  {
    sql_perror("Could not allocate replication and binlog filters");
    exit(1);
  }

  if (init_thread_environment())
    return 1;
  mysql_init_variables();

#ifdef HAVE_TZNAME
  {
    struct tm tm_tmp;
    localtime_r(&server_start_time,&tm_tmp);
    strmake(system_time_zone, tzname[tm_tmp.tm_isdst != 0 ? 1 : 0],
            sizeof(system_time_zone)-1);

 }
#endif
  /*
    We set SYSTEM time zone as reasonable default and
    also for failure of my_tz_init() and bootstrap mode.
    If user explicitly set time zone with --default-time-zone
    option we will change this value in my_tz_init().
  */
  global_system_variables.time_zone= my_tz_SYSTEM;

  /*
    Init mutexes for the global MYSQL_BIN_LOG objects.
    As safe_mutex depends on what MY_INIT() does, we can't init the mutexes of
    global MYSQL_BIN_LOGs in their constructors, because then they would be
    inited before MY_INIT(). So we do it here.
  */
  mysql_bin_log.init_pthread_objects();

  if (gethostname(glob_hostname,sizeof(glob_hostname)) < 0)
  {
    strmake(glob_hostname, STRING_WITH_LEN("localhost"));
    sql_print_warning("gethostname failed, using '%s' as hostname",
                      glob_hostname);
    strmake(pidfile_name, STRING_WITH_LEN("mysql"));
  }
  else
  strmake(pidfile_name, glob_hostname, sizeof(pidfile_name)-5);
  strmov(fn_ext(pidfile_name),".pid");		// Add proper extension

  /*
    Add server status variables to the dynamic list of
    status variables that is shown by SHOW STATUS.
    Later, in plugin_init, and mysql_install_plugin
    new entries could be added to that list.
  */
  if (add_status_vars(status_vars))
    return 1; // an error was already reported

#ifndef DBUG_OFF
  /*
    We have few debug-only commands in com_status_vars, only visible in debug
    builds. for simplicity we enable the assert only in debug builds

    There are 7 Com_ variables which don't have corresponding SQLCOM_ values:
    (TODO strictly speaking they shouldn't be here, should not have Com_ prefix
    that is. Perhaps Stmt_ ? Comstmt_ ? Prepstmt_ ?)

      Com_admin_commands       => com_other
      Com_stmt_close           => com_stmt_close
      Com_stmt_execute         => com_stmt_execute
      Com_stmt_fetch           => com_stmt_fetch
      Com_stmt_prepare         => com_stmt_prepare
      Com_stmt_reset           => com_stmt_reset
      Com_stmt_send_long_data  => com_stmt_send_long_data

    With this correction the number of Com_ variables (number of elements in
    the array, excluding the last element - terminator) must match the number
    of SQLCOM_ constants.
  */
  compile_time_assert(sizeof(com_status_vars)/sizeof(com_status_vars[0]) - 1 ==
                     SQLCOM_END + 7);
#endif

  load_defaults(conf_file_name, groups, &argc, &argv);
  defaults_argv=argv;
  defaults_argc=argc;
  get_options(&defaults_argc, defaults_argv);
  set_server_version();

  DBUG_PRINT("info",("%s  Ver %s for %s on %s\n",my_progname,
		     server_version, SYSTEM_TYPE,MACHINE_TYPE));

#ifdef HAVE_LARGE_PAGES
  /* Initialize large page size */
  if (opt_large_pages && (opt_large_page_size= my_get_large_page_size()))
  {
      my_use_large_pages= 1;
      my_large_page_size= opt_large_page_size;
  }
#endif /* HAVE_LARGE_PAGES */

  /* connections and databases needs lots of files */
  {
    uint files, wanted_files, max_open_files;

    /* MyISAM requires two file handles per table. */
    wanted_files= 10+max_connections+table_cache_size*2;
    /*
      We are trying to allocate no less than max_connections*5 file
      handles (i.e. we are trying to set the limit so that they will
      be available).  In addition, we allocate no less than how much
      was already allocated.  However below we report a warning and
      recompute values only if we got less file handles than were
      explicitly requested.  No warning and re-computation occur if we
      can't get max_connections*5 but still got no less than was
      requested (value of wanted_files).
    */
    max_open_files= max(max(wanted_files, max_connections*5),
                        open_files_limit);
    files= my_set_max_open_files(max_open_files);

    if (files < wanted_files)
    {
      if (!open_files_limit)
      {
        /*
          If we have requested too much file handles than we bring
          max_connections in supported bounds.
        */
        max_connections= (ulong) min(files-10-TABLE_OPEN_CACHE_MIN*2,
                                     max_connections);
        /*
          Decrease table_cache_size according to max_connections, but
          not below TABLE_OPEN_CACHE_MIN.  Outer min() ensures that we
          never increase table_cache_size automatically (that could
          happen if max_connections is decreased above).
        */
        table_cache_size= (ulong) min(max((files-10-max_connections)/2,
                                          TABLE_OPEN_CACHE_MIN),
                                      table_cache_size);
	DBUG_PRINT("warning",
		   ("Changed limits: max_open_files: %u  max_connections: %ld  table_cache: %ld",
		    files, max_connections, table_cache_size));
	if (global_system_variables.log_warnings)
	  sql_print_warning("Changed limits: max_open_files: %u  max_connections: %ld  table_cache: %ld",
			files, max_connections, table_cache_size);
      }
      else if (global_system_variables.log_warnings)
	sql_print_warning("Could not increase number of max_open_files to more than %u (request: %u)", files, wanted_files);
    }
    open_files_limit= files;
  }
  unireg_init(opt_specialflag); /* Set up extern variabels */
  if (init_errmessage())	/* Read error messages from file */
    return 1;
  init_client_errs();
  lex_init();
  if (item_create_init())
    return 1;
  item_init();
  if (set_var_init())
    return 1;
#ifdef HAVE_REPLICATION
  if (init_replication_sys_vars())
    return 1;
#endif
  mysys_uses_curses=0;
#ifdef USE_REGEX
  my_regex_init(&my_charset_latin1);
#endif
  /*
    Process a comma-separated character set list and choose
    the first available character set. This is mostly for
    test purposes, to be able to start "mysqld" even if
    the requested character set is not available (see bug#18743).
  */
  for (;;)
  {
    char *next_character_set_name= strchr(default_character_set_name, ',');
    if (next_character_set_name)
      *next_character_set_name++= '\0';
    if (!(default_charset_info=
          get_charset_by_csname(default_character_set_name,
                                MY_CS_PRIMARY, MYF(MY_WME))))
    {
      if (next_character_set_name)
      {
        default_character_set_name= next_character_set_name;
        default_collation_name= 0;          // Ignore collation
      }
      else
        return 1;                           // Eof of the list
    }
    else
      break;
  }

  if (default_collation_name)
  {
    CHARSET_INFO *default_collation;
    default_collation= get_charset_by_name(default_collation_name, MYF(0));
    if (!default_collation)
    {
      sql_print_error(ER(ER_UNKNOWN_COLLATION), default_collation_name);
      return 1;
    }
    if (!my_charset_same(default_charset_info, default_collation))
    {
      sql_print_error(ER(ER_COLLATION_CHARSET_MISMATCH),
		      default_collation_name,
		      default_charset_info->csname);
      return 1;
    }
    default_charset_info= default_collation;
  }
  /* Set collactions that depends on the default collation */
  global_system_variables.collation_server=	 default_charset_info;
  global_system_variables.collation_database=	 default_charset_info;
  global_system_variables.collation_connection=  default_charset_info;
  global_system_variables.character_set_results= default_charset_info;
  global_system_variables.character_set_client= default_charset_info;

  if (!(character_set_filesystem= 
        get_charset_by_csname(character_set_filesystem_name,
                              MY_CS_PRIMARY, MYF(MY_WME))))
    return 1;
  global_system_variables.character_set_filesystem= character_set_filesystem;

  if (!(my_default_lc_time_names=
        my_locale_by_name(lc_time_names_name)))
  {
    sql_print_error("Unknown locale: '%s'", lc_time_names_name);
    return 1;
  }
  global_system_variables.lc_time_names= my_default_lc_time_names;
  
  sys_init_connect.value_length= 0;
  if ((sys_init_connect.value= opt_init_connect))
    sys_init_connect.value_length= strlen(opt_init_connect);
  else
    sys_init_connect.value=my_strdup("",MYF(0));

  sys_init_slave.value_length= 0;
  if ((sys_init_slave.value= opt_init_slave))
    sys_init_slave.value_length= strlen(opt_init_slave);
  else
    sys_init_slave.value=my_strdup("",MYF(0));

  /* check log options and issue warnings if needed */
  if (opt_log && opt_logname && !(log_output_options & LOG_FILE) &&
      !(log_output_options & LOG_NONE))
    sql_print_warning("Although a path was specified for the "
                      "--log option, log tables are used. "
                      "To enable logging to files use the --log-output option.");

  if (opt_slow_log && opt_slow_logname && !(log_output_options & LOG_FILE)
      && !(log_output_options & LOG_NONE))
    sql_print_warning("Although a path was specified for the "
                      "--log-slow-queries option, log tables are used. "
                      "To enable logging to files use the --log-output=file option.");

  s= opt_logname ? opt_logname : make_default_log_name(buff, ".log");
  sys_var_general_log_path.value= my_strdup(s, MYF(0));
  sys_var_general_log_path.value_length= strlen(s);

  s= opt_slow_logname ? opt_slow_logname : make_default_log_name(buff, "-slow.log");
  sys_var_slow_log_path.value= my_strdup(s, MYF(0));
  sys_var_slow_log_path.value_length= strlen(s);

  if (use_temp_pool && bitmap_init(&temp_pool,0,1024,1))
    return 1;
  if (my_database_names_init())
    return 1;

  /*
    Ensure that lower_case_table_names is set on system where we have case
    insensitive names.  If this is not done the users MyISAM tables will
    get corrupted if accesses with names of different case.
  */
  DBUG_PRINT("info", ("lower_case_table_names: %d", lower_case_table_names));
  lower_case_file_system= test_if_case_insensitive(mysql_real_data_home);
  if (!lower_case_table_names && lower_case_file_system == 1)
  {
    if (lower_case_table_names_used)
    {
      if (global_system_variables.log_warnings)
	sql_print_warning("\
You have forced lower_case_table_names to 0 through a command-line \
option, even though your file system '%s' is case insensitive.  This means \
that you can corrupt a MyISAM table by accessing it with different cases. \
You should consider changing lower_case_table_names to 1 or 2",
			mysql_real_data_home);
    }
    else
    {
      if (global_system_variables.log_warnings)
	sql_print_warning("Setting lower_case_table_names=2 because file system for %s is case insensitive", mysql_real_data_home);
      lower_case_table_names= 2;
    }
  }
  else if (lower_case_table_names == 2 &&
           !(lower_case_file_system=
             (test_if_case_insensitive(mysql_real_data_home) == 1)))
  {
    if (global_system_variables.log_warnings)
      sql_print_warning("lower_case_table_names was set to 2, even though your "
                        "the file system '%s' is case sensitive.  Now setting "
                        "lower_case_table_names to 0 to avoid future problems.",
			mysql_real_data_home);
    lower_case_table_names= 0;
  }
  else
  {
    lower_case_file_system=
      (test_if_case_insensitive(mysql_real_data_home) == 1);
  }

  /* Reset table_alias_charset, now that lower_case_table_names is set. */
  table_alias_charset= (lower_case_table_names ?
			files_charset_info :
			&my_charset_bin);

  return 0;
}


static int init_thread_environment()
{
  (void) pthread_mutex_init(&LOCK_mysql_create_db,MY_MUTEX_INIT_SLOW);
  (void) pthread_mutex_init(&LOCK_lock_db,MY_MUTEX_INIT_SLOW);
  (void) pthread_mutex_init(&LOCK_Acl,MY_MUTEX_INIT_SLOW);
  (void) pthread_mutex_init(&LOCK_open, NULL);
  (void) pthread_mutex_init(&LOCK_thread_count,MY_MUTEX_INIT_FAST);
  (void) pthread_mutex_init(&LOCK_mapped_file,MY_MUTEX_INIT_SLOW);
  (void) pthread_mutex_init(&LOCK_status,MY_MUTEX_INIT_FAST);
  (void) pthread_mutex_init(&LOCK_error_log,MY_MUTEX_INIT_FAST);
  (void) pthread_mutex_init(&LOCK_delayed_insert,MY_MUTEX_INIT_FAST);
  (void) pthread_mutex_init(&LOCK_delayed_status,MY_MUTEX_INIT_FAST);
  (void) pthread_mutex_init(&LOCK_delayed_create,MY_MUTEX_INIT_SLOW);
  (void) pthread_mutex_init(&LOCK_manager,MY_MUTEX_INIT_FAST);
  (void) pthread_mutex_init(&LOCK_crypt,MY_MUTEX_INIT_FAST);
  (void) pthread_mutex_init(&LOCK_bytes_sent,MY_MUTEX_INIT_FAST);
  (void) pthread_mutex_init(&LOCK_bytes_received,MY_MUTEX_INIT_FAST);
  (void) pthread_mutex_init(&LOCK_user_conn, MY_MUTEX_INIT_FAST);
  (void) pthread_mutex_init(&LOCK_active_mi, MY_MUTEX_INIT_FAST);
  (void) pthread_mutex_init(&LOCK_global_system_variables, MY_MUTEX_INIT_FAST);
  (void) my_rwlock_init(&LOCK_system_variables_hash, NULL);
  (void) pthread_mutex_init(&LOCK_global_read_lock, MY_MUTEX_INIT_FAST);
  (void) pthread_mutex_init(&LOCK_prepared_stmt_count, MY_MUTEX_INIT_FAST);
#ifdef HAVE_OPENSSL
  (void) pthread_mutex_init(&LOCK_des_key_file,MY_MUTEX_INIT_FAST);
#ifndef HAVE_YASSL
  openssl_stdlocks= (openssl_lock_t*) OPENSSL_malloc(CRYPTO_num_locks() *
                                                     sizeof(openssl_lock_t));
  for (int i= 0; i < CRYPTO_num_locks(); ++i)
    (void) my_rwlock_init(&openssl_stdlocks[i].lock, NULL); 
  CRYPTO_set_dynlock_create_callback(openssl_dynlock_create);
  CRYPTO_set_dynlock_destroy_callback(openssl_dynlock_destroy);
  CRYPTO_set_dynlock_lock_callback(openssl_lock);
  CRYPTO_set_locking_callback(openssl_lock_function);
  CRYPTO_set_id_callback(openssl_id_function);
#endif
#endif
  (void) my_rwlock_init(&LOCK_sys_init_connect, NULL);
  (void) my_rwlock_init(&LOCK_sys_init_slave, NULL);
  (void) my_rwlock_init(&LOCK_grant, NULL);
  (void) pthread_cond_init(&COND_thread_count,NULL);
  (void) pthread_cond_init(&COND_refresh,NULL);
  (void) pthread_cond_init(&COND_global_read_lock,NULL);
  (void) pthread_cond_init(&COND_thread_cache,NULL);
  (void) pthread_cond_init(&COND_flush_thread_cache,NULL);
  (void) pthread_cond_init(&COND_manager,NULL);
#ifdef HAVE_REPLICATION
  (void) pthread_mutex_init(&LOCK_rpl_status, MY_MUTEX_INIT_FAST);
  (void) pthread_cond_init(&COND_rpl_status, NULL);
#endif
  (void) pthread_mutex_init(&LOCK_server_started, MY_MUTEX_INIT_FAST);
  (void) pthread_cond_init(&COND_server_started,NULL);
  sp_cache_init();
  Events::init_mutexes();
  /* Parameter for threads created for connections */
  (void) pthread_attr_init(&connection_attrib);
  (void) pthread_attr_setdetachstate(&connection_attrib,
				     PTHREAD_CREATE_DETACHED);
  pthread_attr_setscope(&connection_attrib, PTHREAD_SCOPE_SYSTEM);
  if (!(opt_specialflag & SPECIAL_NO_PRIOR))
    my_pthread_attr_setprio(&connection_attrib,WAIT_PRIOR);

  if (pthread_key_create(&THR_THD,NULL) ||
      pthread_key_create(&THR_MALLOC,NULL))
  {
    sql_print_error("Can't create thread-keys");
    return 1;
  }
  return 0;
}


#if defined(HAVE_OPENSSL) && !defined(HAVE_YASSL)
static unsigned long openssl_id_function()
{ 
  return (unsigned long) pthread_self();
} 


static openssl_lock_t *openssl_dynlock_create(const char *file, int line)
{ 
  openssl_lock_t *lock= new openssl_lock_t;
  my_rwlock_init(&lock->lock, NULL);
  return lock;
}


static void openssl_dynlock_destroy(openssl_lock_t *lock, const char *file, 
				    int line)
{
  rwlock_destroy(&lock->lock);
  delete lock;
}


static void openssl_lock_function(int mode, int n, const char *file, int line)
{
  if (n < 0 || n > CRYPTO_num_locks())
  {
    /* Lock number out of bounds. */
    sql_print_error("Fatal: OpenSSL interface problem (n = %d)", n);
    abort();
  }
  openssl_lock(mode, &openssl_stdlocks[n], file, line);
}


static void openssl_lock(int mode, openssl_lock_t *lock, const char *file, 
			 int line)
{
  int err;
  char const *what;

  switch (mode) {
  case CRYPTO_LOCK|CRYPTO_READ:
    what = "read lock";
    err = rw_rdlock(&lock->lock);
    break;
  case CRYPTO_LOCK|CRYPTO_WRITE:
    what = "write lock";
    err = rw_wrlock(&lock->lock);
    break;
  case CRYPTO_UNLOCK|CRYPTO_READ:
  case CRYPTO_UNLOCK|CRYPTO_WRITE:
    what = "unlock";
    err = rw_unlock(&lock->lock);
    break;
  default:
    /* Unknown locking mode. */
    sql_print_error("Fatal: OpenSSL interface problem (mode=0x%x)", mode);
    abort();
  }
  if (err) 
  {
    sql_print_error("Fatal: can't %s OpenSSL lock", what);
    abort();
  }
}
#endif /* HAVE_OPENSSL */


#ifndef EMBEDDED_LIBRARY

static void init_ssl()
{
#ifdef HAVE_OPENSSL
  if (opt_use_ssl)
  {
    /* having ssl_acceptor_fd != 0 signals the use of SSL */
    ssl_acceptor_fd= new_VioSSLAcceptorFd(opt_ssl_key, opt_ssl_cert,
					  opt_ssl_ca, opt_ssl_capath,
					  opt_ssl_cipher);
    DBUG_PRINT("info",("ssl_acceptor_fd: 0x%lx", (long) ssl_acceptor_fd));
    if (!ssl_acceptor_fd)
    {
      sql_print_warning("Failed to setup SSL");
      opt_use_ssl = 0;
      have_ssl= SHOW_OPTION_DISABLED;
    }
  }
  else
  {
    have_ssl= SHOW_OPTION_DISABLED;
  }
  if (des_key_file)
    load_des_key_file(des_key_file);
#endif /* HAVE_OPENSSL */
}


static void end_ssl()
{
#ifdef HAVE_OPENSSL
  if (ssl_acceptor_fd)
  {
    free_vio_ssl_acceptor_fd(ssl_acceptor_fd);
    ssl_acceptor_fd= 0;
  }
#endif /* HAVE_OPENSSL */
}

#endif /* EMBEDDED_LIBRARY */


static int init_server_components()
{
  DBUG_ENTER("init_server_components");
  /*
    We need to call each of these following functions to ensure that
    all things are initialized so that unireg_abort() doesn't fail
  */
  if (table_cache_init() | table_def_init() | hostname_cache_init())
    unireg_abort(1);

  query_cache_result_size_limit(query_cache_limit);
  query_cache_set_min_res_unit(query_cache_min_res_unit);
  query_cache_init();
  query_cache_resize(query_cache_size);
  my_rnd_init(&sql_rand,(ulong) server_start_time,(ulong) server_start_time/2);
  set_proper_floating_point_mode();
  init_thr_lock();
  my_uuid_init((ulong) (my_rnd(&sql_rand))*12345,12345);
#ifdef HAVE_REPLICATION
  init_slave_list();
#endif

  /* Setup logs */

  /*
    Enable old-fashioned error log, except when the user has requested
    help information. Since the implementation of plugin server
    variables the help output is now written much later.
  */
  if (opt_error_log && !opt_help)
  {
    if (!log_error_file_ptr[0])
      fn_format(log_error_file, pidfile_name, mysql_data_home, ".err",
                MY_REPLACE_EXT); /* replace '.<domain>' by '.err', bug#4997 */
    else
      fn_format(log_error_file, log_error_file_ptr, mysql_data_home, ".err",
                MY_UNPACK_FILENAME | MY_SAFE_PATH);
    if (!log_error_file[0])
      opt_error_log= 1;				// Too long file name
    else
    {
#ifndef EMBEDDED_LIBRARY
      if (freopen(log_error_file, "a+", stdout))
#endif
        freopen(log_error_file, "a+", stderr);
    }
  }

  /* set up the hook before initializing plugins which may use it */
  error_handler_hook= my_message_sql;

  if (xid_cache_init())
  {
    sql_print_error("Out of memory");
    unireg_abort(1);
  }

  /* need to configure logging before initializing storage engines */
  if (opt_update_log)
  {
    /*
      Update log is removed since 5.0. But we still accept the option.
      The idea is if the user already uses the binlog and the update log,
      we completely ignore any option/variable related to the update log, like
      if the update log did not exist. But if the user uses only the update
      log, then we translate everything into binlog for him (with warnings).
      Implementation of the above :
      - If mysqld is started with --log-update and --log-bin,
      ignore --log-update (print a warning), push a warning when SQL_LOG_UPDATE
      is used, and turn off --sql-bin-update-same.
      This will completely ignore SQL_LOG_UPDATE
      - If mysqld is started with --log-update only,
      change it to --log-bin (with the filename passed to log-update,
      plus '-bin') (print a warning), push a warning when SQL_LOG_UPDATE is
      used, and turn on --sql-bin-update-same.
      This will translate SQL_LOG_UPDATE to SQL_LOG_BIN.

      Note that we tell the user that --sql-bin-update-same is deprecated and
      does nothing, and we don't take into account if he used this option or
      not; but internally we give this variable a value to have the behaviour
      we want (i.e. have SQL_LOG_UPDATE influence SQL_LOG_BIN or not).
      As sql-bin-update-same, log-update and log-bin cannot be changed by the
      user after starting the server (they are not variables), the user will
      not later interfere with the settings we do here.
    */
    if (opt_bin_log)
    {
      opt_sql_bin_update= 0;
      sql_print_error("The update log is no longer supported by MySQL in \
version 5.0 and above. It is replaced by the binary log.");
    }
    else
    {
      opt_sql_bin_update= 1;
      opt_bin_log= 1;
      if (opt_update_logname)
      {
        /* as opt_bin_log==0, no need to free opt_bin_logname */
        if (!(opt_bin_logname= my_strdup(opt_update_logname, MYF(MY_WME))))
          exit(EXIT_OUT_OF_MEMORY);
        sql_print_error("The update log is no longer supported by MySQL in \
version 5.0 and above. It is replaced by the binary log. Now starting MySQL \
with --log-bin='%s' instead.",opt_bin_logname);
      }
      else
        sql_print_error("The update log is no longer supported by MySQL in \
version 5.0 and above. It is replaced by the binary log. Now starting MySQL \
with --log-bin instead.");
    }
  }
  if (opt_log_slave_updates && !opt_bin_log)
  {
    sql_print_error("You need to use --log-bin to make "
                    "--log-slave-updates work.");
    unireg_abort(1);
  }
  if (!opt_bin_log)
    if (opt_binlog_format_id != BINLOG_FORMAT_UNSPEC)
  {
    sql_print_error("You need to use --log-bin to make "
                    "--binlog-format work.");
    unireg_abort(1);
  }
    else
  {
      global_system_variables.binlog_format= BINLOG_FORMAT_MIXED;
    }
  else
    if (opt_binlog_format_id == BINLOG_FORMAT_UNSPEC)
      global_system_variables.binlog_format= BINLOG_FORMAT_MIXED;
    else
    { 
      DBUG_ASSERT(global_system_variables.binlog_format != BINLOG_FORMAT_UNSPEC);
  }

  /* Check that we have not let the format to unspecified at this point */
  DBUG_ASSERT((uint)global_system_variables.binlog_format <=
              array_elements(binlog_format_names)-1);

#ifdef HAVE_REPLICATION
  if (opt_log_slave_updates && replicate_same_server_id)
  {
    sql_print_error("\
using --replicate-same-server-id in conjunction with \
--log-slave-updates is impossible, it would lead to infinite loops in this \
server.");
    unireg_abort(1);
  }
#endif

  if (opt_bin_log)
  {
    char buf[FN_REFLEN];
    const char *ln;
    ln= mysql_bin_log.generate_name(opt_bin_logname, "-bin", 1, buf);
    if (!opt_bin_logname && !opt_binlog_index_name)
    {
      /*
        User didn't give us info to name the binlog index file.
        Picking `hostname`-bin.index like did in 4.x, causes replication to
        fail if the hostname is changed later. So, we would like to instead
        require a name. But as we don't want to break many existing setups, we
        only give warning, not error.
      */
      sql_print_warning("No argument was provided to --log-bin, and "
                        "--log-bin-index was not used; so replication "
                        "may break when this MySQL server acts as a "
                        "master and has his hostname changed!! Please "
                        "use '--log-bin=%s' to avoid this problem.", ln);
    }
    if (ln == buf)
    {
      my_free(opt_bin_logname, MYF(MY_ALLOW_ZERO_PTR));
      opt_bin_logname=my_strdup(buf, MYF(0));
    }
    if (mysql_bin_log.open_index_file(opt_binlog_index_name, ln))
    {
      unireg_abort(1);
    }

    /*
      Used to specify which type of lock we need to use for queries of type
      INSERT ... SELECT. This will change when we have row level logging.
    */
    using_update_log=1;
  }

  /* call ha_init_key_cache() on all key caches to init them */
  process_key_caches(&ha_init_key_cache);

  /* Allow storage engine to give real error messages */
  if (ha_init_errors())
    DBUG_RETURN(1);

  if (plugin_init(&defaults_argc, defaults_argv,
                  (opt_noacl ? PLUGIN_INIT_SKIP_PLUGIN_TABLE : 0) |
                  (opt_help ? PLUGIN_INIT_SKIP_INITIALIZATION : 0)))
  {
    sql_print_error("Failed to initialize plugins.");
    unireg_abort(1);
  }

  if (opt_help)
    unireg_abort(0);

  /* we do want to exit if there are any other unknown options */
  if (defaults_argc > 1)
  {
    int ho_error;
    char **tmp_argv= defaults_argv;
    struct my_option no_opts[]=
    {
      {0, 0, 0, 0, 0, 0, GET_NO_ARG, NO_ARG, 0, 0, 0, 0, 0, 0}
    };
    /*
      We need to eat any 'loose' arguments first before we conclude
      that there are unprocessed options.
      But we need to preserve defaults_argv pointer intact for
      free_defaults() to work. Thus we use a copy here.
    */
    my_getopt_skip_unknown= 0;

    if ((ho_error= handle_options(&defaults_argc, &tmp_argv, no_opts,
                                  mysqld_get_one_option)))
      unireg_abort(ho_error);

    if (defaults_argc)
    {
      fprintf(stderr, "%s: Too many arguments (first extra is '%s').\n"
              "Use --verbose --help to get a list of available options\n",
              my_progname, *tmp_argv);
      unireg_abort(1);
    }
  }

  /* if the errmsg.sys is not loaded, terminate to maintain behaviour */
  if (!errmesg[0][0])
    unireg_abort(1);

  /* We have to initialize the storage engines before CSV logging */
  if (ha_init())
  {
    sql_print_error("Can't init databases");
    unireg_abort(1);
  }

#ifdef WITH_CSV_STORAGE_ENGINE
  if (opt_bootstrap)
    log_output_options= LOG_FILE;
  else
    logger.init_log_tables();

  if (log_output_options & LOG_NONE)
  {
    /*
      Issue a warining if there were specified additional options to the
      log-output along with NONE. Probably this wasn't what user wanted.
    */
    if ((log_output_options & LOG_NONE) && (log_output_options & ~LOG_NONE))
      sql_print_warning("There were other values specified to "
                        "log-output besides NONE. Disabling slow "
                        "and general logs anyway.");
    logger.set_handlers(LOG_FILE, LOG_NONE, LOG_NONE);
  }
  else
  {
    /* fall back to the log files if tables are not present */
    LEX_STRING csv_name={C_STRING_WITH_LEN("csv")};
    if (!plugin_is_ready(&csv_name, MYSQL_STORAGE_ENGINE_PLUGIN))
    {
      /* purecov: begin inspected */
      sql_print_error("CSV engine is not present, falling back to the "
                      "log files");
      log_output_options= (log_output_options & ~LOG_TABLE) | LOG_FILE;
      /* purecov: end */
    }

    logger.set_handlers(LOG_FILE, opt_slow_log ? log_output_options:LOG_NONE,
                        opt_log ? log_output_options:LOG_NONE);
  }
#else
  logger.set_handlers(LOG_FILE, opt_slow_log ? LOG_FILE:LOG_NONE,
                      opt_log ? LOG_FILE:LOG_NONE);
#endif

  /*
    Check that the default storage engine is actually available.
  */
  if (default_storage_engine_str)
  {
    LEX_STRING name= { default_storage_engine_str,
                       strlen(default_storage_engine_str) };
    plugin_ref plugin;
    handlerton *hton;
    
    if ((plugin= ha_resolve_by_name(0, &name)))
      hton= plugin_data(plugin, handlerton*);
    else
    {
      sql_print_error("Unknown/unsupported table type: %s",
                      default_storage_engine_str);
      unireg_abort(1);
    }
    if (!ha_storage_engine_is_enabled(hton))
    {
      if (!opt_bootstrap)
      {
        sql_print_error("Default storage engine (%s) is not available",
                        default_storage_engine_str);
        unireg_abort(1);
      }
      DBUG_ASSERT(global_system_variables.table_plugin);
    }
    else
    {
      /*
        Need to unlock as global_system_variables.table_plugin 
        was acquired during plugin_init()
      */
      plugin_unlock(0, global_system_variables.table_plugin);
      global_system_variables.table_plugin= plugin;
    }
  }

  tc_log= (total_ha_2pc > 1 ? (opt_bin_log  ?
                               (TC_LOG *) &mysql_bin_log :
                               (TC_LOG *) &tc_log_mmap) :
           (TC_LOG *) &tc_log_dummy);

  if (tc_log->open(opt_bin_log ? opt_bin_logname : opt_tc_log_file))
  {
    sql_print_error("Can't init tc log");
    unireg_abort(1);
  }

  if (ha_recover(0))
  {
    unireg_abort(1);
  }

  if (opt_bin_log && mysql_bin_log.open(opt_bin_logname, LOG_BIN, 0,
                                        WRITE_CACHE, 0, max_binlog_size, 0))
    unireg_abort(1);

#ifdef HAVE_REPLICATION
  if (opt_bin_log && expire_logs_days)
  {
    time_t purge_time= server_start_time - expire_logs_days*24*60*60;
    if (purge_time >= 0)
      mysql_bin_log.purge_logs_before_date(purge_time);
  }
#endif
#ifdef __NETWARE__
  /* Increasing stacksize of threads on NetWare */
  pthread_attr_setstacksize(&connection_attrib, NW_THD_STACKSIZE);
#endif

  if (opt_myisam_log)
    (void) mi_log(1);

#if defined(HAVE_MLOCKALL) && defined(MCL_CURRENT) && !defined(EMBEDDED_LIBRARY)
  if (locked_in_memory && !getuid())
  {
    if (setreuid((uid_t)-1, 0) == -1)
    {                        // this should never happen
      sql_perror("setreuid");
      unireg_abort(1);
    }
    if (mlockall(MCL_CURRENT))
    {
      if (global_system_variables.log_warnings)
	sql_print_warning("Failed to lock memory. Errno: %d\n",errno);
      locked_in_memory= 0;
    }
    if (user_info)
      set_user(mysqld_user, user_info);
  }
  else
#endif
    locked_in_memory=0;

  ft_init_stopwords();

  init_max_user_conn();
  init_update_queries();
  DBUG_RETURN(0);
}


#ifndef EMBEDDED_LIBRARY

static void create_maintenance_thread()
{
  if (flush_time && flush_time != ~(ulong) 0L)
  {
    pthread_t hThread;
    if (pthread_create(&hThread,&connection_attrib,handle_manager,0))
      sql_print_warning("Can't create thread to manage maintenance");
  }
}


static void create_shutdown_thread()
{
#ifdef __WIN__
  hEventShutdown=CreateEvent(0, FALSE, FALSE, shutdown_event_name);
  pthread_t hThread;
  if (pthread_create(&hThread,&connection_attrib,handle_shutdown,0))
    sql_print_warning("Can't create thread to handle shutdown requests");

  // On "Stop Service" we have to do regular shutdown
  Service.SetShutdownEvent(hEventShutdown);
#endif /* __WIN__ */
}

#endif /* EMBEDDED_LIBRARY */


#if (defined(__NT__) || defined(HAVE_SMEM)) && !defined(EMBEDDED_LIBRARY)
static void handle_connections_methods()
{
  pthread_t hThread;
  DBUG_ENTER("handle_connections_methods");
#ifdef __NT__
  if (hPipe == INVALID_HANDLE_VALUE &&
      (!have_tcpip || opt_disable_networking) &&
      !opt_enable_shared_memory)
  {
    sql_print_error("TCP/IP, --shared-memory, or --named-pipe should be configured on NT OS");
    unireg_abort(1);				// Will not return
  }
#endif

  pthread_mutex_lock(&LOCK_thread_count);
  (void) pthread_cond_init(&COND_handler_count,NULL);
  handler_count=0;
#ifdef __NT__
  if (hPipe != INVALID_HANDLE_VALUE)
  {
    handler_count++;
    if (pthread_create(&hThread,&connection_attrib,
		       handle_connections_namedpipes, 0))
    {
      sql_print_warning("Can't create thread to handle named pipes");
      handler_count--;
    }
  }
#endif /* __NT__ */
  if (have_tcpip && !opt_disable_networking)
  {
    handler_count++;
    if (pthread_create(&hThread,&connection_attrib,
		       handle_connections_sockets, 0))
    {
      sql_print_warning("Can't create thread to handle TCP/IP");
      handler_count--;
    }
  }
#ifdef HAVE_SMEM
  if (opt_enable_shared_memory)
  {
    handler_count++;
    if (pthread_create(&hThread,&connection_attrib,
		       handle_connections_shared_memory, 0))
    {
      sql_print_warning("Can't create thread to handle shared memory");
      handler_count--;
    }
  }
#endif 

  while (handler_count > 0)
    pthread_cond_wait(&COND_handler_count,&LOCK_thread_count);
  pthread_mutex_unlock(&LOCK_thread_count);
  DBUG_VOID_RETURN;
}

void decrement_handler_count()
{
  pthread_mutex_lock(&LOCK_thread_count);
  handler_count--;
  pthread_cond_signal(&COND_handler_count);
  pthread_mutex_unlock(&LOCK_thread_count);  
  my_thread_end();
}
#else
#define decrement_handler_count()
#endif /* defined(__NT__) || defined(HAVE_SMEM) */


#ifndef EMBEDDED_LIBRARY
#ifdef __WIN__
int win_main(int argc, char **argv)
#else
int main(int argc, char **argv)
#endif
{
  MY_INIT(argv[0]);		// init my_sys library & pthreads
  /* nothing should come before this line ^^^ */

  /* Set signal used to kill MySQL */
#if defined(SIGUSR2)
  thr_kill_signal= thd_lib_detected == THD_LIB_LT ? SIGINT : SIGUSR2;
#else
  thr_kill_signal= SIGINT;
#endif

  /*
    Perform basic logger initialization logger. Should be called after
    MY_INIT, as it initializes mutexes. Log tables are inited later.
  */
  logger.init_base();

#ifdef _CUSTOMSTARTUPCONFIG_
  if (_cust_check_startup())
  {
    / * _cust_check_startup will report startup failure error * /
    exit(1);
  }
#endif

#ifdef	__WIN__
  /*
    Before performing any socket operation (like retrieving hostname
    in init_common_variables we have to call WSAStartup
  */
  {
    WSADATA WsaData;
    if (SOCKET_ERROR == WSAStartup (0x0101, &WsaData))
    {
      /* errors are not read yet, so we use english text here */
      my_message(ER_WSAS_FAILED, "WSAStartup Failed", MYF(0));
      unireg_abort(1);
    }
  }
#endif /* __WIN__ */

  if (init_common_variables(MYSQL_CONFIG_NAME,
			    argc, argv, load_default_groups))
    unireg_abort(1);				// Will do exit

  init_signals();
  if (!(opt_specialflag & SPECIAL_NO_PRIOR))
    my_pthread_setprio(pthread_self(),CONNECT_PRIOR);
#if defined(__ia64__) || defined(__ia64)
  /*
    Peculiar things with ia64 platforms - it seems we only have half the
    stack size in reality, so we have to double it here
  */
  pthread_attr_setstacksize(&connection_attrib,my_thread_stack_size*2);
#else
  pthread_attr_setstacksize(&connection_attrib,my_thread_stack_size);
#endif
#ifdef HAVE_PTHREAD_ATTR_GETSTACKSIZE
  {
    /* Retrieve used stack size;  Needed for checking stack overflows */
    size_t stack_size= 0;
    pthread_attr_getstacksize(&connection_attrib, &stack_size);
#if defined(__ia64__) || defined(__ia64)
    stack_size/= 2;
#endif
    /* We must check if stack_size = 0 as Solaris 2.9 can return 0 here */
    if (stack_size && stack_size < my_thread_stack_size)
    {
      if (global_system_variables.log_warnings)
	sql_print_warning("Asked for %lu thread stack, but got %ld",
			  my_thread_stack_size, (long) stack_size);
#if defined(__ia64__) || defined(__ia64)
      my_thread_stack_size= stack_size*2;
#else
      my_thread_stack_size= stack_size;
#endif
    }
  }
#endif
#ifdef __NETWARE__
  /* Increasing stacksize of threads on NetWare */
  pthread_attr_setstacksize(&connection_attrib, NW_THD_STACKSIZE);
#endif

  (void) thr_setconcurrency(concurrency);	// 10 by default

  select_thread=pthread_self();
  select_thread_in_use=1;
  init_ssl();

#ifdef HAVE_LIBWRAP
  libwrapName= my_progname+dirname_length(my_progname);
  openlog(libwrapName, LOG_PID, LOG_AUTH);
#endif

  /*
    We have enough space for fiddling with the argv, continue
  */
  check_data_home(mysql_real_data_home);
  if (my_setwd(mysql_real_data_home,MYF(MY_WME)) && !opt_help)
    unireg_abort(1);				/* purecov: inspected */
  mysql_data_home= mysql_data_home_buff;
  mysql_data_home[0]=FN_CURLIB;		// all paths are relative from here
  mysql_data_home[1]=0;
  mysql_data_home_len= 2;

  if ((user_info= check_user(mysqld_user)))
  {
#if defined(HAVE_MLOCKALL) && defined(MCL_CURRENT)
    if (locked_in_memory) // getuid() == 0 here
      set_effective_user(user_info);
    else
#endif
      set_user(mysqld_user, user_info);
  }

  if (opt_bin_log && !server_id)
  {
    server_id= !master_host ? 1 : 2;
#ifdef EXTRA_DEBUG
    switch (server_id) {
    case 1:
      sql_print_warning("\
You have enabled the binary log, but you haven't set server-id to \
a non-zero value: we force server id to 1; updates will be logged to the \
binary log, but connections from slaves will not be accepted.");
      break;
    case 2:
      sql_print_warning("\
You should set server-id to a non-0 value if master_host is set; \
we force server id to 2, but this MySQL server will not act as a slave.");
      break;
    }
#endif
  }

  if (init_server_components())
    unireg_abort(1);

  network_init();

#ifdef __WIN__
  if (!opt_console)
  {
    freopen(log_error_file,"a+",stdout);
    freopen(log_error_file,"a+",stderr);
    FreeConsole();				// Remove window
  }
  else
  {
    /* Don't show error dialog box when on foreground: it stops the server */ 
    SetErrorMode(SEM_NOOPENFILEERRORBOX | SEM_FAILCRITICALERRORS);
  }
#endif

  /*
   Initialize my_str_malloc() and my_str_free()
  */
  my_str_malloc= &my_str_malloc_mysqld;
  my_str_free= &my_str_free_mysqld;

  /*
    init signals & alarm
    After this we can't quit by a simple unireg_abort
  */
  start_signal_handler();				// Creates pidfile

  if (mysql_rm_tmp_tables() || acl_init(opt_noacl) ||
      my_tz_init((THD *)0, default_tz_name, opt_bootstrap))
  {
    abort_loop=1;
    select_thread_in_use=0;
#ifndef __NETWARE__
    (void) pthread_kill(signal_thread, MYSQL_KILL_SIGNAL);
#endif /* __NETWARE__ */

    if (!opt_bootstrap)
      (void) my_delete(pidfile_name,MYF(MY_WME));	// Not needed anymore

    if (unix_sock != INVALID_SOCKET)
      unlink(mysqld_unix_port);
    exit(1);
  }
  if (!opt_noacl)
    (void) grant_init();

  if (!opt_bootstrap)
    servers_init(0);

  if (!opt_noacl)
  {
#ifdef HAVE_DLOPEN
    udf_init();
#endif
  }

  init_status_vars();
  if (opt_bootstrap) /* If running with bootstrap, do not start replication. */
    opt_skip_slave_start= 1;
  /*
    init_slave() must be called after the thread keys are created.
    Some parts of the code (e.g. SHOW STATUS LIKE 'slave_running' and other
    places) assume that active_mi != 0, so let's fail if it's 0 (out of
    memory); a message has already been printed.
  */
  if (init_slave() && !active_mi)
  {
    unireg_abort(1);
  }

  if (opt_bootstrap)
  {
    select_thread_in_use= 0;                    // Allow 'kill' to work
    bootstrap(stdin);
    unireg_abort(bootstrap_error ? 1 : 0);
  }
  if (opt_init_file)
  {
    if (read_init_file(opt_init_file))
      unireg_abort(1);
  }
  execute_ddl_log_recovery();

  create_shutdown_thread();
  create_maintenance_thread();

  if (Events::init(opt_noacl))
    unireg_abort(1);

  sql_print_information(ER(ER_STARTUP),my_progname,server_version,
                        ((unix_sock == INVALID_SOCKET) ? (char*) ""
                                                       : mysqld_unix_port),
                         mysqld_port,
                         MYSQL_COMPILATION_COMMENT);


  /* Signal threads waiting for server to be started */
  pthread_mutex_lock(&LOCK_server_started);
  mysqld_server_started= 1;
  pthread_cond_signal(&COND_server_started);
  pthread_mutex_unlock(&LOCK_server_started);

#if defined(__NT__) || defined(HAVE_SMEM)
  handle_connections_methods();
#else
#ifdef __WIN__
  if (!have_tcpip || opt_disable_networking)
  {
    sql_print_error("TCP/IP unavailable or disabled with --skip-networking; no available interfaces");
    unireg_abort(1);
  }
#endif
  handle_connections_sockets(0);
#endif /* __NT__ */

  /* (void) pthread_attr_destroy(&connection_attrib); */
  
  DBUG_PRINT("quit",("Exiting main thread"));

#ifndef __WIN__
#ifdef EXTRA_DEBUG2
  sql_print_error("Before Lock_thread_count");
#endif
  (void) pthread_mutex_lock(&LOCK_thread_count);
  DBUG_PRINT("quit", ("Got thread_count mutex"));
  select_thread_in_use=0;			// For close_connections
  (void) pthread_mutex_unlock(&LOCK_thread_count);
  (void) pthread_cond_broadcast(&COND_thread_count);
#ifdef EXTRA_DEBUG2
  sql_print_error("After lock_thread_count");
#endif
#endif /* __WIN__ */

  /* Wait until cleanup is done */
  (void) pthread_mutex_lock(&LOCK_thread_count);
  while (!ready_to_exit)
    pthread_cond_wait(&COND_thread_count,&LOCK_thread_count);
  (void) pthread_mutex_unlock(&LOCK_thread_count);

#if defined(__WIN__) && !defined(EMBEDDED_LIBRARY)
  if (Service.IsNT() && start_mode)
    Service.Stop();
  else
  {
    Service.SetShutdownEvent(0);
    if (hEventShutdown)
      CloseHandle(hEventShutdown);
  }
#endif
  clean_up(1);
  wait_for_signal_thread_to_end();
  clean_up_mutexes();
  my_end(opt_endinfo ? MY_CHECK_ERROR | MY_GIVE_INFO : 0);

  exit(0);
  return(0);					/* purecov: deadcode */
}

#endif /* EMBEDDED_LIBRARY */


/****************************************************************************
  Main and thread entry function for Win32
  (all this is needed only to run mysqld as a service on WinNT)
****************************************************************************/

#if defined(__WIN__) && !defined(EMBEDDED_LIBRARY)
int mysql_service(void *p)
{
  if (use_opt_args)
    win_main(opt_argc, opt_argv);
  else
    win_main(Service.my_argc, Service.my_argv);
  return 0;
}


/* Quote string if it contains space, else copy */

static char *add_quoted_string(char *to, const char *from, char *to_end)
{
  uint length= (uint) (to_end-to);

  if (!strchr(from, ' '))
    return strmake(to, from, length-1);
  return strxnmov(to, length-1, "\"", from, "\"", NullS);
}


/**
  Handle basic handling of services, like installation and removal.

  @param argv	   	        Pointer to argument list
  @param servicename		Internal name of service
  @param displayname		Display name of service (in taskbar ?)
  @param file_path		Path to this program
  @param startup_option	Startup option to mysqld

  @retval
    0		option handled
  @retval
    1		Could not handle option
*/

static bool
default_service_handling(char **argv,
			 const char *servicename,
			 const char *displayname,
			 const char *file_path,
			 const char *extra_opt,
			 const char *account_name)
{
  char path_and_service[FN_REFLEN+FN_REFLEN+32], *pos, *end;
  end= path_and_service + sizeof(path_and_service)-3;

  /* We have to quote filename if it contains spaces */
  pos= add_quoted_string(path_and_service, file_path, end);
  if (*extra_opt)
  {
    /* Add (possible quoted) option after file_path */
    *pos++= ' ';
    pos= add_quoted_string(pos, extra_opt, end);
  }
  /* We must have servicename last */
  *pos++= ' ';
  (void) add_quoted_string(pos, servicename, end);

  if (Service.got_service_option(argv, "install"))
  {
    Service.Install(1, servicename, displayname, path_and_service,
                    account_name);
    return 0;
  }
  if (Service.got_service_option(argv, "install-manual"))
  {
    Service.Install(0, servicename, displayname, path_and_service,
                    account_name);
    return 0;
  }
  if (Service.got_service_option(argv, "remove"))
  {
    Service.Remove(servicename);
    return 0;
  }
  return 1;
}


int main(int argc, char **argv)
{
  /*
    When several instances are running on the same machine, we
    need to have an  unique  named  hEventShudown  through the
    application PID e.g.: MySQLShutdown1890; MySQLShutdown2342
  */
  int10_to_str((int) GetCurrentProcessId(),strmov(shutdown_event_name,
                                                  "MySQLShutdown"), 10);

  /* Must be initialized early for comparison of service name */
  system_charset_info= &my_charset_utf8_general_ci;

  if (Service.GetOS())	/* true NT family */
  {
    char file_path[FN_REFLEN];
    my_path(file_path, argv[0], "");		      /* Find name in path */
    fn_format(file_path,argv[0],file_path,"",
	      MY_REPLACE_DIR | MY_UNPACK_FILENAME | MY_RESOLVE_SYMLINKS);

    if (argc == 2)
    {
      if (!default_service_handling(argv, MYSQL_SERVICENAME, MYSQL_SERVICENAME,
				   file_path, "", NULL))
	return 0;
      if (Service.IsService(argv[1]))        /* Start an optional service */
      {
	/*
	  Only add the service name to the groups read from the config file
	  if it's not "MySQL". (The default service name should be 'mysqld'
	  but we started a bad tradition by calling it MySQL from the start
	  and we are now stuck with it.
	*/
	if (my_strcasecmp(system_charset_info, argv[1],"mysql"))
	  load_default_groups[load_default_groups_sz-2]= argv[1];
        start_mode= 1;
        Service.Init(argv[1], mysql_service);
        return 0;
      }
    }
    else if (argc == 3) /* install or remove any optional service */
    {
      if (!default_service_handling(argv, argv[2], argv[2], file_path, "",
                                    NULL))
	return 0;
      if (Service.IsService(argv[2]))
      {
	/*
	  mysqld was started as
	  mysqld --defaults-file=my_path\my.ini service-name
	*/
	use_opt_args=1;
	opt_argc= 2;				// Skip service-name
	opt_argv=argv;
	start_mode= 1;
	if (my_strcasecmp(system_charset_info, argv[2],"mysql"))
	  load_default_groups[load_default_groups_sz-2]= argv[2];
	Service.Init(argv[2], mysql_service);
	return 0;
      }
    }
    else if (argc == 4 || argc == 5)
    {
      /*
        This may seem strange, because we handle --local-service while
        preserving 4.1's behavior of allowing any one other argument that is
        passed to the service on startup. (The assumption is that this is
        --defaults-file=file, but that was not enforced in 4.1, so we don't
        enforce it here.)
      */
      const char *extra_opt= NullS;
      const char *account_name = NullS;
      int index;
      for (index = 3; index < argc; index++)
      {
        if (!strcmp(argv[index], "--local-service"))
          account_name= "NT AUTHORITY\\LocalService";
        else
          extra_opt= argv[index];
      }

      if (argc == 4 || account_name)
        if (!default_service_handling(argv, argv[2], argv[2], file_path,
                                      extra_opt, account_name))
          return 0;
    }
    else if (argc == 1 && Service.IsService(MYSQL_SERVICENAME))
    {
      /* start the default service */
      start_mode= 1;
      Service.Init(MYSQL_SERVICENAME, mysql_service);
      return 0;
    }
  }
  /* Start as standalone server */
  Service.my_argc=argc;
  Service.my_argv=argv;
  mysql_service(NULL);
  return 0;
}
#endif


/**
  Execute all commands from a file. Used by the mysql_install_db script to
  create MySQL privilege tables without having to start a full MySQL server.
*/

static void bootstrap(FILE *file)
{
  DBUG_ENTER("bootstrap");

  THD *thd= new THD;
  thd->bootstrap=1;
  my_net_init(&thd->net,(st_vio*) 0);
  thd->max_client_packet_length= thd->net.max_packet;
  thd->security_ctx->master_access= ~(ulong)0;
  thd->thread_id= thd->variables.pseudo_thread_id= thread_id++;
  thread_count++;

  bootstrap_file=file;
#ifndef EMBEDDED_LIBRARY			// TODO:  Enable this
  if (pthread_create(&thd->real_id,&connection_attrib,handle_bootstrap,
		     (void*) thd))
  {
    sql_print_warning("Can't create thread to handle bootstrap");
    bootstrap_error=-1;
    DBUG_VOID_RETURN;
  }
  /* Wait for thread to die */
  (void) pthread_mutex_lock(&LOCK_thread_count);
  while (thread_count)
  {
    (void) pthread_cond_wait(&COND_thread_count,&LOCK_thread_count);
    DBUG_PRINT("quit",("One thread died (count=%u)",thread_count));
  }
  (void) pthread_mutex_unlock(&LOCK_thread_count);
#else
  thd->mysql= 0;
  handle_bootstrap((void *)thd);
#endif

  DBUG_VOID_RETURN;
}


static bool read_init_file(char *file_name)
{
  FILE *file;
  DBUG_ENTER("read_init_file");
  DBUG_PRINT("enter",("name: %s",file_name));
  if (!(file=my_fopen(file_name,O_RDONLY,MYF(MY_WME))))
    return(1);
  bootstrap(file);
  (void) my_fclose(file,MYF(MY_WME));
  return 0;
}


#ifndef EMBEDDED_LIBRARY

/*
   Simple scheduler that use the main thread to handle the request

   NOTES
     This is only used for debugging, when starting mysqld with
     --thread-handling=no-threads or --one-thread

     When we enter this function, LOCK_thread_count is hold!
*/
   
void handle_connection_in_main_thread(THD *thd)
{
  safe_mutex_assert_owner(&LOCK_thread_count);
  thread_cache_size=0;			// Safety
  threads.append(thd);
  (void) pthread_mutex_unlock(&LOCK_thread_count);
  handle_one_connection((void*) thd);
}


/*
  Scheduler that uses one thread per connection
*/

void create_thread_to_handle_connection(THD *thd)
{
  if (cached_thread_count > wake_thread)
  {
    /* Get thread from cache */
    thread_cache.append(thd);
    wake_thread++;
    pthread_cond_signal(&COND_thread_cache);
  }
  else
  {
    char error_message_buff[MYSQL_ERRMSG_SIZE];
    /* Create new thread to handle connection */
    int error;
    thread_created++;
    threads.append(thd);
    DBUG_PRINT("info",(("creating thread %lu"), thd->thread_id));
    thd->connect_utime= thd->start_utime= my_micro_time();
    if ((error=pthread_create(&thd->real_id,&connection_attrib,
                              handle_one_connection,
                              (void*) thd)))
    {
      /* purify: begin inspected */
      DBUG_PRINT("error",
                 ("Can't create thread to handle request (error %d)",
                  error));
      thread_count--;
      thd->killed= THD::KILL_CONNECTION;			// Safety
      (void) pthread_mutex_unlock(&LOCK_thread_count);
      statistic_increment(aborted_connects,&LOCK_status);
      /* Can't use my_error() since store_globals has not been called. */
      my_snprintf(error_message_buff, sizeof(error_message_buff),
                  ER(ER_CANT_CREATE_THREAD), error);
      net_send_error(thd, ER_CANT_CREATE_THREAD, error_message_buff);
      (void) pthread_mutex_lock(&LOCK_thread_count);
      close_connection(thd,0,0);
      delete thd;
      (void) pthread_mutex_unlock(&LOCK_thread_count);
      return;
      /* purecov: end */
    }
  }
  (void) pthread_mutex_unlock(&LOCK_thread_count);
  DBUG_PRINT("info",("Thread created"));
}


/**
  Create new thread to handle incoming connection.

    This function will create new thread to handle the incoming
    connection.  If there are idle cached threads one will be used.
    'thd' will be pushed into 'threads'.

    In single-threaded mode (\#define ONE_THREAD) connection will be
    handled inside this function.

  @param[in,out] thd    Thread handle of future thread.
*/

static void create_new_thread(THD *thd)
{
  NET *net=&thd->net;
  DBUG_ENTER("create_new_thread");

  if (protocol_version > 9)
    net->return_errno=1;

  /* don't allow too many connections */
  if (thread_count - delayed_insert_threads >= max_connections+1 || abort_loop)
  {
    DBUG_PRINT("error",("Too many connections"));
    close_connection(thd, ER_CON_COUNT_ERROR, 1);
    delete thd;
    DBUG_VOID_RETURN;
  }
  pthread_mutex_lock(&LOCK_thread_count);
  /*
    The initialization of thread_id is done in create_embedded_thd() for
    the embedded library.
    TODO: refactor this to avoid code duplication there
  */
  thd->thread_id= thd->variables.pseudo_thread_id= thread_id++;

  /* Start a new thread to handle connection */
  thread_count++;

  if (thread_count - delayed_insert_threads > max_used_connections)
    max_used_connections= thread_count - delayed_insert_threads;

  thread_scheduler.add_connection(thd);
  DBUG_VOID_RETURN;
}
#endif /* EMBEDDED_LIBRARY */


#ifdef SIGNALS_DONT_BREAK_READ
inline void kill_broken_server()
{
  /* hack to get around signals ignored in syscalls for problem OS's */
  if (
#if !defined(__NETWARE__)
      unix_sock == INVALID_SOCKET ||
#endif
      (!opt_disable_networking && ip_sock == INVALID_SOCKET))
  {
    select_thread_in_use = 0;
    /* The following call will never return */
    kill_server(IF_NETWARE(MYSQL_KILL_SIGNAL, (void*) MYSQL_KILL_SIGNAL));
  }
}
#define MAYBE_BROKEN_SYSCALL kill_broken_server();
#else
#define MAYBE_BROKEN_SYSCALL
#endif

	/* Handle new connections and spawn new process to handle them */

#ifndef EMBEDDED_LIBRARY
pthread_handler_t handle_connections_sockets(void *arg __attribute__((unused)))
{
  my_socket sock,new_sock;
  uint error_count=0;
  uint max_used_connection= (uint) (max(ip_sock,unix_sock)+1);
  fd_set readFDs,clientFDs;
  THD *thd;
  struct sockaddr_in cAddr;
  int ip_flags=0,socket_flags=0,flags;
  st_vio *vio_tmp;
  DBUG_ENTER("handle_connections_sockets");

  LINT_INIT(new_sock);

  (void) my_pthread_getprio(pthread_self());		// For debugging

  FD_ZERO(&clientFDs);
  if (ip_sock != INVALID_SOCKET)
  {
    FD_SET(ip_sock,&clientFDs);
#ifdef HAVE_FCNTL
    ip_flags = fcntl(ip_sock, F_GETFL, 0);
#endif
  }
#ifdef HAVE_SYS_UN_H
  FD_SET(unix_sock,&clientFDs);
#ifdef HAVE_FCNTL
  socket_flags=fcntl(unix_sock, F_GETFL, 0);
#endif
#endif

  DBUG_PRINT("general",("Waiting for connections."));
  MAYBE_BROKEN_SYSCALL;
  while (!abort_loop)
  {
    readFDs=clientFDs;
#ifdef HPUX10
    if (select(max_used_connection,(int*) &readFDs,0,0,0) < 0)
      continue;
#else
    if (select((int) max_used_connection,&readFDs,0,0,0) < 0)
    {
      if (socket_errno != SOCKET_EINTR)
      {
	if (!select_errors++ && !abort_loop)	/* purecov: inspected */
	  sql_print_error("mysqld: Got error %d from select",socket_errno); /* purecov: inspected */
      }
      MAYBE_BROKEN_SYSCALL
      continue;
    }
#endif	/* HPUX10 */
    if (abort_loop)
    {
      MAYBE_BROKEN_SYSCALL;
      break;
    }

    /* Is this a new connection request ? */
#ifdef HAVE_SYS_UN_H
    if (FD_ISSET(unix_sock,&readFDs))
    {
      sock = unix_sock;
      flags= socket_flags;
    }
    else
#endif
    {
      sock = ip_sock;
      flags= ip_flags;
    }

#if !defined(NO_FCNTL_NONBLOCK)
    if (!(test_flags & TEST_BLOCKING))
    {
#if defined(O_NONBLOCK)
      fcntl(sock, F_SETFL, flags | O_NONBLOCK);
#elif defined(O_NDELAY)
      fcntl(sock, F_SETFL, flags | O_NDELAY);
#endif
    }
#endif /* NO_FCNTL_NONBLOCK */
    for (uint retry=0; retry < MAX_ACCEPT_RETRY; retry++)
    {
      size_socket length=sizeof(struct sockaddr_in);
      new_sock = accept(sock, my_reinterpret_cast(struct sockaddr *) (&cAddr),
			&length);
#ifdef __NETWARE__ 
      // TODO: temporary fix, waiting for TCP/IP fix - DEFECT000303149
      if ((new_sock == INVALID_SOCKET) && (socket_errno == EINVAL))
      {
        kill_server(SIGTERM);
      }
#endif
      if (new_sock != INVALID_SOCKET ||
	  (socket_errno != SOCKET_EINTR && socket_errno != SOCKET_EAGAIN))
	break;
      MAYBE_BROKEN_SYSCALL;
#if !defined(NO_FCNTL_NONBLOCK)
      if (!(test_flags & TEST_BLOCKING))
      {
	if (retry == MAX_ACCEPT_RETRY - 1)
	  fcntl(sock, F_SETFL, flags);		// Try without O_NONBLOCK
      }
#endif
    }
#if !defined(NO_FCNTL_NONBLOCK)
    if (!(test_flags & TEST_BLOCKING))
      fcntl(sock, F_SETFL, flags);
#endif
    if (new_sock == INVALID_SOCKET)
    {
      if ((error_count++ & 255) == 0)		// This can happen often
	sql_perror("Error in accept");
      MAYBE_BROKEN_SYSCALL;
      if (socket_errno == SOCKET_ENFILE || socket_errno == SOCKET_EMFILE)
	sleep(1);				// Give other threads some time
      continue;
    }

#ifdef HAVE_LIBWRAP
    {
      if (sock == ip_sock)
      {
	struct request_info req;
	signal(SIGCHLD, SIG_DFL);
	request_init(&req, RQ_DAEMON, libwrapName, RQ_FILE, new_sock, NULL);
	my_fromhost(&req);
	if (!my_hosts_access(&req))
	{
	  /*
	    This may be stupid but refuse() includes an exit(0)
	    which we surely don't want...
	    clean_exit() - same stupid thing ...
	  */
	  syslog(deny_severity, "refused connect from %s",
		 my_eval_client(&req));

	  /*
	    C++ sucks (the gibberish in front just translates the supplied
	    sink function pointer in the req structure from a void (*sink)();
	    to a void(*sink)(int) if you omit the cast, the C++ compiler
	    will cry...
	  */
	  if (req.sink)
	    ((void (*)(int))req.sink)(req.fd);

	  (void) shutdown(new_sock, SHUT_RDWR);
	  (void) closesocket(new_sock);
	  continue;
	}
      }
    }
#endif /* HAVE_LIBWRAP */

    {
      size_socket dummyLen;
      struct sockaddr dummy;
      dummyLen = sizeof(struct sockaddr);
      if (getsockname(new_sock,&dummy, &dummyLen) < 0)
      {
	sql_perror("Error on new connection socket");
	(void) shutdown(new_sock, SHUT_RDWR);
	(void) closesocket(new_sock);
	continue;
      }
    }

    /*
    ** Don't allow too many connections
    */

    if (!(thd= new THD))
    {
      (void) shutdown(new_sock, SHUT_RDWR);
      VOID(closesocket(new_sock));
      continue;
    }
    if (!(vio_tmp=vio_new(new_sock,
			  sock == unix_sock ? VIO_TYPE_SOCKET :
			  VIO_TYPE_TCPIP,
			  sock == unix_sock ? VIO_LOCALHOST: 0)) ||
	my_net_init(&thd->net,vio_tmp))
    {
      /*
        Only delete the temporary vio if we didn't already attach it to the
        NET object. The destructor in THD will delete any initialized net
        structure.
      */
      if (vio_tmp && thd->net.vio != vio_tmp)
        vio_delete(vio_tmp);
      else
      {
	(void) shutdown(new_sock, SHUT_RDWR);
	(void) closesocket(new_sock);
      }
      delete thd;
      continue;
    }
    if (sock == unix_sock)
      thd->security_ctx->host=(char*) my_localhost;

    create_new_thread(thd);
  }

  decrement_handler_count();
  DBUG_RETURN(0);
}


#ifdef __NT__
pthread_handler_t handle_connections_namedpipes(void *arg)
{
  HANDLE hConnectedPipe;
  BOOL fConnected;
  THD *thd;
  my_thread_init();
  DBUG_ENTER("handle_connections_namedpipes");
  (void) my_pthread_getprio(pthread_self());		// For debugging

  DBUG_PRINT("general",("Waiting for named pipe connections."));
  while (!abort_loop)
  {
    /* wait for named pipe connection */
    fConnected = ConnectNamedPipe(hPipe, NULL);
    if (abort_loop)
      break;
    if (!fConnected)
      fConnected = GetLastError() == ERROR_PIPE_CONNECTED;
    if (!fConnected)
    {
      CloseHandle(hPipe);
      if ((hPipe= CreateNamedPipe(pipe_name,
                                  PIPE_ACCESS_DUPLEX,
                                  PIPE_TYPE_BYTE |
                                  PIPE_READMODE_BYTE |
                                  PIPE_WAIT,
                                  PIPE_UNLIMITED_INSTANCES,
                                  (int) global_system_variables.
                                  net_buffer_length,
                                  (int) global_system_variables.
                                  net_buffer_length,
                                  NMPWAIT_USE_DEFAULT_WAIT,
                                  &saPipeSecurity)) ==
	  INVALID_HANDLE_VALUE)
      {
	sql_perror("Can't create new named pipe!");
	break;					// Abort
      }
    }
    hConnectedPipe = hPipe;
    /* create new pipe for new connection */
    if ((hPipe = CreateNamedPipe(pipe_name,
				 PIPE_ACCESS_DUPLEX,
				 PIPE_TYPE_BYTE |
				 PIPE_READMODE_BYTE |
				 PIPE_WAIT,
				 PIPE_UNLIMITED_INSTANCES,
				 (int) global_system_variables.net_buffer_length,
				 (int) global_system_variables.net_buffer_length,
				 NMPWAIT_USE_DEFAULT_WAIT,
				 &saPipeSecurity)) ==
	INVALID_HANDLE_VALUE)
    {
      sql_perror("Can't create new named pipe!");
      hPipe=hConnectedPipe;
      continue;					// We have to try again
    }

    if (!(thd = new THD))
    {
      DisconnectNamedPipe(hConnectedPipe);
      CloseHandle(hConnectedPipe);
      continue;
    }
    if (!(thd->net.vio = vio_new_win32pipe(hConnectedPipe)) ||
	my_net_init(&thd->net, thd->net.vio))
    {
      close_connection(thd, ER_OUT_OF_RESOURCES, 1);
      delete thd;
      continue;
    }
    /* Host is unknown */
    thd->security_ctx->host= my_strdup(my_localhost, MYF(0));
    create_new_thread(thd);
  }

  decrement_handler_count();
  DBUG_RETURN(0);
}
#endif /* __NT__ */


#ifdef HAVE_SMEM

/**
  Thread of shared memory's service.

  @param arg                              Arguments of thread
*/
pthread_handler_t handle_connections_shared_memory(void *arg)
{
  /* file-mapping object, use for create shared memory */
  HANDLE handle_connect_file_map= 0;
  char  *handle_connect_map= 0;                 // pointer on shared memory
  HANDLE event_connect_answer= 0;
  ulong smem_buffer_length= shared_memory_buffer_length + 4;
  ulong connect_number= 1;
  char *tmp= NULL;
  char *suffix_pos;
  char connect_number_char[22], *p;
  const char *errmsg= 0;
  SECURITY_ATTRIBUTES *sa_event= 0, *sa_mapping= 0;
  my_thread_init();
  DBUG_ENTER("handle_connections_shared_memorys");
  DBUG_PRINT("general",("Waiting for allocated shared memory."));

  /*
     get enough space base-name + '_' + longest suffix we might ever send
   */
  if (!(tmp= (char *)my_malloc(strlen(shared_memory_base_name) + 32L, MYF(MY_FAE))))
    goto error;

  if (my_security_attr_create(&sa_event, &errmsg,
                              GENERIC_ALL, SYNCHRONIZE | EVENT_MODIFY_STATE))
    goto error;

  if (my_security_attr_create(&sa_mapping, &errmsg,
                             GENERIC_ALL, FILE_MAP_READ | FILE_MAP_WRITE))
    goto error;

  /*
    The name of event and file-mapping events create agree next rule:
      shared_memory_base_name+unique_part
    Where:
      shared_memory_base_name is unique value for each server
      unique_part is unique value for each object (events and file-mapping)
  */
  suffix_pos= strxmov(tmp,shared_memory_base_name,"_",NullS);
  strmov(suffix_pos, "CONNECT_REQUEST");
  if ((smem_event_connect_request= CreateEvent(sa_event,
                                               FALSE, FALSE, tmp)) == 0)
  {
    errmsg= "Could not create request event";
    goto error;
  }
  strmov(suffix_pos, "CONNECT_ANSWER");
  if ((event_connect_answer= CreateEvent(sa_event, FALSE, FALSE, tmp)) == 0)
  {
    errmsg="Could not create answer event";
    goto error;
  }
  strmov(suffix_pos, "CONNECT_DATA");
  if ((handle_connect_file_map=
       CreateFileMapping(INVALID_HANDLE_VALUE, sa_mapping,
                         PAGE_READWRITE, 0, sizeof(connect_number), tmp)) == 0)
  {
    errmsg= "Could not create file mapping";
    goto error;
  }
  if ((handle_connect_map= (char *)MapViewOfFile(handle_connect_file_map,
						  FILE_MAP_WRITE,0,0,
						  sizeof(DWORD))) == 0)
  {
    errmsg= "Could not create shared memory service";
    goto error;
  }

  while (!abort_loop)
  {
    /* Wait a request from client */
    WaitForSingleObject(smem_event_connect_request,INFINITE);

    /*
       it can be after shutdown command
    */
    if (abort_loop)
      goto error;

    HANDLE handle_client_file_map= 0;
    char  *handle_client_map= 0;
    HANDLE event_client_wrote= 0;
    HANDLE event_client_read= 0;    // for transfer data server <-> client
    HANDLE event_server_wrote= 0;
    HANDLE event_server_read= 0;
    HANDLE event_conn_closed= 0;
    THD *thd= 0;

    p= int10_to_str(connect_number, connect_number_char, 10);
    /*
      The name of event and file-mapping events create agree next rule:
        shared_memory_base_name+unique_part+number_of_connection
        Where:
	  shared_memory_base_name is uniquel value for each server
	  unique_part is unique value for each object (events and file-mapping)
	  number_of_connection is connection-number between server and client
    */
    suffix_pos= strxmov(tmp,shared_memory_base_name,"_",connect_number_char,
			 "_",NullS);
    strmov(suffix_pos, "DATA");
    if ((handle_client_file_map=
         CreateFileMapping(INVALID_HANDLE_VALUE, sa_mapping,
                           PAGE_READWRITE, 0, smem_buffer_length, tmp)) == 0)
    {
      errmsg= "Could not create file mapping";
      goto errorconn;
    }
    if ((handle_client_map= (char*)MapViewOfFile(handle_client_file_map,
						  FILE_MAP_WRITE,0,0,
						  smem_buffer_length)) == 0)
    {
      errmsg= "Could not create memory map";
      goto errorconn;
    }
    strmov(suffix_pos, "CLIENT_WROTE");
    if ((event_client_wrote= CreateEvent(sa_event, FALSE, FALSE, tmp)) == 0)
    {
      errmsg= "Could not create client write event";
      goto errorconn;
    }
    strmov(suffix_pos, "CLIENT_READ");
    if ((event_client_read= CreateEvent(sa_event, FALSE, FALSE, tmp)) == 0)
    {
      errmsg= "Could not create client read event";
      goto errorconn;
    }
    strmov(suffix_pos, "SERVER_READ");
    if ((event_server_read= CreateEvent(sa_event, FALSE, FALSE, tmp)) == 0)
    {
      errmsg= "Could not create server read event";
      goto errorconn;
    }
    strmov(suffix_pos, "SERVER_WROTE");
    if ((event_server_wrote= CreateEvent(sa_event,
                                         FALSE, FALSE, tmp)) == 0)
    {
      errmsg= "Could not create server write event";
      goto errorconn;
    }
    strmov(suffix_pos, "CONNECTION_CLOSED");
    if ((event_conn_closed= CreateEvent(sa_event,
                                        TRUE, FALSE, tmp)) == 0)
    {
      errmsg= "Could not create closed connection event";
      goto errorconn;
    }
    if (abort_loop)
      goto errorconn;
    if (!(thd= new THD))
      goto errorconn;
    /* Send number of connection to client */
    int4store(handle_connect_map, connect_number);
    if (!SetEvent(event_connect_answer))
    {
      errmsg= "Could not send answer event";
      goto errorconn;
    }
    /* Set event that client should receive data */
    if (!SetEvent(event_client_read))
    {
      errmsg= "Could not set client to read mode";
      goto errorconn;
    }
    if (!(thd->net.vio= vio_new_win32shared_memory(&thd->net,
                                                   handle_client_file_map,
                                                   handle_client_map,
                                                   event_client_wrote,
                                                   event_client_read,
                                                   event_server_wrote,
                                                   event_server_read,
                                                   event_conn_closed)) ||
                        my_net_init(&thd->net, thd->net.vio))
    {
      close_connection(thd, ER_OUT_OF_RESOURCES, 1);
      errmsg= 0;
      goto errorconn;
    }
    thd->security_ctx->host= my_strdup(my_localhost, MYF(0)); /* Host is unknown */
    create_new_thread(thd);
    connect_number++;
    continue;

errorconn:
    /* Could not form connection;  Free used handlers/memort and retry */
    if (errmsg)
    {
      char buff[180];
      strxmov(buff, "Can't create shared memory connection: ", errmsg, ".",
	      NullS);
      sql_perror(buff);
    }
    if (handle_client_file_map) 
      CloseHandle(handle_client_file_map);
    if (handle_client_map)
      UnmapViewOfFile(handle_client_map);
    if (event_server_wrote)
      CloseHandle(event_server_wrote);
    if (event_server_read)
      CloseHandle(event_server_read);
    if (event_client_wrote)
      CloseHandle(event_client_wrote);
    if (event_client_read)
      CloseHandle(event_client_read);
    if (event_conn_closed)
      CloseHandle(event_conn_closed);
    delete thd;
  }

  /* End shared memory handling */
error:
  if (tmp)
    my_free(tmp, MYF(0));

  if (errmsg)
  {
    char buff[180];
    strxmov(buff, "Can't create shared memory service: ", errmsg, ".", NullS);
    sql_perror(buff);
  }
  my_security_attr_free(sa_event);
  my_security_attr_free(sa_mapping);
  if (handle_connect_map)	UnmapViewOfFile(handle_connect_map);
  if (handle_connect_file_map)	CloseHandle(handle_connect_file_map);
  if (event_connect_answer)	CloseHandle(event_connect_answer);
  if (smem_event_connect_request) CloseHandle(smem_event_connect_request);

  decrement_handler_count();
  DBUG_RETURN(0);
}
#endif /* HAVE_SMEM */
#endif /* EMBEDDED_LIBRARY */


/****************************************************************************
  Handle start options
******************************************************************************/

enum options_mysqld
{
  OPT_ISAM_LOG=256,            OPT_SKIP_NEW, 
  OPT_SKIP_GRANT,              OPT_SKIP_LOCK, 
  OPT_ENABLE_LOCK,             OPT_USE_LOCKING,
  OPT_SOCKET,                  OPT_UPDATE_LOG,
  OPT_BIN_LOG,                 OPT_SKIP_RESOLVE,
  OPT_SKIP_NETWORKING,         OPT_BIN_LOG_INDEX,
  OPT_BIND_ADDRESS,            OPT_PID_FILE,
  OPT_SKIP_PRIOR,              OPT_BIG_TABLES,
  OPT_STANDALONE,              OPT_ONE_THREAD,
  OPT_CONSOLE,                 OPT_LOW_PRIORITY_UPDATES,
  OPT_SKIP_HOST_CACHE,         OPT_SHORT_LOG_FORMAT,
  OPT_FLUSH,                   OPT_SAFE,
  OPT_BOOTSTRAP,               OPT_SKIP_SHOW_DB,
  OPT_STORAGE_ENGINE,          OPT_INIT_FILE,
  OPT_DELAY_KEY_WRITE_ALL,     OPT_SLOW_QUERY_LOG,
  OPT_DELAY_KEY_WRITE,	       OPT_CHARSETS_DIR,
  OPT_MASTER_HOST,             OPT_MASTER_USER,
  OPT_MASTER_PASSWORD,         OPT_MASTER_PORT,
  OPT_MASTER_INFO_FILE,        OPT_MASTER_CONNECT_RETRY,
  OPT_MASTER_RETRY_COUNT,      OPT_LOG_TC, OPT_LOG_TC_SIZE,
  OPT_MASTER_SSL,              OPT_MASTER_SSL_KEY,
  OPT_MASTER_SSL_CERT,         OPT_MASTER_SSL_CAPATH,
  OPT_MASTER_SSL_CIPHER,       OPT_MASTER_SSL_CA,
  OPT_SQL_BIN_UPDATE_SAME,     OPT_REPLICATE_DO_DB,
  OPT_REPLICATE_IGNORE_DB,     OPT_LOG_SLAVE_UPDATES,
  OPT_BINLOG_DO_DB,            OPT_BINLOG_IGNORE_DB,
  OPT_BINLOG_FORMAT,
#ifndef DBUG_OFF
  OPT_BINLOG_SHOW_XID,
#endif
  OPT_BINLOG_ROWS_EVENT_MAX_SIZE, 
  OPT_WANT_CORE,               OPT_CONCURRENT_INSERT,
  OPT_MEMLOCK,                 OPT_MYISAM_RECOVER,
  OPT_REPLICATE_REWRITE_DB,    OPT_SERVER_ID,
  OPT_SKIP_SLAVE_START,        OPT_SAFE_SHOW_DB, 
  OPT_SAFEMALLOC_MEM_LIMIT,    OPT_REPLICATE_DO_TABLE,
  OPT_REPLICATE_IGNORE_TABLE,  OPT_REPLICATE_WILD_DO_TABLE,
  OPT_REPLICATE_WILD_IGNORE_TABLE, OPT_REPLICATE_SAME_SERVER_ID,
  OPT_DISCONNECT_SLAVE_EVENT_COUNT, OPT_TC_HEURISTIC_RECOVER,
  OPT_ABORT_SLAVE_EVENT_COUNT,
  OPT_LOG_BIN_TRUST_FUNCTION_CREATORS,
  OPT_ENGINE_CONDITION_PUSHDOWN, OPT_NDB_CONNECTSTRING, 
  OPT_NDB_USE_EXACT_COUNT, OPT_NDB_USE_TRANSACTIONS,
  OPT_NDB_FORCE_SEND, OPT_NDB_AUTOINCREMENT_PREFETCH_SZ,
  OPT_NDB_SHM, OPT_NDB_OPTIMIZED_NODE_SELECTION, OPT_NDB_CACHE_CHECK_TIME,
  OPT_NDB_MGMD, OPT_NDB_NODEID,
  OPT_NDB_DISTRIBUTION,
  OPT_NDB_INDEX_STAT_ENABLE,
  OPT_NDB_EXTRA_LOGGING,
  OPT_NDB_REPORT_THRESH_BINLOG_EPOCH_SLIP,
  OPT_NDB_REPORT_THRESH_BINLOG_MEM_USAGE,
  OPT_NDB_USE_COPYING_ALTER_TABLE,
  OPT_SKIP_SAFEMALLOC,
  OPT_TEMP_POOL, OPT_TX_ISOLATION, OPT_COMPLETION_TYPE,
  OPT_SKIP_STACK_TRACE, OPT_SKIP_SYMLINKS,
  OPT_MAX_BINLOG_DUMP_EVENTS, OPT_SPORADIC_BINLOG_DUMP_FAIL,
  OPT_SAFE_USER_CREATE, OPT_SQL_MODE,
  OPT_HAVE_NAMED_PIPE,
  OPT_DO_PSTACK, OPT_EVENT_SCHEDULER, OPT_REPORT_HOST,
  OPT_REPORT_USER, OPT_REPORT_PASSWORD, OPT_REPORT_PORT,
  OPT_SHOW_SLAVE_AUTH_INFO,
  OPT_SLAVE_LOAD_TMPDIR, OPT_NO_MIX_TYPE,
  OPT_RPL_RECOVERY_RANK,OPT_INIT_RPL_ROLE,
  OPT_RELAY_LOG, OPT_RELAY_LOG_INDEX, OPT_RELAY_LOG_INFO_FILE,
  OPT_SLAVE_SKIP_ERRORS, OPT_DES_KEY_FILE, OPT_LOCAL_INFILE,
  OPT_SSL_SSL, OPT_SSL_KEY, OPT_SSL_CERT, OPT_SSL_CA,
  OPT_SSL_CAPATH, OPT_SSL_CIPHER,
  OPT_BACK_LOG, OPT_BINLOG_CACHE_SIZE,
  OPT_CONNECT_TIMEOUT, OPT_DELAYED_INSERT_TIMEOUT,
  OPT_DELAYED_INSERT_LIMIT, OPT_DELAYED_QUEUE_SIZE,
  OPT_FLUSH_TIME, OPT_FT_MIN_WORD_LEN, OPT_FT_BOOLEAN_SYNTAX,
  OPT_FT_MAX_WORD_LEN, OPT_FT_QUERY_EXPANSION_LIMIT, OPT_FT_STOPWORD_FILE,
  OPT_INTERACTIVE_TIMEOUT, OPT_JOIN_BUFF_SIZE,
  OPT_KEY_BUFFER_SIZE, OPT_KEY_CACHE_BLOCK_SIZE,
  OPT_KEY_CACHE_DIVISION_LIMIT, OPT_KEY_CACHE_AGE_THRESHOLD,
  OPT_LONG_QUERY_TIME,
  OPT_LOWER_CASE_TABLE_NAMES, OPT_MAX_ALLOWED_PACKET,
  OPT_MAX_BINLOG_CACHE_SIZE, OPT_MAX_BINLOG_SIZE,
  OPT_MAX_CONNECTIONS, OPT_MAX_CONNECT_ERRORS,
  OPT_MAX_DELAYED_THREADS, OPT_MAX_HEP_TABLE_SIZE,
  OPT_MAX_JOIN_SIZE, OPT_MAX_PREPARED_STMT_COUNT,
  OPT_MAX_RELAY_LOG_SIZE, OPT_MAX_SORT_LENGTH,
  OPT_MAX_SEEKS_FOR_KEY, OPT_MAX_TMP_TABLES, OPT_MAX_USER_CONNECTIONS,
  OPT_MAX_LENGTH_FOR_SORT_DATA,
  OPT_MAX_WRITE_LOCK_COUNT, OPT_BULK_INSERT_BUFFER_SIZE,
  OPT_MAX_ERROR_COUNT, OPT_MULTI_RANGE_COUNT, OPT_MYISAM_DATA_POINTER_SIZE,

  OPT_MYISAM_BLOCK_SIZE, OPT_MYISAM_MAX_EXTRA_SORT_FILE_SIZE,
  OPT_MYISAM_MAX_SORT_FILE_SIZE, OPT_MYISAM_SORT_BUFFER_SIZE,
  OPT_MYISAM_USE_MMAP, OPT_MYISAM_REPAIR_THREADS,
  OPT_MYISAM_STATS_METHOD,

  OPT_PAGECACHE_BUFFER_SIZE,
  OPT_PAGECACHE_DIVISION_LIMIT, OPT_PAGECACHE_AGE_THRESHOLD,

  OPT_NET_BUFFER_LENGTH, OPT_NET_RETRY_COUNT,
  OPT_NET_READ_TIMEOUT, OPT_NET_WRITE_TIMEOUT,
  OPT_OPEN_FILES_LIMIT,
  OPT_PRELOAD_BUFFER_SIZE,
  OPT_QUERY_CACHE_LIMIT, OPT_QUERY_CACHE_MIN_RES_UNIT, OPT_QUERY_CACHE_SIZE,
  OPT_QUERY_CACHE_TYPE, OPT_QUERY_CACHE_WLOCK_INVALIDATE, OPT_RECORD_BUFFER,
  OPT_RECORD_RND_BUFFER, OPT_DIV_PRECINCREMENT, OPT_RELAY_LOG_SPACE_LIMIT,
  OPT_RELAY_LOG_PURGE,
  OPT_SLAVE_NET_TIMEOUT, OPT_SLAVE_COMPRESSED_PROTOCOL, OPT_SLOW_LAUNCH_TIME,
  OPT_SLAVE_TRANS_RETRIES, OPT_READONLY, OPT_DEBUGGING,
  OPT_SORT_BUFFER, OPT_TABLE_OPEN_CACHE, OPT_TABLE_DEF_CACHE,
  OPT_THREAD_CONCURRENCY, OPT_THREAD_CACHE_SIZE,
  OPT_TMP_TABLE_SIZE, OPT_THREAD_STACK,
  OPT_WAIT_TIMEOUT,
  OPT_ERROR_LOG_FILE,
  OPT_DEFAULT_WEEK_FORMAT,
  OPT_RANGE_ALLOC_BLOCK_SIZE, OPT_ALLOW_SUSPICIOUS_UDFS,
  OPT_QUERY_ALLOC_BLOCK_SIZE, OPT_QUERY_PREALLOC_SIZE,
  OPT_TRANS_ALLOC_BLOCK_SIZE, OPT_TRANS_PREALLOC_SIZE,
  OPT_SYNC_FRM, OPT_SYNC_BINLOG,
  OPT_SYNC_REPLICATION,
  OPT_SYNC_REPLICATION_SLAVE_ID,
  OPT_SYNC_REPLICATION_TIMEOUT,
  OPT_ENABLE_SHARED_MEMORY,
  OPT_SHARED_MEMORY_BASE_NAME,
  OPT_OLD_PASSWORDS,
  OPT_OLD_ALTER_TABLE,
  OPT_EXPIRE_LOGS_DAYS,
  OPT_GROUP_CONCAT_MAX_LEN,
  OPT_DEFAULT_COLLATION,
  OPT_CHARACTER_SET_CLIENT_HANDSHAKE,
  OPT_CHARACTER_SET_FILESYSTEM,
  OPT_LC_TIME_NAMES,
  OPT_INIT_CONNECT,
  OPT_INIT_SLAVE,
  OPT_SECURE_AUTH,
  OPT_DATE_FORMAT,
  OPT_TIME_FORMAT,
  OPT_DATETIME_FORMAT,
  OPT_LOG_QUERIES_NOT_USING_INDEXES,
  OPT_DEFAULT_TIME_ZONE,
  OPT_SYSDATE_IS_NOW,
  OPT_OPTIMIZER_SEARCH_DEPTH,
  OPT_OPTIMIZER_PRUNE_LEVEL,
  OPT_UPDATABLE_VIEWS_WITH_LIMIT,
  OPT_SP_AUTOMATIC_PRIVILEGES,
  OPT_MAX_SP_RECURSION_DEPTH,
  OPT_AUTO_INCREMENT, OPT_AUTO_INCREMENT_OFFSET,
  OPT_ENABLE_LARGE_PAGES,
  OPT_TIMED_MUTEXES,
  OPT_OLD_STYLE_USER_LIMITS,
  OPT_LOG_SLOW_ADMIN_STATEMENTS,
  OPT_TABLE_LOCK_WAIT_TIMEOUT,
  OPT_PLUGIN_LOAD,
  OPT_PLUGIN_DIR,
  OPT_LOG_OUTPUT,
  OPT_PORT_OPEN_TIMEOUT,
  OPT_PROFILING,
  OPT_KEEP_FILES_ON_CREATE,
  OPT_GENERAL_LOG,
  OPT_SLOW_LOG,
  OPT_THREAD_HANDLING,
  OPT_INNODB_ROLLBACK_ON_TIMEOUT,
  OPT_SECURE_FILE_PRIV,
  OPT_MIN_EXAMINED_ROW_LIMIT,
  OPT_LOG_SLOW_SLAVE_STATEMENTS,
  OPT_DEBUG_CRC, OPT_OLD_MODE
};


#define LONG_TIMEOUT ((ulong) 3600L*24L*365L)

struct my_option my_long_options[] =
{
  {"help", '?', "Display this help and exit.", 
   (uchar**) &opt_help, (uchar**) &opt_help, 0, GET_BOOL, NO_ARG, 0, 0, 0, 0,
   0, 0},
#ifdef HAVE_REPLICATION
  {"abort-slave-event-count", OPT_ABORT_SLAVE_EVENT_COUNT,
   "Option used by mysql-test for debugging and testing of replication.",
   (uchar**) &abort_slave_event_count,  (uchar**) &abort_slave_event_count,
   0, GET_INT, REQUIRED_ARG, 0, 0, 0, 0, 0, 0},
#endif /* HAVE_REPLICATION */
  {"allow-suspicious-udfs", OPT_ALLOW_SUSPICIOUS_UDFS,
   "Allows use of UDFs consisting of only one symbol xxx() "
   "without corresponding xxx_init() or xxx_deinit(). That also means "
   "that one can load any function from any library, for example exit() "
   "from libc.so",
   (uchar**) &opt_allow_suspicious_udfs, (uchar**) &opt_allow_suspicious_udfs,
   0, GET_BOOL, NO_ARG, 0, 0, 0, 0, 0, 0},
  {"ansi", 'a', "Use ANSI SQL syntax instead of MySQL syntax. This mode will also set transaction isolation level 'serializable'.", 0, 0, 0,
   GET_NO_ARG, NO_ARG, 0, 0, 0, 0, 0, 0},
  {"auto-increment-increment", OPT_AUTO_INCREMENT,
   "Auto-increment columns are incremented by this",
   (uchar**) &global_system_variables.auto_increment_increment,
   (uchar**) &max_system_variables.auto_increment_increment, 0, GET_ULONG,
   OPT_ARG, 1, 1, 65535, 0, 1, 0 },
  {"auto-increment-offset", OPT_AUTO_INCREMENT_OFFSET,
   "Offset added to Auto-increment columns. Used when auto-increment-increment != 1",
   (uchar**) &global_system_variables.auto_increment_offset,
   (uchar**) &max_system_variables.auto_increment_offset, 0, GET_ULONG, OPT_ARG,
   1, 1, 65535, 0, 1, 0 },
  {"automatic-sp-privileges", OPT_SP_AUTOMATIC_PRIVILEGES,
   "Creating and dropping stored procedures alters ACLs. Disable with --skip-automatic-sp-privileges.",
   (uchar**) &sp_automatic_privileges, (uchar**) &sp_automatic_privileges,
   0, GET_BOOL, NO_ARG, 1, 0, 0, 0, 0, 0},
  {"basedir", 'b',
   "Path to installation directory. All paths are usually resolved relative to this.",
   (uchar**) &mysql_home_ptr, (uchar**) &mysql_home_ptr, 0, GET_STR, REQUIRED_ARG,
   0, 0, 0, 0, 0, 0},
  {"big-tables", OPT_BIG_TABLES,
   "Allow big result sets by saving all temporary sets on file (Solves most 'table full' errors).",
   0, 0, 0, GET_NO_ARG, NO_ARG, 0, 0, 0, 0, 0, 0},
  {"bind-address", OPT_BIND_ADDRESS, "IP address to bind to.",
   (uchar**) &my_bind_addr_str, (uchar**) &my_bind_addr_str, 0, GET_STR,
   REQUIRED_ARG, 0, 0, 0, 0, 0, 0},
  {"binlog_format", OPT_BINLOG_FORMAT,
   "Does not have any effect without '--log-bin'. "
   "Tell the master the form of binary logging to use: either 'row' for "
   "row-based binary logging, or 'statement' for statement-based binary "
   "logging, or 'mixed'. 'mixed' is statement-based binary logging except "
   "for those statements where only row-based is correct: those which "
   "involve user-defined functions (i.e. UDFs) or the UUID() function; for "
   "those, row-based binary logging is automatically used. "
#ifdef HAVE_NDB_BINLOG
   "If ndbcluster is enabled and binlog_format is `mixed', the format switches"
   " to 'row' and back implicitly per each query accessing a NDB table."
#endif
   ,(uchar**) &opt_binlog_format, (uchar**) &opt_binlog_format,
   0, GET_STR, REQUIRED_ARG, 0, 0, 0, 0, 0, 0},
  {"binlog-do-db", OPT_BINLOG_DO_DB,
   "Tells the master it should log updates for the specified database, and exclude all others not explicitly mentioned.",
   0, 0, 0, GET_STR, REQUIRED_ARG, 0, 0, 0, 0, 0, 0},
  {"binlog-ignore-db", OPT_BINLOG_IGNORE_DB,
   "Tells the master that updates to the given database should not be logged tothe binary log.",
   0, 0, 0, GET_STR, REQUIRED_ARG, 0, 0, 0, 0, 0, 0},
  {"binlog-row-event-max-size", OPT_BINLOG_ROWS_EVENT_MAX_SIZE,
   "The maximum size of a row-based binary log event in bytes. Rows will be "
   "grouped into events smaller than this size if possible. "
   "The value has to be a multiple of 256.",
   (uchar**) &opt_binlog_rows_event_max_size, 
   (uchar**) &opt_binlog_rows_event_max_size, 0, 
   GET_ULONG, REQUIRED_ARG, 
   /* def_value */ 1024, /* min_value */  256, /* max_value */ ULONG_MAX, 
   /* sub_size */     0, /* block_size */ 256, 
   /* app_type */ 0
  },
#ifndef DISABLE_GRANT_OPTIONS
  {"bootstrap", OPT_BOOTSTRAP, "Used by mysql installation scripts.", 0, 0, 0,
   GET_NO_ARG, NO_ARG, 0, 0, 0, 0, 0, 0},
#endif
  {"character-set-client-handshake", OPT_CHARACTER_SET_CLIENT_HANDSHAKE,
   "Don't ignore client side character set value sent during handshake.",
   (uchar**) &opt_character_set_client_handshake,
   (uchar**) &opt_character_set_client_handshake,
    0, GET_BOOL, NO_ARG, 1, 0, 0, 0, 0, 0},
  {"character-set-filesystem", OPT_CHARACTER_SET_FILESYSTEM,
   "Set the filesystem character set.",
   (uchar**) &character_set_filesystem_name,
   (uchar**) &character_set_filesystem_name,
   0, GET_STR, REQUIRED_ARG, 0, 0, 0, 0, 0, 0 },
  {"character-set-server", 'C', "Set the default character set.",
   (uchar**) &default_character_set_name, (uchar**) &default_character_set_name,
   0, GET_STR, REQUIRED_ARG, 0, 0, 0, 0, 0, 0 },
  {"character-sets-dir", OPT_CHARSETS_DIR,
   "Directory where character sets are.", (uchar**) &charsets_dir,
   (uchar**) &charsets_dir, 0, GET_STR, REQUIRED_ARG, 0, 0, 0, 0, 0, 0},
  {"chroot", 'r', "Chroot mysqld daemon during startup.",
   (uchar**) &mysqld_chroot, (uchar**) &mysqld_chroot, 0, GET_STR, REQUIRED_ARG,
   0, 0, 0, 0, 0, 0},
  {"collation-server", OPT_DEFAULT_COLLATION, "Set the default collation.",
   (uchar**) &default_collation_name, (uchar**) &default_collation_name,
   0, GET_STR, REQUIRED_ARG, 0, 0, 0, 0, 0, 0 },
  {"completion-type", OPT_COMPLETION_TYPE, "Default completion type.",
   (uchar**) &global_system_variables.completion_type,
   (uchar**) &max_system_variables.completion_type, 0, GET_ULONG,
   REQUIRED_ARG, 0, 0, 2, 0, 1, 0},
  {"concurrent-insert", OPT_CONCURRENT_INSERT,
   "Use concurrent insert with MyISAM. Disable with --concurrent-insert=0",
   (uchar**) &myisam_concurrent_insert, (uchar**) &myisam_concurrent_insert,
   0, GET_ULONG, OPT_ARG, 1, 0, 2, 0, 0, 0},
  {"console", OPT_CONSOLE, "Write error output on screen; Don't remove the console window on windows.",
   (uchar**) &opt_console, (uchar**) &opt_console, 0, GET_BOOL, NO_ARG, 0, 0, 0,
   0, 0, 0},
  {"core-file", OPT_WANT_CORE, "Write core on errors.", 0, 0, 0, GET_NO_ARG,
   NO_ARG, 0, 0, 0, 0, 0, 0},
  {"datadir", 'h', "Path to the database root.", (uchar**) &mysql_data_home,
   (uchar**) &mysql_data_home, 0, GET_STR, REQUIRED_ARG, 0, 0, 0, 0, 0, 0},
#ifndef DBUG_OFF
  {"debug", '#', "Debug log.", (uchar**) &default_dbug_option,
   (uchar**) &default_dbug_option, 0, GET_STR, OPT_ARG, 0, 0, 0, 0, 0, 0},
  {"debug-crc-break", OPT_DEBUG_CRC,
   "Call my_debug_put_break_here() if crc matches this number (for debug).",
   (uchar**) &opt_my_crc_dbug_check, (uchar**) &opt_my_crc_dbug_check,
   0, GET_ULONG, REQUIRED_ARG, 0, 0, ~(ulong) 0L, 0, 0, 0},
#endif
  {"default-character-set", 'C', "Set the default character set (deprecated option, use --character-set-server instead).",
   (uchar**) &default_character_set_name, (uchar**) &default_character_set_name,
   0, GET_STR, REQUIRED_ARG, 0, 0, 0, 0, 0, 0 },
  {"default-collation", OPT_DEFAULT_COLLATION, "Set the default collation (deprecated option, use --collation-server instead).",
   (uchar**) &default_collation_name, (uchar**) &default_collation_name,
   0, GET_STR, REQUIRED_ARG, 0, 0, 0, 0, 0, 0 },
  {"default-storage-engine", OPT_STORAGE_ENGINE,
   "Set the default storage engine (table type) for tables.",
   (uchar**)&default_storage_engine_str, (uchar**)&default_storage_engine_str,
   0, GET_STR, REQUIRED_ARG, 0, 0, 0, 0, 0, 0},
  {"default-table-type", OPT_STORAGE_ENGINE,
   "(deprecated) Use --default-storage-engine.",
   (uchar**)&default_storage_engine_str, (uchar**)&default_storage_engine_str,
   0, GET_STR, REQUIRED_ARG, 0, 0, 0, 0, 0, 0},
  {"default-time-zone", OPT_DEFAULT_TIME_ZONE, "Set the default time zone.",
   (uchar**) &default_tz_name, (uchar**) &default_tz_name,
   0, GET_STR, REQUIRED_ARG, 0, 0, 0, 0, 0, 0 },
  {"delay-key-write", OPT_DELAY_KEY_WRITE, "Type of DELAY_KEY_WRITE.",
   0,0,0, GET_STR, OPT_ARG, 0, 0, 0, 0, 0, 0},
  {"delay-key-write-for-all-tables", OPT_DELAY_KEY_WRITE_ALL,
   "Don't flush key buffers between writes for any MyISAM table (Deprecated option, use --delay-key-write=all instead).",
   0, 0, 0, GET_NO_ARG, NO_ARG, 0, 0, 0, 0, 0, 0},
#ifdef HAVE_OPENSSL
  {"des-key-file", OPT_DES_KEY_FILE,
   "Load keys for des_encrypt() and des_encrypt from given file.",
   (uchar**) &des_key_file, (uchar**) &des_key_file, 0, GET_STR, REQUIRED_ARG,
   0, 0, 0, 0, 0, 0},
#endif /* HAVE_OPENSSL */
#ifdef HAVE_REPLICATION
  {"disconnect-slave-event-count", OPT_DISCONNECT_SLAVE_EVENT_COUNT,
   "Option used by mysql-test for debugging and testing of replication.",
   (uchar**) &disconnect_slave_event_count,
   (uchar**) &disconnect_slave_event_count, 0, GET_INT, REQUIRED_ARG, 0, 0, 0,
   0, 0, 0},
#endif /* HAVE_REPLICATION */
  {"enable-locking", OPT_ENABLE_LOCK,
   "Deprecated option, use --external-locking instead.",
   (uchar**) &opt_external_locking, (uchar**) &opt_external_locking,
   0, GET_BOOL, NO_ARG, 0, 0, 0, 0, 0, 0},
#ifdef __NT__
  {"enable-named-pipe", OPT_HAVE_NAMED_PIPE, "Enable the named pipe (NT).",
   (uchar**) &opt_enable_named_pipe, (uchar**) &opt_enable_named_pipe, 0, GET_BOOL,
   NO_ARG, 0, 0, 0, 0, 0, 0},
#endif
  {"enable-pstack", OPT_DO_PSTACK, "Print a symbolic stack trace on failure.",
   (uchar**) &opt_do_pstack, (uchar**) &opt_do_pstack, 0, GET_BOOL, NO_ARG, 0, 0,
   0, 0, 0, 0},
  {"engine-condition-pushdown",
   OPT_ENGINE_CONDITION_PUSHDOWN,
   "Push supported query conditions to the storage engine.",
   (uchar**) &global_system_variables.engine_condition_pushdown,
   (uchar**) &global_system_variables.engine_condition_pushdown,
   0, GET_BOOL, NO_ARG, 1, 0, 0, 0, 0, 0},
  /* See how it's handled in get_one_option() */
  {"event-scheduler", OPT_EVENT_SCHEDULER, "Enable/disable the event scheduler.",
   NULL,  NULL, 0, GET_STR, OPT_ARG, 0, 0, 0, 0, 0, 0},
  {"exit-info", 'T', "Used for debugging;  Use at your own risk!", 0, 0, 0,
   GET_LONG, OPT_ARG, 0, 0, 0, 0, 0, 0},
  {"external-locking", OPT_USE_LOCKING, "Use system (external) locking (disabled by default).  With this option enabled you can run myisamchk to test (not repair) tables while the MySQL server is running. Disable with --skip-external-locking.",
   (uchar**) &opt_external_locking, (uchar**) &opt_external_locking,
   0, GET_BOOL, NO_ARG, 0, 0, 0, 0, 0, 0},
  {"flush", OPT_FLUSH, "Flush tables to disk between SQL commands.", 0, 0, 0,
   GET_NO_ARG, NO_ARG, 0, 0, 0, 0, 0, 0},
  /* We must always support the next option to make scripts like mysqltest
     easier to do */
  {"gdb", OPT_DEBUGGING,
   "Set up signals usable for debugging",
   (uchar**) &opt_debugging, (uchar**) &opt_debugging,
   0, GET_BOOL, NO_ARG, 0, 0, 0, 0, 0, 0},
  {"general-log", OPT_GENERAL_LOG,
   "Enable|disable general log", (uchar**) &opt_log,
   (uchar**) &opt_log, 0, GET_BOOL, OPT_ARG, 0, 0, 0, 0, 0, 0},
#ifdef HAVE_LARGE_PAGES
  {"large-pages", OPT_ENABLE_LARGE_PAGES, "Enable support for large pages. \
Disable with --skip-large-pages.",
   (uchar**) &opt_large_pages, (uchar**) &opt_large_pages, 0, GET_BOOL, NO_ARG, 0, 0, 0,
   0, 0, 0},
#endif
  {"init-connect", OPT_INIT_CONNECT, "Command(s) that are executed for each new connection",
   (uchar**) &opt_init_connect, (uchar**) &opt_init_connect, 0, GET_STR_ALLOC,
   REQUIRED_ARG, 0, 0, 0, 0, 0, 0},
#ifndef DISABLE_GRANT_OPTIONS
  {"init-file", OPT_INIT_FILE, "Read SQL commands from this file at startup.",
   (uchar**) &opt_init_file, (uchar**) &opt_init_file, 0, GET_STR, REQUIRED_ARG,
   0, 0, 0, 0, 0, 0},
#endif
  {"init-rpl-role", OPT_INIT_RPL_ROLE, "Set the replication role.", 0, 0, 0,
   GET_STR, REQUIRED_ARG, 0, 0, 0, 0, 0, 0},
  {"init-slave", OPT_INIT_SLAVE, "Command(s) that are executed when a slave connects to this master",
   (uchar**) &opt_init_slave, (uchar**) &opt_init_slave, 0, GET_STR_ALLOC,
   REQUIRED_ARG, 0, 0, 0, 0, 0, 0},
  {"language", 'L',
   "Client error messages in given language. May be given as a full path.",
   (uchar**) &language_ptr, (uchar**) &language_ptr, 0, GET_STR, REQUIRED_ARG,
   0, 0, 0, 0, 0, 0},
  {"lc-time-names", OPT_LC_TIME_NAMES,
   "Set the language used for the month names and the days of the week.",
   (uchar**) &lc_time_names_name,
   (uchar**) &lc_time_names_name,
   0, GET_STR, REQUIRED_ARG, 0, 0, 0, 0, 0, 0 },
  {"local-infile", OPT_LOCAL_INFILE,
   "Enable/disable LOAD DATA LOCAL INFILE (takes values 1|0).",
   (uchar**) &opt_local_infile,
   (uchar**) &opt_local_infile, 0, GET_BOOL, OPT_ARG,
   1, 0, 0, 0, 0, 0},
  {"log", 'l', "Log connections and queries to file.", (uchar**) &opt_logname,
   (uchar**) &opt_logname, 0, GET_STR, OPT_ARG, 0, 0, 0, 0, 0, 0},
  {"log-bin", OPT_BIN_LOG,
   "Log update queries in binary format. Optional (but strongly recommended "
   "to avoid replication problems if server's hostname changes) argument "
   "should be the chosen location for the binary log files.",
   (uchar**) &opt_bin_logname, (uchar**) &opt_bin_logname, 0, GET_STR_ALLOC,
   OPT_ARG, 0, 0, 0, 0, 0, 0},
  {"log-bin-index", OPT_BIN_LOG_INDEX,
   "File that holds the names for last binary log files.",
   (uchar**) &opt_binlog_index_name, (uchar**) &opt_binlog_index_name, 0, GET_STR,
   REQUIRED_ARG, 0, 0, 0, 0, 0, 0},
#ifndef TO_BE_REMOVED_IN_5_1_OR_6_0
  /*
    In 5.0.6 we introduced the below option, then in 5.0.16 we renamed it to
    log-bin-trust-function-creators but kept also the old name for
    compatibility; the behaviour was also changed to apply only to functions
    (and triggers). In a future release this old name could be removed.
  */
  {"log-bin-trust-routine-creators", OPT_LOG_BIN_TRUST_FUNCTION_CREATORS,
   "(deprecated) Use log-bin-trust-function-creators.",
   (uchar**) &trust_function_creators, (uchar**) &trust_function_creators, 0,
   GET_BOOL, NO_ARG, 0, 0, 0, 0, 0, 0},
#endif
  /*
    This option starts with "log-bin" to emphasize that it is specific of
    binary logging.
  */
  {"log-bin-trust-function-creators", OPT_LOG_BIN_TRUST_FUNCTION_CREATORS,
   "If equal to 0 (the default), then when --log-bin is used, creation of "
   "a stored function (or trigger) is allowed only to users having the SUPER privilege "
   "and only if this stored function (trigger) may not break binary logging."
   "Note that if ALL connections to this server ALWAYS use row-based binary "
   "logging, the security issues do not exist and the binary logging cannot "
   "break, so you can safely set this to 1."
   ,(uchar**) &trust_function_creators, (uchar**) &trust_function_creators, 0,
   GET_BOOL, NO_ARG, 0, 0, 0, 0, 0, 0},
  {"log-error", OPT_ERROR_LOG_FILE, "Error log file.",
   (uchar**) &log_error_file_ptr, (uchar**) &log_error_file_ptr, 0, GET_STR,
   OPT_ARG, 0, 0, 0, 0, 0, 0},
  {"log-isam", OPT_ISAM_LOG, "Log all MyISAM changes to file.",
   (uchar**) &myisam_log_filename, (uchar**) &myisam_log_filename, 0, GET_STR,
   OPT_ARG, 0, 0, 0, 0, 0, 0},
  {"log-long-format", '0',
   "Log some extra information to update log. Please note that this option is deprecated; see --log-short-format option.", 
   0, 0, 0, GET_NO_ARG, NO_ARG, 0, 0, 0, 0, 0, 0},
#ifdef WITH_CSV_STORAGE_ENGINE
  {"log-output", OPT_LOG_OUTPUT,
   "Syntax: log-output[=value[,value...]], where \"value\" could be TABLE, "
   "FILE or NONE.",
   (uchar**) &log_output_str, (uchar**) &log_output_str, 0,
   GET_STR, OPT_ARG, 0, 0, 0, 0, 0, 0},
#endif
  {"log-queries-not-using-indexes", OPT_LOG_QUERIES_NOT_USING_INDEXES,
   "Log queries that are executed without benefit of any index to the slow log if it is open.",
   (uchar**) &opt_log_queries_not_using_indexes, (uchar**) &opt_log_queries_not_using_indexes,
   0, GET_BOOL, NO_ARG, 0, 0, 0, 0, 0, 0},
  {"log-short-format", OPT_SHORT_LOG_FORMAT,
   "Don't log extra information to update and slow-query logs.",
   (uchar**) &opt_short_log_format, (uchar**) &opt_short_log_format,
   0, GET_BOOL, NO_ARG, 0, 0, 0, 0, 0, 0},
  {"log-slave-updates", OPT_LOG_SLAVE_UPDATES,
   "Tells the slave to log the updates from the slave thread to the binary log. You will need to turn it on if you plan to daisy-chain the slaves.",
   (uchar**) &opt_log_slave_updates, (uchar**) &opt_log_slave_updates, 0, GET_BOOL,
   NO_ARG, 0, 0, 0, 0, 0, 0},
  {"log-slow-admin-statements", OPT_LOG_SLOW_ADMIN_STATEMENTS,
   "Log slow OPTIMIZE, ANALYZE, ALTER and other administrative statements to the slow log if it is open.",
   (uchar**) &opt_log_slow_admin_statements,
   (uchar**) &opt_log_slow_admin_statements,
   0, GET_BOOL, NO_ARG, 0, 0, 0, 0, 0, 0},
 {"log-slow-slave-statements", OPT_LOG_SLOW_SLAVE_STATEMENTS,
  "Log slow statements executed by slave thread to the slow log if it is open.",
  (uchar**) &opt_log_slow_slave_statements,
  (uchar**) &opt_log_slow_slave_statements,
  0, GET_BOOL, NO_ARG, 0, 0, 0, 0, 0, 0},
  {"log-slow-queries", OPT_SLOW_QUERY_LOG,
    "Log slow queries to a table or log file. Defaults logging to table mysql.slow_log or hostname-slow.log if --log-output=file is used. Must be enabled to activate other slow log options.",
   (uchar**) &opt_slow_logname, (uchar**) &opt_slow_logname, 0, GET_STR, OPT_ARG,
   0, 0, 0, 0, 0, 0},
  {"log-tc", OPT_LOG_TC,
   "Path to transaction coordinator log (used for transactions that affect "
   "more than one storage engine, when binary log is disabled)",
   (uchar**) &opt_tc_log_file, (uchar**) &opt_tc_log_file, 0, GET_STR,
   REQUIRED_ARG, 0, 0, 0, 0, 0, 0},
#ifdef HAVE_MMAP
  {"log-tc-size", OPT_LOG_TC_SIZE, "Size of transaction coordinator log.",
   (uchar**) &opt_tc_log_size, (uchar**) &opt_tc_log_size, 0, GET_ULONG,
   REQUIRED_ARG, TC_LOG_MIN_SIZE, TC_LOG_MIN_SIZE, ULONG_MAX, 0,
   TC_LOG_PAGE_SIZE, 0},
#endif
  {"log-update", OPT_UPDATE_LOG,
   "The update log is deprecated since version 5.0, is replaced by the binary \
log and this option justs turns on --log-bin instead.",
   (uchar**) &opt_update_logname, (uchar**) &opt_update_logname, 0, GET_STR,
   OPT_ARG, 0, 0, 0, 0, 0, 0},
  {"log-warnings", 'W', "Log some not critical warnings to the log file.",
   (uchar**) &global_system_variables.log_warnings,
   (uchar**) &max_system_variables.log_warnings, 0, GET_ULONG, OPT_ARG, 1, 0, 0,
   0, 0, 0},
  {"low-priority-updates", OPT_LOW_PRIORITY_UPDATES,
   "INSERT/DELETE/UPDATE has lower priority than selects.",
   (uchar**) &global_system_variables.low_priority_updates,
   (uchar**) &max_system_variables.low_priority_updates,
   0, GET_BOOL, NO_ARG, 0, 0, 0, 0, 0, 0},
  {"master-connect-retry", OPT_MASTER_CONNECT_RETRY,
   "The number of seconds the slave thread will sleep before retrying to connect to the master in case the master goes down or the connection is lost.",
   (uchar**) &master_connect_retry, (uchar**) &master_connect_retry, 0, GET_UINT,
   REQUIRED_ARG, 60, 0, 0, 0, 0, 0},
  {"master-host", OPT_MASTER_HOST,
   "Master hostname or IP address for replication. If not set, the slave thread will not be started. Note that the setting of master-host will be ignored if there exists a valid master.info file.",
   (uchar**) &master_host, (uchar**) &master_host, 0, GET_STR, REQUIRED_ARG, 0, 0,
   0, 0, 0, 0},
  {"master-info-file", OPT_MASTER_INFO_FILE,
   "The location and name of the file that remembers the master and where the I/O replication \
thread is in the master's binlogs.",
   (uchar**) &master_info_file, (uchar**) &master_info_file, 0, GET_STR,
   REQUIRED_ARG, 0, 0, 0, 0, 0, 0},
  {"master-password", OPT_MASTER_PASSWORD,
   "The password the slave thread will authenticate with when connecting to the master. If not set, an empty password is assumed.The value in master.info will take precedence if it can be read.",
   (uchar**)&master_password, (uchar**)&master_password, 0,
   GET_STR, REQUIRED_ARG, 0, 0, 0, 0, 0, 0},
  {"master-port", OPT_MASTER_PORT,
   "The port the master is listening on. If not set, the compiled setting of MYSQL_PORT is assumed. If you have not tinkered with configure options, this should be 3306. The value in master.info will take precedence if it can be read.",
   (uchar**) &master_port, (uchar**) &master_port, 0, GET_UINT, REQUIRED_ARG,
   MYSQL_PORT, 0, 0, 0, 0, 0},
  {"master-retry-count", OPT_MASTER_RETRY_COUNT,
   "The number of tries the slave will make to connect to the master before giving up.",
   (uchar**) &master_retry_count, (uchar**) &master_retry_count, 0, GET_ULONG,
   REQUIRED_ARG, 3600*24, 0, 0, 0, 0, 0},
  {"master-ssl", OPT_MASTER_SSL,
   "Enable the slave to connect to the master using SSL.",
   (uchar**) &master_ssl, (uchar**) &master_ssl, 0, GET_BOOL, NO_ARG, 0, 0, 0, 0,
   0, 0},
  {"master-ssl-ca", OPT_MASTER_SSL_CA,
   "Master SSL CA file. Only applies if you have enabled master-ssl.",
   (uchar**) &master_ssl_ca, (uchar**) &master_ssl_ca, 0, GET_STR, OPT_ARG,
   0, 0, 0, 0, 0, 0},
  {"master-ssl-capath", OPT_MASTER_SSL_CAPATH,
   "Master SSL CA path. Only applies if you have enabled master-ssl.",
   (uchar**) &master_ssl_capath, (uchar**) &master_ssl_capath, 0, GET_STR, OPT_ARG,
   0, 0, 0, 0, 0, 0},
  {"master-ssl-cert", OPT_MASTER_SSL_CERT,
   "Master SSL certificate file name. Only applies if you have enabled \
master-ssl",
   (uchar**) &master_ssl_cert, (uchar**) &master_ssl_cert, 0, GET_STR, OPT_ARG,
   0, 0, 0, 0, 0, 0},
  {"master-ssl-cipher", OPT_MASTER_SSL_CIPHER,
   "Master SSL cipher. Only applies if you have enabled master-ssl.",
   (uchar**) &master_ssl_cipher, (uchar**) &master_ssl_capath, 0, GET_STR, OPT_ARG,
   0, 0, 0, 0, 0, 0},
  {"master-ssl-key", OPT_MASTER_SSL_KEY,
   "Master SSL keyfile name. Only applies if you have enabled master-ssl.",
   (uchar**) &master_ssl_key, (uchar**) &master_ssl_key, 0, GET_STR, OPT_ARG,
   0, 0, 0, 0, 0, 0},
  {"master-user", OPT_MASTER_USER,
   "The username the slave thread will use for authentication when connecting to the master. The user must have FILE privilege. If the master user is not set, user test is assumed. The value in master.info will take precedence if it can be read.",
   (uchar**) &master_user, (uchar**) &master_user, 0, GET_STR, REQUIRED_ARG, 0, 0,
   0, 0, 0, 0},
#ifdef HAVE_REPLICATION
  {"max-binlog-dump-events", OPT_MAX_BINLOG_DUMP_EVENTS,
   "Option used by mysql-test for debugging and testing of replication.",
   (uchar**) &max_binlog_dump_events, (uchar**) &max_binlog_dump_events, 0,
   GET_INT, REQUIRED_ARG, 0, 0, 0, 0, 0, 0},
#endif /* HAVE_REPLICATION */
  {"memlock", OPT_MEMLOCK, "Lock mysqld in memory.", (uchar**) &locked_in_memory,
   (uchar**) &locked_in_memory, 0, GET_BOOL, NO_ARG, 0, 0, 0, 0, 0, 0},
  {"myisam-recover", OPT_MYISAM_RECOVER,
   "Syntax: myisam-recover[=option[,option...]], where option can be DEFAULT, BACKUP, FORCE or QUICK.",
   (uchar**) &myisam_recover_options_str, (uchar**) &myisam_recover_options_str, 0,
   GET_STR, OPT_ARG, 0, 0, 0, 0, 0, 0},
#ifdef WITH_NDBCLUSTER_STORAGE_ENGINE
  {"ndb-connectstring", OPT_NDB_CONNECTSTRING,
   "Connect string for ndbcluster.",
   (uchar**) &opt_ndb_connectstring,
   (uchar**) &opt_ndb_connectstring,
   0, GET_STR, REQUIRED_ARG, 0, 0, 0, 0, 0, 0},
  {"ndb-mgmd-host", OPT_NDB_MGMD,
   "Set host and port for ndb_mgmd. Syntax: hostname[:port]",
   (uchar**) &opt_ndb_mgmd,
   (uchar**) &opt_ndb_mgmd,
   0, GET_STR, REQUIRED_ARG, 0, 0, 0, 0, 0, 0},
  {"ndb-nodeid", OPT_NDB_NODEID,
   "Nodeid for this mysqlserver in the cluster.",
   (uchar**) &opt_ndb_nodeid,
   (uchar**) &opt_ndb_nodeid,
   0, GET_INT, REQUIRED_ARG, 0, 0, 0, 0, 0, 0},
  {"ndb-autoincrement-prefetch-sz", OPT_NDB_AUTOINCREMENT_PREFETCH_SZ,
   "Specify number of autoincrement values that are prefetched.",
   (uchar**) &global_system_variables.ndb_autoincrement_prefetch_sz,
   (uchar**) &max_system_variables.ndb_autoincrement_prefetch_sz,
   0, GET_ULONG, REQUIRED_ARG, 1, 1, 256, 0, 0, 0},
  {"ndb-force-send", OPT_NDB_FORCE_SEND,
   "Force send of buffers to ndb immediately without waiting for "
   "other threads.",
   (uchar**) &global_system_variables.ndb_force_send,
   (uchar**) &global_system_variables.ndb_force_send,
   0, GET_BOOL, OPT_ARG, 1, 0, 0, 0, 0, 0},
  {"ndb_force_send", OPT_NDB_FORCE_SEND,
   "same as --ndb-force-send.",
   (uchar**) &global_system_variables.ndb_force_send,
   (uchar**) &global_system_variables.ndb_force_send,
   0, GET_BOOL, OPT_ARG, 1, 0, 0, 0, 0, 0},
  {"ndb-extra-logging", OPT_NDB_EXTRA_LOGGING,
   "Turn on more logging in the error log.",
   (uchar**) &ndb_extra_logging,
   (uchar**) &ndb_extra_logging,
   0, GET_INT, OPT_ARG, 0, 0, 0, 0, 0, 0},
#ifdef HAVE_NDB_BINLOG
  {"ndb-report-thresh-binlog-epoch-slip", OPT_NDB_REPORT_THRESH_BINLOG_EPOCH_SLIP,
   "Threshold on number of epochs to be behind before reporting binlog status. "
   "E.g. 3 means that if the difference between what epoch has been received "
   "from the storage nodes and what has been applied to the binlog is 3 or more, "
   "a status message will be sent to the cluster log.",
   (uchar**) &ndb_report_thresh_binlog_epoch_slip,
   (uchar**) &ndb_report_thresh_binlog_epoch_slip,
   0, GET_ULONG, REQUIRED_ARG, 3, 0, 256, 0, 0, 0},
  {"ndb-report-thresh-binlog-mem-usage", OPT_NDB_REPORT_THRESH_BINLOG_MEM_USAGE,
   "Threshold on percentage of free memory before reporting binlog status. E.g. "
   "10 means that if amount of available memory for receiving binlog data from "
   "the storage nodes goes below 10%, "
   "a status message will be sent to the cluster log.",
   (uchar**) &ndb_report_thresh_binlog_mem_usage,
   (uchar**) &ndb_report_thresh_binlog_mem_usage,
   0, GET_ULONG, REQUIRED_ARG, 10, 0, 100, 0, 0, 0},
#endif
  {"ndb-use-exact-count", OPT_NDB_USE_EXACT_COUNT,
   "Use exact records count during query planning and for fast "
   "select count(*), disable for faster queries.",
   (uchar**) &global_system_variables.ndb_use_exact_count,
   (uchar**) &global_system_variables.ndb_use_exact_count,
   0, GET_BOOL, OPT_ARG, 1, 0, 0, 0, 0, 0},
  {"ndb_use_exact_count", OPT_NDB_USE_EXACT_COUNT,
   "same as --ndb-use-exact-count.",
   (uchar**) &global_system_variables.ndb_use_exact_count,
   (uchar**) &global_system_variables.ndb_use_exact_count,
   0, GET_BOOL, OPT_ARG, 1, 0, 0, 0, 0, 0},
  {"ndb-use-transactions", OPT_NDB_USE_TRANSACTIONS,
   "Use transactions for large inserts, if enabled then large "
   "inserts will be split into several smaller transactions",
   (uchar**) &global_system_variables.ndb_use_transactions,
   (uchar**) &global_system_variables.ndb_use_transactions,
   0, GET_BOOL, OPT_ARG, 1, 0, 0, 0, 0, 0},
  {"ndb_use_transactions", OPT_NDB_USE_TRANSACTIONS,
   "same as --ndb-use-transactions.",
   (uchar**) &global_system_variables.ndb_use_transactions,
   (uchar**) &global_system_variables.ndb_use_transactions,
   0, GET_BOOL, OPT_ARG, 1, 0, 0, 0, 0, 0},
  {"ndb-shm", OPT_NDB_SHM,
   "Use shared memory connections when available.",
   (uchar**) &opt_ndb_shm,
   (uchar**) &opt_ndb_shm,
   0, GET_BOOL, OPT_ARG, OPT_NDB_SHM_DEFAULT, 0, 0, 0, 0, 0},
  {"ndb-optimized-node-selection", OPT_NDB_OPTIMIZED_NODE_SELECTION,
   "Select nodes for transactions in a more optimal way.",
   (uchar**) &opt_ndb_optimized_node_selection,
   (uchar**) &opt_ndb_optimized_node_selection,
   0, GET_BOOL, OPT_ARG, 1, 0, 0, 0, 0, 0},
  { "ndb-cache-check-time", OPT_NDB_CACHE_CHECK_TIME,
    "A dedicated thread is created to, at the given millisecons interval, invalidate the query cache if another MySQL server in the cluster has changed the data in the database.",
    (uchar**) &opt_ndb_cache_check_time, (uchar**) &opt_ndb_cache_check_time, 0, GET_ULONG, REQUIRED_ARG,
    0, 0, LONG_TIMEOUT, 0, 1, 0},
  {"ndb-index-stat-enable", OPT_NDB_INDEX_STAT_ENABLE,
   "Use ndb index statistics in query optimization.",
   (uchar**) &global_system_variables.ndb_index_stat_enable,
   (uchar**) &max_system_variables.ndb_index_stat_enable,
   0, GET_BOOL, OPT_ARG, 0, 0, 1, 0, 0, 0},
#endif
  {"ndb-use-copying-alter-table",
   OPT_NDB_USE_COPYING_ALTER_TABLE,
   "Force ndbcluster to always copy tables at alter table (should only be used if on-line alter table fails).",
   (uchar**) &global_system_variables.ndb_use_copying_alter_table,
   (uchar**) &global_system_variables.ndb_use_copying_alter_table,
   0, GET_BOOL, NO_ARG, 0, 0, 0, 0, 0, 0},  
  {"new", 'n', "Use very new possible 'unsafe' functions.",
   (uchar**) &global_system_variables.new_mode,
   (uchar**) &max_system_variables.new_mode,
   0, GET_BOOL, NO_ARG, 0, 0, 0, 0, 0, 0},
#ifdef NOT_YET
  {"no-mix-table-types", OPT_NO_MIX_TYPE, "Don't allow commands with uses two different table types.",
   (uchar**) &opt_no_mix_types, (uchar**) &opt_no_mix_types, 0, GET_BOOL, NO_ARG,
   0, 0, 0, 0, 0, 0},
#endif
  {"old-alter-table", OPT_OLD_ALTER_TABLE,
   "Use old, non-optimized alter table.",
   (uchar**) &global_system_variables.old_alter_table,
   (uchar**) &max_system_variables.old_alter_table, 0, GET_BOOL, NO_ARG,
   0, 0, 0, 0, 0, 0},
  {"old-passwords", OPT_OLD_PASSWORDS, "Use old password encryption method (needed for 4.0 and older clients).",
   (uchar**) &global_system_variables.old_passwords,
   (uchar**) &max_system_variables.old_passwords, 0, GET_BOOL, NO_ARG,
   0, 0, 0, 0, 0, 0},
  {"one-thread", OPT_ONE_THREAD,
   "(deprecated): Only use one thread (for debugging under Linux). Use thread-handling=no-threads instead",
   0, 0, 0, GET_NO_ARG, NO_ARG, 0, 0, 0, 0, 0, 0},
  {"old-style-user-limits", OPT_OLD_STYLE_USER_LIMITS,
   "Enable old-style user limits (before 5.0.3 user resources were counted per each user+host vs. per account)",
   (uchar**) &opt_old_style_user_limits, (uchar**) &opt_old_style_user_limits,
   0, GET_BOOL, NO_ARG, 0, 0, 0, 0, 0, 0},
  {"pid-file", OPT_PID_FILE, "Pid file used by safe_mysqld.",
   (uchar**) &pidfile_name_ptr, (uchar**) &pidfile_name_ptr, 0, GET_STR,
   REQUIRED_ARG, 0, 0, 0, 0, 0, 0},
  {"port", 'P', "Port number to use for connection or 0 for default to, in "
   "order of preference, my.cnf, $MYSQL_TCP_PORT, "
#if MYSQL_PORT_DEFAULT == 0
   "/etc/services, "
#endif
   "built-in default (" STRINGIFY_ARG(MYSQL_PORT) ").",
   (uchar**) &mysqld_port,
   (uchar**) &mysqld_port, 0, GET_UINT, REQUIRED_ARG, 0, 0, 0, 0, 0, 0},
  {"port-open-timeout", OPT_PORT_OPEN_TIMEOUT,
   "Maximum time in seconds to wait for the port to become free. "
   "(Default: no wait)", (uchar**) &mysqld_port_timeout,
   (uchar**) &mysqld_port_timeout, 0, GET_UINT, REQUIRED_ARG, 0, 0, 0, 0, 0, 0},
#if defined(ENABLED_PROFILING) && defined(COMMUNITY_SERVER)
  {"profiling_history_size", OPT_PROFILING, "Limit of query profiling memory",
   (uchar**) &global_system_variables.profiling_history_size,
   (uchar**) &max_system_variables.profiling_history_size,
   0, GET_ULONG, REQUIRED_ARG, 15, 0, 100, 0, 0, 0},
#endif
  {"relay-log", OPT_RELAY_LOG,
   "The location and name to use for relay logs.",
   (uchar**) &opt_relay_logname, (uchar**) &opt_relay_logname, 0,
   GET_STR_ALLOC, REQUIRED_ARG, 0, 0, 0, 0, 0, 0},
  {"relay-log-index", OPT_RELAY_LOG_INDEX,
   "The location and name to use for the file that keeps a list of the last \
relay logs.",
   (uchar**) &opt_relaylog_index_name, (uchar**) &opt_relaylog_index_name, 0,
   GET_STR, REQUIRED_ARG, 0, 0, 0, 0, 0, 0},
  {"relay-log-info-file", OPT_RELAY_LOG_INFO_FILE,
   "The location and name of the file that remembers where the SQL replication \
thread is in the relay logs.",
   (uchar**) &relay_log_info_file, (uchar**) &relay_log_info_file, 0, GET_STR,
   REQUIRED_ARG, 0, 0, 0, 0, 0, 0},
  {"replicate-do-db", OPT_REPLICATE_DO_DB,
   "Tells the slave thread to restrict replication to the specified database. To specify more than one database, use the directive multiple times, once for each database. Note that this will only work if you do not use cross-database queries such as UPDATE some_db.some_table SET foo='bar' while having selected a different or no database. If you need cross database updates to work, make sure you have 3.23.28 or later, and use replicate-wild-do-table=db_name.%.",
   0, 0, 0, GET_STR, REQUIRED_ARG, 0, 0, 0, 0, 0, 0},
  {"replicate-do-table", OPT_REPLICATE_DO_TABLE,
   "Tells the slave thread to restrict replication to the specified table. To specify more than one table, use the directive multiple times, once for each table. This will work for cross-database updates, in contrast to replicate-do-db.",
   0, 0, 0, GET_STR, REQUIRED_ARG, 0, 0, 0, 0, 0, 0},
  {"replicate-ignore-db", OPT_REPLICATE_IGNORE_DB,
   "Tells the slave thread to not replicate to the specified database. To specify more than one database to ignore, use the directive multiple times, once for each database. This option will not work if you use cross database updates. If you need cross database updates to work, make sure you have 3.23.28 or later, and use replicate-wild-ignore-table=db_name.%. ",
   0, 0, 0, GET_STR, REQUIRED_ARG, 0, 0, 0, 0, 0, 0},
  {"replicate-ignore-table", OPT_REPLICATE_IGNORE_TABLE,
   "Tells the slave thread to not replicate to the specified table. To specify more than one table to ignore, use the directive multiple times, once for each table. This will work for cross-datbase updates, in contrast to replicate-ignore-db.",
   0, 0, 0, GET_STR, REQUIRED_ARG, 0, 0, 0, 0, 0, 0},
  {"replicate-rewrite-db", OPT_REPLICATE_REWRITE_DB,
   "Updates to a database with a different name than the original. Example: replicate-rewrite-db=master_db_name->slave_db_name.",
   0, 0, 0, GET_STR, REQUIRED_ARG, 0, 0, 0, 0, 0, 0},
#ifdef HAVE_REPLICATION
  {"replicate-same-server-id", OPT_REPLICATE_SAME_SERVER_ID,
   "In replication, if set to 1, do not skip events having our server id. \
Default value is 0 (to break infinite loops in circular replication). \
Can't be set to 1 if --log-slave-updates is used.",
   (uchar**) &replicate_same_server_id,
   (uchar**) &replicate_same_server_id,
   0, GET_BOOL, NO_ARG, 0, 0, 0, 0, 0, 0},
#endif
  {"replicate-wild-do-table", OPT_REPLICATE_WILD_DO_TABLE,
   "Tells the slave thread to restrict replication to the tables that match the specified wildcard pattern. To specify more than one table, use the directive multiple times, once for each table. This will work for cross-database updates. Example: replicate-wild-do-table=foo%.bar% will replicate only updates to tables in all databases that start with foo and whose table names start with bar.",
   0, 0, 0, GET_STR, REQUIRED_ARG, 0, 0, 0, 0, 0, 0},
  {"replicate-wild-ignore-table", OPT_REPLICATE_WILD_IGNORE_TABLE,
   "Tells the slave thread to not replicate to the tables that match the given wildcard pattern. To specify more than one table to ignore, use the directive multiple times, once for each table. This will work for cross-database updates. Example: replicate-wild-ignore-table=foo%.bar% will not do updates to tables in databases that start with foo and whose table names start with bar.",
   0, 0, 0, GET_STR, REQUIRED_ARG, 0, 0, 0, 0, 0, 0},
  // In replication, we may need to tell the other servers how to connect
  {"report-host", OPT_REPORT_HOST,
   "Hostname or IP of the slave to be reported to to the master during slave registration. Will appear in the output of SHOW SLAVE HOSTS. Leave unset if you do not want the slave to register itself with the master. Note that it is not sufficient for the master to simply read the IP of the slave off the socket once the slave connects. Due to NAT and other routing issues, that IP may not be valid for connecting to the slave from the master or other hosts.",
   (uchar**) &report_host, (uchar**) &report_host, 0, GET_STR, REQUIRED_ARG, 0, 0,
   0, 0, 0, 0},
  {"report-password", OPT_REPORT_PASSWORD, "Undocumented.",
   (uchar**) &report_password, (uchar**) &report_password, 0, GET_STR,
   REQUIRED_ARG, 0, 0, 0, 0, 0, 0},
  {"report-port", OPT_REPORT_PORT,
   "Port for connecting to slave reported to the master during slave registration. Set it only if the slave is listening on a non-default port or if you have a special tunnel from the master or other clients to the slave. If not sure, leave this option unset.",
   (uchar**) &report_port, (uchar**) &report_port, 0, GET_UINT, REQUIRED_ARG,
   MYSQL_PORT, 0, 0, 0, 0, 0},
  {"report-user", OPT_REPORT_USER, "Undocumented.", (uchar**) &report_user,
   (uchar**) &report_user, 0, GET_STR, REQUIRED_ARG, 0, 0, 0, 0, 0, 0},
  {"rpl-recovery-rank", OPT_RPL_RECOVERY_RANK, "Undocumented.",
   (uchar**) &rpl_recovery_rank, (uchar**) &rpl_recovery_rank, 0, GET_ULONG,
   REQUIRED_ARG, 0, 0, 0, 0, 0, 0},
  {"safe-mode", OPT_SAFE, "Skip some optimize stages (for testing).",
   0, 0, 0, GET_NO_ARG, NO_ARG, 0, 0, 0, 0, 0, 0},
#ifndef TO_BE_DELETED
  {"safe-show-database", OPT_SAFE_SHOW_DB,
   "Deprecated option; use GRANT SHOW DATABASES instead...",
   0, 0, 0, GET_NO_ARG, NO_ARG, 0, 0, 0, 0, 0, 0},
#endif
  {"safe-user-create", OPT_SAFE_USER_CREATE,
   "Don't allow new user creation by the user who has no write privileges to the mysql.user table.",
   (uchar**) &opt_safe_user_create, (uchar**) &opt_safe_user_create, 0, GET_BOOL,
   NO_ARG, 0, 0, 0, 0, 0, 0},
  {"safemalloc-mem-limit", OPT_SAFEMALLOC_MEM_LIMIT,
   "Simulate memory shortage when compiled with the --with-debug=full option.",
   0, 0, 0, GET_ULL, REQUIRED_ARG, 0, 0, 0, 0, 0, 0},
  {"secure-auth", OPT_SECURE_AUTH, "Disallow authentication for accounts that have old (pre-4.1) passwords.",
   (uchar**) &opt_secure_auth, (uchar**) &opt_secure_auth, 0, GET_BOOL, NO_ARG,
   my_bool(0), 0, 0, 0, 0, 0},
  {"secure-file-priv", OPT_SECURE_FILE_PRIV,
   "Limit LOAD DATA, SELECT ... OUTFILE, and LOAD_FILE() to files within specified directory",
   (uchar**) &opt_secure_file_priv, (uchar**) &opt_secure_file_priv, 0,
   GET_STR_ALLOC, REQUIRED_ARG, 0, 0, 0, 0, 0, 0},
  {"server-id",	OPT_SERVER_ID,
   "Uniquely identifies the server instance in the community of replication partners.",
   (uchar**) &server_id, (uchar**) &server_id, 0, GET_ULONG, REQUIRED_ARG, 0, 0, 0,
   0, 0, 0},
  {"set-variable", 'O',
   "Change the value of a variable. Please note that this option is deprecated;you can set variables directly with --variable-name=value.",
   0, 0, 0, GET_STR, REQUIRED_ARG, 0, 0, 0, 0, 0, 0},
#ifdef HAVE_SMEM
  {"shared-memory", OPT_ENABLE_SHARED_MEMORY,
   "Enable the shared memory.",(uchar**) &opt_enable_shared_memory, (uchar**) &opt_enable_shared_memory,
   0, GET_BOOL, NO_ARG, 0, 0, 0, 0, 0, 0},
#endif
#ifdef HAVE_SMEM
  {"shared-memory-base-name",OPT_SHARED_MEMORY_BASE_NAME,
   "Base name of shared memory.", (uchar**) &shared_memory_base_name, (uchar**) &shared_memory_base_name,
   0, GET_STR, REQUIRED_ARG, 0, 0, 0, 0, 0, 0},
#endif
  {"show-slave-auth-info", OPT_SHOW_SLAVE_AUTH_INFO,
   "Show user and password in SHOW SLAVE HOSTS on this master",
   (uchar**) &opt_show_slave_auth_info, (uchar**) &opt_show_slave_auth_info, 0,
   GET_BOOL, NO_ARG, 0, 0, 0, 0, 0, 0},
#ifndef DISABLE_GRANT_OPTIONS
  {"skip-grant-tables", OPT_SKIP_GRANT,
   "Start without grant tables. This gives all users FULL ACCESS to all tables!",
   (uchar**) &opt_noacl, (uchar**) &opt_noacl, 0, GET_BOOL, NO_ARG, 0, 0, 0, 0, 0,
   0},
#endif
  {"skip-host-cache", OPT_SKIP_HOST_CACHE, "Don't cache host names.", 0, 0, 0,
   GET_NO_ARG, NO_ARG, 0, 0, 0, 0, 0, 0},
  {"skip-locking", OPT_SKIP_LOCK,
   "Deprecated option, use --skip-external-locking instead.",
   0, 0, 0, GET_NO_ARG, NO_ARG, 0, 0, 0, 0, 0, 0},
  {"skip-name-resolve", OPT_SKIP_RESOLVE,
   "Don't resolve hostnames. All hostnames are IP's or 'localhost'.",
   0, 0, 0, GET_NO_ARG, NO_ARG, 0, 0, 0, 0, 0, 0},
  {"skip-networking", OPT_SKIP_NETWORKING,
   "Don't allow connection with TCP/IP.", 0, 0, 0, GET_NO_ARG, NO_ARG, 0, 0, 0,
   0, 0, 0},
  {"skip-new", OPT_SKIP_NEW, "Don't use new, possible wrong routines.",
   0, 0, 0, GET_NO_ARG, NO_ARG, 0, 0, 0, 0, 0, 0},
#ifndef DBUG_OFF
#ifdef SAFEMALLOC
  {"skip-safemalloc", OPT_SKIP_SAFEMALLOC,
   "Don't use the memory allocation checking.", 0, 0, 0, GET_NO_ARG, NO_ARG,
   0, 0, 0, 0, 0, 0},
#endif
#endif
  {"skip-show-database", OPT_SKIP_SHOW_DB,
   "Don't allow 'SHOW DATABASE' commands.", 0, 0, 0, GET_NO_ARG, NO_ARG, 0, 0,
   0, 0, 0, 0},
  {"skip-slave-start", OPT_SKIP_SLAVE_START,
   "If set, slave is not autostarted.", (uchar**) &opt_skip_slave_start,
   (uchar**) &opt_skip_slave_start, 0, GET_BOOL, NO_ARG, 0, 0, 0, 0, 0, 0},
  {"skip-stack-trace", OPT_SKIP_STACK_TRACE,
   "Don't print a stack trace on failure.", 0, 0, 0, GET_NO_ARG, NO_ARG, 0, 0,
   0, 0, 0, 0},
  {"skip-symlink", OPT_SKIP_SYMLINKS, "Don't allow symlinking of tables. Deprecated option.  Use --skip-symbolic-links instead.",
   0, 0, 0, GET_NO_ARG, NO_ARG, 0, 0, 0, 0, 0, 0},
  {"skip-thread-priority", OPT_SKIP_PRIOR,
   "Don't give threads different priorities.", 0, 0, 0, GET_NO_ARG, NO_ARG,
   DEFAULT_SKIP_THREAD_PRIORITY, 0, 0, 0, 0, 0},
#ifdef HAVE_REPLICATION
  {"slave-load-tmpdir", OPT_SLAVE_LOAD_TMPDIR,
   "The location where the slave should put its temporary files when \
replicating a LOAD DATA INFILE command.",
   (uchar**) &slave_load_tmpdir, (uchar**) &slave_load_tmpdir, 0, GET_STR_ALLOC,
   REQUIRED_ARG, 0, 0, 0, 0, 0, 0},
  {"slave-skip-errors", OPT_SLAVE_SKIP_ERRORS,
   "Tells the slave thread to continue replication when a query returns an error from the provided list.",
   0, 0, 0, GET_STR, REQUIRED_ARG, 0, 0, 0, 0, 0, 0},
#endif
  {"slow-query-log", OPT_SLOW_LOG,
   "Enable|disable slow query log", (uchar**) &opt_slow_log,
   (uchar**) &opt_slow_log, 0, GET_BOOL, OPT_ARG, 0, 0, 0, 0, 0, 0},
  {"socket", OPT_SOCKET, "Socket file to use for connection.",
   (uchar**) &mysqld_unix_port, (uchar**) &mysqld_unix_port, 0, GET_STR,
   REQUIRED_ARG, 0, 0, 0, 0, 0, 0},
#ifdef HAVE_REPLICATION
  {"sporadic-binlog-dump-fail", OPT_SPORADIC_BINLOG_DUMP_FAIL,
   "Option used by mysql-test for debugging and testing of replication.",
   (uchar**) &opt_sporadic_binlog_dump_fail,
   (uchar**) &opt_sporadic_binlog_dump_fail, 0, GET_BOOL, NO_ARG, 0, 0, 0, 0, 0,
   0},
#endif /* HAVE_REPLICATION */
  {"sql-bin-update-same", OPT_SQL_BIN_UPDATE_SAME,
   "The update log is deprecated since version 5.0, is replaced by the binary \
log and this option does nothing anymore.",
   0, 0, 0, GET_DISABLED, NO_ARG, 0, 0, 0, 0, 0, 0},
  {"sql-mode", OPT_SQL_MODE,
   "Syntax: sql-mode=option[,option[,option...]] where option can be one of: REAL_AS_FLOAT, PIPES_AS_CONCAT, ANSI_QUOTES, IGNORE_SPACE, ONLY_FULL_GROUP_BY, NO_UNSIGNED_SUBTRACTION.",
   (uchar**) &sql_mode_str, (uchar**) &sql_mode_str, 0, GET_STR, REQUIRED_ARG, 0,
   0, 0, 0, 0, 0},
#ifdef HAVE_OPENSSL
#include "sslopt-longopts.h"
#endif
#ifdef __WIN__
  {"standalone", OPT_STANDALONE,
  "Dummy option to start as a standalone program (NT).", 0, 0, 0, GET_NO_ARG,
   NO_ARG, 0, 0, 0, 0, 0, 0},
#endif
  {"symbolic-links", 's', "Enable symbolic link support.",
   (uchar**) &my_use_symdir, (uchar**) &my_use_symdir, 0, GET_BOOL, NO_ARG,
   /*
     The system call realpath() produces warnings under valgrind and
     purify. These are not suppressed: instead we disable symlinks
     option if compiled with valgrind support.
   */
   IF_PURIFY(0,1), 0, 0, 0, 0, 0},
  {"sysdate-is-now", OPT_SYSDATE_IS_NOW,
   "Non-default option to alias SYSDATE() to NOW() to make it safe-replicable. Since 5.0, SYSDATE() returns a `dynamic' value different for different invocations, even within the same statement.",
   (uchar**) &global_system_variables.sysdate_is_now,
   0, 0, GET_BOOL, NO_ARG, 0, 0, 1, 0, 1, 0},
  {"tc-heuristic-recover", OPT_TC_HEURISTIC_RECOVER,
   "Decision to use in heuristic recover process. Possible values are COMMIT or ROLLBACK.",
   (uchar**) &opt_tc_heuristic_recover, (uchar**) &opt_tc_heuristic_recover,
   0, GET_STR, REQUIRED_ARG, 0, 0, 0, 0, 0, 0},
  {"temp-pool", OPT_TEMP_POOL,
   "Using this option will cause most temporary files created to use a small set of names, rather than a unique name for each new file.",
   (uchar**) &use_temp_pool, (uchar**) &use_temp_pool, 0, GET_BOOL, NO_ARG, 1,
   0, 0, 0, 0, 0},
  {"timed_mutexes", OPT_TIMED_MUTEXES,
   "Specify whether to time mutexes (only InnoDB mutexes are currently supported)",
   (uchar**) &timed_mutexes, (uchar**) &timed_mutexes, 0, GET_BOOL, NO_ARG, 0, 
    0, 0, 0, 0, 0},
  {"tmpdir", 't',
   "Path for temporary files. Several paths may be specified, separated by a "
#if defined(__WIN__) || defined(__NETWARE__)
   "semicolon (;)"
#else
   "colon (:)"
#endif
   ", in this case they are used in a round-robin fashion.",
   (uchar**) &opt_mysql_tmpdir,
   (uchar**) &opt_mysql_tmpdir, 0, GET_STR, REQUIRED_ARG, 0, 0, 0, 0, 0, 0},
  {"transaction-isolation", OPT_TX_ISOLATION,
   "Default transaction isolation level.", 0, 0, 0, GET_STR, REQUIRED_ARG, 0,
   0, 0, 0, 0, 0},
  {"use-symbolic-links", 's', "Enable symbolic link support. Deprecated option; use --symbolic-links instead.",
   (uchar**) &my_use_symdir, (uchar**) &my_use_symdir, 0, GET_BOOL, NO_ARG,
   IF_PURIFY(0,1), 0, 0, 0, 0, 0},
  {"user", 'u', "Run mysqld daemon as user.", 0, 0, 0, GET_STR, REQUIRED_ARG,
   0, 0, 0, 0, 0, 0},
  {"verbose", 'v', "Used with --help option for detailed help",
   (uchar**) &opt_verbose, (uchar**) &opt_verbose, 0, GET_BOOL, NO_ARG, 0, 0, 0, 0,
   0, 0},
  {"version", 'V', "Output version information and exit.", 0, 0, 0, GET_NO_ARG,
   NO_ARG, 0, 0, 0, 0, 0, 0},
  {"warnings", 'W', "Deprecated; use --log-warnings instead.",
   (uchar**) &global_system_variables.log_warnings,
   (uchar**) &max_system_variables.log_warnings, 0, GET_ULONG, OPT_ARG,
   1, 0, ULONG_MAX, 0, 0, 0},
  { "back_log", OPT_BACK_LOG,
    "The number of outstanding connection requests MySQL can have. This comes into play when the main MySQL thread gets very many connection requests in a very short time.",
    (uchar**) &back_log, (uchar**) &back_log, 0, GET_ULONG,
    REQUIRED_ARG, 50, 1, 65535, 0, 1, 0 },
  {"binlog_cache_size", OPT_BINLOG_CACHE_SIZE,
   "The size of the cache to hold the SQL statements for the binary log during a transaction. If you often use big, multi-statement transactions you can increase this to get more performance.",
   (uchar**) &binlog_cache_size, (uchar**) &binlog_cache_size, 0, GET_ULONG,
   REQUIRED_ARG, 32*1024L, IO_SIZE, ULONG_MAX, 0, IO_SIZE, 0},
  {"bulk_insert_buffer_size", OPT_BULK_INSERT_BUFFER_SIZE,
   "Size of tree cache used in bulk insert optimisation. Note that this is a limit per thread!",
   (uchar**) &global_system_variables.bulk_insert_buff_size,
   (uchar**) &max_system_variables.bulk_insert_buff_size,
   0, GET_ULONG, REQUIRED_ARG, 8192*1024, 0, ULONG_MAX, 0, 1, 0},
  {"connect_timeout", OPT_CONNECT_TIMEOUT,
   "The number of seconds the mysqld server is waiting for a connect packet before responding with 'Bad handshake'.",
    (uchar**) &connect_timeout, (uchar**) &connect_timeout,
   0, GET_ULONG, REQUIRED_ARG, CONNECT_TIMEOUT, 2, LONG_TIMEOUT, 0, 1, 0 },
  { "date_format", OPT_DATE_FORMAT,
    "The DATE format (For future).",
    (uchar**) &opt_date_time_formats[MYSQL_TIMESTAMP_DATE],
    (uchar**) &opt_date_time_formats[MYSQL_TIMESTAMP_DATE],
    0, GET_STR, REQUIRED_ARG, 0, 0, 0, 0, 0, 0},
  { "datetime_format", OPT_DATETIME_FORMAT,
    "The DATETIME/TIMESTAMP format (for future).",
    (uchar**) &opt_date_time_formats[MYSQL_TIMESTAMP_DATETIME],
    (uchar**) &opt_date_time_formats[MYSQL_TIMESTAMP_DATETIME],
    0, GET_STR, REQUIRED_ARG, 0, 0, 0, 0, 0, 0},
  { "default_week_format", OPT_DEFAULT_WEEK_FORMAT,
    "The default week format used by WEEK() functions.",
    (uchar**) &global_system_variables.default_week_format,
    (uchar**) &max_system_variables.default_week_format,
    0, GET_ULONG, REQUIRED_ARG, 0, 0, 7L, 0, 1, 0},
  {"delayed_insert_limit", OPT_DELAYED_INSERT_LIMIT,
   "After inserting delayed_insert_limit rows, the INSERT DELAYED handler will check if there are any SELECT statements pending. If so, it allows these to execute before continuing.",
    (uchar**) &delayed_insert_limit, (uchar**) &delayed_insert_limit, 0, GET_ULONG,
    REQUIRED_ARG, DELAYED_LIMIT, 1, ULONG_MAX, 0, 1, 0},
  {"delayed_insert_timeout", OPT_DELAYED_INSERT_TIMEOUT,
   "How long a INSERT DELAYED thread should wait for INSERT statements before terminating.",
   (uchar**) &delayed_insert_timeout, (uchar**) &delayed_insert_timeout, 0,
   GET_ULONG, REQUIRED_ARG, DELAYED_WAIT_TIMEOUT, 1, LONG_TIMEOUT, 0, 1, 0},
  { "delayed_queue_size", OPT_DELAYED_QUEUE_SIZE,
    "What size queue (in rows) should be allocated for handling INSERT DELAYED. If the queue becomes full, any client that does INSERT DELAYED will wait until there is room in the queue again.",
    (uchar**) &delayed_queue_size, (uchar**) &delayed_queue_size, 0, GET_ULONG,
    REQUIRED_ARG, DELAYED_QUEUE_SIZE, 1, ULONG_MAX, 0, 1, 0},
  {"div_precision_increment", OPT_DIV_PRECINCREMENT,
   "Precision of the result of '/' operator will be increased on that value.",
   (uchar**) &global_system_variables.div_precincrement,
   (uchar**) &max_system_variables.div_precincrement, 0, GET_ULONG,
   REQUIRED_ARG, 4, 0, DECIMAL_MAX_SCALE, 0, 0, 0},
  {"expire_logs_days", OPT_EXPIRE_LOGS_DAYS,
   "If non-zero, binary logs will be purged after expire_logs_days "
   "days; possible purges happen at startup and at binary log rotation.",
   (uchar**) &expire_logs_days,
   (uchar**) &expire_logs_days, 0, GET_ULONG,
   REQUIRED_ARG, 0, 0, 99, 0, 1, 0},
  { "flush_time", OPT_FLUSH_TIME,
    "A dedicated thread is created to flush all tables at the given interval.",
    (uchar**) &flush_time, (uchar**) &flush_time, 0, GET_ULONG, REQUIRED_ARG,
    FLUSH_TIME, 0, LONG_TIMEOUT, 0, 1, 0},
  { "ft_boolean_syntax", OPT_FT_BOOLEAN_SYNTAX,
    "List of operators for MATCH ... AGAINST ( ... IN BOOLEAN MODE)",
    0, 0, 0, GET_STR,
    REQUIRED_ARG, 0, 0, 0, 0, 0, 0},
  { "ft_max_word_len", OPT_FT_MAX_WORD_LEN,
    "The maximum length of the word to be included in a FULLTEXT index. Note: FULLTEXT indexes must be rebuilt after changing this variable.",
    (uchar**) &ft_max_word_len, (uchar**) &ft_max_word_len, 0, GET_ULONG,
    REQUIRED_ARG, HA_FT_MAXCHARLEN, 10, HA_FT_MAXCHARLEN, 0, 1, 0},
  { "ft_min_word_len", OPT_FT_MIN_WORD_LEN,
    "The minimum length of the word to be included in a FULLTEXT index. Note: FULLTEXT indexes must be rebuilt after changing this variable.",
    (uchar**) &ft_min_word_len, (uchar**) &ft_min_word_len, 0, GET_ULONG,
    REQUIRED_ARG, 4, 1, HA_FT_MAXCHARLEN, 0, 1, 0},
  { "ft_query_expansion_limit", OPT_FT_QUERY_EXPANSION_LIMIT,
    "Number of best matches to use for query expansion",
    (uchar**) &ft_query_expansion_limit, (uchar**) &ft_query_expansion_limit, 0, GET_ULONG,
    REQUIRED_ARG, 20, 0, 1000, 0, 1, 0},
  { "ft_stopword_file", OPT_FT_STOPWORD_FILE,
    "Use stopwords from this file instead of built-in list.",
    (uchar**) &ft_stopword_file, (uchar**) &ft_stopword_file, 0, GET_STR,
    REQUIRED_ARG, 0, 0, 0, 0, 0, 0},
  { "group_concat_max_len", OPT_GROUP_CONCAT_MAX_LEN,
    "The maximum length of the result of function  group_concat.",
    (uchar**) &global_system_variables.group_concat_max_len,
    (uchar**) &max_system_variables.group_concat_max_len, 0, GET_ULONG,
    REQUIRED_ARG, 1024, 4, ULONG_MAX, 0, 1, 0},
  {"interactive_timeout", OPT_INTERACTIVE_TIMEOUT,
   "The number of seconds the server waits for activity on an interactive connection before closing it.",
   (uchar**) &global_system_variables.net_interactive_timeout,
   (uchar**) &max_system_variables.net_interactive_timeout, 0,
   GET_ULONG, REQUIRED_ARG, NET_WAIT_TIMEOUT, 1, LONG_TIMEOUT, 0, 1, 0},
  {"join_buffer_size", OPT_JOIN_BUFF_SIZE,
   "The size of the buffer that is used for full joins.",
   (uchar**) &global_system_variables.join_buff_size,
   (uchar**) &max_system_variables.join_buff_size, 0, GET_ULONG,
   REQUIRED_ARG, 128*1024L, IO_SIZE*2+MALLOC_OVERHEAD, ULONG_MAX,
   MALLOC_OVERHEAD, IO_SIZE, 0},
  {"keep_files_on_create", OPT_KEEP_FILES_ON_CREATE,
   "Don't overwrite stale .MYD and .MYI even if no directory is specified.",
   (uchar**) &global_system_variables.keep_files_on_create,
   (uchar**) &max_system_variables.keep_files_on_create,
   0, GET_BOOL, OPT_ARG, 0, 0, 0, 0, 0, 0},
  {"key_buffer_size", OPT_KEY_BUFFER_SIZE,
   "The size of the buffer used for index blocks for MyISAM tables. Increase this to get better index handling (for all reads and multiple writes) to as much as you can afford; 64M on a 256M machine that mainly runs MySQL is quite common.",
   (uchar**) &dflt_key_cache_var.param_buff_size,
   (uchar**) 0,
   0, (GET_ULL | GET_ASK_ADDR),
   REQUIRED_ARG, KEY_CACHE_SIZE, MALLOC_OVERHEAD, SIZE_T_MAX, MALLOC_OVERHEAD,
   IO_SIZE, 0},
  {"key_cache_age_threshold", OPT_KEY_CACHE_AGE_THRESHOLD,
   "This characterizes the number of hits a hot block has to be untouched until it is considered aged enough to be downgraded to a warm block. This specifies the percentage ratio of that number of hits to the total number of blocks in key cache",
   (uchar**) &dflt_key_cache_var.param_age_threshold,
   (uchar**) 0,
   0, (GET_ULONG | GET_ASK_ADDR), REQUIRED_ARG, 
   300, 100, ULONG_MAX, 0, 100, 0},
  {"key_cache_block_size", OPT_KEY_CACHE_BLOCK_SIZE,
   "The default size of key cache blocks",
   (uchar**) &dflt_key_cache_var.param_block_size,
   (uchar**) 0,
   0, (GET_ULONG | GET_ASK_ADDR), REQUIRED_ARG,
   KEY_CACHE_BLOCK_SIZE, 512, 1024 * 16, 0, 512, 0},
  {"key_cache_division_limit", OPT_KEY_CACHE_DIVISION_LIMIT,
   "The minimum percentage of warm blocks in key cache",
   (uchar**) &dflt_key_cache_var.param_division_limit,
   (uchar**) 0,
   0, (GET_ULONG | GET_ASK_ADDR) , REQUIRED_ARG, 100,
   1, 100, 0, 1, 0},
  {"long_query_time", OPT_LONG_QUERY_TIME,
   "Log all queries that have taken more than long_query_time seconds to execute to file. "
   "The argument will be treated as a decimal value with microsecond precission.",
   (uchar**) &long_query_time, (uchar**) &long_query_time, 0, GET_DOUBLE,
   REQUIRED_ARG, 10, 0, LONG_TIMEOUT, 0, 0, 0},
  {"lower_case_table_names", OPT_LOWER_CASE_TABLE_NAMES,
   "If set to 1 table names are stored in lowercase on disk and table names will be case-insensitive.  Should be set to 2 if you are using a case insensitive file system",
   (uchar**) &lower_case_table_names,
   (uchar**) &lower_case_table_names, 0, GET_UINT, OPT_ARG,
#ifdef FN_NO_CASE_SENCE
    1
#else
    0
#endif
   , 0, 2, 0, 1, 0},
  {"max_allowed_packet", OPT_MAX_ALLOWED_PACKET,
   "Max packetlength to send/receive from to server.",
   (uchar**) &global_system_variables.max_allowed_packet,
   (uchar**) &max_system_variables.max_allowed_packet, 0, GET_ULONG,
   REQUIRED_ARG, 1024*1024L, 1024, 1024L*1024L*1024L, 0, 1024, 0},
  {"max_binlog_cache_size", OPT_MAX_BINLOG_CACHE_SIZE,
   "Can be used to restrict the total size used to cache a multi-transaction query.",
   (uchar**) &max_binlog_cache_size, (uchar**) &max_binlog_cache_size, 0,
   GET_ULONG, REQUIRED_ARG, ULONG_MAX, IO_SIZE, ULONG_MAX, 0, IO_SIZE, 0},
  {"max_binlog_size", OPT_MAX_BINLOG_SIZE,
   "Binary log will be rotated automatically when the size exceeds this \
value. Will also apply to relay logs if max_relay_log_size is 0. \
The minimum value for this variable is 4096.",
   (uchar**) &max_binlog_size, (uchar**) &max_binlog_size, 0, GET_ULONG,
   REQUIRED_ARG, 1024*1024L*1024L, IO_SIZE, 1024*1024L*1024L, 0, IO_SIZE, 0},
  {"max_connect_errors", OPT_MAX_CONNECT_ERRORS,
   "If there is more than this number of interrupted connections from a host this host will be blocked from further connections.",
   (uchar**) &max_connect_errors, (uchar**) &max_connect_errors, 0, GET_ULONG,
    REQUIRED_ARG, MAX_CONNECT_ERRORS, 1, ULONG_MAX, 0, 1, 0},
  // Default max_connections of 151 is larger than Apache's default max
  // children, to avoid "too many connections" error in a common setup
  {"max_connections", OPT_MAX_CONNECTIONS,
   "The number of simultaneous clients allowed.", (uchar**) &max_connections,
   (uchar**) &max_connections, 0, GET_ULONG, REQUIRED_ARG, 151, 1, 100000, 0, 1,
   0},
  {"max_delayed_threads", OPT_MAX_DELAYED_THREADS,
   "Don't start more than this number of threads to handle INSERT DELAYED statements. If set to zero, which means INSERT DELAYED is not used.",
   (uchar**) &global_system_variables.max_insert_delayed_threads,
   (uchar**) &max_system_variables.max_insert_delayed_threads,
   0, GET_ULONG, REQUIRED_ARG, 20, 0, 16384, 0, 1, 0},
  {"max_error_count", OPT_MAX_ERROR_COUNT,
   "Max number of errors/warnings to store for a statement.",
   (uchar**) &global_system_variables.max_error_count,
   (uchar**) &max_system_variables.max_error_count,
   0, GET_ULONG, REQUIRED_ARG, DEFAULT_ERROR_COUNT, 0, 65535, 0, 1, 0},
  {"max_heap_table_size", OPT_MAX_HEP_TABLE_SIZE,
   "Don't allow creation of heap tables bigger than this.",
   (uchar**) &global_system_variables.max_heap_table_size,
   (uchar**) &max_system_variables.max_heap_table_size, 0, GET_ULL,
   REQUIRED_ARG, 16*1024*1024L, 16384, MAX_MEM_TABLE_SIZE,
   MALLOC_OVERHEAD, 1024, 0},
  {"max_join_size", OPT_MAX_JOIN_SIZE,
   "Joins that are probably going to read more than max_join_size records return an error.",
   (uchar**) &global_system_variables.max_join_size,
   (uchar**) &max_system_variables.max_join_size, 0, GET_HA_ROWS, REQUIRED_ARG,
   ULONG_MAX, 1, ULONG_MAX, 0, 1, 0},
   {"max_length_for_sort_data", OPT_MAX_LENGTH_FOR_SORT_DATA,
    "Max number of bytes in sorted records.",
    (uchar**) &global_system_variables.max_length_for_sort_data,
    (uchar**) &max_system_variables.max_length_for_sort_data, 0, GET_ULONG,
    REQUIRED_ARG, 1024, 4, 8192*1024L, 0, 1, 0},
  {"max_prepared_stmt_count", OPT_MAX_PREPARED_STMT_COUNT,
   "Maximum number of prepared statements in the server.",
   (uchar**) &max_prepared_stmt_count, (uchar**) &max_prepared_stmt_count,
   0, GET_ULONG, REQUIRED_ARG, 16382, 0, 1*1024*1024, 0, 1, 0},
  {"max_relay_log_size", OPT_MAX_RELAY_LOG_SIZE,
   "If non-zero: relay log will be rotated automatically when the size exceeds this value; if zero (the default): when the size exceeds max_binlog_size. 0 excepted, the minimum value for this variable is 4096.",
   (uchar**) &max_relay_log_size, (uchar**) &max_relay_log_size, 0, GET_ULONG,
   REQUIRED_ARG, 0L, 0L, 1024*1024L*1024L, 0, IO_SIZE, 0},
  { "max_seeks_for_key", OPT_MAX_SEEKS_FOR_KEY,
    "Limit assumed max number of seeks when looking up rows based on a key",
    (uchar**) &global_system_variables.max_seeks_for_key,
    (uchar**) &max_system_variables.max_seeks_for_key, 0, GET_ULONG,
    REQUIRED_ARG, ULONG_MAX, 1, ULONG_MAX, 0, 1, 0 },
  {"max_sort_length", OPT_MAX_SORT_LENGTH,
   "The number of bytes to use when sorting BLOB or TEXT values (only the first max_sort_length bytes of each value are used; the rest are ignored).",
   (uchar**) &global_system_variables.max_sort_length,
   (uchar**) &max_system_variables.max_sort_length, 0, GET_ULONG,
   REQUIRED_ARG, 1024, 4, 8192*1024L, 0, 1, 0},
  {"max_sp_recursion_depth", OPT_MAX_SP_RECURSION_DEPTH,
   "Maximum stored procedure recursion depth. (discussed with docs).",
   (uchar**) &global_system_variables.max_sp_recursion_depth,
   (uchar**) &max_system_variables.max_sp_recursion_depth, 0, GET_ULONG,
   OPT_ARG, 0, 0, 255, 0, 1, 0 },
  {"max_tmp_tables", OPT_MAX_TMP_TABLES,
   "Maximum number of temporary tables a client can keep open at a time.",
   (uchar**) &global_system_variables.max_tmp_tables,
   (uchar**) &max_system_variables.max_tmp_tables, 0, GET_ULONG,
   REQUIRED_ARG, 32, 1, ULONG_MAX, 0, 1, 0},
  {"max_user_connections", OPT_MAX_USER_CONNECTIONS,
   "The maximum number of active connections for a single user (0 = no limit).",
   (uchar**) &max_user_connections, (uchar**) &max_user_connections, 0, GET_UINT,
   REQUIRED_ARG, 0, 0, UINT_MAX, 0, 1, 0},
  {"max_write_lock_count", OPT_MAX_WRITE_LOCK_COUNT,
   "After this many write locks, allow some read locks to run in between.",
   (uchar**) &max_write_lock_count, (uchar**) &max_write_lock_count, 0, GET_ULONG,
   REQUIRED_ARG, ULONG_MAX, 1, ULONG_MAX, 0, 1, 0},
  {"min_examined_row_limit", OPT_MIN_EXAMINED_ROW_LIMIT,
   "Don't log queries which examine less than min_examined_row_limit rows to file.",
   (uchar**) &global_system_variables.min_examined_row_limit,
   (uchar**) &max_system_variables.min_examined_row_limit, 0, GET_ULONG,
  REQUIRED_ARG, 0, 0, ULONG_MAX, 0, 1L, 0},
  {"multi_range_count", OPT_MULTI_RANGE_COUNT,
   "Number of key ranges to request at once.",
   (uchar**) &global_system_variables.multi_range_count,
   (uchar**) &max_system_variables.multi_range_count, 0,
   GET_ULONG, REQUIRED_ARG, 256, 1, ULONG_MAX, 0, 1, 0},
  {"myisam_block_size", OPT_MYISAM_BLOCK_SIZE,
   "Block size to be used for MyISAM index pages.",
   (uchar**) &opt_myisam_block_size,
   (uchar**) &opt_myisam_block_size, 0, GET_ULONG, REQUIRED_ARG,
   MI_KEY_BLOCK_LENGTH, MI_MIN_KEY_BLOCK_LENGTH, MI_MAX_KEY_BLOCK_LENGTH,
   0, MI_MIN_KEY_BLOCK_LENGTH, 0},
  {"myisam_data_pointer_size", OPT_MYISAM_DATA_POINTER_SIZE,
   "Default pointer size to be used for MyISAM tables.",
   (uchar**) &myisam_data_pointer_size,
   (uchar**) &myisam_data_pointer_size, 0, GET_ULONG, REQUIRED_ARG,
   6, 2, 7, 0, 1, 0},
  {"myisam_max_sort_file_size", OPT_MYISAM_MAX_SORT_FILE_SIZE,
   "Don't use the fast sort index method to created index if the temporary file would get bigger than this.",
   (uchar**) &global_system_variables.myisam_max_sort_file_size,
   (uchar**) &max_system_variables.myisam_max_sort_file_size, 0,
   GET_ULL, REQUIRED_ARG, (longlong) LONG_MAX, 0, (ulonglong) MAX_FILE_SIZE,
   0, 1024*1024, 0},
  {"myisam_repair_threads", OPT_MYISAM_REPAIR_THREADS,
   "Number of threads to use when repairing MyISAM tables. The value of 1 disables parallel repair.",
   (uchar**) &global_system_variables.myisam_repair_threads,
   (uchar**) &max_system_variables.myisam_repair_threads, 0,
   GET_ULONG, REQUIRED_ARG, 1, 1, ULONG_MAX, 0, 1, 0},
  {"myisam_sort_buffer_size", OPT_MYISAM_SORT_BUFFER_SIZE,
   "The buffer that is allocated when sorting the index when doing a REPAIR or when creating indexes with CREATE INDEX or ALTER TABLE.",
   (uchar**) &global_system_variables.myisam_sort_buff_size,
   (uchar**) &max_system_variables.myisam_sort_buff_size, 0,
   GET_ULONG, REQUIRED_ARG, 8192*1024, 4, ULONG_MAX, 0, 1, 0},
  {"myisam_use_mmap", OPT_MYISAM_USE_MMAP,
   "Use memory mapping for reading and writing MyISAM tables",
   (uchar**) &opt_myisam_use_mmap,
   (uchar**) &opt_myisam_use_mmap, 0, GET_BOOL, NO_ARG, 0, 
    0, 0, 0, 0, 0},
  {"myisam_stats_method", OPT_MYISAM_STATS_METHOD,
   "Specifies how MyISAM index statistics collection code should threat NULLs. "
   "Possible values of name are \"nulls_unequal\" (default behavior for 4.1/5.0), "
   "\"nulls_equal\" (emulate 4.0 behavior), and \"nulls_ignored\".",
   (uchar**) &myisam_stats_method_str, (uchar**) &myisam_stats_method_str, 0,
    GET_STR, REQUIRED_ARG, 0, 0, 0, 0, 0, 0},
  {"net_buffer_length", OPT_NET_BUFFER_LENGTH,
   "Buffer length for TCP/IP and socket communication.",
   (uchar**) &global_system_variables.net_buffer_length,
   (uchar**) &max_system_variables.net_buffer_length, 0, GET_ULONG,
   REQUIRED_ARG, 16384, 1024, 1024*1024L, 0, 1024, 0},
  {"net_read_timeout", OPT_NET_READ_TIMEOUT,
   "Number of seconds to wait for more data from a connection before aborting the read.",
   (uchar**) &global_system_variables.net_read_timeout,
   (uchar**) &max_system_variables.net_read_timeout, 0, GET_ULONG,
   REQUIRED_ARG, NET_READ_TIMEOUT, 1, LONG_TIMEOUT, 0, 1, 0},
  {"net_retry_count", OPT_NET_RETRY_COUNT,
   "If a read on a communication port is interrupted, retry this many times before giving up.",
   (uchar**) &global_system_variables.net_retry_count,
   (uchar**) &max_system_variables.net_retry_count,0,
   GET_ULONG, REQUIRED_ARG, MYSQLD_NET_RETRY_COUNT, 1, ULONG_MAX, 0, 1, 0},
  {"net_write_timeout", OPT_NET_WRITE_TIMEOUT,
   "Number of seconds to wait for a block to be written to a connection  before aborting the write.",
   (uchar**) &global_system_variables.net_write_timeout,
   (uchar**) &max_system_variables.net_write_timeout, 0, GET_ULONG,
   REQUIRED_ARG, NET_WRITE_TIMEOUT, 1, LONG_TIMEOUT, 0, 1, 0},
  {"old", OPT_OLD_MODE, "Use compatible behavior.", 
    (uchar**) &global_system_variables.old_mode,
    (uchar**) &max_system_variables.old_mode, 0, GET_BOOL, NO_ARG, 
    0, 0, 0, 0, 0, 0},
  {"open_files_limit", OPT_OPEN_FILES_LIMIT,
   "If this is not 0, then mysqld will use this value to reserve file descriptors to use with setrlimit(). If this value is 0 then mysqld will reserve max_connections*5 or max_connections + table_cache*2 (whichever is larger) number of files.",
   (uchar**) &open_files_limit, (uchar**) &open_files_limit, 0, GET_ULONG,
   REQUIRED_ARG, 0, 0, OS_FILE_LIMIT, 0, 1, 0},
  {"optimizer_prune_level", OPT_OPTIMIZER_PRUNE_LEVEL,
   "Controls the heuristic(s) applied during query optimization to prune less-promising partial plans from the optimizer search space. Meaning: 0 - do not apply any heuristic, thus perform exhaustive search; 1 - prune plans based on number of retrieved rows.",
   (uchar**) &global_system_variables.optimizer_prune_level,
   (uchar**) &max_system_variables.optimizer_prune_level,
   0, GET_ULONG, OPT_ARG, 1, 0, 1, 0, 1, 0},
  {"optimizer_search_depth", OPT_OPTIMIZER_SEARCH_DEPTH,
   "Maximum depth of search performed by the query optimizer. Values larger than the number of relations in a query result in better query plans, but take longer to compile a query. Smaller values than the number of tables in a relation result in faster optimization, but may produce very bad query plans. If set to 0, the system will automatically pick a reasonable value; if set to MAX_TABLES+2, the optimizer will switch to the original find_best (used for testing/comparison).",
   (uchar**) &global_system_variables.optimizer_search_depth,
   (uchar**) &max_system_variables.optimizer_search_depth,
   0, GET_ULONG, OPT_ARG, MAX_TABLES+1, 0, MAX_TABLES+2, 0, 1, 0},
  {"plugin_dir", OPT_PLUGIN_DIR,
   "Directory for plugins.",
   (uchar**) &opt_plugin_dir_ptr, (uchar**) &opt_plugin_dir_ptr, 0,
   GET_STR, REQUIRED_ARG, 0, 0, 0, 0, 0, 0},
  {"plugin_load", OPT_PLUGIN_LOAD,
   "Optional colon separated list of plugins to load, where each plugin is "
   "identified by name and path to library seperated by an equals.",
   (uchar**) &opt_plugin_load, (uchar**) &opt_plugin_load, 0,
   GET_STR, REQUIRED_ARG, 0, 0, 0, 0, 0, 0},
  {"preload_buffer_size", OPT_PRELOAD_BUFFER_SIZE,
   "The size of the buffer that is allocated when preloading indexes",
   (uchar**) &global_system_variables.preload_buff_size,
   (uchar**) &max_system_variables.preload_buff_size, 0, GET_ULONG,
   REQUIRED_ARG, 32*1024L, 1024, 1024*1024*1024L, 0, 1, 0},
  {"query_alloc_block_size", OPT_QUERY_ALLOC_BLOCK_SIZE,
   "Allocation block size for query parsing and execution",
   (uchar**) &global_system_variables.query_alloc_block_size,
   (uchar**) &max_system_variables.query_alloc_block_size, 0, GET_ULONG,
   REQUIRED_ARG, QUERY_ALLOC_BLOCK_SIZE, 1024, ULONG_MAX, 0, 1024, 0},
#ifdef HAVE_QUERY_CACHE
  {"query_cache_limit", OPT_QUERY_CACHE_LIMIT,
   "Don't cache results that are bigger than this.",
   (uchar**) &query_cache_limit, (uchar**) &query_cache_limit, 0, GET_ULONG,
   REQUIRED_ARG, 1024*1024L, 0, ULONG_MAX, 0, 1, 0},
  {"query_cache_min_res_unit", OPT_QUERY_CACHE_MIN_RES_UNIT,
   "minimal size of unit in wich space for results is allocated (last unit will be trimed after writing all result data.",
   (uchar**) &query_cache_min_res_unit, (uchar**) &query_cache_min_res_unit,
   0, GET_ULONG, REQUIRED_ARG, QUERY_CACHE_MIN_RESULT_DATA_SIZE,
   0, ULONG_MAX, 0, 1, 0},
#endif /*HAVE_QUERY_CACHE*/
  {"query_cache_size", OPT_QUERY_CACHE_SIZE,
   "The memory allocated to store results from old queries.",
   (uchar**) &query_cache_size, (uchar**) &query_cache_size, 0, GET_ULONG,
   REQUIRED_ARG, 0, 0, (longlong) ULONG_MAX, 0, 1024, 0},
#ifdef HAVE_QUERY_CACHE
  {"query_cache_type", OPT_QUERY_CACHE_TYPE,
   "0 = OFF = Don't cache or retrieve results. 1 = ON = Cache all results except SELECT SQL_NO_CACHE ... queries. 2 = DEMAND = Cache only SELECT SQL_CACHE ... queries.",
   (uchar**) &global_system_variables.query_cache_type,
   (uchar**) &max_system_variables.query_cache_type,
   0, GET_ULONG, REQUIRED_ARG, 1, 0, 2, 0, 1, 0},
  {"query_cache_wlock_invalidate", OPT_QUERY_CACHE_WLOCK_INVALIDATE,
   "Invalidate queries in query cache on LOCK for write",
   (uchar**) &global_system_variables.query_cache_wlock_invalidate,
   (uchar**) &max_system_variables.query_cache_wlock_invalidate,
   0, GET_BOOL, NO_ARG, 0, 0, 1, 0, 1, 0},
#endif /*HAVE_QUERY_CACHE*/
  {"query_prealloc_size", OPT_QUERY_PREALLOC_SIZE,
   "Persistent buffer for query parsing and execution",
   (uchar**) &global_system_variables.query_prealloc_size,
   (uchar**) &max_system_variables.query_prealloc_size, 0, GET_ULONG,
   REQUIRED_ARG, QUERY_ALLOC_PREALLOC_SIZE, QUERY_ALLOC_PREALLOC_SIZE,
   ULONG_MAX, 0, 1024, 0},
  {"range_alloc_block_size", OPT_RANGE_ALLOC_BLOCK_SIZE,
   "Allocation block size for storing ranges during optimization",
   (uchar**) &global_system_variables.range_alloc_block_size,
   (uchar**) &max_system_variables.range_alloc_block_size, 0, GET_ULONG,
   REQUIRED_ARG, RANGE_ALLOC_BLOCK_SIZE, RANGE_ALLOC_BLOCK_SIZE, ULONG_MAX,
   0, 1024, 0},
  {"read_buffer_size", OPT_RECORD_BUFFER,
   "Each thread that does a sequential scan allocates a buffer of this size for each table it scans. If you do many sequential scans, you may want to increase this value.",
   (uchar**) &global_system_variables.read_buff_size,
   (uchar**) &max_system_variables.read_buff_size,0, GET_ULONG, REQUIRED_ARG,
   128*1024L, IO_SIZE*2+MALLOC_OVERHEAD, INT_MAX32, MALLOC_OVERHEAD, IO_SIZE,
   0},
  {"read_only", OPT_READONLY,
   "Make all non-temporary tables read-only, with the exception for replication (slave) threads and users with the SUPER privilege",
   (uchar**) &opt_readonly,
   (uchar**) &opt_readonly,
   0, GET_BOOL, NO_ARG, 0, 0, 1, 0, 1, 0},
  {"read_rnd_buffer_size", OPT_RECORD_RND_BUFFER,
   "When reading rows in sorted order after a sort, the rows are read through this buffer to avoid a disk seeks. If not set, then it's set to the value of record_buffer.",
   (uchar**) &global_system_variables.read_rnd_buff_size,
   (uchar**) &max_system_variables.read_rnd_buff_size, 0,
   GET_ULONG, REQUIRED_ARG, 256*1024L, IO_SIZE*2+MALLOC_OVERHEAD,
   INT_MAX32, MALLOC_OVERHEAD, IO_SIZE, 0},
  {"record_buffer", OPT_RECORD_BUFFER,
   "Alias for read_buffer_size",
   (uchar**) &global_system_variables.read_buff_size,
   (uchar**) &max_system_variables.read_buff_size,0, GET_ULONG, REQUIRED_ARG,
   128*1024L, IO_SIZE*2+MALLOC_OVERHEAD, INT_MAX32, MALLOC_OVERHEAD, IO_SIZE, 0},
#ifdef HAVE_REPLICATION
  {"relay_log_purge", OPT_RELAY_LOG_PURGE,
   "0 = do not purge relay logs. 1 = purge them as soon as they are no more needed.",
   (uchar**) &relay_log_purge,
   (uchar**) &relay_log_purge, 0, GET_BOOL, NO_ARG,
   1, 0, 1, 0, 1, 0},
  {"relay_log_space_limit", OPT_RELAY_LOG_SPACE_LIMIT,
   "Maximum space to use for all relay logs.",
   (uchar**) &relay_log_space_limit,
   (uchar**) &relay_log_space_limit, 0, GET_ULL, REQUIRED_ARG, 0L, 0L,
   (longlong) ULONG_MAX, 0, 1, 0},
  {"slave_compressed_protocol", OPT_SLAVE_COMPRESSED_PROTOCOL,
   "Use compression on master/slave protocol.",
   (uchar**) &opt_slave_compressed_protocol,
   (uchar**) &opt_slave_compressed_protocol,
   0, GET_BOOL, NO_ARG, 0, 0, 1, 0, 1, 0},
  {"slave_net_timeout", OPT_SLAVE_NET_TIMEOUT,
   "Number of seconds to wait for more data from a master/slave connection before aborting the read.",
   (uchar**) &slave_net_timeout, (uchar**) &slave_net_timeout, 0,
   GET_ULONG, REQUIRED_ARG, SLAVE_NET_TIMEOUT, 1, LONG_TIMEOUT, 0, 1, 0},
  {"slave_transaction_retries", OPT_SLAVE_TRANS_RETRIES,
   "Number of times the slave SQL thread will retry a transaction in case "
   "it failed with a deadlock or elapsed lock wait timeout, "
   "before giving up and stopping.",
   (uchar**) &slave_trans_retries, (uchar**) &slave_trans_retries, 0,
   GET_ULONG, REQUIRED_ARG, 10L, 0L, (longlong) ULONG_MAX, 0, 1, 0},
#endif /* HAVE_REPLICATION */
  {"slow_launch_time", OPT_SLOW_LAUNCH_TIME,
   "If creating the thread takes longer than this value (in seconds), the Slow_launch_threads counter will be incremented.",
   (uchar**) &slow_launch_time, (uchar**) &slow_launch_time, 0, GET_ULONG,
   REQUIRED_ARG, 2L, 0L, LONG_TIMEOUT, 0, 1, 0},
  {"sort_buffer_size", OPT_SORT_BUFFER,
   "Each thread that needs to do a sort allocates a buffer of this size.",
   (uchar**) &global_system_variables.sortbuff_size,
   (uchar**) &max_system_variables.sortbuff_size, 0, GET_ULONG, REQUIRED_ARG,
   MAX_SORT_MEMORY, MIN_SORT_MEMORY+MALLOC_OVERHEAD*2, ULONG_MAX, MALLOC_OVERHEAD,
   1, 0},
  {"sync-binlog", OPT_SYNC_BINLOG,
   "Synchronously flush binary log to disk after every #th event. "
   "Use 0 (default) to disable synchronous flushing.",
   (uchar**) &sync_binlog_period, (uchar**) &sync_binlog_period, 0, GET_ULONG,
   REQUIRED_ARG, 0, 0, ULONG_MAX, 0, 1, 0},
  {"sync-frm", OPT_SYNC_FRM, "Sync .frm to disk on create. Enabled by default.",
   (uchar**) &opt_sync_frm, (uchar**) &opt_sync_frm, 0, GET_BOOL, NO_ARG, 1, 0,
   0, 0, 0, 0},
  {"table_cache", OPT_TABLE_OPEN_CACHE,
   "Deprecated; use --table_open_cache instead.",
   (uchar**) &table_cache_size, (uchar**) &table_cache_size, 0, GET_ULONG,
   REQUIRED_ARG, TABLE_OPEN_CACHE_DEFAULT, 1, 512*1024L, 0, 1, 0},
  {"table_definition_cache", OPT_TABLE_DEF_CACHE,
   "The number of cached table definitions.",
   (uchar**) &table_def_size, (uchar**) &table_def_size,
   0, GET_ULONG, REQUIRED_ARG, 128, 1, 512*1024L, 0, 1, 0},
  {"table_open_cache", OPT_TABLE_OPEN_CACHE,
   "The number of cached open tables.",
   (uchar**) &table_cache_size, (uchar**) &table_cache_size, 0, GET_ULONG,
   REQUIRED_ARG, TABLE_OPEN_CACHE_DEFAULT, 1, 512*1024L, 0, 1, 0},
  {"table_lock_wait_timeout", OPT_TABLE_LOCK_WAIT_TIMEOUT,
   "Timeout in seconds to wait for a table level lock before returning an "
   "error. Used only if the connection has active cursors.",
   (uchar**) &table_lock_wait_timeout, (uchar**) &table_lock_wait_timeout,
   0, GET_ULONG, REQUIRED_ARG, 50, 1, 1024 * 1024 * 1024, 0, 1, 0},
  {"thread_cache_size", OPT_THREAD_CACHE_SIZE,
   "How many threads we should keep in a cache for reuse.",
   (uchar**) &thread_cache_size, (uchar**) &thread_cache_size, 0, GET_ULONG,
   REQUIRED_ARG, 0, 0, 16384, 0, 1, 0},
  {"thread_concurrency", OPT_THREAD_CONCURRENCY,
   "Permits the application to give the threads system a hint for the desired number of threads that should be run at the same time.",
   (uchar**) &concurrency, (uchar**) &concurrency, 0, GET_ULONG, REQUIRED_ARG,
   DEFAULT_CONCURRENCY, 1, 512, 0, 1, 0},
#if HAVE_POOL_OF_THREADS == 1
  {"thread_pool_size", OPT_THREAD_CACHE_SIZE,
   "How many threads we should create to handle query requests in case of 'thread_handling=pool-of-threads'",
   (uchar**) &thread_pool_size, (uchar**) &thread_pool_size, 0, GET_ULONG,
   REQUIRED_ARG, 20, 1, 16384, 0, 1, 0},
#endif
  {"thread_stack", OPT_THREAD_STACK,
   "The stack size for each thread.", (uchar**) &my_thread_stack_size,
   (uchar**) &my_thread_stack_size, 0, GET_ULONG, REQUIRED_ARG,DEFAULT_THREAD_STACK,
   1024L*128L, ULONG_MAX, 0, 1024, 0},
  { "time_format", OPT_TIME_FORMAT,
    "The TIME format (for future).",
    (uchar**) &opt_date_time_formats[MYSQL_TIMESTAMP_TIME],
    (uchar**) &opt_date_time_formats[MYSQL_TIMESTAMP_TIME],
    0, GET_STR, REQUIRED_ARG, 0, 0, 0, 0, 0, 0},
  {"tmp_table_size", OPT_TMP_TABLE_SIZE,
   "If an internal in-memory temporary table exceeds this size, MySQL will"
   " automatically convert it to an on-disk MyISAM table.",
   (uchar**) &global_system_variables.tmp_table_size,
   (uchar**) &max_system_variables.tmp_table_size, 0, GET_ULL,
   REQUIRED_ARG, 16*1024*1024L, 1024, MAX_MEM_TABLE_SIZE, 0, 1, 0},
  {"transaction_alloc_block_size", OPT_TRANS_ALLOC_BLOCK_SIZE,
   "Allocation block size for transactions to be stored in binary log",
   (uchar**) &global_system_variables.trans_alloc_block_size,
   (uchar**) &max_system_variables.trans_alloc_block_size, 0, GET_ULONG,
   REQUIRED_ARG, QUERY_ALLOC_BLOCK_SIZE, 1024, ULONG_MAX, 0, 1024, 0},
  {"transaction_prealloc_size", OPT_TRANS_PREALLOC_SIZE,
   "Persistent buffer for transactions to be stored in binary log",
   (uchar**) &global_system_variables.trans_prealloc_size,
   (uchar**) &max_system_variables.trans_prealloc_size, 0, GET_ULONG,
   REQUIRED_ARG, TRANS_ALLOC_PREALLOC_SIZE, 1024, ULONG_MAX, 0, 1024, 0},
  {"thread_handling", OPT_THREAD_HANDLING,
   "Define threads usage for handling queries:  "
   "one-thread-per-connection or no-threads", 0, 0,
   0, GET_STR, REQUIRED_ARG, 0, 0, 0, 0, 0, 0},
  {"updatable_views_with_limit", OPT_UPDATABLE_VIEWS_WITH_LIMIT,
   "1 = YES = Don't issue an error message (warning only) if a VIEW without presence of a key of the underlying table is used in queries with a LIMIT clause for updating. 0 = NO = Prohibit update of a VIEW, which does not contain a key of the underlying table and the query uses a LIMIT clause (usually get from GUI tools).",
   (uchar**) &global_system_variables.updatable_views_with_limit,
   (uchar**) &max_system_variables.updatable_views_with_limit,
   0, GET_ULONG, REQUIRED_ARG, 1, 0, 1, 0, 1, 0},
  {"wait_timeout", OPT_WAIT_TIMEOUT,
   "The number of seconds the server waits for activity on a connection before closing it.",
   (uchar**) &global_system_variables.net_wait_timeout,
   (uchar**) &max_system_variables.net_wait_timeout, 0, GET_ULONG,
   REQUIRED_ARG, NET_WAIT_TIMEOUT, 1, IF_WIN(INT_MAX32/1000, LONG_TIMEOUT),
   0, 1, 0},
  {0, 0, 0, 0, 0, 0, GET_NO_ARG, NO_ARG, 0, 0, 0, 0, 0, 0}
};

static int show_question(THD *thd, SHOW_VAR *var, char *buff)
{
  var->type= SHOW_LONGLONG;
  var->value= (char *)&thd->query_id;
  return 0;
}

static int show_net_compression(THD *thd, SHOW_VAR *var, char *buff)
{
  var->type= SHOW_MY_BOOL;
  var->value= (char *)&thd->net.compress;
  return 0;
}

static int show_starttime(THD *thd, SHOW_VAR *var, char *buff)
{
  var->type= SHOW_LONG;
  var->value= buff;
  *((long *)buff)= (long) (thd->query_start() - server_start_time);
  return 0;
}

#ifdef COMMUNITY_SERVER
static int show_flushstatustime(THD *thd, SHOW_VAR *var, char *buff)
{
  var->type= SHOW_LONG;
  var->value= buff;
  *((long *)buff)= (long) (thd->query_start() - flush_status_time);
  return 0;
}
#endif

#ifdef HAVE_REPLICATION
static int show_rpl_status(THD *thd, SHOW_VAR *var, char *buff)
{
  var->type= SHOW_CHAR;
  var->value= const_cast<char*>(rpl_status_type[(int)rpl_status]);
  return 0;
}

static int show_slave_running(THD *thd, SHOW_VAR *var, char *buff)
{
  var->type= SHOW_MY_BOOL;
  pthread_mutex_lock(&LOCK_active_mi);
  var->value= buff;
  *((my_bool *)buff)= (my_bool) (active_mi && active_mi->slave_running &&
                                 active_mi->rli.slave_running);
  pthread_mutex_unlock(&LOCK_active_mi);
  return 0;
}

static int show_slave_retried_trans(THD *thd, SHOW_VAR *var, char *buff)
{
  /*
    TODO: with multimaster, have one such counter per line in
    SHOW SLAVE STATUS, and have the sum over all lines here.
  */
  pthread_mutex_lock(&LOCK_active_mi);
  if (active_mi)
  {
    var->type= SHOW_LONG;
    var->value= buff;
    pthread_mutex_lock(&active_mi->rli.data_lock);
    *((long *)buff)= (long)active_mi->rli.retried_trans;
    pthread_mutex_unlock(&active_mi->rli.data_lock);
  }
  else
    var->type= SHOW_UNDEF;
  pthread_mutex_unlock(&LOCK_active_mi);
  return 0;
}
#endif /* HAVE_REPLICATION */

static int show_open_tables(THD *thd, SHOW_VAR *var, char *buff)
{
  var->type= SHOW_LONG;
  var->value= buff;
  *((long *)buff)= (long)cached_open_tables();
  return 0;
}

static int show_prepared_stmt_count(THD *thd, SHOW_VAR *var, char *buff)
{
  var->type= SHOW_LONG;
  var->value= buff;
  pthread_mutex_lock(&LOCK_prepared_stmt_count);
  *((long *)buff)= (long)prepared_stmt_count;
  pthread_mutex_unlock(&LOCK_prepared_stmt_count);
  return 0;
}

static int show_table_definitions(THD *thd, SHOW_VAR *var, char *buff)
{
  var->type= SHOW_LONG;
  var->value= buff;
  *((long *)buff)= (long)cached_table_definitions();
  return 0;
}

#ifdef HAVE_OPENSSL
/* Functions relying on CTX */
static int show_ssl_ctx_sess_accept(THD *thd, SHOW_VAR *var, char *buff)
{
  var->type= SHOW_LONG;
  var->value= buff;
  *((long *)buff)= (!ssl_acceptor_fd ? 0 :
                     SSL_CTX_sess_accept(ssl_acceptor_fd->ssl_context));
  return 0;
}

static int show_ssl_ctx_sess_accept_good(THD *thd, SHOW_VAR *var, char *buff)
{
  var->type= SHOW_LONG;
  var->value= buff;
  *((long *)buff)= (!ssl_acceptor_fd ? 0 :
                     SSL_CTX_sess_accept_good(ssl_acceptor_fd->ssl_context));
  return 0;
}

static int show_ssl_ctx_sess_connect_good(THD *thd, SHOW_VAR *var, char *buff)
{
  var->type= SHOW_LONG;
  var->value= buff;
  *((long *)buff)= (!ssl_acceptor_fd ? 0 :
                     SSL_CTX_sess_connect_good(ssl_acceptor_fd->ssl_context));
  return 0;
}

static int show_ssl_ctx_sess_accept_renegotiate(THD *thd, SHOW_VAR *var, char *buff)
{
  var->type= SHOW_LONG;
  var->value= buff;
  *((long *)buff)= (!ssl_acceptor_fd ? 0 :
                     SSL_CTX_sess_accept_renegotiate(ssl_acceptor_fd->ssl_context));
  return 0;
}

static int show_ssl_ctx_sess_connect_renegotiate(THD *thd, SHOW_VAR *var, char *buff)
{
  var->type= SHOW_LONG;
  var->value= buff;
  *((long *)buff)= (!ssl_acceptor_fd ? 0 :
                     SSL_CTX_sess_connect_renegotiate(ssl_acceptor_fd->ssl_context));
  return 0;
}

static int show_ssl_ctx_sess_cb_hits(THD *thd, SHOW_VAR *var, char *buff)
{
  var->type= SHOW_LONG;
  var->value= buff;
  *((long *)buff)= (!ssl_acceptor_fd ? 0 :
                     SSL_CTX_sess_cb_hits(ssl_acceptor_fd->ssl_context));
  return 0;
}

static int show_ssl_ctx_sess_hits(THD *thd, SHOW_VAR *var, char *buff)
{
  var->type= SHOW_LONG;
  var->value= buff;
  *((long *)buff)= (!ssl_acceptor_fd ? 0 :
                     SSL_CTX_sess_hits(ssl_acceptor_fd->ssl_context));
  return 0;
}

static int show_ssl_ctx_sess_cache_full(THD *thd, SHOW_VAR *var, char *buff)
{
  var->type= SHOW_LONG;
  var->value= buff;
  *((long *)buff)= (!ssl_acceptor_fd ? 0 :
                     SSL_CTX_sess_cache_full(ssl_acceptor_fd->ssl_context));
  return 0;
}

static int show_ssl_ctx_sess_misses(THD *thd, SHOW_VAR *var, char *buff)
{
  var->type= SHOW_LONG;
  var->value= buff;
  *((long *)buff)= (!ssl_acceptor_fd ? 0 :
                     SSL_CTX_sess_misses(ssl_acceptor_fd->ssl_context));
  return 0;
}

static int show_ssl_ctx_sess_timeouts(THD *thd, SHOW_VAR *var, char *buff)
{
  var->type= SHOW_LONG;
  var->value= buff;
  *((long *)buff)= (!ssl_acceptor_fd ? 0 :
                     SSL_CTX_sess_timeouts(ssl_acceptor_fd->ssl_context));
  return 0;
}

static int show_ssl_ctx_sess_number(THD *thd, SHOW_VAR *var, char *buff)
{
  var->type= SHOW_LONG;
  var->value= buff;
  *((long *)buff)= (!ssl_acceptor_fd ? 0 :
                     SSL_CTX_sess_number(ssl_acceptor_fd->ssl_context));
  return 0;
}

static int show_ssl_ctx_sess_connect(THD *thd, SHOW_VAR *var, char *buff)
{
  var->type= SHOW_LONG;
  var->value= buff;
  *((long *)buff)= (!ssl_acceptor_fd ? 0 :
                     SSL_CTX_sess_connect(ssl_acceptor_fd->ssl_context));
  return 0;
}

static int show_ssl_ctx_sess_get_cache_size(THD *thd, SHOW_VAR *var, char *buff)
{
  var->type= SHOW_LONG;
  var->value= buff;
  *((long *)buff)= (!ssl_acceptor_fd ? 0 :
                     SSL_CTX_sess_get_cache_size(ssl_acceptor_fd->ssl_context));
  return 0;
}

static int show_ssl_ctx_get_verify_mode(THD *thd, SHOW_VAR *var, char *buff)
{
  var->type= SHOW_LONG;
  var->value= buff;
  *((long *)buff)= (!ssl_acceptor_fd ? 0 :
                     SSL_CTX_get_verify_mode(ssl_acceptor_fd->ssl_context));
  return 0;
}

static int show_ssl_ctx_get_verify_depth(THD *thd, SHOW_VAR *var, char *buff)
{
  var->type= SHOW_LONG;
  var->value= buff;
  *((long *)buff)= (!ssl_acceptor_fd ? 0 :
                     SSL_CTX_get_verify_depth(ssl_acceptor_fd->ssl_context));
  return 0;
}

static int show_ssl_ctx_get_session_cache_mode(THD *thd, SHOW_VAR *var, char *buff)
{
  var->type= SHOW_CHAR;
  if (!ssl_acceptor_fd)
    var->value= const_cast<char*>("NONE");
  else
    switch (SSL_CTX_get_session_cache_mode(ssl_acceptor_fd->ssl_context))
    {
    case SSL_SESS_CACHE_OFF:
      var->value= const_cast<char*>("OFF"); break;
    case SSL_SESS_CACHE_CLIENT:
      var->value= const_cast<char*>("CLIENT"); break;
    case SSL_SESS_CACHE_SERVER:
      var->value= const_cast<char*>("SERVER"); break;
    case SSL_SESS_CACHE_BOTH:
      var->value= const_cast<char*>("BOTH"); break;
    case SSL_SESS_CACHE_NO_AUTO_CLEAR:
      var->value= const_cast<char*>("NO_AUTO_CLEAR"); break;
    case SSL_SESS_CACHE_NO_INTERNAL_LOOKUP:
      var->value= const_cast<char*>("NO_INTERNAL_LOOKUP"); break;
    default:
      var->value= const_cast<char*>("Unknown"); break;
    }
  return 0;
}

/*
   Functions relying on SSL 
   Note: In the show_ssl_* functions, we need to check if we have a
         valid vio-object since this isn't always true, specifically
         when session_status or global_status is requested from
         inside an Event.
 */
static int show_ssl_get_version(THD *thd, SHOW_VAR *var, char *buff)
{
  var->type= SHOW_CHAR;
  if( thd->vio_ok() && thd->net.vio->ssl_arg )
    var->value= const_cast<char*>(SSL_get_version((SSL*) thd->net.vio->ssl_arg));
  else
    var->value= (char *)"";
  return 0;
}

static int show_ssl_session_reused(THD *thd, SHOW_VAR *var, char *buff)
{
  var->type= SHOW_LONG;
  var->value= buff;
  if( thd->vio_ok() && thd->net.vio->ssl_arg )
    *((long *)buff)= (long)SSL_session_reused((SSL*) thd->net.vio->ssl_arg);
  else
    *((long *)buff)= 0;
  return 0;
}

static int show_ssl_get_default_timeout(THD *thd, SHOW_VAR *var, char *buff)
{
  var->type= SHOW_LONG;
  var->value= buff;
  if( thd->vio_ok() && thd->net.vio->ssl_arg )
    *((long *)buff)= (long)SSL_get_default_timeout((SSL*)thd->net.vio->ssl_arg);
  else
    *((long *)buff)= 0;
  return 0;
}

static int show_ssl_get_verify_mode(THD *thd, SHOW_VAR *var, char *buff)
{
  var->type= SHOW_LONG;
  var->value= buff;
  if( thd->net.vio && thd->net.vio->ssl_arg )
    *((long *)buff)= (long)SSL_get_verify_mode((SSL*)thd->net.vio->ssl_arg);
  else
    *((long *)buff)= 0;
  return 0;
}

static int show_ssl_get_verify_depth(THD *thd, SHOW_VAR *var, char *buff)
{
  var->type= SHOW_LONG;
  var->value= buff;
  if( thd->vio_ok() && thd->net.vio->ssl_arg )
    *((long *)buff)= (long)SSL_get_verify_depth((SSL*)thd->net.vio->ssl_arg);
  else
    *((long *)buff)= 0;
  return 0;
}

static int show_ssl_get_cipher(THD *thd, SHOW_VAR *var, char *buff)
{
  var->type= SHOW_CHAR;
  if( thd->vio_ok() && thd->net.vio->ssl_arg )
    var->value= const_cast<char*>(SSL_get_cipher((SSL*) thd->net.vio->ssl_arg));
  else
    var->value= (char *)"";
  return 0;
}

static int show_ssl_get_cipher_list(THD *thd, SHOW_VAR *var, char *buff)
{
  var->type= SHOW_CHAR;
  var->value= buff;
  if (thd->vio_ok() && thd->net.vio->ssl_arg)
  {
    int i;
    const char *p;
    char *end= buff + SHOW_VAR_FUNC_BUFF_SIZE;
    for (i=0; (p= SSL_get_cipher_list((SSL*) thd->net.vio->ssl_arg,i)) &&
               buff < end; i++)
    {
      buff= strnmov(buff, p, end-buff-1);
      *buff++= ':';
    }
    if (i)
      buff--;
  }
  *buff=0;
  return 0;
}

#endif /* HAVE_OPENSSL */


/*
  Variables shown by SHOW STATUS in alphabetical order
*/

SHOW_VAR status_vars[]= {
  {"Aborted_clients",          (char*) &aborted_threads,        SHOW_LONG},
  {"Aborted_connects",         (char*) &aborted_connects,       SHOW_LONG},
  {"Binlog_cache_disk_use",    (char*) &binlog_cache_disk_use,  SHOW_LONG},
  {"Binlog_cache_use",         (char*) &binlog_cache_use,       SHOW_LONG},
  {"Bytes_received",           (char*) offsetof(STATUS_VAR, bytes_received), SHOW_LONGLONG_STATUS},
  {"Bytes_sent",               (char*) offsetof(STATUS_VAR, bytes_sent), SHOW_LONGLONG_STATUS},
  {"Com",                      (char*) com_status_vars, SHOW_ARRAY},
  {"Compression",              (char*) &show_net_compression, SHOW_FUNC},
  {"Connections",              (char*) &thread_id,              SHOW_LONG_NOFLUSH},
  {"Created_tmp_disk_tables",  (char*) offsetof(STATUS_VAR, created_tmp_disk_tables), SHOW_LONG_STATUS},
  {"Created_tmp_files",	       (char*) &my_tmp_file_created,	SHOW_LONG},
  {"Created_tmp_tables",       (char*) offsetof(STATUS_VAR, created_tmp_tables), SHOW_LONG_STATUS},
  {"Delayed_errors",           (char*) &delayed_insert_errors,  SHOW_LONG},
  {"Delayed_insert_threads",   (char*) &delayed_insert_threads, SHOW_LONG_NOFLUSH},
  {"Delayed_writes",           (char*) &delayed_insert_writes,  SHOW_LONG},
  {"Flush_commands",           (char*) &refresh_version,        SHOW_LONG_NOFLUSH},
  {"Handler_commit",           (char*) offsetof(STATUS_VAR, ha_commit_count), SHOW_LONG_STATUS},
  {"Handler_delete",           (char*) offsetof(STATUS_VAR, ha_delete_count), SHOW_LONG_STATUS},
  {"Handler_discover",         (char*) offsetof(STATUS_VAR, ha_discover_count), SHOW_LONG_STATUS},
  {"Handler_prepare",          (char*) offsetof(STATUS_VAR, ha_prepare_count),  SHOW_LONG_STATUS},
  {"Handler_read_first",       (char*) offsetof(STATUS_VAR, ha_read_first_count), SHOW_LONG_STATUS},
  {"Handler_read_key",         (char*) offsetof(STATUS_VAR, ha_read_key_count), SHOW_LONG_STATUS},
  {"Handler_read_next",        (char*) offsetof(STATUS_VAR, ha_read_next_count), SHOW_LONG_STATUS},
  {"Handler_read_prev",        (char*) offsetof(STATUS_VAR, ha_read_prev_count), SHOW_LONG_STATUS},
  {"Handler_read_rnd",         (char*) offsetof(STATUS_VAR, ha_read_rnd_count), SHOW_LONG_STATUS},
  {"Handler_read_rnd_next",    (char*) offsetof(STATUS_VAR, ha_read_rnd_next_count), SHOW_LONG_STATUS},
  {"Handler_rollback",         (char*) offsetof(STATUS_VAR, ha_rollback_count), SHOW_LONG_STATUS},
  {"Handler_savepoint",        (char*) offsetof(STATUS_VAR, ha_savepoint_count), SHOW_LONG_STATUS},
  {"Handler_savepoint_rollback",(char*) offsetof(STATUS_VAR, ha_savepoint_rollback_count), SHOW_LONG_STATUS},
  {"Handler_update",           (char*) offsetof(STATUS_VAR, ha_update_count), SHOW_LONG_STATUS},
  {"Handler_write",            (char*) offsetof(STATUS_VAR, ha_write_count), SHOW_LONG_STATUS},
  {"Key_blocks_not_flushed",   (char*) offsetof(KEY_CACHE, global_blocks_changed), SHOW_KEY_CACHE_LONG},
  {"Key_blocks_unused",        (char*) offsetof(KEY_CACHE, blocks_unused), SHOW_KEY_CACHE_LONG},
  {"Key_blocks_used",          (char*) offsetof(KEY_CACHE, blocks_used), SHOW_KEY_CACHE_LONG},
  {"Key_read_requests",        (char*) offsetof(KEY_CACHE, global_cache_r_requests), SHOW_KEY_CACHE_LONGLONG},
  {"Key_reads",                (char*) offsetof(KEY_CACHE, global_cache_read), SHOW_KEY_CACHE_LONGLONG},
  {"Key_write_requests",       (char*) offsetof(KEY_CACHE, global_cache_w_requests), SHOW_KEY_CACHE_LONGLONG},
  {"Key_writes",               (char*) offsetof(KEY_CACHE, global_cache_write), SHOW_KEY_CACHE_LONGLONG},
  {"Last_query_cost",          (char*) offsetof(STATUS_VAR, last_query_cost), SHOW_DOUBLE_STATUS},
  {"Max_used_connections",     (char*) &max_used_connections,  SHOW_LONG},
  {"Not_flushed_delayed_rows", (char*) &delayed_rows_in_use,    SHOW_LONG_NOFLUSH},
  {"Open_files",               (char*) &my_file_opened,         SHOW_LONG_NOFLUSH},
  {"Open_streams",             (char*) &my_stream_opened,       SHOW_LONG_NOFLUSH},
  {"Open_table_definitions",   (char*) &show_table_definitions, SHOW_FUNC},
  {"Open_tables",              (char*) &show_open_tables,       SHOW_FUNC},
  {"Opened_files",             (char*) &my_file_total_opened, SHOW_LONG_NOFLUSH},
  {"Opened_tables",            (char*) offsetof(STATUS_VAR, opened_tables), SHOW_LONG_STATUS},
  {"Prepared_stmt_count",      (char*) &show_prepared_stmt_count, SHOW_FUNC},
#ifdef HAVE_QUERY_CACHE
  {"Qcache_free_blocks",       (char*) &query_cache.free_memory_blocks, SHOW_LONG_NOFLUSH},
  {"Qcache_free_memory",       (char*) &query_cache.free_memory, SHOW_LONG_NOFLUSH},
  {"Qcache_hits",              (char*) &query_cache.hits,       SHOW_LONG},
  {"Qcache_inserts",           (char*) &query_cache.inserts,    SHOW_LONG},
  {"Qcache_lowmem_prunes",     (char*) &query_cache.lowmem_prunes, SHOW_LONG},
  {"Qcache_not_cached",        (char*) &query_cache.refused,    SHOW_LONG},
  {"Qcache_queries_in_cache",  (char*) &query_cache.queries_in_cache, SHOW_LONG_NOFLUSH},
  {"Qcache_total_blocks",      (char*) &query_cache.total_blocks, SHOW_LONG_NOFLUSH},
#endif /*HAVE_QUERY_CACHE*/
  {"Questions",                (char*) &show_question,            SHOW_FUNC},
#ifdef HAVE_REPLICATION
  {"Rpl_status",               (char*) &show_rpl_status,          SHOW_FUNC},
#endif
  {"Select_full_join",         (char*) offsetof(STATUS_VAR, select_full_join_count), SHOW_LONG_STATUS},
  {"Select_full_range_join",   (char*) offsetof(STATUS_VAR, select_full_range_join_count), SHOW_LONG_STATUS},
  {"Select_range",             (char*) offsetof(STATUS_VAR, select_range_count), SHOW_LONG_STATUS},
  {"Select_range_check",       (char*) offsetof(STATUS_VAR, select_range_check_count), SHOW_LONG_STATUS},
  {"Select_scan",	       (char*) offsetof(STATUS_VAR, select_scan_count), SHOW_LONG_STATUS},
  {"Slave_open_temp_tables",   (char*) &slave_open_temp_tables, SHOW_LONG},
#ifdef HAVE_REPLICATION
  {"Slave_retried_transactions",(char*) &show_slave_retried_trans, SHOW_FUNC},
  {"Slave_running",            (char*) &show_slave_running,     SHOW_FUNC},
#endif
  {"Slow_launch_threads",      (char*) &slow_launch_threads,    SHOW_LONG},
  {"Slow_queries",             (char*) offsetof(STATUS_VAR, long_query_count), SHOW_LONG_STATUS},
  {"Sort_merge_passes",	       (char*) offsetof(STATUS_VAR, filesort_merge_passes), SHOW_LONG_STATUS},
  {"Sort_range",	       (char*) offsetof(STATUS_VAR, filesort_range_count), SHOW_LONG_STATUS},
  {"Sort_rows",		       (char*) offsetof(STATUS_VAR, filesort_rows), SHOW_LONG_STATUS},
  {"Sort_scan",		       (char*) offsetof(STATUS_VAR, filesort_scan_count), SHOW_LONG_STATUS},
#ifdef HAVE_OPENSSL
  {"Ssl_accept_renegotiates",  (char*) &show_ssl_ctx_sess_accept_renegotiate, SHOW_FUNC},
  {"Ssl_accepts",              (char*) &show_ssl_ctx_sess_accept, SHOW_FUNC},
  {"Ssl_callback_cache_hits",  (char*) &show_ssl_ctx_sess_cb_hits, SHOW_FUNC},
  {"Ssl_cipher",               (char*) &show_ssl_get_cipher, SHOW_FUNC},
  {"Ssl_cipher_list",          (char*) &show_ssl_get_cipher_list, SHOW_FUNC},
  {"Ssl_client_connects",      (char*) &show_ssl_ctx_sess_connect, SHOW_FUNC},
  {"Ssl_connect_renegotiates", (char*) &show_ssl_ctx_sess_connect_renegotiate, SHOW_FUNC},
  {"Ssl_ctx_verify_depth",     (char*) &show_ssl_ctx_get_verify_depth, SHOW_FUNC},
  {"Ssl_ctx_verify_mode",      (char*) &show_ssl_ctx_get_verify_mode, SHOW_FUNC},
  {"Ssl_default_timeout",      (char*) &show_ssl_get_default_timeout, SHOW_FUNC},
  {"Ssl_finished_accepts",     (char*) &show_ssl_ctx_sess_accept_good, SHOW_FUNC},
  {"Ssl_finished_connects",    (char*) &show_ssl_ctx_sess_connect_good, SHOW_FUNC},
  {"Ssl_session_cache_hits",   (char*) &show_ssl_ctx_sess_hits, SHOW_FUNC},
  {"Ssl_session_cache_misses", (char*) &show_ssl_ctx_sess_misses, SHOW_FUNC},
  {"Ssl_session_cache_mode",   (char*) &show_ssl_ctx_get_session_cache_mode, SHOW_FUNC},
  {"Ssl_session_cache_overflows", (char*) &show_ssl_ctx_sess_cache_full, SHOW_FUNC},
  {"Ssl_session_cache_size",   (char*) &show_ssl_ctx_sess_get_cache_size, SHOW_FUNC},
  {"Ssl_session_cache_timeouts", (char*) &show_ssl_ctx_sess_timeouts, SHOW_FUNC},
  {"Ssl_sessions_reused",      (char*) &show_ssl_session_reused, SHOW_FUNC},
  {"Ssl_used_session_cache_entries",(char*) &show_ssl_ctx_sess_number, SHOW_FUNC},
  {"Ssl_verify_depth",         (char*) &show_ssl_get_verify_depth, SHOW_FUNC},
  {"Ssl_verify_mode",          (char*) &show_ssl_get_verify_mode, SHOW_FUNC},
  {"Ssl_version",              (char*) &show_ssl_get_version, SHOW_FUNC},
#endif /* HAVE_OPENSSL */
  {"Table_locks_immediate",    (char*) &locks_immediate,        SHOW_LONG},
  {"Table_locks_waited",       (char*) &locks_waited,           SHOW_LONG},
#ifdef HAVE_MMAP
  {"Tc_log_max_pages_used",    (char*) &tc_log_max_pages_used,  SHOW_LONG},
  {"Tc_log_page_size",         (char*) &tc_log_page_size,       SHOW_LONG},
  {"Tc_log_page_waits",        (char*) &tc_log_page_waits,      SHOW_LONG},
#endif
  {"Threads_cached",           (char*) &cached_thread_count,    SHOW_LONG_NOFLUSH},
  {"Threads_connected",        (char*) &thread_count,           SHOW_INT},
  {"Threads_created",	       (char*) &thread_created,		SHOW_LONG_NOFLUSH},
  {"Threads_running",          (char*) &thread_running,         SHOW_INT},
  {"Uptime",                   (char*) &show_starttime,         SHOW_FUNC},
#ifdef COMMUNITY_SERVER
  {"Uptime_since_flush_status",(char*) &show_flushstatustime,   SHOW_FUNC},
#endif
  {NullS, NullS, SHOW_LONG}
};

static void print_version(void)
{
  set_server_version();
  /*
    Note: the instance manager keys off the string 'Ver' so it can find the
    version from the output of 'mysqld --version', so don't change it!
  */
  printf("%s  Ver %s for %s on %s (%s)\n",my_progname,
	 server_version,SYSTEM_TYPE,MACHINE_TYPE, MYSQL_COMPILATION_COMMENT);
}

#ifndef EMBEDDED_LIBRARY
static void usage(void)
{
  if (!(default_charset_info= get_charset_by_csname(default_character_set_name,
					           MY_CS_PRIMARY,
						   MYF(MY_WME))))
    exit(1);
  if (!default_collation_name)
    default_collation_name= (char*) default_charset_info->name;
  print_version();
  puts("\
Copyright (C) 2000 MySQL AB, by Monty and others\n\
This software comes with ABSOLUTELY NO WARRANTY. This is free software,\n\
and you are welcome to modify and redistribute it under the GPL license\n\n\
Starts the MySQL database server\n");

  printf("Usage: %s [OPTIONS]\n", my_progname);
  if (!opt_verbose)
    puts("\nFor more help options (several pages), use mysqld --verbose --help");
  else
  {
#ifdef __WIN__
  puts("NT and Win32 specific options:\n\
  --install                     Install the default service (NT)\n\
  --install-manual              Install the default service started manually (NT)\n\
  --install service_name        Install an optional service (NT)\n\
  --install-manual service_name Install an optional service started manually (NT)\n\
  --remove                      Remove the default service from the service list (NT)\n\
  --remove service_name         Remove the service_name from the service list (NT)\n\
  --enable-named-pipe           Only to be used for the	default server (NT)\n\
  --standalone                  Dummy option to start as a standalone server (NT)\
");
  puts("");
#endif
  print_defaults(MYSQL_CONFIG_NAME,load_default_groups);
  puts("");
  set_ports();

  /* Print out all the options including plugin supplied options */
  my_print_help_inc_plugins(my_long_options, sizeof(my_long_options)/sizeof(my_option));

  puts("\n\
To see what values a running MySQL server is using, type\n\
'mysqladmin variables' instead of 'mysqld --verbose --help'.");
  }
}
#endif /*!EMBEDDED_LIBRARY*/


/**
  Initialize all MySQL global variables to default values.

  We don't need to set numeric variables refered to in my_long_options
  as these are initialized by my_getopt.

  @note
    The reason to set a lot of global variables to zero is to allow one to
    restart the embedded server with a clean environment
    It's also needed on some exotic platforms where global variables are
    not set to 0 when a program starts.

    We don't need to set numeric variables refered to in my_long_options
    as these are initialized by my_getopt.
*/

static void mysql_init_variables(void)
{
  /* Things reset to zero */
  opt_skip_slave_start= opt_reckless_slave = 0;
  mysql_home[0]= pidfile_name[0]= log_error_file[0]= 0;
  opt_log= opt_slow_log= 0;
  opt_update_log= 0;
  log_output_options= find_bit_type(log_output_str, &log_output_typelib);
  opt_bin_log= 0;
  opt_disable_networking= opt_skip_show_db=0;
  opt_logname= opt_update_logname= opt_binlog_index_name= opt_slow_logname= 0;
  opt_tc_log_file= (char *)"tc.log";      // no hostname in tc_log file name !
  opt_secure_auth= 0;
  opt_secure_file_priv= 0;
  opt_bootstrap= opt_myisam_log= 0;
  mqh_used= 0;
  segfaulted= kill_in_progress= 0;
  cleanup_done= 0;
  defaults_argc= 0;
  defaults_argv= 0;
  server_id_supplied= 0;
  test_flags= select_errors= dropping_tables= ha_open_options=0;
  thread_count= thread_running= kill_cached_threads= wake_thread=0;
  slave_open_temp_tables= 0;
  cached_thread_count= 0;
  opt_endinfo= using_udf_functions= 0;
  opt_using_transactions= using_update_log= 0;
  abort_loop= select_thread_in_use= signal_thread_in_use= 0;
  ready_to_exit= shutdown_in_progress= grant_option= 0;
  aborted_threads= aborted_connects= 0;
  delayed_insert_threads= delayed_insert_writes= delayed_rows_in_use= 0;
  delayed_insert_errors= thread_created= 0;
  specialflag= 0;
  binlog_cache_use=  binlog_cache_disk_use= 0;
  max_used_connections= slow_launch_threads = 0;
  mysqld_user= mysqld_chroot= opt_init_file= opt_bin_logname = 0;
  prepared_stmt_count= 0;
  errmesg= 0;
  mysqld_unix_port= opt_mysql_tmpdir= my_bind_addr_str= NullS;
  bzero((uchar*) &mysql_tmpdir_list, sizeof(mysql_tmpdir_list));
  bzero((char *) &global_status_var, sizeof(global_status_var));
  opt_large_pages= 0;
  key_map_full.set_all();

  /* Character sets */
  system_charset_info= &my_charset_utf8_general_ci;
  files_charset_info= &my_charset_utf8_general_ci;
  national_charset_info= &my_charset_utf8_general_ci;
  table_alias_charset= &my_charset_bin;
  character_set_filesystem= &my_charset_bin;

  opt_date_time_formats[0]= opt_date_time_formats[1]= opt_date_time_formats[2]= 0;

  /* Things with default values that are not zero */
  delay_key_write_options= (uint) DELAY_KEY_WRITE_ON;
  opt_specialflag= SPECIAL_ENGLISH;
  unix_sock= ip_sock= INVALID_SOCKET;
  mysql_home_ptr= mysql_home;
  pidfile_name_ptr= pidfile_name;
  log_error_file_ptr= log_error_file;
  language_ptr= language;
  mysql_data_home= mysql_real_data_home;
  thd_startup_options= (OPTION_AUTO_IS_NULL | OPTION_BIN_LOG |
                        OPTION_QUOTE_SHOW_CREATE | OPTION_SQL_NOTES);
  protocol_version= PROTOCOL_VERSION;
  what_to_log= ~ (1L << (uint) COM_TIME);
  refresh_version= 1L;	/* Increments on each reload */
  global_query_id= thread_id= 1L;
  strmov(server_version, MYSQL_SERVER_VERSION);
  myisam_recover_options_str= sql_mode_str= "OFF";
  myisam_stats_method_str= "nulls_unequal";
  my_bind_addr = htonl(INADDR_ANY);
  threads.empty();
  thread_cache.empty();
  key_caches.empty();
  if (!(dflt_key_cache= get_or_create_key_cache(default_key_cache_base.str,
                                                default_key_cache_base.length)))
    exit(1);

  /* set key_cache_hash.default_value = dflt_key_cache */
  multi_keycache_init();

  /* Set directory paths */
  strmake(language, LANGUAGE, sizeof(language)-1);
  strmake(mysql_real_data_home, get_relative_path(DATADIR),
	  sizeof(mysql_real_data_home)-1);
  mysql_data_home_buff[0]=FN_CURLIB;	// all paths are relative from here
  mysql_data_home_buff[1]=0;
  mysql_data_home_len= 2;

  /* Replication parameters */
  master_user= (char*) "test";
  master_password= master_host= 0;
  master_info_file= (char*) "master.info",
    relay_log_info_file= (char*) "relay-log.info";
  master_ssl_key= master_ssl_cert= master_ssl_ca=
    master_ssl_capath= master_ssl_cipher= 0;
  report_user= report_password = report_host= 0;	/* TO BE DELETED */
  opt_relay_logname= opt_relaylog_index_name= 0;

  /* Variables in libraries */
  charsets_dir= 0;
  default_character_set_name= (char*) MYSQL_DEFAULT_CHARSET_NAME;
  default_collation_name= compiled_default_collation_name;
  sys_charset_system.value= (char*) system_charset_info->csname;
  character_set_filesystem_name= (char*) "binary";
  lc_time_names_name= (char*) "en_US";
  /* Set default values for some option variables */
  default_storage_engine_str= (char*) "MyISAM";
  global_system_variables.table_plugin= NULL;
  global_system_variables.tx_isolation= ISO_REPEATABLE_READ;
  global_system_variables.select_limit= (ulonglong) HA_POS_ERROR;
  max_system_variables.select_limit=    (ulonglong) HA_POS_ERROR;
  global_system_variables.max_join_size= (ulonglong) HA_POS_ERROR;
  max_system_variables.max_join_size=   (ulonglong) HA_POS_ERROR;
  global_system_variables.old_passwords= 0;
  global_system_variables.old_alter_table= 0;
  global_system_variables.binlog_format= BINLOG_FORMAT_UNSPEC;
  /*
    Default behavior for 4.1 and 5.0 is to treat NULL values as unequal
    when collecting index statistics for MyISAM tables.
  */
  global_system_variables.myisam_stats_method= MI_STATS_METHOD_NULLS_NOT_EQUAL;

  /* Variables that depends on compile options */
#ifndef DBUG_OFF
  default_dbug_option=IF_WIN("d:t:i:O,\\mysqld.trace",
			     "d:t:i:o,/tmp/mysqld.trace");
#endif
  opt_error_log= IF_WIN(1,0);
#ifdef COMMUNITY_SERVER
    have_community_features = SHOW_OPTION_YES;
#else
    have_community_features = SHOW_OPTION_NO;
  global_system_variables.ndb_index_stat_enable=FALSE;
  max_system_variables.ndb_index_stat_enable=TRUE;
  global_system_variables.ndb_index_stat_cache_entries=32;
  max_system_variables.ndb_index_stat_cache_entries=~0L;
  global_system_variables.ndb_index_stat_update_freq=20;
  max_system_variables.ndb_index_stat_update_freq=~0L;
#endif
#ifdef HAVE_OPENSSL
  have_ssl=SHOW_OPTION_YES;
#else
  have_ssl=SHOW_OPTION_NO;
#endif
#ifdef HAVE_BROKEN_REALPATH
  have_symlink=SHOW_OPTION_NO;
#else
  have_symlink=SHOW_OPTION_YES;
#endif
#ifdef HAVE_DLOPEN
  have_dlopen=SHOW_OPTION_YES;
#else
  have_dlopen=SHOW_OPTION_NO;
#endif
#ifdef HAVE_QUERY_CACHE
  have_query_cache=SHOW_OPTION_YES;
#else
  have_query_cache=SHOW_OPTION_NO;
#endif
#ifdef HAVE_SPATIAL
  have_geometry=SHOW_OPTION_YES;
#else
  have_geometry=SHOW_OPTION_NO;
#endif
#ifdef HAVE_RTREE_KEYS
  have_rtree_keys=SHOW_OPTION_YES;
#else
  have_rtree_keys=SHOW_OPTION_NO;
#endif
#ifdef HAVE_CRYPT
  have_crypt=SHOW_OPTION_YES;
#else
  have_crypt=SHOW_OPTION_NO;
#endif
#ifdef HAVE_COMPRESS
  have_compress= SHOW_OPTION_YES;
#else
  have_compress= SHOW_OPTION_NO;
#endif
#ifdef HAVE_LIBWRAP
  libwrapName= NullS;
#endif
#ifdef HAVE_OPENSSL
  des_key_file = 0;
  ssl_acceptor_fd= 0;
#endif
#ifdef HAVE_SMEM
  shared_memory_base_name= default_shared_memory_base_name;
#endif
#if !defined(my_pthread_setprio) && !defined(HAVE_PTHREAD_SETSCHEDPARAM)
  opt_specialflag |= SPECIAL_NO_PRIOR;
#endif

#if defined(__WIN__) || defined(__NETWARE__)
  /* Allow Win32 and NetWare users to move MySQL anywhere */
  {
    char prg_dev[LIBLEN];
#if defined __WIN__
	char executing_path_name[LIBLEN];
	if (!test_if_hard_path(my_progname))
	{
		// we don't want to use GetModuleFileName inside of my_path since
		// my_path is a generic path dereferencing function and here we care
		// only about the executing binary.
		GetModuleFileName(NULL, executing_path_name, sizeof(executing_path_name));
		my_path(prg_dev, executing_path_name, NULL);
	}
	else
#endif
    my_path(prg_dev,my_progname,"mysql/bin");
    strcat(prg_dev,"/../");			// Remove 'bin' to get base dir
    cleanup_dirname(mysql_home,prg_dev);
  }
#else
  const char *tmpenv;
  if (!(tmpenv = getenv("MY_BASEDIR_VERSION")))
    tmpenv = DEFAULT_MYSQL_HOME;
  (void) strmake(mysql_home, tmpenv, sizeof(mysql_home)-1);
#endif
}


my_bool
mysqld_get_one_option(int optid,
                      const struct my_option *opt __attribute__((unused)),
                      char *argument)
{
  switch(optid) {
  case '#':
#ifndef DBUG_OFF
    DBUG_SET_INITIAL(argument ? argument : default_dbug_option);
#endif
    opt_endinfo=1;				/* unireg: memory allocation */
    break;
  case 'a':
    global_system_variables.sql_mode= fix_sql_mode(MODE_ANSI);
    global_system_variables.tx_isolation= ISO_SERIALIZABLE;
    break;
  case 'b':
    strmake(mysql_home,argument,sizeof(mysql_home)-1);
    break;
  case 'C':
    if (default_collation_name == compiled_default_collation_name)
      default_collation_name= 0;
    break;
  case 'l':
    opt_log=1;
    break;
  case 'h':
    strmake(mysql_real_data_home,argument, sizeof(mysql_real_data_home)-1);
    /* Correct pointer set by my_getopt (for embedded library) */
    mysql_data_home= mysql_real_data_home;
    mysql_data_home_len= strlen(mysql_data_home);
    break;
  case 'u':
    if (!mysqld_user || !strcmp(mysqld_user, argument))
      mysqld_user= argument;
    else
      sql_print_warning("Ignoring user change to '%s' because the user was set to '%s' earlier on the command line\n", argument, mysqld_user);
    break;
  case 'L':
    strmake(language, argument, sizeof(language)-1);
    break;
#ifdef HAVE_REPLICATION
  case OPT_SLAVE_SKIP_ERRORS:
    init_slave_skip_errors(argument);
    break;
#endif
  case OPT_SAFEMALLOC_MEM_LIMIT:
#if !defined(DBUG_OFF) && defined(SAFEMALLOC)
    sf_malloc_mem_limit = atoi(argument);
#endif
    break;
#include <sslopt-case.h>
  case 'V':
    print_version();
    exit(0);
  case 'W':
    if (!argument)
      global_system_variables.log_warnings++;
    else if (argument == disabled_my_option)
      global_system_variables.log_warnings= 0L;
    else
      global_system_variables.log_warnings= atoi(argument);
    break;
  case 'T':
    test_flags= argument ? (uint) atoi(argument) : 0;
    opt_endinfo=1;
    break;
  case (int) OPT_BIG_TABLES:
    thd_startup_options|=OPTION_BIG_TABLES;
    break;
  case (int) OPT_ISAM_LOG:
    opt_myisam_log=1;
    break;
  case (int) OPT_UPDATE_LOG:
    opt_update_log=1;
    break;
  case (int) OPT_BIN_LOG:
    opt_bin_log= test(argument != disabled_my_option);
    break;
  case (int) OPT_ERROR_LOG_FILE:
    opt_error_log= 1;
    break;
#ifdef HAVE_REPLICATION
  case (int) OPT_INIT_RPL_ROLE:
  {
    int role;
    role= find_type_or_exit(argument, &rpl_role_typelib, opt->name);
    rpl_status = (role == 1) ?  RPL_AUTH_MASTER : RPL_IDLE_SLAVE;
    break;
  }
  case (int)OPT_REPLICATE_IGNORE_DB:
  {
    rpl_filter->add_ignore_db(argument);
    break;
  }
  case (int)OPT_REPLICATE_DO_DB:
  {
    rpl_filter->add_do_db(argument);
    break;
  }
  case (int)OPT_REPLICATE_REWRITE_DB:
  {
    char* key = argument,*p, *val;

    if (!(p= strstr(argument, "->")))
    {
      fprintf(stderr,
	      "Bad syntax in replicate-rewrite-db - missing '->'!\n");
      exit(1);
    }
    val= p--;
    while (my_isspace(mysqld_charset, *p) && p > argument)
      *p-- = 0;
    if (p == argument)
    {
      fprintf(stderr,
	      "Bad syntax in replicate-rewrite-db - empty FROM db!\n");
      exit(1);
    }
    *val= 0;
    val+= 2;
    while (*val && my_isspace(mysqld_charset, *val))
      *val++;
    if (!*val)
    {
      fprintf(stderr,
	      "Bad syntax in replicate-rewrite-db - empty TO db!\n");
      exit(1);
    }

    rpl_filter->add_db_rewrite(key, val);
    break;
  }

  case (int)OPT_BINLOG_IGNORE_DB:
  {
    binlog_filter->add_ignore_db(argument);
    break;
  }
  case OPT_BINLOG_FORMAT:
  {
    int id;
    id= find_type_or_exit(argument, &binlog_format_typelib, opt->name);
    global_system_variables.binlog_format= opt_binlog_format_id= id - 1;
    break;
  }
  case (int)OPT_BINLOG_DO_DB:
  {
    binlog_filter->add_do_db(argument);
    break;
  }
  case (int)OPT_REPLICATE_DO_TABLE:
  {
    if (rpl_filter->add_do_table(argument))
    {
      fprintf(stderr, "Could not add do table rule '%s'!\n", argument);
      exit(1);
    }
    break;
  }
  case (int)OPT_REPLICATE_WILD_DO_TABLE:
  {
    if (rpl_filter->add_wild_do_table(argument))
    {
      fprintf(stderr, "Could not add do table rule '%s'!\n", argument);
      exit(1);
    }
    break;
  }
  case (int)OPT_REPLICATE_WILD_IGNORE_TABLE:
  {
    if (rpl_filter->add_wild_ignore_table(argument))
    {
      fprintf(stderr, "Could not add ignore table rule '%s'!\n", argument);
      exit(1);
    }
    break;
  }
  case (int)OPT_REPLICATE_IGNORE_TABLE:
  {
    if (rpl_filter->add_ignore_table(argument))
    {
      fprintf(stderr, "Could not add ignore table rule '%s'!\n", argument);
      exit(1);
    }
    break;
  }
#endif /* HAVE_REPLICATION */
  case (int) OPT_SLOW_QUERY_LOG:
    opt_slow_log= 1;
    break;
#ifdef WITH_CSV_STORAGE_ENGINE
  case  OPT_LOG_OUTPUT:
  {
    if (!argument || !argument[0])
    {
      log_output_options= LOG_FILE;
      log_output_str= log_output_typelib.type_names[1];
    }
    else
    {
      log_output_str= argument;
      log_output_options=
        find_bit_type_or_exit(argument, &log_output_typelib, opt->name);
  }
    break;
  }
#endif
  case OPT_EVENT_SCHEDULER:
    if (Events::set_opt_event_scheduler(argument))
	exit(1);
    break;
  case (int) OPT_SKIP_NEW:
    opt_specialflag|= SPECIAL_NO_NEW_FUNC;
    delay_key_write_options= (uint) DELAY_KEY_WRITE_NONE;
    myisam_concurrent_insert=0;
    myisam_recover_options= HA_RECOVER_NONE;
    sp_automatic_privileges=0;
    my_use_symdir=0;
    ha_open_options&= ~(HA_OPEN_ABORT_IF_CRASHED | HA_OPEN_DELAY_KEY_WRITE);
#ifdef HAVE_QUERY_CACHE
    query_cache_size=0;
#endif
    break;
  case (int) OPT_SAFE:
    opt_specialflag|= SPECIAL_SAFE_MODE;
    delay_key_write_options= (uint) DELAY_KEY_WRITE_NONE;
    myisam_recover_options= HA_RECOVER_DEFAULT;
    ha_open_options&= ~(HA_OPEN_DELAY_KEY_WRITE);
    break;
  case (int) OPT_SKIP_PRIOR:
    opt_specialflag|= SPECIAL_NO_PRIOR;
    break;
  case (int) OPT_SKIP_LOCK:
    opt_external_locking=0;
    break;
  case (int) OPT_SKIP_HOST_CACHE:
    opt_specialflag|= SPECIAL_NO_HOST_CACHE;
    break;
  case (int) OPT_SKIP_RESOLVE:
    opt_specialflag|=SPECIAL_NO_RESOLVE;
    break;
  case (int) OPT_SKIP_NETWORKING:
#if defined(__NETWARE__)
    sql_perror("Can't start server: skip-networking option is currently not supported on NetWare");
    exit(1);
#endif
    opt_disable_networking=1;
    mysqld_port=0;
    break;
  case (int) OPT_SKIP_SHOW_DB:
    opt_skip_show_db=1;
    opt_specialflag|=SPECIAL_SKIP_SHOW_DB;
    break;
  case (int) OPT_WANT_CORE:
    test_flags |= TEST_CORE_ON_SIGNAL;
    break;
  case (int) OPT_SKIP_STACK_TRACE:
    test_flags|=TEST_NO_STACKTRACE;
    break;
  case (int) OPT_SKIP_SYMLINKS:
    my_use_symdir=0;
    break;
  case (int) OPT_BIND_ADDRESS:
    if ((my_bind_addr= (ulong) inet_addr(argument)) == INADDR_NONE)
    {
      struct hostent *ent;
      if (argument[0])
	ent=gethostbyname(argument);
      else
      {
	char myhostname[255];
	if (gethostname(myhostname,sizeof(myhostname)) < 0)
	{
	  sql_perror("Can't start server: cannot get my own hostname!");
	  exit(1);
	}
	ent=gethostbyname(myhostname);
      }
      if (!ent)
      {
	sql_perror("Can't start server: cannot resolve hostname!");
	exit(1);
      }
      my_bind_addr = (ulong) ((in_addr*)ent->h_addr_list[0])->s_addr;
    }
    break;
  case (int) OPT_PID_FILE:
    strmake(pidfile_name, argument, sizeof(pidfile_name)-1);
    break;
#ifdef __WIN__
  case (int) OPT_STANDALONE:		/* Dummy option for NT */
    break;
#endif
  /*
    The following change issues a deprecation warning if the slave
    configuration is specified either in the my.cnf file or on
    the command-line. See BUG#21490.
  */
  case OPT_MASTER_HOST:
  case OPT_MASTER_USER:
  case OPT_MASTER_PASSWORD:
  case OPT_MASTER_PORT:
  case OPT_MASTER_CONNECT_RETRY:
  case OPT_MASTER_SSL:          
  case OPT_MASTER_SSL_KEY:
  case OPT_MASTER_SSL_CERT:       
  case OPT_MASTER_SSL_CAPATH:
  case OPT_MASTER_SSL_CIPHER:
  case OPT_MASTER_SSL_CA:
    if (!slave_warning_issued)                 //only show the warning once
    {
      slave_warning_issued = true;   
      WARN_DEPRECATED(NULL, "5.2", "for replication startup options", 
        "'CHANGE MASTER'");
    }
    break;
  case OPT_CONSOLE:
    if (opt_console)
      opt_error_log= 0;			// Force logs to stdout
    break;
  case (int) OPT_FLUSH:
    myisam_flush=1;
    flush_time=0;			// No auto flush
    break;
  case OPT_LOW_PRIORITY_UPDATES:
    thr_upgraded_concurrent_insert_lock= TL_WRITE_LOW_PRIORITY;
    global_system_variables.low_priority_updates=1;
    break;
  case OPT_BOOTSTRAP:
    opt_noacl=opt_bootstrap=1;
    break;
  case OPT_SERVER_ID:
    server_id_supplied = 1;
    break;
  case OPT_DELAY_KEY_WRITE_ALL:
    if (argument != disabled_my_option)
      argument= (char*) "ALL";
    /* Fall through */
  case OPT_DELAY_KEY_WRITE:
    if (argument == disabled_my_option)
      delay_key_write_options= (uint) DELAY_KEY_WRITE_NONE;
    else if (! argument)
      delay_key_write_options= (uint) DELAY_KEY_WRITE_ON;
    else
    {
      int type;
      type= find_type_or_exit(argument, &delay_key_write_typelib, opt->name);
      delay_key_write_options= (uint) type-1;
    }
    break;
  case OPT_CHARSETS_DIR:
    strmake(mysql_charsets_dir, argument, sizeof(mysql_charsets_dir)-1);
    charsets_dir = mysql_charsets_dir;
    break;
  case OPT_TX_ISOLATION:
  {
    int type;
    type= find_type_or_exit(argument, &tx_isolation_typelib, opt->name);
    global_system_variables.tx_isolation= (type-1);
    break;
  }
#ifdef WITH_NDBCLUSTER_STORAGE_ENGINE
  case OPT_NDB_MGMD:
  case OPT_NDB_NODEID:
  {
    int len= my_snprintf(opt_ndb_constrbuf+opt_ndb_constrbuf_len,
			 sizeof(opt_ndb_constrbuf)-opt_ndb_constrbuf_len,
			 "%s%s%s",opt_ndb_constrbuf_len > 0 ? ",":"",
			 optid == OPT_NDB_NODEID ? "nodeid=" : "",
			 argument);
    opt_ndb_constrbuf_len+= len;
  }
  /* fall through to add the connectstring to the end
   * and set opt_ndbcluster_connectstring
   */
  case OPT_NDB_CONNECTSTRING:
    if (opt_ndb_connectstring && opt_ndb_connectstring[0])
      my_snprintf(opt_ndb_constrbuf+opt_ndb_constrbuf_len,
		  sizeof(opt_ndb_constrbuf)-opt_ndb_constrbuf_len,
		  "%s%s", opt_ndb_constrbuf_len > 0 ? ",":"",
		  opt_ndb_connectstring);
    else
      opt_ndb_constrbuf[opt_ndb_constrbuf_len]= 0;
    opt_ndbcluster_connectstring= opt_ndb_constrbuf;
    break;
  case OPT_NDB_DISTRIBUTION:
    int id;
    id= find_type_or_exit(argument, &ndb_distribution_typelib, opt->name);
    opt_ndb_distribution_id= (enum ndb_distribution)(id-1);
    break;
  case OPT_NDB_EXTRA_LOGGING:
    if (!argument)
      ndb_extra_logging++;
    else if (argument == disabled_my_option)
      ndb_extra_logging= 0L;
    else
      ndb_extra_logging= atoi(argument);
    break;
#endif
  case OPT_MYISAM_RECOVER:
  {
    if (!argument)
    {
      myisam_recover_options=    HA_RECOVER_DEFAULT;
      myisam_recover_options_str= myisam_recover_typelib.type_names[0];
    }
    else if (!argument[0])
    {
      myisam_recover_options= HA_RECOVER_NONE;
      myisam_recover_options_str= "OFF";
    }
    else
    {
      myisam_recover_options_str=argument;
      myisam_recover_options=
        find_bit_type_or_exit(argument, &myisam_recover_typelib, opt->name);
    }
    ha_open_options|=HA_OPEN_ABORT_IF_CRASHED;
    break;
  }
  case OPT_CONCURRENT_INSERT:
    /* The following code is mainly here to emulate old behavior */
    if (!argument)                      /* --concurrent-insert */
      myisam_concurrent_insert= 1;
    else if (argument == disabled_my_option)
      myisam_concurrent_insert= 0;      /* --skip-concurrent-insert */
    break;
  case OPT_TC_HEURISTIC_RECOVER:
    tc_heuristic_recover= find_type_or_exit(argument,
                                            &tc_heuristic_recover_typelib,
                                            opt->name);
    break;
  case OPT_MYISAM_STATS_METHOD:
  {
    ulong method_conv;
    int method;
    LINT_INIT(method_conv);

    myisam_stats_method_str= argument;
    method= find_type_or_exit(argument, &myisam_stats_method_typelib,
                              opt->name);
    switch (method-1) {
    case 2:
      method_conv= MI_STATS_METHOD_IGNORE_NULLS;
      break;
    case 1:
      method_conv= MI_STATS_METHOD_NULLS_EQUAL;
      break;
    case 0:
    default:
      method_conv= MI_STATS_METHOD_NULLS_NOT_EQUAL;
      break;
    }
    global_system_variables.myisam_stats_method= method_conv;
    break;
  }
  case OPT_SQL_MODE:
  {
    sql_mode_str= argument;
    global_system_variables.sql_mode=
      find_bit_type_or_exit(argument, &sql_mode_typelib, opt->name);
    global_system_variables.sql_mode= fix_sql_mode(global_system_variables.
						   sql_mode);
    break;
  }
  case OPT_ONE_THREAD:
    global_system_variables.thread_handling=
      SCHEDULER_ONE_THREAD_PER_CONNECTION;
    break;
  case OPT_THREAD_HANDLING:
  {
    global_system_variables.thread_handling=
      find_type_or_exit(argument, &thread_handling_typelib, opt->name)-1;
    break;
  }
  case OPT_FT_BOOLEAN_SYNTAX:
    if (ft_boolean_check_syntax_string((uchar*) argument))
    {
      fprintf(stderr, "Invalid ft-boolean-syntax string: %s\n", argument);
      exit(1);
    }
    strmake(ft_boolean_syntax, argument, sizeof(ft_boolean_syntax)-1);
    break;
  case OPT_SKIP_SAFEMALLOC:
#ifdef SAFEMALLOC
    sf_malloc_quick=1;
#endif
    break;
  case OPT_LOWER_CASE_TABLE_NAMES:
    lower_case_table_names= argument ? atoi(argument) : 1;
    lower_case_table_names_used= 1;
    break;
  }
  return 0;
}


/** Handle arguments for multiple key caches. */

extern "C" uchar **mysql_getopt_value(const char *keyname, uint key_length,
                                      const struct my_option *option);

uchar* *
mysql_getopt_value(const char *keyname, uint key_length,
		   const struct my_option *option)
{
  switch (option->id) {
  case OPT_KEY_BUFFER_SIZE:
  case OPT_KEY_CACHE_BLOCK_SIZE:
  case OPT_KEY_CACHE_DIVISION_LIMIT:
  case OPT_KEY_CACHE_AGE_THRESHOLD:
  {
    KEY_CACHE *key_cache;
    if (!(key_cache= get_or_create_key_cache(keyname, key_length)))
      exit(1);
    switch (option->id) {
    case OPT_KEY_BUFFER_SIZE:
      return (uchar**) &key_cache->param_buff_size;
    case OPT_KEY_CACHE_BLOCK_SIZE:
      return (uchar**) &key_cache->param_block_size;
    case OPT_KEY_CACHE_DIVISION_LIMIT:
      return (uchar**) &key_cache->param_division_limit;
    case OPT_KEY_CACHE_AGE_THRESHOLD:
      return (uchar**) &key_cache->param_age_threshold;
    }
  }
  }
  return option->value;
}


extern "C" void option_error_reporter(enum loglevel level, const char *format, ...);

void option_error_reporter(enum loglevel level, const char *format, ...)
{
  va_list args;
  va_start(args, format);

  /* Don't print warnings for --loose options during bootstrap */
  if (level == ERROR_LEVEL || !opt_bootstrap ||
      global_system_variables.log_warnings)
  {
    vprint_msg_to_log(level, format, args);
  }
  va_end(args);
}


/**
  @todo
  - FIXME add EXIT_TOO_MANY_ARGUMENTS to "mysys_err.h" and return that code?
*/
static void get_options(int *argc,char **argv)
{
  int ho_error;

  my_getopt_register_get_addr(mysql_getopt_value);
  strmake(def_ft_boolean_syntax, ft_boolean_syntax,
	  sizeof(ft_boolean_syntax)-1);
  my_getopt_error_reporter= option_error_reporter;

  /* Skip unknown options so that they may be processed later by plugins */
  my_getopt_skip_unknown= TRUE;

  if ((ho_error= handle_options(argc, &argv, my_long_options,
                                mysqld_get_one_option)))
    exit(ho_error);
  (*argc)++; /* add back one for the progname handle_options removes */
             /* no need to do this for argv as we are discarding it. */

  if ((opt_log_slow_admin_statements || opt_log_queries_not_using_indexes ||
       opt_log_slow_slave_statements) &&
      !opt_slow_log)
    sql_print_warning("options --log-slow-admin-statements, --log-queries-not-using-indexes and --log-slow-slave-statements have no effect if --log-slow-queries is not set");

#if defined(HAVE_BROKEN_REALPATH)
  my_use_symdir=0;
  my_disable_symlinks=1;
  have_symlink=SHOW_OPTION_NO;
#else
  if (!my_use_symdir)
  {
    my_disable_symlinks=1;
    have_symlink=SHOW_OPTION_DISABLED;
  }
#endif
  if (opt_debugging)
  {
    /* Allow break with SIGINT, no core or stack trace */
    test_flags|= TEST_SIGINT | TEST_NO_STACKTRACE;
    test_flags&= ~TEST_CORE_ON_SIGNAL;
  }
  /* Set global MyISAM variables from delay_key_write_options */
  fix_delay_key_write((THD*) 0, OPT_GLOBAL);

#ifndef EMBEDDED_LIBRARY
  if (mysqld_chroot)
    set_root(mysqld_chroot);
#else
  global_system_variables.thread_handling = SCHEDULER_NO_THREADS;
  max_allowed_packet= global_system_variables.max_allowed_packet;
  net_buffer_length= global_system_variables.net_buffer_length;
#endif
  fix_paths();

  /*
    Set some global variables from the global_system_variables
    In most cases the global variables will not be used
  */
  my_disable_locking= myisam_single_user= test(opt_external_locking == 0);
  my_default_record_cache_size=global_system_variables.read_buff_size;
  myisam_max_temp_length=
    (my_off_t) global_system_variables.myisam_max_sort_file_size;

  /* Set global variables based on startup options */
  myisam_block_size=(uint) 1 << my_bit_log2(opt_myisam_block_size);
  my_crc_dbug_check= opt_my_crc_dbug_check;

  /* long_query_time is in microseconds */
  global_system_variables.long_query_time= max_system_variables.long_query_time=
    (longlong) (long_query_time * 1000000.0);

  if (opt_short_log_format)
    opt_specialflag|= SPECIAL_SHORT_LOG_FORMAT;

  if (init_global_datetime_format(MYSQL_TIMESTAMP_DATE,
				  &global_system_variables.date_format) ||
      init_global_datetime_format(MYSQL_TIMESTAMP_TIME,
				  &global_system_variables.time_format) ||
      init_global_datetime_format(MYSQL_TIMESTAMP_DATETIME,
				  &global_system_variables.datetime_format))
    exit(1);

#ifdef EMBEDDED_LIBRARY
  one_thread_scheduler(&thread_scheduler);
#else
  if (global_system_variables.thread_handling <=
      SCHEDULER_ONE_THREAD_PER_CONNECTION)
    one_thread_per_connection_scheduler(&thread_scheduler);
  else if (global_system_variables.thread_handling == SCHEDULER_NO_THREADS)
    one_thread_scheduler(&thread_scheduler);
  else
    pool_of_threads_scheduler(&thread_scheduler);  /* purecov: tested */
#endif
}


/*
  Create version name for running mysqld version
  We automaticly add suffixes -debug, -embedded and -log to the version
  name to make the version more descriptive.
  (MYSQL_SERVER_SUFFIX is set by the compilation environment)
*/

static void set_server_version(void)
{
  char *end= strxmov(server_version, MYSQL_SERVER_VERSION,
                     MYSQL_SERVER_SUFFIX_STR, NullS);
#ifdef EMBEDDED_LIBRARY
  end= strmov(end, "-embedded");
#endif
#ifndef DBUG_OFF
  if (!strstr(MYSQL_SERVER_SUFFIX_STR, "-debug"))
    end= strmov(end, "-debug");
#endif
  if (opt_log || opt_update_log || opt_slow_log || opt_bin_log)
    strmov(end, "-log");                        // This may slow down system
}


static char *get_relative_path(const char *path)
{
  if (test_if_hard_path(path) &&
      is_prefix(path,DEFAULT_MYSQL_HOME) &&
      strcmp(DEFAULT_MYSQL_HOME,FN_ROOTDIR))
  {
    path+=(uint) strlen(DEFAULT_MYSQL_HOME);
    while (*path == FN_LIBCHAR)
      path++;
  }
  return (char*) path;
}


/**
  Fix filename and replace extension where 'dir' is relative to
  mysql_real_data_home.
  @return
    1 if len(path) > FN_REFLEN
*/

bool
fn_format_relative_to_data_home(char * to, const char *name,
				const char *dir, const char *extension)
{
  char tmp_path[FN_REFLEN];
  if (!test_if_hard_path(dir))
  {
    strxnmov(tmp_path,sizeof(tmp_path)-1, mysql_real_data_home,
	     dir, NullS);
    dir=tmp_path;
  }
  return !fn_format(to, name, dir, extension,
		    MY_APPEND_EXT | MY_UNPACK_FILENAME | MY_SAFE_PATH);
}


static void fix_paths(void)
{
  char buff[FN_REFLEN],*pos;
  convert_dirname(mysql_home,mysql_home,NullS);
  /* Resolve symlinks to allow 'mysql_home' to be a relative symlink */
  my_realpath(mysql_home,mysql_home,MYF(0));
  /* Ensure that mysql_home ends in FN_LIBCHAR */
  pos=strend(mysql_home);
  if (pos[-1] != FN_LIBCHAR)
  {
    pos[0]= FN_LIBCHAR;
    pos[1]= 0;
  }
  convert_dirname(mysql_real_data_home,mysql_real_data_home,NullS);
  convert_dirname(language,language,NullS);
  (void) my_load_path(mysql_home,mysql_home,""); // Resolve current dir
  (void) my_load_path(mysql_real_data_home,mysql_real_data_home,mysql_home);
  (void) my_load_path(pidfile_name,pidfile_name,mysql_real_data_home);
  (void) my_load_path(opt_plugin_dir, opt_plugin_dir_ptr ? opt_plugin_dir_ptr :
                                      get_relative_path(LIBDIR), mysql_home);
  opt_plugin_dir_ptr= opt_plugin_dir;

  char *sharedir=get_relative_path(SHAREDIR);
  if (test_if_hard_path(sharedir))
    strmake(buff,sharedir,sizeof(buff)-1);		/* purecov: tested */
  else
    strxnmov(buff,sizeof(buff)-1,mysql_home,sharedir,NullS);
  convert_dirname(buff,buff,NullS);
  (void) my_load_path(language,language,buff);

  /* If --character-sets-dir isn't given, use shared library dir */
  if (charsets_dir != mysql_charsets_dir)
  {
    strxnmov(mysql_charsets_dir, sizeof(mysql_charsets_dir)-1, buff,
	     CHARSET_DIR, NullS);
  }
  (void) my_load_path(mysql_charsets_dir, mysql_charsets_dir, buff);
  convert_dirname(mysql_charsets_dir, mysql_charsets_dir, NullS);
  charsets_dir=mysql_charsets_dir;

  if (init_tmpdir(&mysql_tmpdir_list, opt_mysql_tmpdir))
    exit(1);
#ifdef HAVE_REPLICATION
  if (!slave_load_tmpdir)
  {
    if (!(slave_load_tmpdir = (char*) my_strdup(mysql_tmpdir, MYF(MY_FAE))))
      exit(1);
  }
#endif /* HAVE_REPLICATION */
  /*
    Convert the secure-file-priv option to system format, allowing
    a quick strcmp to check if read or write is in an allowed dir
   */
  if (opt_secure_file_priv)
  {
    convert_dirname(buff, opt_secure_file_priv, NullS);
    my_free(opt_secure_file_priv, MYF(0));
    opt_secure_file_priv= my_strdup(buff, MYF(MY_FAE));
  }
}


static ulong find_bit_type_or_exit(const char *x, TYPELIB *bit_lib,
                                   const char *option)
{
  ulong res;

  const char **ptr;
  
  if ((res= find_bit_type(x, bit_lib)) == ~(ulong) 0)
  {
    ptr= bit_lib->type_names;
    if (!*x)
      fprintf(stderr, "No option given to %s\n", option);
    else
      fprintf(stderr, "Wrong option to %s. Option(s) given: %s\n", option, x);
    fprintf(stderr, "Alternatives are: '%s'", *ptr);
    while (*++ptr)
      fprintf(stderr, ",'%s'", *ptr);
    fprintf(stderr, "\n");
    exit(1);
  }
  return res;
}


/**
  @return
    a bitfield from a string of substrings separated by ','
    or
    ~(ulong) 0 on error.
*/

static ulong find_bit_type(const char *x, TYPELIB *bit_lib)
{
  bool found_end;
  int  found_count;
  const char *end,*i,*j;
  const char **array, *pos;
  ulong found,found_int,bit;
  DBUG_ENTER("find_bit_type");
  DBUG_PRINT("enter",("x: '%s'",x));

  found=0;
  found_end= 0;
  pos=(char *) x;
  while (*pos == ' ') pos++;
  found_end= *pos == 0;
  while (!found_end)
  {
    if (!*(end=strcend(pos,',')))		/* Let end point at fieldend */
    {
      while (end > pos && end[-1] == ' ')
	end--;					/* Skip end-space */
      found_end=1;
    }
    found_int=0; found_count=0;
    for (array=bit_lib->type_names, bit=1 ; (i= *array++) ; bit<<=1)
    {
      j=pos;
      while (j != end)
      {
	if (my_toupper(mysqld_charset,*i++) !=
            my_toupper(mysqld_charset,*j++))
	  goto skip;
      }
      found_int=bit;
      if (! *i)
      {
	found_count=1;
	break;
      }
      else if (j != pos)			// Half field found
      {
	found_count++;				// Could be one of two values
      }
skip: ;
    }
    if (found_count != 1)
      DBUG_RETURN(~(ulong) 0);				// No unique value
    found|=found_int;
    pos=end+1;
  }

  DBUG_PRINT("exit",("bit-field: %ld",(ulong) found));
  DBUG_RETURN(found);
} /* find_bit_type */


/**
  Check if file system used for databases is case insensitive.

  @param dir_name			Directory to test

  @retval
    -1  Don't know (Test failed)
  @retval
    0   File system is case sensitive
  @retval
    1   File system is case insensitive
*/

static int test_if_case_insensitive(const char *dir_name)
{
  int result= 0;
  File file;
  char buff[FN_REFLEN], buff2[FN_REFLEN];
  MY_STAT stat_info;
  DBUG_ENTER("test_if_case_insensitive");

  fn_format(buff, glob_hostname, dir_name, ".lower-test",
	    MY_UNPACK_FILENAME | MY_REPLACE_EXT | MY_REPLACE_DIR);
  fn_format(buff2, glob_hostname, dir_name, ".LOWER-TEST",
	    MY_UNPACK_FILENAME | MY_REPLACE_EXT | MY_REPLACE_DIR);
  (void) my_delete(buff2, MYF(0));
  if ((file= my_create(buff, 0666, O_RDWR, MYF(0))) < 0)
  {
    sql_print_warning("Can't create test file %s", buff);
    DBUG_RETURN(-1);
  }
  my_close(file, MYF(0));
  if (my_stat(buff2, &stat_info, MYF(0)))
    result= 1;					// Can access file
  (void) my_delete(buff, MYF(MY_WME));
  DBUG_PRINT("exit", ("result: %d", result));
  DBUG_RETURN(result);
}


#ifndef EMBEDDED_LIBRARY

/**
  Create file to store pid number.
*/
static void create_pid_file()
{
  File file;
  if ((file = my_create(pidfile_name,0664,
			O_WRONLY | O_TRUNC, MYF(MY_WME))) >= 0)
  {
    char buff[21], *end;
    end= int10_to_str((long) getpid(), buff, 10);
    *end++= '\n';
    if (!my_write(file, (uchar*) buff, (uint) (end-buff), MYF(MY_WME | MY_NABP)))
    {
      (void) my_close(file, MYF(0));
      return;
    }
    (void) my_close(file, MYF(0));
  }
  sql_perror("Can't start server: can't create PID file");
  exit(1);
}
#endif /* EMBEDDED_LIBRARY */

/** Clear most status variables. */
void refresh_status(THD *thd)
{
  pthread_mutex_lock(&LOCK_status);

  /* Add thread's status variabes to global status */
  add_to_status(&global_status_var, &thd->status_var);

  /* Reset thread's status variables */
  bzero((uchar*) &thd->status_var, sizeof(thd->status_var));

  /* Reset some global variables */
  reset_status_vars();

  /* Reset the counters of all key caches (default and named). */
  process_key_caches(reset_key_cache_counters);
#ifdef COMMUNITY_SERVER
  flush_status_time= time((time_t*) 0);
#endif
  pthread_mutex_unlock(&LOCK_status);

  /*
    Set max_used_connections to the number of currently open
    connections.  Lock LOCK_thread_count out of LOCK_status to avoid
    deadlocks.  Status reset becomes not atomic, but status data is
    not exact anyway.
  */
  pthread_mutex_lock(&LOCK_thread_count);
  max_used_connections= thread_count-delayed_insert_threads;
  pthread_mutex_unlock(&LOCK_thread_count);
}


/*****************************************************************************
  Instantiate variables for missing storage engines
  This section should go away soon
*****************************************************************************/

#ifndef WITH_NDBCLUSTER_STORAGE_ENGINE
ulong ndb_cache_check_time;
ulong ndb_extra_logging;
#endif

/*****************************************************************************
  Instantiate templates
*****************************************************************************/

#ifdef HAVE_EXPLICIT_TEMPLATE_INSTANTIATION
/* Used templates */
template class I_List<THD>;
template class I_List_iterator<THD>;
template class I_List<i_string>;
template class I_List<i_string_pair>;
template class I_List<NAMED_LIST>;
template class I_List<Statement>;
template class I_List_iterator<Statement>;
#endif<|MERGE_RESOLUTION|>--- conflicted
+++ resolved
@@ -621,11 +621,7 @@
 static char *opt_bin_logname;
 
 static my_socket unix_sock,ip_sock;
-<<<<<<< HEAD
-struct rand_struct sql_rand; ///< used by sql_class.cc:THD::THD()
-=======
-struct my_rnd_struct sql_rand; // used by sql_class.cc:THD::THD()
->>>>>>> 3fa2803a
+struct my_rnd_struct sql_rand; ///< used by sql_class.cc:THD::THD()
 
 #ifndef EMBEDDED_LIBRARY
 struct passwd *user_info;
@@ -2606,18 +2602,14 @@
       TODO: There are two exceptions mechanism (THD and sp_rcontext),
       this could be improved by having a common stack of handlers.
     */
-    if (thd->handle_error(error, str, level) ||
-        (thd->spcont && thd->spcont->handle_error(error, level, thd)))
+    if (thd->handle_error(error, str, level))
       DBUG_RETURN(0);
 
-<<<<<<< HEAD
-=======
     if (level == MYSQL_ERROR::WARN_LEVEL_WARN)
       push_warning(thd, MYSQL_ERROR::WARN_LEVEL_WARN, error, str);
     if (level != MYSQL_ERROR::WARN_LEVEL_ERROR)
       goto to_error_log;
 
->>>>>>> 3fa2803a
     thd->is_slave_error=  1; // needed to catch query errors during replication
 
     /*
