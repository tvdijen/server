/* Copyright (C) 2000-2003 MySQL AB

   This program is free software; you can redistribute it and/or modify
   it under the terms of the GNU General Public License as published by
   the Free Software Foundation; version 2 of the License.

   This program is distributed in the hope that it will be useful,
   but WITHOUT ANY WARRANTY; without even the implied warranty of
   MERCHANTABILITY or FITNESS FOR A PARTICULAR PURPOSE.  See the
   GNU General Public License for more details.

   You should have received a copy of the GNU General Public License
   along with this program; if not, write to the Free Software
   Foundation, Inc., 59 Temple Place, Suite 330, Boston, MA  02111-1307  USA */


/*
  The privileges are saved in the following tables:
  mysql/user	 ; super user who are allowed to do almost anything
  mysql/host	 ; host privileges. This is used if host is empty in mysql/db.
  mysql/db	 ; database privileges / user

  data in tables is sorted according to how many not-wild-cards there is
  in the relevant fields. Empty strings comes last.
*/

#include "mysql_priv.h"
#include "hash_filo.h"
#include <m_ctype.h>
#include <stdarg.h>
#include "sp_head.h"
#include "sp.h"

time_t mysql_db_table_last_check= 0L;

TABLE_FIELD_W_TYPE mysql_db_table_fields[MYSQL_DB_FIELD_COUNT] = {
  {
    { C_STRING_WITH_LEN("Host") },            
    { C_STRING_WITH_LEN("char(60)") },
    {NULL, 0}
  }, 
  {
    { C_STRING_WITH_LEN("Db") },            
    { C_STRING_WITH_LEN("char(64)") },
    {NULL, 0}
  }, 
  {
    { C_STRING_WITH_LEN("User") },
    { C_STRING_WITH_LEN("char(16)") },
    {NULL, 0}
  },
  {
    { C_STRING_WITH_LEN("Select_priv") },
    { C_STRING_WITH_LEN("enum('N','Y')") },
    { C_STRING_WITH_LEN("utf8") }
  },
  {
    { C_STRING_WITH_LEN("Insert_priv") },
    { C_STRING_WITH_LEN("enum('N','Y')") },
    { C_STRING_WITH_LEN("utf8") }
  },
  {
    { C_STRING_WITH_LEN("Update_priv") },
    { C_STRING_WITH_LEN("enum('N','Y')") },
    { C_STRING_WITH_LEN("utf8") }
  },
  {
    { C_STRING_WITH_LEN("Delete_priv") },
    { C_STRING_WITH_LEN("enum('N','Y')") },
    { C_STRING_WITH_LEN("utf8") }
  },
  {
    { C_STRING_WITH_LEN("Create_priv") },
    { C_STRING_WITH_LEN("enum('N','Y')") },
    { C_STRING_WITH_LEN("utf8") }
  },
  {
    { C_STRING_WITH_LEN("Drop_priv") },
    { C_STRING_WITH_LEN("enum('N','Y')") },
    { C_STRING_WITH_LEN("utf8") }
  },
  {
    { C_STRING_WITH_LEN("Grant_priv") },
    { C_STRING_WITH_LEN("enum('N','Y')") },
    { C_STRING_WITH_LEN("utf8") }
  },
  {
    { C_STRING_WITH_LEN("References_priv") },
    { C_STRING_WITH_LEN("enum('N','Y')") },
    { C_STRING_WITH_LEN("utf8") }
  },
  {
    { C_STRING_WITH_LEN("Index_priv") },
    { C_STRING_WITH_LEN("enum('N','Y')") },
    { C_STRING_WITH_LEN("utf8") }
  },
  {
    { C_STRING_WITH_LEN("Alter_priv") },
    { C_STRING_WITH_LEN("enum('N','Y')") },
    { C_STRING_WITH_LEN("utf8") }
  },
  {
    { C_STRING_WITH_LEN("Create_tmp_table_priv") },
    { C_STRING_WITH_LEN("enum('N','Y')") },
    { C_STRING_WITH_LEN("utf8") }
  },
  {
    { C_STRING_WITH_LEN("Lock_tables_priv") },
    { C_STRING_WITH_LEN("enum('N','Y')") },
    { C_STRING_WITH_LEN("utf8") }
  },
  {
    { C_STRING_WITH_LEN("Create_view_priv") },
    { C_STRING_WITH_LEN("enum('N','Y')") },
    { C_STRING_WITH_LEN("utf8") }
  },
  {
    { C_STRING_WITH_LEN("Show_view_priv") },
    { C_STRING_WITH_LEN("enum('N','Y')") },
    { C_STRING_WITH_LEN("utf8") }
  },
  {
    { C_STRING_WITH_LEN("Create_routine_priv") },
    { C_STRING_WITH_LEN("enum('N','Y')") },
    { C_STRING_WITH_LEN("utf8") }
  },
  {
    { C_STRING_WITH_LEN("Alter_routine_priv") },
    { C_STRING_WITH_LEN("enum('N','Y')") },
    { C_STRING_WITH_LEN("utf8") }
  },
  {
    { C_STRING_WITH_LEN("Execute_priv") },
    { C_STRING_WITH_LEN("enum('N','Y')") },
    { C_STRING_WITH_LEN("utf8") }
  },
  {
    { C_STRING_WITH_LEN("Event_priv") },
    { C_STRING_WITH_LEN("enum('N','Y')") },
    { C_STRING_WITH_LEN("utf8") }
  },
  {
    { C_STRING_WITH_LEN("Trigger_priv") },
    { C_STRING_WITH_LEN("enum('N','Y')") },
    { C_STRING_WITH_LEN("utf8") }
  }
};


#ifndef NO_EMBEDDED_ACCESS_CHECKS

#define FIRST_NON_YN_FIELD 26

class acl_entry :public hash_filo_element
{
public:
  ulong access;
  uint16 length;
  char key[1];					// Key will be stored here
};


static uchar* acl_entry_get_key(acl_entry *entry, size_t *length,
                                my_bool not_used __attribute__((unused)))
{
  *length=(uint) entry->length;
  return (uchar*) entry->key;
}

#define IP_ADDR_STRLEN (3+1+3+1+3+1+3)
#define ACL_KEY_LENGTH (IP_ADDR_STRLEN+1+NAME_LEN+1+USERNAME_LENGTH+1)

static DYNAMIC_ARRAY acl_hosts,acl_users,acl_dbs;
static MEM_ROOT mem, memex;
static bool initialized=0;
static bool allow_all_hosts=1;
static HASH acl_check_hosts, column_priv_hash, proc_priv_hash, func_priv_hash;
static DYNAMIC_ARRAY acl_wild_hosts;
static hash_filo *acl_cache;
static uint grant_version=0; /* Version of priv tables. incremented by acl_load */
static ulong get_access(TABLE *form,uint fieldnr, uint *next_field=0);
static int acl_compare(ACL_ACCESS *a,ACL_ACCESS *b);
static ulong get_sort(uint count,...);
static void init_check_host(void);
static void rebuild_check_host(void);
static ACL_USER *find_acl_user(const char *host, const char *user,
                               my_bool exact);
static bool update_user_table(THD *thd, TABLE *table,
                              const char *host, const char *user,
			      const char *new_password, uint new_password_len);
static void update_hostname(acl_host_and_ip *host, const char *hostname);
static bool compare_hostname(const acl_host_and_ip *host,const char *hostname,
			     const char *ip);
static my_bool acl_load(THD *thd, TABLE_LIST *tables);
static my_bool grant_load(TABLE_LIST *tables);

/*
  Convert scrambled password to binary form, according to scramble type, 
  Binary form is stored in user.salt.
*/

static
void
set_user_salt(ACL_USER *acl_user, const char *password, uint password_len)
{
  if (password_len == SCRAMBLED_PASSWORD_CHAR_LENGTH)
  {
    get_salt_from_password(acl_user->salt, password);
    acl_user->salt_len= SCRAMBLE_LENGTH;
  }
  else if (password_len == SCRAMBLED_PASSWORD_CHAR_LENGTH_323)
  {
    get_salt_from_password_323((ulong *) acl_user->salt, password);
    acl_user->salt_len= SCRAMBLE_LENGTH_323;
  }
  else
    acl_user->salt_len= 0;
}

/*
  This after_update function is used when user.password is less than
  SCRAMBLE_LENGTH bytes.
*/

static void restrict_update_of_old_passwords_var(THD *thd,
                                                 enum_var_type var_type)
{
  if (var_type == OPT_GLOBAL)
  {
    pthread_mutex_lock(&LOCK_global_system_variables);
    global_system_variables.old_passwords= 1;
    pthread_mutex_unlock(&LOCK_global_system_variables);
  }
  else
    thd->variables.old_passwords= 1;
}


/*
  Initialize structures responsible for user/db-level privilege checking and
  load privilege information for them from tables in the 'mysql' database.

  SYNOPSIS
    acl_init()
      dont_read_acl_tables  TRUE if we want to skip loading data from
                            privilege tables and disable privilege checking.

  NOTES
    This function is mostly responsible for preparatory steps, main work
    on initialization and grants loading is done in acl_reload().

  RETURN VALUES
    0	ok
    1	Could not initialize grant's
*/

my_bool acl_init(bool dont_read_acl_tables)
{
  THD  *thd;
  my_bool return_val;
  DBUG_ENTER("acl_init");

  acl_cache= new hash_filo(ACL_CACHE_SIZE, 0, 0,
                           (hash_get_key) acl_entry_get_key,
                           (hash_free_key) free,
                           lower_case_file_system ?
                           system_charset_info : &my_charset_bin);
  if (dont_read_acl_tables)
  {
    DBUG_RETURN(0); /* purecov: tested */
  }

  /*
    To be able to run this from boot, we allocate a temporary THD
  */
  if (!(thd=new THD))
    DBUG_RETURN(1); /* purecov: inspected */
  thd->thread_stack= (char*) &thd;
  thd->store_globals();
  /*
    It is safe to call acl_reload() since acl_* arrays and hashes which
    will be freed there are global static objects and thus are initialized
    by zeros at startup.
  */
  return_val= acl_reload(thd);
  delete thd;
  /* Remember that we don't have a THD */
  my_pthread_setspecific_ptr(THR_THD,  0);
  DBUG_RETURN(return_val);
}


/*
  Initialize structures responsible for user/db-level privilege checking
  and load information about grants from open privilege tables.

  SYNOPSIS
    acl_load()
      thd     Current thread
      tables  List containing open "mysql.host", "mysql.user" and
              "mysql.db" tables.

  RETURN VALUES
    FALSE  Success
    TRUE   Error
*/

static my_bool acl_load(THD *thd, TABLE_LIST *tables)
{
  TABLE *table;
  READ_RECORD read_record_info;
  my_bool return_val= 1;
  bool check_no_resolve= specialflag & SPECIAL_NO_RESOLVE;
  char tmp_name[NAME_LEN+1];
  int password_length;
  DBUG_ENTER("acl_load");

  grant_version++; /* Privileges updated */

  acl_cache->clear(1);				// Clear locked hostname cache

  init_sql_alloc(&mem, ACL_ALLOC_BLOCK_SIZE, 0);
  init_read_record(&read_record_info,thd,table= tables[0].table,NULL,1,0);
  table->use_all_columns();
  VOID(my_init_dynamic_array(&acl_hosts,sizeof(ACL_HOST),20,50));
  while (!(read_record_info.read_record(&read_record_info)))
  {
    ACL_HOST host;
    update_hostname(&host.host,get_field(&mem, table->field[0]));
    host.db=	 get_field(&mem, table->field[1]);
    if (lower_case_table_names && host.db)
    {
      /*
        convert db to lower case and give a warning if the db wasn't
        already in lower case
      */
      (void) strmov(tmp_name, host.db);
      my_casedn_str(files_charset_info, host.db);
      if (strcmp(host.db, tmp_name) != 0)
        sql_print_warning("'host' entry '%s|%s' had database in mixed "
                          "case that has been forced to lowercase because "
                          "lower_case_table_names is set. It will not be "
                          "possible to remove this privilege using REVOKE.",
                          host.host.hostname ? host.host.hostname : "",
                          host.db ? host.db : "");
    }
    host.access= get_access(table,2);
    host.access= fix_rights_for_db(host.access);
    host.sort=	 get_sort(2,host.host.hostname,host.db);
    if (check_no_resolve && hostname_requires_resolving(host.host.hostname))
    {
      sql_print_warning("'host' entry '%s|%s' "
		      "ignored in --skip-name-resolve mode.",
			host.host.hostname ? host.host.hostname : "",
			host.db ? host.db : "");
      continue;
    }
#ifndef TO_BE_REMOVED
    if (table->s->fields == 8)
    {						// Without grant
      if (host.access & CREATE_ACL)
	host.access|=REFERENCES_ACL | INDEX_ACL | ALTER_ACL | CREATE_TMP_ACL;
    }
#endif
    VOID(push_dynamic(&acl_hosts,(uchar*) &host));
  }
  qsort((uchar*) dynamic_element(&acl_hosts,0,ACL_HOST*),acl_hosts.elements,
	sizeof(ACL_HOST),(qsort_cmp) acl_compare);
  end_read_record(&read_record_info);
  freeze_size(&acl_hosts);

  init_read_record(&read_record_info,thd,table=tables[1].table,NULL,1,0);
  table->use_all_columns();
  VOID(my_init_dynamic_array(&acl_users,sizeof(ACL_USER),50,100));
  password_length= table->field[2]->field_length /
    table->field[2]->charset()->mbmaxlen;
  if (password_length < SCRAMBLED_PASSWORD_CHAR_LENGTH_323)
  {
    sql_print_error("Fatal error: mysql.user table is damaged or in "
                    "unsupported 3.20 format.");
    goto end;
  }

  DBUG_PRINT("info",("user table fields: %d, password length: %d",
		     table->s->fields, password_length));

  pthread_mutex_lock(&LOCK_global_system_variables);
  if (password_length < SCRAMBLED_PASSWORD_CHAR_LENGTH)
  {
    if (opt_secure_auth)
    {
      pthread_mutex_unlock(&LOCK_global_system_variables);
      sql_print_error("Fatal error: mysql.user table is in old format, "
                      "but server started with --secure-auth option.");
      goto end;
    }
    sys_old_passwords.after_update= restrict_update_of_old_passwords_var;
    if (global_system_variables.old_passwords)
      pthread_mutex_unlock(&LOCK_global_system_variables);
    else
    {
      global_system_variables.old_passwords= 1;
      pthread_mutex_unlock(&LOCK_global_system_variables);
      sql_print_warning("mysql.user table is not updated to new password format; "
                        "Disabling new password usage until "
                        "mysql_fix_privilege_tables is run");
    }
    thd->variables.old_passwords= 1;
  }
  else
  {
    sys_old_passwords.after_update= 0;
    pthread_mutex_unlock(&LOCK_global_system_variables);
  }

  allow_all_hosts=0;
  while (!(read_record_info.read_record(&read_record_info)))
  {
    ACL_USER user;
    update_hostname(&user.host, get_field(&mem, table->field[0]));
    user.user= get_field(&mem, table->field[1]);
    if (check_no_resolve && hostname_requires_resolving(user.host.hostname))
    {
      sql_print_warning("'user' entry '%s@%s' "
                        "ignored in --skip-name-resolve mode.",
			user.user ? user.user : "",
			user.host.hostname ? user.host.hostname : "");
      continue;
    }

    const char *password= get_field(&mem, table->field[2]);
    uint password_len= password ? strlen(password) : 0;
    set_user_salt(&user, password, password_len);
    if (user.salt_len == 0 && password_len != 0)
    {
      switch (password_len) {
      case 45: /* 4.1: to be removed */
        sql_print_warning("Found 4.1 style password for user '%s@%s'. "
                          "Ignoring user. "
                          "You should change password for this user.",
                          user.user ? user.user : "",
                          user.host.hostname ? user.host.hostname : "");
        break;
      default:
        sql_print_warning("Found invalid password for user: '%s@%s'; "
                          "Ignoring user", user.user ? user.user : "",
                           user.host.hostname ? user.host.hostname : "");
        break;
      }
    }
    else                                        // password is correct
    {
      uint next_field;
      user.access= get_access(table,3,&next_field) & GLOBAL_ACLS;
      /*
        if it is pre 5.0.1 privilege table then map CREATE privilege on
        CREATE VIEW & SHOW VIEW privileges
      */
      if (table->s->fields <= 31 && (user.access & CREATE_ACL))
        user.access|= (CREATE_VIEW_ACL | SHOW_VIEW_ACL);

      /*
        if it is pre 5.0.2 privilege table then map CREATE/ALTER privilege on
        CREATE PROCEDURE & ALTER PROCEDURE privileges
      */
      if (table->s->fields <= 33 && (user.access & CREATE_ACL))
        user.access|= CREATE_PROC_ACL;
      if (table->s->fields <= 33 && (user.access & ALTER_ACL))
        user.access|= ALTER_PROC_ACL;

      /*
        pre 5.0.3 did not have CREATE_USER_ACL
      */
      if (table->s->fields <= 36 && (user.access & GRANT_ACL))
        user.access|= CREATE_USER_ACL;


      /*
        if it is pre 5.1.6 privilege table then map CREATE privilege on
        CREATE|ALTER|DROP|EXECUTE EVENT
      */
      if (table->s->fields <= 37 && (user.access & SUPER_ACL))
        user.access|= EVENT_ACL;

      /*
        if it is pre 5.1.6 privilege then map TRIGGER privilege on CREATE.
      */
      if (table->s->fields <= 38 && (user.access & SUPER_ACL))
        user.access|= TRIGGER_ACL;

      user.sort= get_sort(2,user.host.hostname,user.user);
      user.hostname_length= (user.host.hostname ?
                             (uint) strlen(user.host.hostname) : 0);

      /* Starting from 4.0.2 we have more fields */
      if (table->s->fields >= 31)
      {
        char *ssl_type=get_field(&mem, table->field[next_field++]);
        if (!ssl_type)
          user.ssl_type=SSL_TYPE_NONE;
        else if (!strcmp(ssl_type, "ANY"))
          user.ssl_type=SSL_TYPE_ANY;
        else if (!strcmp(ssl_type, "X509"))
          user.ssl_type=SSL_TYPE_X509;
        else  /* !strcmp(ssl_type, "SPECIFIED") */
          user.ssl_type=SSL_TYPE_SPECIFIED;

        user.ssl_cipher=   get_field(&mem, table->field[next_field++]);
        user.x509_issuer=  get_field(&mem, table->field[next_field++]);
        user.x509_subject= get_field(&mem, table->field[next_field++]);

        char *ptr = get_field(&mem, table->field[next_field++]);
        user.user_resource.questions=ptr ? atoi(ptr) : 0;
        ptr = get_field(&mem, table->field[next_field++]);
        user.user_resource.updates=ptr ? atoi(ptr) : 0;
        ptr = get_field(&mem, table->field[next_field++]);
        user.user_resource.conn_per_hour= ptr ? atoi(ptr) : 0;
        if (user.user_resource.questions || user.user_resource.updates ||
            user.user_resource.conn_per_hour)
          mqh_used=1;

        if (table->s->fields >= 36)
        {
          /* Starting from 5.0.3 we have max_user_connections field */
          ptr= get_field(&mem, table->field[next_field++]);
          user.user_resource.user_conn= ptr ? atoi(ptr) : 0;
        }
        else
          user.user_resource.user_conn= 0;
      }
      else
      {
        user.ssl_type=SSL_TYPE_NONE;
        bzero((char *)&(user.user_resource),sizeof(user.user_resource));
#ifndef TO_BE_REMOVED
        if (table->s->fields <= 13)
        {						// Without grant
          if (user.access & CREATE_ACL)
            user.access|=REFERENCES_ACL | INDEX_ACL | ALTER_ACL;
        }
        /* Convert old privileges */
        user.access|= LOCK_TABLES_ACL | CREATE_TMP_ACL | SHOW_DB_ACL;
        if (user.access & FILE_ACL)
          user.access|= REPL_CLIENT_ACL | REPL_SLAVE_ACL;
        if (user.access & PROCESS_ACL)
          user.access|= SUPER_ACL | EXECUTE_ACL;
#endif
      }
      VOID(push_dynamic(&acl_users,(uchar*) &user));
      if (!user.host.hostname ||
	  (user.host.hostname[0] == wild_many && !user.host.hostname[1]))
        allow_all_hosts=1;			// Anyone can connect
    }
  }
  qsort((uchar*) dynamic_element(&acl_users,0,ACL_USER*),acl_users.elements,
	sizeof(ACL_USER),(qsort_cmp) acl_compare);
  end_read_record(&read_record_info);
  freeze_size(&acl_users);

  init_read_record(&read_record_info,thd,table=tables[2].table,NULL,1,0);
  table->use_all_columns();
  VOID(my_init_dynamic_array(&acl_dbs,sizeof(ACL_DB),50,100));
  while (!(read_record_info.read_record(&read_record_info)))
  {
    ACL_DB db;
    update_hostname(&db.host,get_field(&mem, table->field[MYSQL_DB_FIELD_HOST]));
    db.db=get_field(&mem, table->field[MYSQL_DB_FIELD_DB]);
    if (!db.db)
    {
      sql_print_warning("Found an entry in the 'db' table with empty database name; Skipped");
      continue;
    }
    db.user=get_field(&mem, table->field[MYSQL_DB_FIELD_USER]);
    if (check_no_resolve && hostname_requires_resolving(db.host.hostname))
    {
      sql_print_warning("'db' entry '%s %s@%s' "
		        "ignored in --skip-name-resolve mode.",
		        db.db,
			db.user ? db.user : "",
			db.host.hostname ? db.host.hostname : "");
      continue;
    }
    db.access=get_access(table,3);
    db.access=fix_rights_for_db(db.access);
    if (lower_case_table_names)
    {
      /*
        convert db to lower case and give a warning if the db wasn't
        already in lower case
      */
      (void)strmov(tmp_name, db.db);
      my_casedn_str(files_charset_info, db.db);
      if (strcmp(db.db, tmp_name) != 0)
      {
        sql_print_warning("'db' entry '%s %s@%s' had database in mixed "
                          "case that has been forced to lowercase because "
                          "lower_case_table_names is set. It will not be "
                          "possible to remove this privilege using REVOKE.",
		          db.db,
			  db.user ? db.user : "",
			  db.host.hostname ? db.host.hostname : "");
      }
    }
    db.sort=get_sort(3,db.host.hostname,db.db,db.user);
#ifndef TO_BE_REMOVED
    if (table->s->fields <=  9)
    {						// Without grant
      if (db.access & CREATE_ACL)
	db.access|=REFERENCES_ACL | INDEX_ACL | ALTER_ACL;
    }
#endif
    VOID(push_dynamic(&acl_dbs,(uchar*) &db));
  }
  qsort((uchar*) dynamic_element(&acl_dbs,0,ACL_DB*),acl_dbs.elements,
	sizeof(ACL_DB),(qsort_cmp) acl_compare);
  end_read_record(&read_record_info);
  freeze_size(&acl_dbs);
  init_check_host();

  initialized=1;
  return_val=0;

end:
  DBUG_RETURN(return_val);
}


void acl_free(bool end)
{
  free_root(&mem,MYF(0));
  delete_dynamic(&acl_hosts);
  delete_dynamic(&acl_users);
  delete_dynamic(&acl_dbs);
  delete_dynamic(&acl_wild_hosts);
  hash_free(&acl_check_hosts);
  if (!end)
    acl_cache->clear(1); /* purecov: inspected */
  else
  {
    delete acl_cache;
    acl_cache=0;
  }
}


/*
  Forget current user/db-level privileges and read new privileges
  from the privilege tables.

  SYNOPSIS
    acl_reload()
      thd  Current thread

  NOTE
    All tables of calling thread which were open and locked by LOCK TABLES
    statement will be unlocked and closed.
    This function is also used for initialization of structures responsible
    for user/db-level privilege checking.

  RETURN VALUE
    FALSE  Success
    TRUE   Failure
*/

my_bool acl_reload(THD *thd)
{
  TABLE_LIST tables[3];
  DYNAMIC_ARRAY old_acl_hosts,old_acl_users,old_acl_dbs;
  MEM_ROOT old_mem;
  bool old_initialized;
  my_bool return_val= 1;
  DBUG_ENTER("acl_reload");

  if (thd->locked_tables)
  {					// Can't have locked tables here
    thd->lock=thd->locked_tables;
    thd->locked_tables=0;
    close_thread_tables(thd);
  }

  /*
    To avoid deadlocks we should obtain table locks before
    obtaining acl_cache->lock mutex.
  */
  bzero((char*) tables, sizeof(tables));
  tables[0].alias= tables[0].table_name= (char*) "host";
  tables[1].alias= tables[1].table_name= (char*) "user";
  tables[2].alias= tables[2].table_name= (char*) "db";
  tables[0].db=tables[1].db=tables[2].db=(char*) "mysql";
  tables[0].next_local= tables[0].next_global= tables+1;
  tables[1].next_local= tables[1].next_global= tables+2;
  tables[0].lock_type=tables[1].lock_type=tables[2].lock_type=TL_READ;

  if (simple_open_n_lock_tables(thd, tables))
  {
    sql_print_error("Fatal error: Can't open and lock privilege tables: %s",
		    thd->net.last_error);
    goto end;
  }

  if ((old_initialized=initialized))
    VOID(pthread_mutex_lock(&acl_cache->lock));

  old_acl_hosts=acl_hosts;
  old_acl_users=acl_users;
  old_acl_dbs=acl_dbs;
  old_mem=mem;
  delete_dynamic(&acl_wild_hosts);
  hash_free(&acl_check_hosts);

  if ((return_val= acl_load(thd, tables)))
  {					// Error. Revert to old list
    DBUG_PRINT("error",("Reverting to old privileges"));
    acl_free();				/* purecov: inspected */
    acl_hosts=old_acl_hosts;
    acl_users=old_acl_users;
    acl_dbs=old_acl_dbs;
    mem=old_mem;
    init_check_host();
  }
  else
  {
    free_root(&old_mem,MYF(0));
    delete_dynamic(&old_acl_hosts);
    delete_dynamic(&old_acl_users);
    delete_dynamic(&old_acl_dbs);
  }
  if (old_initialized)
    VOID(pthread_mutex_unlock(&acl_cache->lock));
end:
  close_thread_tables(thd);
  DBUG_RETURN(return_val);
}


/*
  Get all access bits from table after fieldnr

  IMPLEMENTATION
  We know that the access privileges ends when there is no more fields
  or the field is not an enum with two elements.

  SYNOPSIS
    get_access()
    form        an open table to read privileges from.
                The record should be already read in table->record[0]
    fieldnr     number of the first privilege (that is ENUM('N','Y') field
    next_field  on return - number of the field next to the last ENUM
                (unless next_field == 0)

  RETURN VALUE
    privilege mask
*/

static ulong get_access(TABLE *form, uint fieldnr, uint *next_field)
{
  ulong access_bits=0,bit;
  char buff[2];
  String res(buff,sizeof(buff),&my_charset_latin1);
  Field **pos;

  for (pos=form->field+fieldnr, bit=1;
       *pos && (*pos)->real_type() == MYSQL_TYPE_ENUM &&
	 ((Field_enum*) (*pos))->typelib->count == 2 ;
       pos++, fieldnr++, bit<<=1)
  {
    (*pos)->val_str(&res);
    if (my_toupper(&my_charset_latin1, res[0]) == 'Y')
      access_bits|= bit;
  }
  if (next_field)
    *next_field=fieldnr;
  return access_bits;
}


/*
  Return a number which, if sorted 'desc', puts strings in this order:
    no wildcards
    wildcards
    empty string
*/

static ulong get_sort(uint count,...)
{
  va_list args;
  va_start(args,count);
  ulong sort=0;

  /* Should not use this function with more than 4 arguments for compare. */
  DBUG_ASSERT(count <= 4);

  while (count--)
  {
    char *start, *str= va_arg(args,char*);
    uint chars= 0;
    uint wild_pos= 0;           /* first wildcard position */

    if ((start= str))
    {
      for (; *str ; str++)
      {
	if (*str == wild_many || *str == wild_one || *str == wild_prefix)
        {
          wild_pos= (uint) (str - start) + 1;
          break;
        }
        chars= 128;                             // Marker that chars existed
      }
    }
    sort= (sort << 8) + (wild_pos ? min(wild_pos, 127) : chars);
  }
  va_end(args);
  return sort;
}


static int acl_compare(ACL_ACCESS *a,ACL_ACCESS *b)
{
  if (a->sort > b->sort)
    return -1;
  if (a->sort < b->sort)
    return 1;
  return 0;
}


/*
  Seek ACL entry for a user, check password, SSL cypher, and if
  everything is OK, update THD user data and USER_RESOURCES struct.

  IMPLEMENTATION
   This function does not check if the user has any sensible privileges:
   only user's existence and  validity is checked.
   Note, that entire operation is protected by acl_cache_lock.

  SYNOPSIS
    acl_getroot()
    thd         thread handle. If all checks are OK,
                thd->security_ctx->priv_user/master_access are updated.
                thd->security_ctx->host/ip/user are used for checks.
    mqh         user resources; on success mqh is reset, else
                unchanged
    passwd      scrambled & crypted password, received from client
                (to check): thd->scramble or thd->scramble_323 is
                used to decrypt passwd, so they must contain
                original random string,
    passwd_len  length of passwd, must be one of 0, 8,
                SCRAMBLE_LENGTH_323, SCRAMBLE_LENGTH
    'thd' and 'mqh' are updated on success; other params are IN.
  
  RETURN VALUE
    0  success: thd->priv_user, thd->priv_host, thd->master_access, mqh are
       updated
    1  user not found or authentication failure
    2  user found, has long (4.1.1) salt, but passwd is in old (3.23) format.
   -1  user found, has short (3.23) salt, but passwd is in new (4.1.1) format.
*/

int acl_getroot(THD *thd, USER_RESOURCES  *mqh,
                const char *passwd, uint passwd_len)
{
  ulong user_access= NO_ACCESS;
  int res= 1;
  ACL_USER *acl_user= 0;
  Security_context *sctx= thd->security_ctx;
  DBUG_ENTER("acl_getroot");

  if (!initialized)
  {
    /* 
      here if mysqld's been started with --skip-grant-tables option.
    */
    sctx->skip_grants();
    bzero((char*) mqh, sizeof(*mqh));
    DBUG_RETURN(0);
  }

  VOID(pthread_mutex_lock(&acl_cache->lock));

  /*
    Find acl entry in user database. Note, that find_acl_user is not the same,
    because it doesn't take into account the case when user is not empty,
    but acl_user->user is empty
  */

  for (uint i=0 ; i < acl_users.elements ; i++)
  {
    ACL_USER *acl_user_tmp= dynamic_element(&acl_users,i,ACL_USER*);
    if (!acl_user_tmp->user || !strcmp(sctx->user, acl_user_tmp->user))
    {
      if (compare_hostname(&acl_user_tmp->host, sctx->host, sctx->ip))
      {
        /* check password: it should be empty or valid */
        if (passwd_len == acl_user_tmp->salt_len)
        {
          if (acl_user_tmp->salt_len == 0 ||
              (acl_user_tmp->salt_len == SCRAMBLE_LENGTH ?
              check_scramble(passwd, thd->scramble, acl_user_tmp->salt) :
              check_scramble_323(passwd, thd->scramble,
                                 (ulong *) acl_user_tmp->salt)) == 0)
          {
            acl_user= acl_user_tmp;
            res= 0;
          }
        }
        else if (passwd_len == SCRAMBLE_LENGTH &&
                 acl_user_tmp->salt_len == SCRAMBLE_LENGTH_323)
          res= -1;
        else if (passwd_len == SCRAMBLE_LENGTH_323 &&
                 acl_user_tmp->salt_len == SCRAMBLE_LENGTH)
          res= 2;
        /* linear search complete: */
        break;
      }
    }
  }
  /*
    This was moved to separate tree because of heavy HAVE_OPENSSL case.
    If acl_user is not null, res is 0.
  */

  if (acl_user)
  {
    /* OK. User found and password checked continue validation */
#ifdef HAVE_OPENSSL
    Vio *vio=thd->net.vio;
    SSL *ssl= (SSL*) vio->ssl_arg;
#endif

    /*
      At this point we know that user is allowed to connect
      from given host by given username/password pair. Now
      we check if SSL is required, if user is using SSL and
      if X509 certificate attributes are OK
    */
    switch (acl_user->ssl_type) {
    case SSL_TYPE_NOT_SPECIFIED:		// Impossible
    case SSL_TYPE_NONE:				// SSL is not required
      user_access= acl_user->access;
      break;
#ifdef HAVE_OPENSSL
    case SSL_TYPE_ANY:				// Any kind of SSL is ok
      if (vio_type(vio) == VIO_TYPE_SSL)
	user_access= acl_user->access;
      break;
    case SSL_TYPE_X509: /* Client should have any valid certificate. */
      /*
	Connections with non-valid certificates are dropped already
	in sslaccept() anyway, so we do not check validity here.

	We need to check for absence of SSL because without SSL
	we should reject connection.
      */
      if (vio_type(vio) == VIO_TYPE_SSL &&
	  SSL_get_verify_result(ssl) == X509_V_OK &&
	  SSL_get_peer_certificate(ssl))
	user_access= acl_user->access;
      break;
    case SSL_TYPE_SPECIFIED: /* Client should have specified attrib */
      /*
	We do not check for absence of SSL because without SSL it does
	not pass all checks here anyway.
	If cipher name is specified, we compare it to actual cipher in
	use.
      */
      X509 *cert;
      if (vio_type(vio) != VIO_TYPE_SSL ||
	  SSL_get_verify_result(ssl) != X509_V_OK)
	break;
      if (acl_user->ssl_cipher)
      {
	DBUG_PRINT("info",("comparing ciphers: '%s' and '%s'",
			   acl_user->ssl_cipher,SSL_get_cipher(ssl)));
	if (!strcmp(acl_user->ssl_cipher,SSL_get_cipher(ssl)))
	  user_access= acl_user->access;
	else
	{
	  if (global_system_variables.log_warnings)
	    sql_print_information("X509 ciphers mismatch: should be '%s' but is '%s'",
			      acl_user->ssl_cipher,
			      SSL_get_cipher(ssl));
	  break;
	}
      }
      /* Prepare certificate (if exists) */
      DBUG_PRINT("info",("checkpoint 1"));
      if (!(cert= SSL_get_peer_certificate(ssl)))
      {
	user_access=NO_ACCESS;
	break;
      }
      DBUG_PRINT("info",("checkpoint 2"));
      /* If X509 issuer is specified, we check it... */
      if (acl_user->x509_issuer)
      {
        DBUG_PRINT("info",("checkpoint 3"));
        char *ptr = X509_NAME_oneline(X509_get_issuer_name(cert), 0, 0);
        DBUG_PRINT("info",("comparing issuers: '%s' and '%s'",
			   acl_user->x509_issuer, ptr));
        if (strcmp(acl_user->x509_issuer, ptr))
        {
          if (global_system_variables.log_warnings)
            sql_print_information("X509 issuer mismatch: should be '%s' "
			      "but is '%s'", acl_user->x509_issuer, ptr);
          free(ptr);
          user_access=NO_ACCESS;
          break;
        }
        user_access= acl_user->access;
        free(ptr);
      }
      DBUG_PRINT("info",("checkpoint 4"));
      /* X509 subject is specified, we check it .. */
      if (acl_user->x509_subject)
      {
        char *ptr= X509_NAME_oneline(X509_get_subject_name(cert), 0, 0);
        DBUG_PRINT("info",("comparing subjects: '%s' and '%s'",
                           acl_user->x509_subject, ptr));
        if (strcmp(acl_user->x509_subject,ptr))
        {
          if (global_system_variables.log_warnings)
            sql_print_information("X509 subject mismatch: should be '%s' but is '%s'",
                            acl_user->x509_subject, ptr);
          free(ptr);
          user_access=NO_ACCESS;
          break;
        }
        user_access= acl_user->access;
        free(ptr);
      }
      break;
#else  /* HAVE_OPENSSL */
    default:
      /*
        If we don't have SSL but SSL is required for this user the 
        authentication should fail.
      */
      break;
#endif /* HAVE_OPENSSL */
    }
    sctx->master_access= user_access;
    sctx->priv_user= acl_user->user ? sctx->user : (char *) "";
    *mqh= acl_user->user_resource;

    if (acl_user->host.hostname)
      strmake(sctx->priv_host, acl_user->host.hostname, MAX_HOSTNAME);
    else
      *sctx->priv_host= 0;
  }
  VOID(pthread_mutex_unlock(&acl_cache->lock));
  DBUG_RETURN(res);
}


/*
  This is like acl_getroot() above, but it doesn't check password,
  and we don't care about the user resources.

  SYNOPSIS
    acl_getroot_no_password()
      sctx               Context which should be initialized
      user               user name
      host               host name
      ip                 IP
      db                 current data base name

  RETURN
    FALSE  OK
    TRUE   Error
*/

bool acl_getroot_no_password(Security_context *sctx, char *user, char *host,
                             char *ip, char *db)
{
  int res= 1;
  uint i;
  ACL_USER *acl_user= 0;
  DBUG_ENTER("acl_getroot_no_password");

  DBUG_PRINT("enter", ("Host: '%s', Ip: '%s', User: '%s', db: '%s'",
                       (host ? host : "(NULL)"), (ip ? ip : "(NULL)"),
                       user, (db ? db : "(NULL)")));
  sctx->user= user;
  sctx->host= host;
  sctx->ip= ip;
  sctx->host_or_ip= host ? host : (ip ? ip : "");

  if (!initialized)
  {
    /*
      here if mysqld's been started with --skip-grant-tables option.
    */
    sctx->skip_grants();
    DBUG_RETURN(FALSE);
  }

  VOID(pthread_mutex_lock(&acl_cache->lock));

  sctx->master_access= 0;
  sctx->db_access= 0;
  sctx->priv_user= (char *) "";
  *sctx->priv_host= 0;

  /*
     Find acl entry in user database.
     This is specially tailored to suit the check we do for CALL of
     a stored procedure; user is set to what is actually a
     priv_user, which can be ''.
  */
  for (i=0 ; i < acl_users.elements ; i++)
  {
    ACL_USER *acl_user_tmp= dynamic_element(&acl_users,i,ACL_USER*);
    if ((!acl_user_tmp->user && !user[0]) ||
        (acl_user_tmp->user && strcmp(user, acl_user_tmp->user) == 0))
    {
      if (compare_hostname(&acl_user_tmp->host, host, ip))
      {
        acl_user= acl_user_tmp;
        res= 0;
        break;
      }
    }
  }

  if (acl_user)
  {
    for (i=0 ; i < acl_dbs.elements ; i++)
    {
      ACL_DB *acl_db= dynamic_element(&acl_dbs, i, ACL_DB*);
      if (!acl_db->user ||
	  (user && user[0] && !strcmp(user, acl_db->user)))
      {
	if (compare_hostname(&acl_db->host, host, ip))
	{
	  if (!acl_db->db || (db && !wild_compare(db, acl_db->db, 0)))
	  {
	    sctx->db_access= acl_db->access;
	    break;
	  }
	}
      }
    }
    sctx->master_access= acl_user->access;
    sctx->priv_user= acl_user->user ? user : (char *) "";

    if (acl_user->host.hostname)
      strmake(sctx->priv_host, acl_user->host.hostname, MAX_HOSTNAME);
    else
      *sctx->priv_host= 0;
  }
  VOID(pthread_mutex_unlock(&acl_cache->lock));
  DBUG_RETURN(res);
}

static uchar* check_get_key(ACL_USER *buff, size_t *length,
                            my_bool not_used __attribute__((unused)))
{
  *length=buff->hostname_length;
  return (uchar*) buff->host.hostname;
}


static void acl_update_user(const char *user, const char *host,
			    const char *password, uint password_len,
			    enum SSL_type ssl_type,
			    const char *ssl_cipher,
			    const char *x509_issuer,
			    const char *x509_subject,
			    USER_RESOURCES  *mqh,
			    ulong privileges)
{
  safe_mutex_assert_owner(&acl_cache->lock);

  for (uint i=0 ; i < acl_users.elements ; i++)
  {
    ACL_USER *acl_user=dynamic_element(&acl_users,i,ACL_USER*);
    if (!acl_user->user && !user[0] ||
	acl_user->user && !strcmp(user,acl_user->user))
    {
      if (!acl_user->host.hostname && !host[0] ||
	  acl_user->host.hostname &&
	  !my_strcasecmp(system_charset_info, host, acl_user->host.hostname))
      {
	acl_user->access=privileges;
	if (mqh->specified_limits & USER_RESOURCES::QUERIES_PER_HOUR)
	  acl_user->user_resource.questions=mqh->questions;
	if (mqh->specified_limits & USER_RESOURCES::UPDATES_PER_HOUR)
	  acl_user->user_resource.updates=mqh->updates;
	if (mqh->specified_limits & USER_RESOURCES::CONNECTIONS_PER_HOUR)
	  acl_user->user_resource.conn_per_hour= mqh->conn_per_hour;
	if (mqh->specified_limits & USER_RESOURCES::USER_CONNECTIONS)
	  acl_user->user_resource.user_conn= mqh->user_conn;
	if (ssl_type != SSL_TYPE_NOT_SPECIFIED)
	{
	  acl_user->ssl_type= ssl_type;
	  acl_user->ssl_cipher= (ssl_cipher ? strdup_root(&mem,ssl_cipher) :
				 0);
	  acl_user->x509_issuer= (x509_issuer ? strdup_root(&mem,x509_issuer) :
				  0);
	  acl_user->x509_subject= (x509_subject ?
				   strdup_root(&mem,x509_subject) : 0);
	}
	if (password)
	  set_user_salt(acl_user, password, password_len);
        /* search complete: */
	break;
      }
    }
  }
}


static void acl_insert_user(const char *user, const char *host,
			    const char *password, uint password_len,
			    enum SSL_type ssl_type,
			    const char *ssl_cipher,
			    const char *x509_issuer,
			    const char *x509_subject,
			    USER_RESOURCES *mqh,
			    ulong privileges)
{
  ACL_USER acl_user;

  safe_mutex_assert_owner(&acl_cache->lock);

  acl_user.user=*user ? strdup_root(&mem,user) : 0;
  update_hostname(&acl_user.host, *host ? strdup_root(&mem, host): 0);
  acl_user.access=privileges;
  acl_user.user_resource = *mqh;
  acl_user.sort=get_sort(2,acl_user.host.hostname,acl_user.user);
  acl_user.hostname_length=(uint) strlen(host);
  acl_user.ssl_type= (ssl_type != SSL_TYPE_NOT_SPECIFIED ?
		      ssl_type : SSL_TYPE_NONE);
  acl_user.ssl_cipher=	ssl_cipher   ? strdup_root(&mem,ssl_cipher) : 0;
  acl_user.x509_issuer= x509_issuer  ? strdup_root(&mem,x509_issuer) : 0;
  acl_user.x509_subject=x509_subject ? strdup_root(&mem,x509_subject) : 0;

  set_user_salt(&acl_user, password, password_len);

  VOID(push_dynamic(&acl_users,(uchar*) &acl_user));
  if (!acl_user.host.hostname ||
      (acl_user.host.hostname[0] == wild_many && !acl_user.host.hostname[1]))
    allow_all_hosts=1;		// Anyone can connect /* purecov: tested */
  qsort((uchar*) dynamic_element(&acl_users,0,ACL_USER*),acl_users.elements,
	sizeof(ACL_USER),(qsort_cmp) acl_compare);

  /* Rebuild 'acl_check_hosts' since 'acl_users' has been modified */
  rebuild_check_host();
}


static void acl_update_db(const char *user, const char *host, const char *db,
			  ulong privileges)
{
  safe_mutex_assert_owner(&acl_cache->lock);

  for (uint i=0 ; i < acl_dbs.elements ; i++)
  {
    ACL_DB *acl_db=dynamic_element(&acl_dbs,i,ACL_DB*);
    if (!acl_db->user && !user[0] ||
	acl_db->user &&
	!strcmp(user,acl_db->user))
    {
      if (!acl_db->host.hostname && !host[0] ||
	  acl_db->host.hostname &&
	  !my_strcasecmp(system_charset_info, host, acl_db->host.hostname))
      {
	if (!acl_db->db && !db[0] ||
	    acl_db->db && !strcmp(db,acl_db->db))
	{
	  if (privileges)
	    acl_db->access=privileges;
	  else
	    delete_dynamic_element(&acl_dbs,i);
	}
      }
    }
  }
}


/*
  Insert a user/db/host combination into the global acl_cache

  SYNOPSIS
    acl_insert_db()
    user		User name
    host		Host name
    db			Database name
    privileges		Bitmap of privileges

  NOTES
    acl_cache->lock must be locked when calling this
*/

static void acl_insert_db(const char *user, const char *host, const char *db,
			  ulong privileges)
{
  ACL_DB acl_db;
  safe_mutex_assert_owner(&acl_cache->lock);
  acl_db.user=strdup_root(&mem,user);
  update_hostname(&acl_db.host, *host ? strdup_root(&mem,host) : 0);
  acl_db.db=strdup_root(&mem,db);
  acl_db.access=privileges;
  acl_db.sort=get_sort(3,acl_db.host.hostname,acl_db.db,acl_db.user);
  VOID(push_dynamic(&acl_dbs,(uchar*) &acl_db));
  qsort((uchar*) dynamic_element(&acl_dbs,0,ACL_DB*),acl_dbs.elements,
	sizeof(ACL_DB),(qsort_cmp) acl_compare);
}



/*
  Get privilege for a host, user and db combination

  as db_is_pattern changes the semantics of comparison,
  acl_cache is not used if db_is_pattern is set.
*/

ulong acl_get(const char *host, const char *ip,
              const char *user, const char *db, my_bool db_is_pattern)
{
  ulong host_access= ~(ulong)0, db_access= 0;
  uint i;
  size_t key_length;
  char key[ACL_KEY_LENGTH],*tmp_db,*end;
  acl_entry *entry;
  DBUG_ENTER("acl_get");

  VOID(pthread_mutex_lock(&acl_cache->lock));
  end=strmov((tmp_db=strmov(strmov(key, ip ? ip : "")+1,user)+1),db);
  if (lower_case_table_names)
  {
    my_casedn_str(files_charset_info, tmp_db);
    db=tmp_db;
  }
  key_length= (size_t) (end-key);
  if (!db_is_pattern && (entry=(acl_entry*) acl_cache->search((uchar*) key,
                                                              key_length)))
  {
    db_access=entry->access;
    VOID(pthread_mutex_unlock(&acl_cache->lock));
    DBUG_PRINT("exit", ("access: 0x%lx", db_access));
    DBUG_RETURN(db_access);
  }

  /*
    Check if there are some access rights for database and user
  */
  for (i=0 ; i < acl_dbs.elements ; i++)
  {
    ACL_DB *acl_db=dynamic_element(&acl_dbs,i,ACL_DB*);
    if (!acl_db->user || !strcmp(user,acl_db->user))
    {
      if (compare_hostname(&acl_db->host,host,ip))
      {
	if (!acl_db->db || !wild_compare(db,acl_db->db,db_is_pattern))
	{
	  db_access=acl_db->access;
	  if (acl_db->host.hostname)
	    goto exit;				// Fully specified. Take it
	  break; /* purecov: tested */
	}
      }
    }
  }
  if (!db_access)
    goto exit;					// Can't be better

  /*
    No host specified for user. Get hostdata from host table
  */
  host_access=0;				// Host must be found
  for (i=0 ; i < acl_hosts.elements ; i++)
  {
    ACL_HOST *acl_host=dynamic_element(&acl_hosts,i,ACL_HOST*);
    if (compare_hostname(&acl_host->host,host,ip))
    {
      if (!acl_host->db || !wild_compare(db,acl_host->db,db_is_pattern))
      {
	host_access=acl_host->access;		// Fully specified. Take it
	break;
      }
    }
  }
exit:
  /* Save entry in cache for quick retrieval */
  if (!db_is_pattern &&
      (entry= (acl_entry*) malloc(sizeof(acl_entry)+key_length)))
  {
    entry->access=(db_access & host_access);
    entry->length=key_length;
    memcpy((uchar*) entry->key,key,key_length);
    acl_cache->add(entry);
  }
  VOID(pthread_mutex_unlock(&acl_cache->lock));
  DBUG_PRINT("exit", ("access: 0x%lx", db_access & host_access));
  DBUG_RETURN(db_access & host_access);
}

/*
  Check if there are any possible matching entries for this host

  NOTES
    All host names without wild cards are stored in a hash table,
    entries with wildcards are stored in a dynamic array
*/

static void init_check_host(void)
{
  DBUG_ENTER("init_check_host");
  VOID(my_init_dynamic_array(&acl_wild_hosts,sizeof(struct acl_host_and_ip),
			  acl_users.elements,1));
  VOID(hash_init(&acl_check_hosts,system_charset_info,acl_users.elements,0,0,
		 (hash_get_key) check_get_key,0,0));
  if (!allow_all_hosts)
  {
    for (uint i=0 ; i < acl_users.elements ; i++)
    {
      ACL_USER *acl_user=dynamic_element(&acl_users,i,ACL_USER*);
      if (strchr(acl_user->host.hostname,wild_many) ||
	  strchr(acl_user->host.hostname,wild_one) ||
	  acl_user->host.ip_mask)
      {						// Has wildcard
	uint j;
	for (j=0 ; j < acl_wild_hosts.elements ; j++)
	{					// Check if host already exists
	  acl_host_and_ip *acl=dynamic_element(&acl_wild_hosts,j,
					       acl_host_and_ip *);
	  if (!my_strcasecmp(system_charset_info,
                             acl_user->host.hostname, acl->hostname))
	    break;				// already stored
	}
	if (j == acl_wild_hosts.elements)	// If new
	  (void) push_dynamic(&acl_wild_hosts,(uchar*) &acl_user->host);
      }
      else if (!hash_search(&acl_check_hosts,(uchar*) acl_user->host.hostname,
			    strlen(acl_user->host.hostname)))
      {
	if (my_hash_insert(&acl_check_hosts,(uchar*) acl_user))
	{					// End of memory
	  allow_all_hosts=1;			// Should never happen
	  DBUG_VOID_RETURN;
	}
      }
    }
  }
  freeze_size(&acl_wild_hosts);
  freeze_size(&acl_check_hosts.array);
  DBUG_VOID_RETURN;
}


/*
  Rebuild lists used for checking of allowed hosts

  We need to rebuild 'acl_check_hosts' and 'acl_wild_hosts' after adding,
  dropping or renaming user, since they contain pointers to elements of
  'acl_user' array, which are invalidated by drop operation, and use
  ACL_USER::host::hostname as a key, which is changed by rename.
*/
void rebuild_check_host(void)
{
  delete_dynamic(&acl_wild_hosts);
  hash_free(&acl_check_hosts);
  init_check_host();
}


/* Return true if there is no users that can match the given host */

bool acl_check_host(const char *host, const char *ip)
{
  if (allow_all_hosts)
    return 0;
  VOID(pthread_mutex_lock(&acl_cache->lock));

  if (host && hash_search(&acl_check_hosts,(uchar*) host,strlen(host)) ||
      ip && hash_search(&acl_check_hosts,(uchar*) ip, strlen(ip)))
  {
    VOID(pthread_mutex_unlock(&acl_cache->lock));
    return 0;					// Found host
  }
  for (uint i=0 ; i < acl_wild_hosts.elements ; i++)
  {
    acl_host_and_ip *acl=dynamic_element(&acl_wild_hosts,i,acl_host_and_ip*);
    if (compare_hostname(acl, host, ip))
    {
      VOID(pthread_mutex_unlock(&acl_cache->lock));
      return 0;					// Host ok
    }
  }
  VOID(pthread_mutex_unlock(&acl_cache->lock));
  return 1;					// Host is not allowed
}


/*
  Check if the user is allowed to change password

  SYNOPSIS:
    check_change_password()
    thd		THD
    host	hostname for the user
    user	user name
    new_password new password

  NOTE:
    new_password cannot be NULL

    RETURN VALUE
      0		OK
      1		ERROR  ; In this case the error is sent to the client.
*/

bool check_change_password(THD *thd, const char *host, const char *user,
                           char *new_password, uint new_password_len)
{
  if (!initialized)
  {
    my_error(ER_OPTION_PREVENTS_STATEMENT, MYF(0), "--skip-grant-tables");
    return(1);
  }
  if (!thd->slave_thread &&
      (strcmp(thd->security_ctx->user, user) ||
       my_strcasecmp(system_charset_info, host,
                     thd->security_ctx->priv_host)))
  {
    if (check_access(thd, UPDATE_ACL, "mysql",0,1,0,0))
      return(1);
  }
  if (!thd->slave_thread && !thd->security_ctx->user[0])
  {
    my_message(ER_PASSWORD_ANONYMOUS_USER, ER(ER_PASSWORD_ANONYMOUS_USER),
               MYF(0));
    return(1);
  }
  size_t len= strlen(new_password);
  if (len && len != SCRAMBLED_PASSWORD_CHAR_LENGTH &&
      len != SCRAMBLED_PASSWORD_CHAR_LENGTH_323)
  {
    my_error(ER_PASSWD_LENGTH, MYF(0), SCRAMBLED_PASSWORD_CHAR_LENGTH);
    return -1;
  }
  return(0);
}


/*
  Change a password for a user

  SYNOPSIS
    change_password()
    thd			Thread handle
    host		Hostname
    user		User name
    new_password	New password for host@user

  RETURN VALUES
    0	ok
    1	ERROR; In this case the error is sent to the client.
*/

bool change_password(THD *thd, const char *host, const char *user,
		     char *new_password)
{
  TABLE_LIST tables;
  TABLE *table;
  /* Buffer should be extended when password length is extended. */
  char buff[512];
  ulong query_length;
  uint new_password_len= (uint) strlen(new_password);
  bool result= 1;
  DBUG_ENTER("change_password");
  DBUG_PRINT("enter",("host: '%s'  user: '%s'  new_password: '%s'",
		      host,user,new_password));
  DBUG_ASSERT(host != 0);			// Ensured by parent

  if (check_change_password(thd, host, user, new_password, new_password_len))
    DBUG_RETURN(1);

  bzero((char*) &tables, sizeof(tables));
  tables.alias= tables.table_name= (char*) "user";
  tables.db= (char*) "mysql";

#ifdef HAVE_REPLICATION
  /*
    GRANT and REVOKE are applied the slave in/exclusion rules as they are
    some kind of updates to the mysql.% tables.
  */
  if (thd->slave_thread && rpl_filter->is_on())
  {
    /*
      The tables must be marked "updating" so that tables_ok() takes them into
      account in tests.  It's ok to leave 'updating' set after tables_ok.
    */
    tables.updating= 1;
    /* Thanks to bzero, tables.next==0 */
    if (!(thd->spcont || rpl_filter->tables_ok(0, &tables)))
      DBUG_RETURN(0);
  }
#endif

  if (!(table= open_ltable(thd, &tables, TL_WRITE, 0)))
    DBUG_RETURN(1);

  VOID(pthread_mutex_lock(&acl_cache->lock));
  ACL_USER *acl_user;
  if (!(acl_user= find_acl_user(host, user, TRUE)))
  {
    VOID(pthread_mutex_unlock(&acl_cache->lock));
    my_message(ER_PASSWORD_NO_MATCH, ER(ER_PASSWORD_NO_MATCH), MYF(0));
    goto end;
  }
  /* update loaded acl entry: */
  set_user_salt(acl_user, new_password, new_password_len);

  if (update_user_table(thd, table,
			acl_user->host.hostname ? acl_user->host.hostname : "",
			acl_user->user ? acl_user->user : "",
			new_password, new_password_len))
  {
    VOID(pthread_mutex_unlock(&acl_cache->lock)); /* purecov: deadcode */
    goto end;
  }

  acl_cache->clear(1);				// Clear locked hostname cache
  VOID(pthread_mutex_unlock(&acl_cache->lock));
  result= 0;
  if (mysql_bin_log.is_open())
  {
    query_length=
      my_sprintf(buff,
                 (buff,"SET PASSWORD FOR '%-.120s'@'%-.120s'='%-.120s'",
                  acl_user->user ? acl_user->user : "",
                  acl_user->host.hostname ? acl_user->host.hostname : "",
                  new_password));
    thd->clear_error();
    thd->binlog_query(THD::MYSQL_QUERY_TYPE, buff, query_length, FALSE, FALSE);
  }
end:
  close_thread_tables(thd);
  DBUG_RETURN(result);
}


/*
  Find user in ACL

  SYNOPSIS
    is_acl_user()
    host                 host name
    user                 user name

  RETURN
   FALSE  user not fond
   TRUE   there are such user
*/

bool is_acl_user(const char *host, const char *user)
{
  bool res;

  /* --skip-grants */
  if (!initialized)
    return TRUE;

  VOID(pthread_mutex_lock(&acl_cache->lock));
  res= find_acl_user(host, user, TRUE) != NULL;
  VOID(pthread_mutex_unlock(&acl_cache->lock));
  return res;
}


/*
  Find first entry that matches the current user
*/

static ACL_USER *
find_acl_user(const char *host, const char *user, my_bool exact)
{
  DBUG_ENTER("find_acl_user");
  DBUG_PRINT("enter",("host: '%s'  user: '%s'",host,user));

  safe_mutex_assert_owner(&acl_cache->lock);

  for (uint i=0 ; i < acl_users.elements ; i++)
  {
    ACL_USER *acl_user=dynamic_element(&acl_users,i,ACL_USER*);
    DBUG_PRINT("info",("strcmp('%s','%s'), compare_hostname('%s','%s'),",
                       user, acl_user->user ? acl_user->user : "",
                       host,
                       acl_user->host.hostname ? acl_user->host.hostname :
                       ""));
    if (!acl_user->user && !user[0] ||
	acl_user->user && !strcmp(user,acl_user->user))
    {
      if (exact ? !my_strcasecmp(system_charset_info, host,
                                 acl_user->host.hostname ?
				 acl_user->host.hostname : "") :
          compare_hostname(&acl_user->host,host,host))
      {
	DBUG_RETURN(acl_user);
      }
    }
  }
  DBUG_RETURN(0);
}


/*
  Comparing of hostnames

  NOTES
  A hostname may be of type:
  hostname   (May include wildcards);   monty.pp.sci.fi
  ip	   (May include wildcards);   192.168.0.0
  ip/netmask			      192.168.0.0/255.255.255.0

  A net mask of 0.0.0.0 is not allowed.
*/

static const char *calc_ip(const char *ip, long *val, char end)
{
  long ip_val,tmp;
  if (!(ip=str2int(ip,10,0,255,&ip_val)) || *ip != '.')
    return 0;
  ip_val<<=24;
  if (!(ip=str2int(ip+1,10,0,255,&tmp)) || *ip != '.')
    return 0;
  ip_val+=tmp<<16;
  if (!(ip=str2int(ip+1,10,0,255,&tmp)) || *ip != '.')
    return 0;
  ip_val+=tmp<<8;
  if (!(ip=str2int(ip+1,10,0,255,&tmp)) || *ip != end)
    return 0;
  *val=ip_val+tmp;
  return ip;
}


static void update_hostname(acl_host_and_ip *host, const char *hostname)
{
  host->hostname=(char*) hostname;             // This will not be modified!
  if (!hostname ||
      (!(hostname=calc_ip(hostname,&host->ip,'/')) ||
       !(hostname=calc_ip(hostname+1,&host->ip_mask,'\0'))))
  {
    host->ip= host->ip_mask=0;			// Not a masked ip
  }
}


static bool compare_hostname(const acl_host_and_ip *host, const char *hostname,
			     const char *ip)
{
  long tmp;
  if (host->ip_mask && ip && calc_ip(ip,&tmp,'\0'))
  {
    return (tmp & host->ip_mask) == host->ip;
  }
  return (!host->hostname ||
	  (hostname && !wild_case_compare(system_charset_info,
                                          hostname, host->hostname)) ||
	  (ip && !wild_compare(ip, host->hostname, 0)));
}

bool hostname_requires_resolving(const char *hostname)
{
  char cur;
  if (!hostname)
    return FALSE;
  size_t namelen= strlen(hostname);
  size_t lhlen= strlen(my_localhost);
  if ((namelen == lhlen) &&
      !my_strnncoll(system_charset_info, (const uchar *)hostname,  namelen,
		    (const uchar *)my_localhost, strlen(my_localhost)))
    return FALSE;
  for (; (cur=*hostname); hostname++)
  {
    if ((cur != '%') && (cur != '_') && (cur != '.') && (cur != '/') &&
	((cur < '0') || (cur > '9')))
      return TRUE;
  }
  return FALSE;
}


/*
  Update record for user in mysql.user privilege table with new password.

  SYNOPSIS
    update_user_table()
      thd               Thread handle
      table             Pointer to TABLE object for open mysql.user table
      host/user         Hostname/username pair identifying user for which
                        new password should be set
      new_password      New password
      new_password_len  Length of new password
*/

static bool update_user_table(THD *thd, TABLE *table,
                              const char *host, const char *user,
			      const char *new_password, uint new_password_len)
{
  char user_key[MAX_KEY_LENGTH];
  int error;
  DBUG_ENTER("update_user_table");
  DBUG_PRINT("enter",("user: %s  host: %s",user,host));

  table->use_all_columns();
  table->field[0]->store(host,(uint) strlen(host), system_charset_info);
  table->field[1]->store(user,(uint) strlen(user), system_charset_info);
  key_copy((uchar *) user_key, table->record[0], table->key_info,
           table->key_info->key_length);

  if (table->file->index_read_idx_map(table->record[0], 0,
                                      (uchar *) user_key, HA_WHOLE_KEY,
                                      HA_READ_KEY_EXACT))
  {
    my_message(ER_PASSWORD_NO_MATCH, ER(ER_PASSWORD_NO_MATCH),
               MYF(0));	/* purecov: deadcode */
    DBUG_RETURN(1);				/* purecov: deadcode */
  }
  store_record(table,record[1]);
  table->field[2]->store(new_password, new_password_len, system_charset_info);
  if ((error=table->file->ha_update_row(table->record[1],table->record[0])) &&
      error != HA_ERR_RECORD_IS_THE_SAME)
  {
    table->file->print_error(error,MYF(0));	/* purecov: deadcode */
    DBUG_RETURN(1);
  }
  DBUG_RETURN(0);
}


/*
  Return 1 if we are allowed to create new users
  the logic here is: INSERT_ACL is sufficient.
  It's also a requirement in opt_safe_user_create,
  otherwise CREATE_USER_ACL is enough.
*/

static bool test_if_create_new_users(THD *thd)
{
  Security_context *sctx= thd->security_ctx;
  bool create_new_users= test(sctx->master_access & INSERT_ACL) ||
                         (!opt_safe_user_create &&
                          test(sctx->master_access & CREATE_USER_ACL));
  if (!create_new_users)
  {
    TABLE_LIST tl;
    ulong db_access;
    bzero((char*) &tl,sizeof(tl));
    tl.db=	   (char*) "mysql";
    tl.table_name=  (char*) "user";
    create_new_users= 1;

    db_access=acl_get(sctx->host, sctx->ip,
		      sctx->priv_user, tl.db, 0);
    if (!(db_access & INSERT_ACL))
    {
      if (check_grant(thd, INSERT_ACL, &tl, 0, UINT_MAX, 1))
	create_new_users=0;
    }
  }
  return create_new_users;
}


/****************************************************************************
  Handle GRANT commands
****************************************************************************/

static int replace_user_table(THD *thd, TABLE *table, const LEX_USER &combo,
			      ulong rights, bool revoke_grant,
			      bool can_create_user, bool no_auto_create)
{
  int error = -1;
  bool old_row_exists=0;
  const char *password= "";
  uint password_len= 0;
  char what= (revoke_grant) ? 'N' : 'Y';
  uchar user_key[MAX_KEY_LENGTH];
  LEX *lex= thd->lex;
  DBUG_ENTER("replace_user_table");

  safe_mutex_assert_owner(&acl_cache->lock);

  if (combo.password.str && combo.password.str[0])
  {
    if (combo.password.length != SCRAMBLED_PASSWORD_CHAR_LENGTH &&
        combo.password.length != SCRAMBLED_PASSWORD_CHAR_LENGTH_323)
    {
      my_error(ER_PASSWD_LENGTH, MYF(0), SCRAMBLED_PASSWORD_CHAR_LENGTH);
      DBUG_RETURN(-1);
    }
    password_len= combo.password.length;
    password=combo.password.str;
  }

  table->use_all_columns();
  table->field[0]->store(combo.host.str,combo.host.length,
                         system_charset_info);
  table->field[1]->store(combo.user.str,combo.user.length,
                         system_charset_info);
  key_copy(user_key, table->record[0], table->key_info,
           table->key_info->key_length);

  if (table->file->index_read_idx_map(table->record[0], 0, user_key,
                                      HA_WHOLE_KEY,
                                      HA_READ_KEY_EXACT))
  {
    /* what == 'N' means revoke */
    if (what == 'N')
    {
      my_error(ER_NONEXISTING_GRANT, MYF(0), combo.user.str, combo.host.str);
      goto end;
    }
    /*
      There are four options which affect the process of creation of
      a new user (mysqld option --safe-create-user, 'insert' privilege
      on 'mysql.user' table, using 'GRANT' with 'IDENTIFIED BY' and
      SQL_MODE flag NO_AUTO_CREATE_USER). Below is the simplified rule
      how it should work.
      if (safe-user-create && ! INSERT_priv) => reject
      else if (identified_by) => create
      else if (no_auto_create_user) => reject
      else create

      see also test_if_create_new_users()
    */
    else if (!password_len && no_auto_create)
    {
      my_error(ER_PASSWORD_NO_MATCH, MYF(0), combo.user.str, combo.host.str);
      goto end;
    }
    else if (!can_create_user)
    {
      my_error(ER_CANT_CREATE_USER_WITH_GRANT, MYF(0),
               thd->security_ctx->user, thd->security_ctx->host_or_ip);
      goto end;
    }
    old_row_exists = 0;
    restore_record(table,s->default_values);
    table->field[0]->store(combo.host.str,combo.host.length,
                           system_charset_info);
    table->field[1]->store(combo.user.str,combo.user.length,
                           system_charset_info);
    table->field[2]->store(password, password_len,
                           system_charset_info);
  }
  else
  {
    old_row_exists = 1;
    store_record(table,record[1]);			// Save copy for update
    if (combo.password.str)			// If password given
      table->field[2]->store(password, password_len, system_charset_info);
    else if (!rights && !revoke_grant &&
             lex->ssl_type == SSL_TYPE_NOT_SPECIFIED &&
             !lex->mqh.specified_limits)
    {
      DBUG_RETURN(0);
    }
  }

  /* Update table columns with new privileges */

  Field **tmp_field;
  ulong priv;
  uint next_field;
  for (tmp_field= table->field+3, priv = SELECT_ACL;
       *tmp_field && (*tmp_field)->real_type() == MYSQL_TYPE_ENUM &&
	 ((Field_enum*) (*tmp_field))->typelib->count == 2 ;
       tmp_field++, priv <<= 1)
  {
    if (priv & rights)				 // set requested privileges
      (*tmp_field)->store(&what, 1, &my_charset_latin1);
  }
  rights= get_access(table, 3, &next_field);
  DBUG_PRINT("info",("table fields: %d",table->s->fields));
  if (table->s->fields >= 31)		/* From 4.0.0 we have more fields */
  {
    /* We write down SSL related ACL stuff */
    switch (lex->ssl_type) {
    case SSL_TYPE_ANY:
      table->field[next_field]->store(STRING_WITH_LEN("ANY"),
                                      &my_charset_latin1);
      table->field[next_field+1]->store("", 0, &my_charset_latin1);
      table->field[next_field+2]->store("", 0, &my_charset_latin1);
      table->field[next_field+3]->store("", 0, &my_charset_latin1);
      break;
    case SSL_TYPE_X509:
      table->field[next_field]->store(STRING_WITH_LEN("X509"),
                                      &my_charset_latin1);
      table->field[next_field+1]->store("", 0, &my_charset_latin1);
      table->field[next_field+2]->store("", 0, &my_charset_latin1);
      table->field[next_field+3]->store("", 0, &my_charset_latin1);
      break;
    case SSL_TYPE_SPECIFIED:
      table->field[next_field]->store(STRING_WITH_LEN("SPECIFIED"),
                                      &my_charset_latin1);
      table->field[next_field+1]->store("", 0, &my_charset_latin1);
      table->field[next_field+2]->store("", 0, &my_charset_latin1);
      table->field[next_field+3]->store("", 0, &my_charset_latin1);
      if (lex->ssl_cipher)
        table->field[next_field+1]->store(lex->ssl_cipher,
                                strlen(lex->ssl_cipher), system_charset_info);
      if (lex->x509_issuer)
        table->field[next_field+2]->store(lex->x509_issuer,
                                strlen(lex->x509_issuer), system_charset_info);
      if (lex->x509_subject)
        table->field[next_field+3]->store(lex->x509_subject,
                                strlen(lex->x509_subject), system_charset_info);
      break;
    case SSL_TYPE_NOT_SPECIFIED:
      break;
    case SSL_TYPE_NONE:
      table->field[next_field]->store("", 0, &my_charset_latin1);
      table->field[next_field+1]->store("", 0, &my_charset_latin1);
      table->field[next_field+2]->store("", 0, &my_charset_latin1);
      table->field[next_field+3]->store("", 0, &my_charset_latin1);
      break;
    }
    next_field+=4;

    USER_RESOURCES mqh= lex->mqh;
    if (mqh.specified_limits & USER_RESOURCES::QUERIES_PER_HOUR)
      table->field[next_field]->store((longlong) mqh.questions, TRUE);
    if (mqh.specified_limits & USER_RESOURCES::UPDATES_PER_HOUR)
      table->field[next_field+1]->store((longlong) mqh.updates, TRUE);
    if (mqh.specified_limits & USER_RESOURCES::CONNECTIONS_PER_HOUR)
      table->field[next_field+2]->store((longlong) mqh.conn_per_hour, TRUE);
    if (table->s->fields >= 36 &&
        (mqh.specified_limits & USER_RESOURCES::USER_CONNECTIONS))
      table->field[next_field+3]->store((longlong) mqh.user_conn, TRUE);
    mqh_used= mqh_used || mqh.questions || mqh.updates || mqh.conn_per_hour;
  }
  if (old_row_exists)
  {
    /*
      We should NEVER delete from the user table, as a uses can still
      use mysqld even if he doesn't have any privileges in the user table!
    */
    if (cmp_record(table,record[1]))
    {
      if ((error=
           table->file->ha_update_row(table->record[1],table->record[0])) &&
          error != HA_ERR_RECORD_IS_THE_SAME)
      {						// This should never happen
        table->file->print_error(error,MYF(0));	/* purecov: deadcode */
        error= -1;				/* purecov: deadcode */
        goto end;				/* purecov: deadcode */
      }
      else
        error= 0;
    }
  }
  else if ((error=table->file->ha_write_row(table->record[0]))) // insert
  {						// This should never happen
    if (table->file->is_fatal_error(error, HA_CHECK_DUP))
    {
      table->file->print_error(error,MYF(0));	/* purecov: deadcode */
      error= -1;				/* purecov: deadcode */
      goto end;					/* purecov: deadcode */
    }
  }
  error=0;					// Privileges granted / revoked

end:
  if (!error)
  {
    acl_cache->clear(1);			// Clear privilege cache
    if (old_row_exists)
      acl_update_user(combo.user.str, combo.host.str,
                      combo.password.str, password_len,
		      lex->ssl_type,
		      lex->ssl_cipher,
		      lex->x509_issuer,
		      lex->x509_subject,
		      &lex->mqh,
		      rights);
    else
      acl_insert_user(combo.user.str, combo.host.str, password, password_len,
		      lex->ssl_type,
		      lex->ssl_cipher,
		      lex->x509_issuer,
		      lex->x509_subject,
		      &lex->mqh,
		      rights);
  }
  DBUG_RETURN(error);
}


/*
  change grants in the mysql.db table
*/

static int replace_db_table(TABLE *table, const char *db,
			    const LEX_USER &combo,
			    ulong rights, bool revoke_grant)
{
  uint i;
  ulong priv,store_rights;
  bool old_row_exists=0;
  int error;
  char what= (revoke_grant) ? 'N' : 'Y';
  uchar user_key[MAX_KEY_LENGTH];
  DBUG_ENTER("replace_db_table");

  if (!initialized)
  {
    my_error(ER_OPTION_PREVENTS_STATEMENT, MYF(0), "--skip-grant-tables");
    DBUG_RETURN(-1);
  }

  /* Check if there is such a user in user table in memory? */
  if (!find_acl_user(combo.host.str,combo.user.str, FALSE))
  {
    my_message(ER_PASSWORD_NO_MATCH, ER(ER_PASSWORD_NO_MATCH), MYF(0));
    DBUG_RETURN(-1);
  }

  table->use_all_columns();
  table->field[0]->store(combo.host.str,combo.host.length,
                         system_charset_info);
  table->field[1]->store(db,(uint) strlen(db), system_charset_info);
  table->field[2]->store(combo.user.str,combo.user.length,
                         system_charset_info);
  key_copy(user_key, table->record[0], table->key_info,
           table->key_info->key_length);

  if (table->file->index_read_idx_map(table->record[0],0, user_key,
                                      HA_WHOLE_KEY,
                                      HA_READ_KEY_EXACT))
  {
    if (what == 'N')
    { // no row, no revoke
      my_error(ER_NONEXISTING_GRANT, MYF(0), combo.user.str, combo.host.str);
      goto abort;
    }
    old_row_exists = 0;
    restore_record(table, s->default_values);
    table->field[0]->store(combo.host.str,combo.host.length,
                           system_charset_info);
    table->field[1]->store(db,(uint) strlen(db), system_charset_info);
    table->field[2]->store(combo.user.str,combo.user.length,
                           system_charset_info);
  }
  else
  {
    old_row_exists = 1;
    store_record(table,record[1]);
  }

  store_rights=get_rights_for_db(rights);
  for (i= 3, priv= 1; i < table->s->fields; i++, priv <<= 1)
  {
    if (priv & store_rights)			// do it if priv is chosen
      table->field [i]->store(&what,1, &my_charset_latin1);// set requested privileges
  }
  rights=get_access(table,3);
  rights=fix_rights_for_db(rights);

  if (old_row_exists)
  {
    /* update old existing row */
    if (rights)
    {
      if ((error= table->file->ha_update_row(table->record[1],
                                             table->record[0])) &&
          error != HA_ERR_RECORD_IS_THE_SAME)
	goto table_error;			/* purecov: deadcode */
    }
    else	/* must have been a revoke of all privileges */
    {
      if ((error= table->file->ha_delete_row(table->record[1])))
	goto table_error;			/* purecov: deadcode */
    }
  }
  else if (rights && (error= table->file->ha_write_row(table->record[0])))
  {
    if (table->file->is_fatal_error(error, HA_CHECK_DUP_KEY))
      goto table_error; /* purecov: deadcode */
  }

  acl_cache->clear(1);				// Clear privilege cache
  if (old_row_exists)
    acl_update_db(combo.user.str,combo.host.str,db,rights);
  else
  if (rights)
    acl_insert_db(combo.user.str,combo.host.str,db,rights);
  DBUG_RETURN(0);

  /* This could only happen if the grant tables got corrupted */
table_error:
  table->file->print_error(error,MYF(0));	/* purecov: deadcode */

abort:
  DBUG_RETURN(-1);
}


class GRANT_COLUMN :public Sql_alloc
{
public:
  char *column;
  ulong rights;
  uint key_length;
  GRANT_COLUMN(String &c,  ulong y) :rights (y)
  {
    column= (char*) memdup_root(&memex,c.ptr(), key_length=c.length());
  }
};


static uchar* get_key_column(GRANT_COLUMN *buff, size_t *length,
			    my_bool not_used __attribute__((unused)))
{
  *length=buff->key_length;
  return (uchar*) buff->column;
}


class GRANT_NAME :public Sql_alloc
{
public:
  acl_host_and_ip host;
  char *db, *user, *tname, *hash_key;
  ulong privs;
  ulong sort;
  size_t key_length;
  GRANT_NAME(const char *h, const char *d,const char *u,
             const char *t, ulong p);
  GRANT_NAME (TABLE *form);
  virtual ~GRANT_NAME() {};
  virtual bool ok() { return privs != 0; }
};


class GRANT_TABLE :public GRANT_NAME
{
public:
  ulong cols;
  HASH hash_columns;

  GRANT_TABLE(const char *h, const char *d,const char *u,
              const char *t, ulong p, ulong c);
  GRANT_TABLE (TABLE *form, TABLE *col_privs);
  ~GRANT_TABLE();
  bool ok() { return privs != 0 || cols != 0; }
};



GRANT_NAME::GRANT_NAME(const char *h, const char *d,const char *u,
                       const char *t, ulong p)
  :privs(p)
{
  /* Host given by user */
  update_hostname(&host, strdup_root(&memex, h));
  db =   strdup_root(&memex,d);
  user = strdup_root(&memex,u);
  sort=  get_sort(3,host.hostname,db,user);
  tname= strdup_root(&memex,t);
  if (lower_case_table_names)
  {
    my_casedn_str(files_charset_info, db);
    my_casedn_str(files_charset_info, tname);
  }
  key_length= strlen(d) + strlen(u)+ strlen(t)+3;
  hash_key=   (char*) alloc_root(&memex,key_length);
  strmov(strmov(strmov(hash_key,user)+1,db)+1,tname);
}


GRANT_TABLE::GRANT_TABLE(const char *h, const char *d,const char *u,
                	 const char *t, ulong p, ulong c)
  :GRANT_NAME(h,d,u,t,p), cols(c)
{
  (void) hash_init(&hash_columns,system_charset_info,
                   0,0,0, (hash_get_key) get_key_column,0,0);
}


GRANT_NAME::GRANT_NAME(TABLE *form)
{
  update_hostname(&host, get_field(&memex, form->field[0]));
  db=    get_field(&memex,form->field[1]);
  user=  get_field(&memex,form->field[2]);
  if (!user)
    user= (char*) "";
  sort=  get_sort(3, host.hostname, db, user);
  tname= get_field(&memex,form->field[3]);
  if (!db || !tname)
  {
    /* Wrong table row; Ignore it */
    privs= 0;
    return;					/* purecov: inspected */
  }
  if (lower_case_table_names)
  {
    my_casedn_str(files_charset_info, db);
    my_casedn_str(files_charset_info, tname);
  }
  key_length= (strlen(db) + strlen(user) + strlen(tname) + 3);
  hash_key=   (char*) alloc_root(&memex, key_length);
  strmov(strmov(strmov(hash_key,user)+1,db)+1,tname);
  privs = (ulong) form->field[6]->val_int();
  privs = fix_rights_for_table(privs);
}


GRANT_TABLE::GRANT_TABLE(TABLE *form, TABLE *col_privs)
  :GRANT_NAME(form)
{
  uchar key[MAX_KEY_LENGTH];

  if (!db || !tname)
  {
    /* Wrong table row; Ignore it */
    hash_clear(&hash_columns);                  /* allow for destruction */
    cols= 0;
    return;
  }
  cols= (ulong) form->field[7]->val_int();
  cols =  fix_rights_for_column(cols);

  (void) hash_init(&hash_columns,system_charset_info,
                   0,0,0, (hash_get_key) get_key_column,0,0);
  if (cols)
  {
    uint key_prefix_len;
    KEY_PART_INFO *key_part= col_privs->key_info->key_part;
    col_privs->field[0]->store(host.hostname,
                               host.hostname ? (uint) strlen(host.hostname) :
                               0,
                               system_charset_info);
    col_privs->field[1]->store(db,(uint) strlen(db), system_charset_info);
    col_privs->field[2]->store(user,(uint) strlen(user), system_charset_info);
    col_privs->field[3]->store(tname,(uint) strlen(tname), system_charset_info);

    key_prefix_len= (key_part[0].store_length +
                     key_part[1].store_length +
                     key_part[2].store_length +
                     key_part[3].store_length);
    key_copy(key, col_privs->record[0], col_privs->key_info, key_prefix_len);
    col_privs->field[4]->store("",0, &my_charset_latin1);

    col_privs->file->ha_index_init(0, 1);
    if (col_privs->file->index_read_map(col_privs->record[0], (uchar*) key,
                                        (key_part_map)15, HA_READ_KEY_EXACT))
    {
      cols = 0; /* purecov: deadcode */
      col_privs->file->ha_index_end();
      return;
    }
    do
    {
      String *res,column_name;
      GRANT_COLUMN *mem_check;
      /* As column name is a string, we don't have to supply a buffer */
      res=col_privs->field[4]->val_str(&column_name);
      ulong priv= (ulong) col_privs->field[6]->val_int();
      if (!(mem_check = new GRANT_COLUMN(*res,
                                         fix_rights_for_column(priv))))
      {
        /* Don't use this entry */
        privs = cols = 0;			/* purecov: deadcode */
        return;				/* purecov: deadcode */
      }
      my_hash_insert(&hash_columns, (uchar *) mem_check);
    } while (!col_privs->file->index_next(col_privs->record[0]) &&
             !key_cmp_if_same(col_privs,key,0,key_prefix_len));
    col_privs->file->ha_index_end();
  }
}


GRANT_TABLE::~GRANT_TABLE()
{
  hash_free(&hash_columns);
}


static uchar* get_grant_table(GRANT_NAME *buff, size_t *length,
			     my_bool not_used __attribute__((unused)))
{
  *length=buff->key_length;
  return (uchar*) buff->hash_key;
}


void free_grant_table(GRANT_TABLE *grant_table)
{
  hash_free(&grant_table->hash_columns);
}


/* Search after a matching grant. Prefer exact grants before not exact ones */

static GRANT_NAME *name_hash_search(HASH *name_hash,
                                    const char *host,const char* ip,
                                    const char *db,
                                    const char *user, const char *tname,
                                    bool exact)
{
  char helping [NAME_LEN*2+USERNAME_LENGTH+3];
  uint len;
  GRANT_NAME *grant_name,*found=0;
  HASH_SEARCH_STATE state;

  len  = (uint) (strmov(strmov(strmov(helping,user)+1,db)+1,tname)-helping)+ 1;
  for (grant_name= (GRANT_NAME*) hash_first(name_hash, (uchar*) helping,
                                            len, &state);
       grant_name ;
       grant_name= (GRANT_NAME*) hash_next(name_hash,(uchar*) helping,
                                           len, &state))
  {
    if (exact)
    {
      if (!grant_name->host.hostname ||
          (host &&
	   !my_strcasecmp(system_charset_info, host,
                          grant_name->host.hostname)) ||
	  (ip && !strcmp(ip, grant_name->host.hostname)))
	return grant_name;
    }
    else
    {
      if (compare_hostname(&grant_name->host, host, ip) &&
          (!found || found->sort < grant_name->sort))
	found=grant_name;					// Host ok
    }
  }
  return found;
}


inline GRANT_NAME *
routine_hash_search(const char *host, const char *ip, const char *db,
                 const char *user, const char *tname, bool proc, bool exact)
{
  return (GRANT_TABLE*)
    name_hash_search(proc ? &proc_priv_hash : &func_priv_hash,
		     host, ip, db, user, tname, exact);
}


inline GRANT_TABLE *
table_hash_search(const char *host, const char *ip, const char *db,
		  const char *user, const char *tname, bool exact)
{
  return (GRANT_TABLE*) name_hash_search(&column_priv_hash, host, ip, db,
					 user, tname, exact);
}


inline GRANT_COLUMN *
column_hash_search(GRANT_TABLE *t, const char *cname, uint length)
{
  return (GRANT_COLUMN*) hash_search(&t->hash_columns, (uchar*) cname,length);
}


static int replace_column_table(GRANT_TABLE *g_t,
				TABLE *table, const LEX_USER &combo,
				List <LEX_COLUMN> &columns,
				const char *db, const char *table_name,
				ulong rights, bool revoke_grant)
{
  int error=0,result=0;
  uchar key[MAX_KEY_LENGTH];
  uint key_prefix_length;
  KEY_PART_INFO *key_part= table->key_info->key_part;
  DBUG_ENTER("replace_column_table");

  table->use_all_columns();
  table->field[0]->store(combo.host.str,combo.host.length,
                         system_charset_info);
  table->field[1]->store(db,(uint) strlen(db),
                         system_charset_info);
  table->field[2]->store(combo.user.str,combo.user.length,
                         system_charset_info);
  table->field[3]->store(table_name,(uint) strlen(table_name),
                         system_charset_info);

  /* Get length of 4 first key parts */
  key_prefix_length= (key_part[0].store_length + key_part[1].store_length +
                      key_part[2].store_length + key_part[3].store_length);
  key_copy(key, table->record[0], table->key_info, key_prefix_length);

  rights&= COL_ACLS;				// Only ACL for columns

  /* first fix privileges for all columns in column list */

  List_iterator <LEX_COLUMN> iter(columns);
  class LEX_COLUMN *column;
  table->file->ha_index_init(0, 1);
  while ((column= iter++))
  {
    ulong privileges= column->rights;
    bool old_row_exists=0;
    uchar user_key[MAX_KEY_LENGTH];

    key_restore(table->record[0],key,table->key_info,
                key_prefix_length);
    table->field[4]->store(column->column.ptr(), column->column.length(),
                           system_charset_info);
    /* Get key for the first 4 columns */
    key_copy(user_key, table->record[0], table->key_info,
             table->key_info->key_length);

    if (table->file->index_read_map(table->record[0], user_key, HA_WHOLE_KEY,
                                    HA_READ_KEY_EXACT))
    {
      if (revoke_grant)
      {
	my_error(ER_NONEXISTING_TABLE_GRANT, MYF(0),
                 combo.user.str, combo.host.str,
                 table_name);                   /* purecov: inspected */
	result= -1;                             /* purecov: inspected */
	continue;                               /* purecov: inspected */
      }
      old_row_exists = 0;
      restore_record(table, s->default_values);		// Get empty record
      key_restore(table->record[0],key,table->key_info,
                  key_prefix_length);
      table->field[4]->store(column->column.ptr(),column->column.length(),
                             system_charset_info);
    }
    else
    {
      ulong tmp= (ulong) table->field[6]->val_int();
      tmp=fix_rights_for_column(tmp);

      if (revoke_grant)
	privileges = tmp & ~(privileges | rights);
      else
	privileges |= tmp;
      old_row_exists = 1;
      store_record(table,record[1]);			// copy original row
    }

    table->field[6]->store((longlong) get_rights_for_column(privileges), TRUE);

    if (old_row_exists)
    {
      GRANT_COLUMN *grant_column;
      if (privileges)
	error=table->file->ha_update_row(table->record[1],table->record[0]);
      else
	error=table->file->ha_delete_row(table->record[1]);
      if (error && error != HA_ERR_RECORD_IS_THE_SAME)
      {
	table->file->print_error(error,MYF(0)); /* purecov: inspected */
	result= -1;				/* purecov: inspected */
	goto end;				/* purecov: inspected */
      }
      else
        error= 0;
      grant_column= column_hash_search(g_t, column->column.ptr(),
                                       column->column.length());
      if (grant_column)				// Should always be true
	grant_column->rights= privileges;	// Update hash
    }
    else					// new grant
    {
      GRANT_COLUMN *grant_column;
      if ((error=table->file->ha_write_row(table->record[0])))
      {
	table->file->print_error(error,MYF(0)); /* purecov: inspected */
	result= -1;				/* purecov: inspected */
	goto end;				/* purecov: inspected */
      }
      grant_column= new GRANT_COLUMN(column->column,privileges);
      my_hash_insert(&g_t->hash_columns,(uchar*) grant_column);
    }
  }

  /*
    If revoke of privileges on the table level, remove all such privileges
    for all columns
  */

  if (revoke_grant)
  {
    uchar user_key[MAX_KEY_LENGTH];
    key_copy(user_key, table->record[0], table->key_info,
             key_prefix_length);

    if (table->file->index_read_map(table->record[0], user_key,
                                    (key_part_map)15,
                                    HA_READ_KEY_EXACT))
      goto end;

    /* Scan through all rows with the same host,db,user and table */
    do
    {
      ulong privileges = (ulong) table->field[6]->val_int();
      privileges=fix_rights_for_column(privileges);
      store_record(table,record[1]);

      if (privileges & rights)	// is in this record the priv to be revoked ??
      {
	GRANT_COLUMN *grant_column = NULL;
	char  colum_name_buf[HOSTNAME_LENGTH+1];
	String column_name(colum_name_buf,sizeof(colum_name_buf),
                           system_charset_info);

	privileges&= ~rights;
	table->field[6]->store((longlong)
			       get_rights_for_column(privileges), TRUE);
	table->field[4]->val_str(&column_name);
	grant_column = column_hash_search(g_t,
					  column_name.ptr(),
					  column_name.length());
	if (privileges)
	{
	  int tmp_error;
	  if ((tmp_error=table->file->ha_update_row(table->record[1],
						    table->record[0])) &&
              tmp_error != HA_ERR_RECORD_IS_THE_SAME)
	  {					/* purecov: deadcode */
	    table->file->print_error(tmp_error,MYF(0)); /* purecov: deadcode */
	    result= -1;				/* purecov: deadcode */
	    goto end;				/* purecov: deadcode */
	  }
	  if (grant_column)
	    grant_column->rights  = privileges; // Update hash
	}
	else
	{
	  int tmp_error;
	  if ((tmp_error = table->file->ha_delete_row(table->record[1])))
	  {					/* purecov: deadcode */
	    table->file->print_error(tmp_error,MYF(0)); /* purecov: deadcode */
	    result= -1;				/* purecov: deadcode */
	    goto end;				/* purecov: deadcode */
	  }
	  if (grant_column)
	    hash_delete(&g_t->hash_columns,(uchar*) grant_column);
	}
      }
    } while (!table->file->index_next(table->record[0]) &&
	     !key_cmp_if_same(table, key, 0, key_prefix_length));
  }

end:
  table->file->ha_index_end();
  DBUG_RETURN(result);
}


static int replace_table_table(THD *thd, GRANT_TABLE *grant_table,
			       TABLE *table, const LEX_USER &combo,
			       const char *db, const char *table_name,
			       ulong rights, ulong col_rights,
			       bool revoke_grant)
{
  char grantor[USER_HOST_BUFF_SIZE];
  int old_row_exists = 1;
  int error=0;
  ulong store_table_rights, store_col_rights;
  uchar user_key[MAX_KEY_LENGTH];
  DBUG_ENTER("replace_table_table");

  strxmov(grantor, thd->security_ctx->user, "@",
          thd->security_ctx->host_or_ip, NullS);

  /*
    The following should always succeed as new users are created before
    this function is called!
  */
  if (!find_acl_user(combo.host.str,combo.user.str, FALSE))
  {
    my_message(ER_PASSWORD_NO_MATCH, ER(ER_PASSWORD_NO_MATCH),
               MYF(0));	/* purecov: deadcode */
    DBUG_RETURN(-1);				/* purecov: deadcode */
  }

  table->use_all_columns();
  restore_record(table, s->default_values);     // Get empty record
  table->field[0]->store(combo.host.str,combo.host.length,
                         system_charset_info);
  table->field[1]->store(db,(uint) strlen(db), system_charset_info);
  table->field[2]->store(combo.user.str,combo.user.length,
                         system_charset_info);
  table->field[3]->store(table_name,(uint) strlen(table_name),
                         system_charset_info);
  store_record(table,record[1]);			// store at pos 1
  key_copy(user_key, table->record[0], table->key_info,
           table->key_info->key_length);

  if (table->file->index_read_idx_map(table->record[0], 0, user_key,
                                      HA_WHOLE_KEY,
                                      HA_READ_KEY_EXACT))
  {
    /*
      The following should never happen as we first check the in memory
      grant tables for the user.  There is however always a small change that
      the user has modified the grant tables directly.
    */
    if (revoke_grant)
    { // no row, no revoke
      my_error(ER_NONEXISTING_TABLE_GRANT, MYF(0),
               combo.user.str, combo.host.str,
               table_name);		        /* purecov: deadcode */
      DBUG_RETURN(-1);				/* purecov: deadcode */
    }
    old_row_exists = 0;
    restore_record(table,record[1]);			// Get saved record
  }

  store_table_rights= get_rights_for_table(rights);
  store_col_rights=   get_rights_for_column(col_rights);
  if (old_row_exists)
  {
    ulong j,k;
    store_record(table,record[1]);
    j = (ulong) table->field[6]->val_int();
    k = (ulong) table->field[7]->val_int();

    if (revoke_grant)
    {
      /* column rights are already fixed in mysql_table_grant */
      store_table_rights=j & ~store_table_rights;
    }
    else
    {
      store_table_rights|= j;
      store_col_rights|=   k;
    }
  }

  table->field[4]->store(grantor,(uint) strlen(grantor), system_charset_info);
  table->field[6]->store((longlong) store_table_rights, TRUE);
  table->field[7]->store((longlong) store_col_rights, TRUE);
  rights=fix_rights_for_table(store_table_rights);
  col_rights=fix_rights_for_column(store_col_rights);

  if (old_row_exists)
  {
    if (store_table_rights || store_col_rights)
    {
      if ((error=table->file->ha_update_row(table->record[1],
                                            table->record[0])) &&
          error != HA_ERR_RECORD_IS_THE_SAME)
	goto table_error;			/* purecov: deadcode */
    }
    else if ((error = table->file->ha_delete_row(table->record[1])))
      goto table_error;				/* purecov: deadcode */
  }
  else
  {
    error=table->file->ha_write_row(table->record[0]);
    if (table->file->is_fatal_error(error, HA_CHECK_DUP_KEY))
      goto table_error;				/* purecov: deadcode */
  }

  if (rights | col_rights)
  {
    grant_table->privs= rights;
    grant_table->cols=	col_rights;
  }
  else
  {
    hash_delete(&column_priv_hash,(uchar*) grant_table);
  }
  DBUG_RETURN(0);

  /* This should never happen */
table_error:
  table->file->print_error(error,MYF(0)); /* purecov: deadcode */
  DBUG_RETURN(-1); /* purecov: deadcode */
}


static int replace_routine_table(THD *thd, GRANT_NAME *grant_name,
			      TABLE *table, const LEX_USER &combo,
			      const char *db, const char *routine_name,
			      bool is_proc, ulong rights, bool revoke_grant)
{
  char grantor[USER_HOST_BUFF_SIZE];
  int old_row_exists= 1;
  int error=0;
  ulong store_proc_rights;
  DBUG_ENTER("replace_routine_table");

  if (!initialized)
  {
    my_error(ER_OPTION_PREVENTS_STATEMENT, MYF(0), "--skip-grant-tables");
    DBUG_RETURN(-1);
  }

  strxmov(grantor, thd->security_ctx->user, "@",
          thd->security_ctx->host_or_ip, NullS);

  /*
    The following should always succeed as new users are created before
    this function is called!
  */
  if (!find_acl_user(combo.host.str, combo.user.str, FALSE))
  {
    my_error(ER_PASSWORD_NO_MATCH,MYF(0));
    DBUG_RETURN(-1);
  }

  table->use_all_columns();
  restore_record(table, s->default_values);		// Get empty record
  table->field[0]->store(combo.host.str,combo.host.length, &my_charset_latin1);
  table->field[1]->store(db,(uint) strlen(db), &my_charset_latin1);
  table->field[2]->store(combo.user.str,combo.user.length, &my_charset_latin1);
  table->field[3]->store(routine_name,(uint) strlen(routine_name),
                         &my_charset_latin1);
  table->field[4]->store((longlong)(is_proc ?
                                    TYPE_ENUM_PROCEDURE : TYPE_ENUM_FUNCTION),
                         TRUE);
  store_record(table,record[1]);			// store at pos 1

  if (table->file->index_read_idx_map(table->record[0], 0,
                                      (uchar*) table->field[0]->ptr,
                                      HA_WHOLE_KEY,
                                      HA_READ_KEY_EXACT))
  {
    /*
      The following should never happen as we first check the in memory
      grant tables for the user.  There is however always a small change that
      the user has modified the grant tables directly.
    */
    if (revoke_grant)
    { // no row, no revoke
      my_error(ER_NONEXISTING_PROC_GRANT, MYF(0),
               combo.user.str, combo.host.str, routine_name);
      DBUG_RETURN(-1);
    }
    old_row_exists= 0;
    restore_record(table,record[1]);			// Get saved record
  }

  store_proc_rights= get_rights_for_procedure(rights);
  if (old_row_exists)
  {
    ulong j;
    store_record(table,record[1]);
    j= (ulong) table->field[6]->val_int();

    if (revoke_grant)
    {
      /* column rights are already fixed in mysql_table_grant */
      store_proc_rights=j & ~store_proc_rights;
    }
    else
    {
      store_proc_rights|= j;
    }
  }

  table->field[5]->store(grantor,(uint) strlen(grantor), &my_charset_latin1);
  table->field[6]->store((longlong) store_proc_rights, TRUE);
  rights=fix_rights_for_procedure(store_proc_rights);

  if (old_row_exists)
  {
    if (store_proc_rights)
    {
      if ((error=table->file->ha_update_row(table->record[1],
                                            table->record[0])) &&
          error != HA_ERR_RECORD_IS_THE_SAME)
	goto table_error;
    }
    else if ((error= table->file->ha_delete_row(table->record[1])))
      goto table_error;
  }
  else
  {
    error=table->file->ha_write_row(table->record[0]);
    if (table->file->is_fatal_error(error, HA_CHECK_DUP_KEY))
      goto table_error;
  }

  if (rights)
  {
    grant_name->privs= rights;
  }
  else
  {
    hash_delete(is_proc ? &proc_priv_hash : &func_priv_hash,(uchar*) grant_name);
  }
  DBUG_RETURN(0);

  /* This should never happen */
table_error:
  table->file->print_error(error,MYF(0));
  DBUG_RETURN(-1);
}


/*
  Store table level and column level grants in the privilege tables

  SYNOPSIS
    mysql_table_grant()
    thd			Thread handle
    table_list		List of tables to give grant
    user_list		List of users to give grant
    columns		List of columns to give grant
    rights		Table level grant
    revoke_grant	Set to 1 if this is a REVOKE command

  RETURN
    FALSE ok
    TRUE  error
*/

bool mysql_table_grant(THD *thd, TABLE_LIST *table_list,
		      List <LEX_USER> &user_list,
		      List <LEX_COLUMN> &columns, ulong rights,
		      bool revoke_grant)
{
  ulong column_priv= 0;
  List_iterator <LEX_USER> str_list (user_list);
  LEX_USER *Str, *tmp_Str;
  TABLE_LIST tables[3];
  bool create_new_users=0;
  char *db_name, *table_name;
  DBUG_ENTER("mysql_table_grant");

  if (!initialized)
  {
    my_error(ER_OPTION_PREVENTS_STATEMENT, MYF(0),
             "--skip-grant-tables");	/* purecov: inspected */
    DBUG_RETURN(TRUE);				/* purecov: inspected */
  }
  if (rights & ~TABLE_ACLS)
  {
    my_message(ER_ILLEGAL_GRANT_FOR_TABLE, ER(ER_ILLEGAL_GRANT_FOR_TABLE),
               MYF(0));
    DBUG_RETURN(TRUE);
  }

  if (!revoke_grant)
  {
    if (columns.elements)
    {
      class LEX_COLUMN *column;
      List_iterator <LEX_COLUMN> column_iter(columns);

      if (open_and_lock_tables(thd, table_list))
        DBUG_RETURN(TRUE);

      while ((column = column_iter++))
      {
        uint unused_field_idx= NO_CACHED_FIELD_INDEX;
        TABLE_LIST *dummy;
        Field *f=find_field_in_table_ref(thd, table_list, column->column.ptr(),
                                         column->column.length(),
                                         column->column.ptr(), NULL, NULL,
                                         NULL, TRUE, FALSE,
                                         &unused_field_idx, FALSE, &dummy);
        if (f == (Field*)0)
        {
          my_error(ER_BAD_FIELD_ERROR, MYF(0),
                   column->column.c_ptr(), table_list->alias);
          DBUG_RETURN(TRUE);
        }
        if (f == (Field *)-1)
          DBUG_RETURN(TRUE);
        column_priv|= column->rights;
      }
      close_thread_tables(thd);
    }
    else
    {
      if (!(rights & CREATE_ACL))
      {
        char buf[FN_REFLEN];
        build_table_filename(buf, sizeof(buf), table_list->db,
                             table_list->table_name, reg_ext, 0);
        fn_format(buf, buf, "", "", MY_UNPACK_FILENAME  | MY_RESOLVE_SYMLINKS |
                                    MY_RETURN_REAL_PATH | MY_APPEND_EXT);
        if (access(buf,F_OK))
        {
          my_error(ER_NO_SUCH_TABLE, MYF(0), table_list->db, table_list->alias);
          DBUG_RETURN(TRUE);
        }
      }
      if (table_list->grant.want_privilege)
      {
        char command[128];
        get_privilege_desc(command, sizeof(command),
                           table_list->grant.want_privilege);
        my_error(ER_TABLEACCESS_DENIED_ERROR, MYF(0),
                 command, thd->security_ctx->priv_user,
                 thd->security_ctx->host_or_ip, table_list->alias);
        DBUG_RETURN(-1);
      }
    }
  }

  /* open the mysql.tables_priv and mysql.columns_priv tables */

  bzero((char*) &tables,sizeof(tables));
  tables[0].alias=tables[0].table_name= (char*) "user";
  tables[1].alias=tables[1].table_name= (char*) "tables_priv";
  tables[2].alias=tables[2].table_name= (char*) "columns_priv";
  tables[0].next_local= tables[0].next_global= tables+1;
  /* Don't open column table if we don't need it ! */
  tables[1].next_local=
    tables[1].next_global= ((column_priv ||
			     (revoke_grant &&
			      ((rights & COL_ACLS) || columns.elements)))
			    ? tables+2 : 0);
  tables[0].lock_type=tables[1].lock_type=tables[2].lock_type=TL_WRITE;
  tables[0].db=tables[1].db=tables[2].db=(char*) "mysql";

  /*
    This statement will be replicated as a statement, even when using
    row-based replication.  The flag will be reset at the end of the
    statement.
  */
  thd->clear_current_stmt_binlog_row_based();

#ifdef HAVE_REPLICATION
  /*
    GRANT and REVOKE are applied the slave in/exclusion rules as they are
    some kind of updates to the mysql.% tables.
  */
  if (thd->slave_thread && rpl_filter->is_on())
  {
    /*
      The tables must be marked "updating" so that tables_ok() takes them into
      account in tests.
    */
    tables[0].updating= tables[1].updating= tables[2].updating= 1;
    if (!(thd->spcont || rpl_filter->tables_ok(0, tables)))
      DBUG_RETURN(FALSE);
  }
#endif

  if (simple_open_n_lock_tables(thd,tables))
  {						// Should never happen
    close_thread_tables(thd);			/* purecov: deadcode */
    DBUG_RETURN(TRUE);				/* purecov: deadcode */
  }

  if (!revoke_grant)
    create_new_users= test_if_create_new_users(thd);
  bool result= FALSE;
  rw_wrlock(&LOCK_grant);
  pthread_mutex_lock(&acl_cache->lock);
  MEM_ROOT *old_root= thd->mem_root;
  thd->mem_root= &memex;
  grant_version++;

  while ((tmp_Str = str_list++))
  {
    int error;
    GRANT_TABLE *grant_table;
    if (!(Str= get_current_user(thd, tmp_Str)))
    {
      result= TRUE;
      continue;
    }  
    /* Create user if needed */
    error=replace_user_table(thd, tables[0].table, *Str,
			     0, revoke_grant, create_new_users,
                             test(thd->variables.sql_mode &
                                  MODE_NO_AUTO_CREATE_USER));
    if (error)
    {
      result= TRUE;				// Remember error
      continue;					// Add next user
    }

    db_name= (table_list->view_db.length ?
	      table_list->view_db.str :
	      table_list->db);
    table_name= (table_list->view_name.length ?
		table_list->view_name.str :
		table_list->table_name);

    /* Find/create cached table grant */
    grant_table= table_hash_search(Str->host.str, NullS, db_name,
				   Str->user.str, table_name, 1);
    if (!grant_table)
    {
      if (revoke_grant)
      {
	my_error(ER_NONEXISTING_TABLE_GRANT, MYF(0),
                 Str->user.str, Str->host.str, table_list->table_name);
	result= TRUE;
	continue;
      }
      grant_table = new GRANT_TABLE (Str->host.str, db_name,
				     Str->user.str, table_name,
				     rights,
				     column_priv);
      if (!grant_table)				// end of memory
      {
	result= TRUE;				/* purecov: deadcode */
	continue;				/* purecov: deadcode */
      }
      my_hash_insert(&column_priv_hash,(uchar*) grant_table);
    }

    /* If revoke_grant, calculate the new column privilege for tables_priv */
    if (revoke_grant)
    {
      class LEX_COLUMN *column;
      List_iterator <LEX_COLUMN> column_iter(columns);
      GRANT_COLUMN *grant_column;

      /* Fix old grants */
      while ((column = column_iter++))
      {
	grant_column = column_hash_search(grant_table,
					  column->column.ptr(),
					  column->column.length());
	if (grant_column)
	  grant_column->rights&= ~(column->rights | rights);
      }
      /* scan trough all columns to get new column grant */
      column_priv= 0;
      for (uint idx=0 ; idx < grant_table->hash_columns.records ; idx++)
      {
	grant_column= (GRANT_COLUMN*) hash_element(&grant_table->hash_columns,
						   idx);
	grant_column->rights&= ~rights;		// Fix other columns
	column_priv|= grant_column->rights;
      }
    }
    else
    {
      column_priv|= grant_table->cols;
    }


    /* update table and columns */

    if (replace_table_table(thd, grant_table, tables[1].table, *Str,
			    db_name, table_name,
			    rights, column_priv, revoke_grant))
    {
      /* Should only happen if table is crashed */
      result= TRUE;			       /* purecov: deadcode */
    }
    else if (tables[2].table)
    {
      if ((replace_column_table(grant_table, tables[2].table, *Str,
				columns,
				db_name, table_name,
				rights, revoke_grant)))
      {
	result= TRUE;
      }
    }
  }
  thd->mem_root= old_root;
  pthread_mutex_unlock(&acl_cache->lock);

  if (!result) /* success */
  {
    write_bin_log(thd, TRUE, thd->query, thd->query_length);
  }

  rw_unlock(&LOCK_grant);

  if (!result) /* success */
    send_ok(thd);

  /* Tables are automatically closed */
  DBUG_RETURN(result);
}


/*
  Store routine level grants in the privilege tables

  SYNOPSIS
    mysql_routine_grant()
    thd			Thread handle
    table_list		List of routines to give grant
    is_proc             true indicates routine list are procedures
    user_list		List of users to give grant
    rights		Table level grant
    revoke_grant	Set to 1 if this is a REVOKE command

  RETURN
    0	ok
    1	error
*/

bool mysql_routine_grant(THD *thd, TABLE_LIST *table_list, bool is_proc,
			 List <LEX_USER> &user_list, ulong rights,
			 bool revoke_grant, bool no_error)
{
  List_iterator <LEX_USER> str_list (user_list);
  LEX_USER *Str, *tmp_Str;
  TABLE_LIST tables[2];
  bool create_new_users=0, result=0;
  char *db_name, *table_name;
  DBUG_ENTER("mysql_routine_grant");

  if (!initialized)
  {
    if (!no_error)
      my_error(ER_OPTION_PREVENTS_STATEMENT, MYF(0),
               "--skip-grant-tables");
    DBUG_RETURN(TRUE);
  }
  if (rights & ~PROC_ACLS)
  {
    if (!no_error)
      my_message(ER_ILLEGAL_GRANT_FOR_TABLE, ER(ER_ILLEGAL_GRANT_FOR_TABLE),
        	 MYF(0));
    DBUG_RETURN(TRUE);
  }

  if (!revoke_grant)
  {
    if (sp_exist_routines(thd, table_list, is_proc, no_error)<0)
      DBUG_RETURN(TRUE);
  }

  /* open the mysql.user and mysql.procs_priv tables */

  bzero((char*) &tables,sizeof(tables));
  tables[0].alias=tables[0].table_name= (char*) "user";
  tables[1].alias=tables[1].table_name= (char*) "procs_priv";
  tables[0].next_local= tables[0].next_global= tables+1;
  tables[0].lock_type=tables[1].lock_type=TL_WRITE;
  tables[0].db=tables[1].db=(char*) "mysql";

  /*
    This statement will be replicated as a statement, even when using
    row-based replication.  The flag will be reset at the end of the
    statement.
  */
  thd->clear_current_stmt_binlog_row_based();

#ifdef HAVE_REPLICATION
  /*
    GRANT and REVOKE are applied the slave in/exclusion rules as they are
    some kind of updates to the mysql.% tables.
  */
  if (thd->slave_thread && rpl_filter->is_on())
  {
    /*
      The tables must be marked "updating" so that tables_ok() takes them into
      account in tests.
    */
    tables[0].updating= tables[1].updating= 1;
    if (!(thd->spcont || rpl_filter->tables_ok(0, tables)))
      DBUG_RETURN(FALSE);
  }
#endif

  if (simple_open_n_lock_tables(thd,tables))
  {						// Should never happen
    close_thread_tables(thd);
    DBUG_RETURN(TRUE);
  }

  if (!revoke_grant)
    create_new_users= test_if_create_new_users(thd);
  rw_wrlock(&LOCK_grant);
  pthread_mutex_lock(&acl_cache->lock);
  MEM_ROOT *old_root= thd->mem_root;
  thd->mem_root= &memex;

  DBUG_PRINT("info",("now time to iterate and add users"));

  while ((tmp_Str= str_list++))
  {
    int error;
    GRANT_NAME *grant_name;
    if (!(Str= get_current_user(thd, tmp_Str)))
    {
      result= TRUE;
      continue;
    }  
    /* Create user if needed */
    error=replace_user_table(thd, tables[0].table, *Str,
			     0, revoke_grant, create_new_users,
                             test(thd->variables.sql_mode &
                                  MODE_NO_AUTO_CREATE_USER));
    if (error)
    {
      result= TRUE;				// Remember error
      continue;					// Add next user
    }

    db_name= table_list->db;
    table_name= table_list->table_name;

    grant_name= routine_hash_search(Str->host.str, NullS, db_name,
                                    Str->user.str, table_name, is_proc, 1);
    if (!grant_name)
    {
      if (revoke_grant)
      {
        if (!no_error)
          my_error(ER_NONEXISTING_PROC_GRANT, MYF(0),
		   Str->user.str, Str->host.str, table_name);
	result= TRUE;
	continue;
      }
      grant_name= new GRANT_NAME(Str->host.str, db_name,
				 Str->user.str, table_name,
				 rights);
      if (!grant_name)
      {
        result= TRUE;
	continue;
      }
      my_hash_insert(is_proc ? &proc_priv_hash : &func_priv_hash,(uchar*) grant_name);
    }

    if (replace_routine_table(thd, grant_name, tables[1].table, *Str,
			   db_name, table_name, is_proc, rights, revoke_grant))
    {
      result= TRUE;
      continue;
    }
  }
  thd->mem_root= old_root;
  pthread_mutex_unlock(&acl_cache->lock);
  if (!result && !no_error)
  {
    write_bin_log(thd, TRUE, thd->query, thd->query_length);
  }

  rw_unlock(&LOCK_grant);

  if (!result && !no_error)
    send_ok(thd);

  /* Tables are automatically closed */
  DBUG_RETURN(result);
}


bool mysql_grant(THD *thd, const char *db, List <LEX_USER> &list,
                 ulong rights, bool revoke_grant)
{
  List_iterator <LEX_USER> str_list (list);
  LEX_USER *Str, *tmp_Str;
  char tmp_db[NAME_LEN+1];
  bool create_new_users=0;
  TABLE_LIST tables[2];
  DBUG_ENTER("mysql_grant");
  if (!initialized)
  {
    my_error(ER_OPTION_PREVENTS_STATEMENT, MYF(0),
             "--skip-grant-tables");	/* purecov: tested */
    DBUG_RETURN(TRUE);				/* purecov: tested */
  }

  if (lower_case_table_names && db)
  {
    strmov(tmp_db,db);
    my_casedn_str(files_charset_info, tmp_db);
    db=tmp_db;
  }

  /* open the mysql.user and mysql.db tables */
  bzero((char*) &tables,sizeof(tables));
  tables[0].alias=tables[0].table_name=(char*) "user";
  tables[1].alias=tables[1].table_name=(char*) "db";
  tables[0].next_local= tables[0].next_global= tables+1;
  tables[0].lock_type=tables[1].lock_type=TL_WRITE;
  tables[0].db=tables[1].db=(char*) "mysql";

  /*
    This statement will be replicated as a statement, even when using
    row-based replication.  The flag will be reset at the end of the
    statement.
  */
  thd->clear_current_stmt_binlog_row_based();

#ifdef HAVE_REPLICATION
  /*
    GRANT and REVOKE are applied the slave in/exclusion rules as they are
    some kind of updates to the mysql.% tables.
  */
  if (thd->slave_thread && rpl_filter->is_on())
  {
    /*
      The tables must be marked "updating" so that tables_ok() takes them into
      account in tests.
    */
    tables[0].updating= tables[1].updating= 1;
    if (!(thd->spcont || rpl_filter->tables_ok(0, tables)))
      DBUG_RETURN(FALSE);
  }
#endif

  if (simple_open_n_lock_tables(thd,tables))
  {						// This should never happen
    close_thread_tables(thd);			/* purecov: deadcode */
    DBUG_RETURN(TRUE);				/* purecov: deadcode */
  }

  if (!revoke_grant)
    create_new_users= test_if_create_new_users(thd);

  /* go through users in user_list */
  rw_wrlock(&LOCK_grant);
  VOID(pthread_mutex_lock(&acl_cache->lock));
  grant_version++;

  int result=0;
  while ((tmp_Str = str_list++))
  {
    if (!(Str= get_current_user(thd, tmp_Str)))
    {
      result= TRUE;
      continue;
    }
    if (replace_user_table(thd, tables[0].table, *Str,
                           (!db ? rights : 0), revoke_grant, create_new_users,
                           test(thd->variables.sql_mode &
                                MODE_NO_AUTO_CREATE_USER)))
      result= -1;
    else if (db)
    {
      ulong db_rights= rights & DB_ACLS;
      if (db_rights  == rights)
      {
	if (replace_db_table(tables[1].table, db, *Str, db_rights,
			     revoke_grant))
	  result= -1;
      }
      else
      {
	my_error(ER_WRONG_USAGE, MYF(0), "DB GRANT", "GLOBAL PRIVILEGES");
	result= -1;
      }
    }
  }
  VOID(pthread_mutex_unlock(&acl_cache->lock));

  if (!result)
  {
    write_bin_log(thd, TRUE, thd->query, thd->query_length);
  }

  rw_unlock(&LOCK_grant);
  close_thread_tables(thd);

  if (!result)
    send_ok(thd);

  DBUG_RETURN(result);
}


/* Free grant array if possible */

void  grant_free(void)
{
  DBUG_ENTER("grant_free");
  hash_free(&column_priv_hash);
  hash_free(&proc_priv_hash);
  hash_free(&func_priv_hash);
  free_root(&memex,MYF(0));
  DBUG_VOID_RETURN;
}


/*
  Initialize structures responsible for table/column-level privilege checking
  and load information for them from tables in the 'mysql' database.

  SYNOPSIS
    grant_init()

  RETURN VALUES
    0	ok
    1	Could not initialize grant's
*/

my_bool grant_init()
{
  THD  *thd;
  my_bool return_val;
  DBUG_ENTER("grant_init");

  if (!(thd= new THD))
    DBUG_RETURN(1);				/* purecov: deadcode */
  thd->thread_stack= (char*) &thd;
  thd->store_globals();
  return_val=  grant_reload(thd);
  delete thd;
  /* Remember that we don't have a THD */
  my_pthread_setspecific_ptr(THR_THD,  0);
  DBUG_RETURN(return_val);
}


/*
  Initialize structures responsible for table/column-level privilege
  checking and load information about grants from open privilege tables.

  SYNOPSIS
    grant_load()
      thd     Current thread
      tables  List containing open "mysql.tables_priv" and
              "mysql.columns_priv" tables.

  RETURN VALUES
    FALSE - success
    TRUE  - error
*/

static my_bool grant_load(TABLE_LIST *tables)
{
  MEM_ROOT *memex_ptr;
  my_bool return_val= 1;
  TABLE *t_table, *c_table, *p_table;
  bool check_no_resolve= specialflag & SPECIAL_NO_RESOLVE;
  MEM_ROOT **save_mem_root_ptr= my_pthread_getspecific_ptr(MEM_ROOT**,
                                                           THR_MALLOC);
  DBUG_ENTER("grant_load");

  (void) hash_init(&column_priv_hash,system_charset_info,
		   0,0,0, (hash_get_key) get_grant_table,
		   (hash_free_key) free_grant_table,0);
  (void) hash_init(&proc_priv_hash,system_charset_info,
		   0,0,0, (hash_get_key) get_grant_table,
		   0,0);
  (void) hash_init(&func_priv_hash,system_charset_info,
		   0,0,0, (hash_get_key) get_grant_table,
		   0,0);
  init_sql_alloc(&memex, ACL_ALLOC_BLOCK_SIZE, 0);

  t_table = tables[0].table;
  c_table = tables[1].table;
  p_table= tables[2].table;
  t_table->file->ha_index_init(0, 1);
  p_table->file->ha_index_init(0, 1);
  t_table->use_all_columns();
  c_table->use_all_columns();
  p_table->use_all_columns();
  if (!t_table->file->index_first(t_table->record[0]))
  {
    memex_ptr= &memex;
    my_pthread_setspecific_ptr(THR_MALLOC, &memex_ptr);
    do
    {
      GRANT_TABLE *mem_check;
      if (!(mem_check=new (memex_ptr) GRANT_TABLE(t_table,c_table)))
      {
	/* This could only happen if we are out memory */
	goto end_unlock;
      }

      if (check_no_resolve)
      {
	if (hostname_requires_resolving(mem_check->host.hostname))
	{
          sql_print_warning("'tables_priv' entry '%s %s@%s' "
                            "ignored in --skip-name-resolve mode.",
                            mem_check->tname,
                            mem_check->user ? mem_check->user : "",
                            mem_check->host.hostname ?
                            mem_check->host.hostname : "");
	  continue;
	}
      }

      if (! mem_check->ok())
	delete mem_check;
      else if (my_hash_insert(&column_priv_hash,(uchar*) mem_check))
      {
	delete mem_check;
	goto end_unlock;
      }
    }
    while (!t_table->file->index_next(t_table->record[0]));
  }
  if (!p_table->file->index_first(p_table->record[0]))
  {
    memex_ptr= &memex;
    my_pthread_setspecific_ptr(THR_MALLOC, &memex_ptr);
    do
    {
      GRANT_NAME *mem_check;
      HASH *hash;
      if (!(mem_check=new (&memex) GRANT_NAME(p_table)))
      {
	/* This could only happen if we are out memory */
	goto end_unlock;
      }

      if (check_no_resolve)
      {
	if (hostname_requires_resolving(mem_check->host.hostname))
	{
          sql_print_warning("'procs_priv' entry '%s %s@%s' "
                            "ignored in --skip-name-resolve mode.",
                            mem_check->tname, mem_check->user,
                            mem_check->host.hostname ?
                            mem_check->host.hostname : "");
	  continue;
	}
      }
      if (p_table->field[4]->val_int() == TYPE_ENUM_PROCEDURE)
      {
        hash= &proc_priv_hash;
      }
      else
      if (p_table->field[4]->val_int() == TYPE_ENUM_FUNCTION)
      {
        hash= &func_priv_hash;
      }
      else
      {
        sql_print_warning("'procs_priv' entry '%s' "
                          "ignored, bad routine type",
                          mem_check->tname);
	continue;
      }

      mem_check->privs= fix_rights_for_procedure(mem_check->privs);
      if (! mem_check->ok())
	delete mem_check;
      else if (my_hash_insert(hash, (uchar*) mem_check))
      {
	delete mem_check;
	goto end_unlock;
      }
    }
    while (!p_table->file->index_next(p_table->record[0]));
  }
  return_val=0;					// Return ok

end_unlock:
  t_table->file->ha_index_end();
  p_table->file->ha_index_end();
  my_pthread_setspecific_ptr(THR_MALLOC, save_mem_root_ptr);
  DBUG_RETURN(return_val);
}


/*
  Reload information about table and column level privileges if possible.

  SYNOPSIS
    grant_reload()
      thd  Current thread

  NOTES
    Locked tables are checked by acl_reload() and doesn't have to be checked
    in this call.
    This function is also used for initialization of structures responsible
    for table/column-level privilege checking.

  RETURN VALUE
    FALSE Success
    TRUE  Error
*/

my_bool grant_reload(THD *thd)
{
  TABLE_LIST tables[3];
  HASH old_column_priv_hash, old_proc_priv_hash, old_func_priv_hash;
  MEM_ROOT old_mem;
  my_bool return_val= 1;
  DBUG_ENTER("grant_reload");

  /* Don't do anything if running with --skip-grant-tables */
  if (!initialized)
    DBUG_RETURN(0);

  bzero((char*) tables, sizeof(tables));
  tables[0].alias= tables[0].table_name= (char*) "tables_priv";
  tables[1].alias= tables[1].table_name= (char*) "columns_priv";
  tables[2].alias= tables[2].table_name= (char*) "procs_priv";
  tables[0].db= tables[1].db= tables[2].db= (char *) "mysql";
  tables[0].next_local= tables[0].next_global= tables+1;
  tables[1].next_local= tables[1].next_global= tables+2;
  tables[0].lock_type= tables[1].lock_type= tables[2].lock_type= TL_READ;

  /*
    To avoid deadlocks we should obtain table locks before
    obtaining LOCK_grant rwlock.
  */
  if (simple_open_n_lock_tables(thd, tables))
    goto end;

  rw_wrlock(&LOCK_grant);
  grant_version++;
  old_column_priv_hash= column_priv_hash;
  old_proc_priv_hash= proc_priv_hash;
  old_func_priv_hash= func_priv_hash;
  old_mem= memex;

  if ((return_val= grant_load(tables)))
  {						// Error. Revert to old hash
    DBUG_PRINT("error",("Reverting to old privileges"));
    grant_free();				/* purecov: deadcode */
    column_priv_hash= old_column_priv_hash;	/* purecov: deadcode */
    proc_priv_hash= old_proc_priv_hash;
    func_priv_hash= old_func_priv_hash;
    memex= old_mem;				/* purecov: deadcode */
  }
  else
  {
    hash_free(&old_column_priv_hash);
    hash_free(&old_proc_priv_hash);
    hash_free(&old_func_priv_hash);
    free_root(&old_mem,MYF(0));
  }
  rw_unlock(&LOCK_grant);
end:
  close_thread_tables(thd);
  DBUG_RETURN(return_val);
}


/****************************************************************************
  Check table level grants

  SYNOPSIS
   bool check_grant()
   thd		Thread handler
   want_access  Bits of privileges user needs to have
   tables	List of tables to check. The user should have 'want_access'
		to all tables in list.
   show_table	<> 0 if we are in show table. In this case it's enough to have
	        any privilege for the table
   number	Check at most this number of tables.
   no_errors	If 0 then we write an error. The error is sent directly to
		the client

   RETURN
     0  ok
     1  Error: User did not have the requested privileges

   NOTE
     This functions assumes that either number of tables to be inspected
     by it is limited explicitly (i.e. is is not UINT_MAX) or table list
     used and thd->lex->query_tables_own_last value correspond to each
     other (the latter should be either 0 or point to next_global member
     of one of elements of this table list).
****************************************************************************/

bool check_grant(THD *thd, ulong want_access, TABLE_LIST *tables,
		 uint show_table, uint number, bool no_errors)
{
  TABLE_LIST *table, *first_not_own_table= thd->lex->first_not_own_table();
  Security_context *sctx= thd->security_ctx;
  uint i;
  ulong orig_want_access= want_access;
  DBUG_ENTER("check_grant");
  DBUG_ASSERT(number > 0);

  /*
    Walk through the list of tables that belong to the query and save the
    requested access (orig_want_privilege) to be able to use it when
    checking access rights to the underlying tables of a view. Our grant
    system gradually eliminates checked bits from want_privilege and thus
    after all checks are done we can no longer use it.
    The check that first_not_own_table is not reached is for the case when
    the given table list refers to the list for prelocking (contains tables
    of other queries). For simple queries first_not_own_table is 0.
  */
  for (i= 0, table= tables;
       table != first_not_own_table && i < number;
       table= table->next_global, i++)
  {
    /* Remove SHOW_VIEW_ACL, because it will be checked during making view */
    table->grant.orig_want_privilege= (want_access & ~SHOW_VIEW_ACL);
  }

  rw_rdlock(&LOCK_grant);
  for (table= tables;
       table && number-- && table != first_not_own_table;
       table= table->next_global)
  {
    GRANT_TABLE *grant_table;
    sctx = test(table->security_ctx) ?
      table->security_ctx : thd->security_ctx;

    want_access= orig_want_access;
    want_access&= ~sctx->master_access;
    if (!want_access)
      continue;                                 // ok

    if (!(~table->grant.privilege & want_access) || 
        table->derived || table->schema_table)
    {
      /*
        It is subquery in the FROM clause. VIEW set table->derived after
        table opening, but this function always called before table opening.
      */
      if (!table->referencing_view)
      {
        /*
          If it's a temporary table created for a subquery in the FROM
          clause, or an INFORMATION_SCHEMA table, drop the request for
          a privilege.
        */
        table->grant.want_privilege= 0;
      }
      continue;
    }
    if (!(grant_table= table_hash_search(sctx->host, sctx->ip,
                                         table->db, sctx->priv_user,
                                         table->table_name,0)))
    {
      want_access &= ~table->grant.privilege;
      goto err;					// No grants
    }
    if (show_table)
      continue;					// We have some priv on this

    table->grant.grant_table=grant_table;	// Remember for column test
    table->grant.version=grant_version;
    table->grant.privilege|= grant_table->privs;
    table->grant.want_privilege= ((want_access & COL_ACLS)
				  & ~table->grant.privilege);

    if (!(~table->grant.privilege & want_access))
      continue;

    if (want_access & ~(grant_table->cols | table->grant.privilege))
    {
      want_access &= ~(grant_table->cols | table->grant.privilege);
      goto err;					// impossible
    }
  }
  rw_unlock(&LOCK_grant);
  DBUG_RETURN(0);

err:
  rw_unlock(&LOCK_grant);
  if (!no_errors)				// Not a silent skip of table
  {
    char command[128];
    get_privilege_desc(command, sizeof(command), want_access);
    my_error(ER_TABLEACCESS_DENIED_ERROR, MYF(0),
             command,
             sctx->priv_user,
             sctx->host_or_ip,
             table ? table->table_name : "unknown");
  }
  DBUG_RETURN(1);
}


/*
  Check column rights in given security context

  SYNOPSIS
    check_grant_column()
    thd                  thread handler
    grant                grant information structure
    db_name              db name
    table_name           table  name
    name                 column name
    length               column name length
    sctx                 security context

  RETURN
    FALSE OK
    TRUE  access denied
*/

bool check_grant_column(THD *thd, GRANT_INFO *grant,
			const char *db_name, const char *table_name,
			const char *name, uint length,  Security_context *sctx)
{
  GRANT_TABLE *grant_table;
  GRANT_COLUMN *grant_column;
  ulong want_access= grant->want_privilege & ~grant->privilege;
  DBUG_ENTER("check_grant_column");
  DBUG_PRINT("enter", ("table: %s  want_access: %lu", table_name, want_access));

  if (!want_access)
    DBUG_RETURN(0);				// Already checked

  rw_rdlock(&LOCK_grant);

  /* reload table if someone has modified any grants */

  if (grant->version != grant_version)
  {
    grant->grant_table=
      table_hash_search(sctx->host, sctx->ip, db_name,
			sctx->priv_user,
			table_name, 0);         /* purecov: inspected */
    grant->version= grant_version;		/* purecov: inspected */
  }
  if (!(grant_table= grant->grant_table))
    goto err;					/* purecov: deadcode */

  grant_column=column_hash_search(grant_table, name, length);
  if (grant_column && !(~grant_column->rights & want_access))
  {
    rw_unlock(&LOCK_grant);
    DBUG_RETURN(0);
  }

err:
  rw_unlock(&LOCK_grant);
  char command[128];
  get_privilege_desc(command, sizeof(command), want_access);
  my_error(ER_COLUMNACCESS_DENIED_ERROR, MYF(0),
           command,
           sctx->priv_user,
           sctx->host_or_ip,
           name,
           table_name);
  DBUG_RETURN(1);
}


/*
  Check the access right to a column depending on the type of table.

  SYNOPSIS
    check_column_grant_in_table_ref()
    thd              thread handler
    table_ref        table reference where to check the field
    name             name of field to check
    length           length of name

  DESCRIPTION
    Check the access rights to a column depending on the type of table
    reference where the column is checked. The function provides a
    generic interface to check column access rights that hides the
    heterogeneity of the column representation - whether it is a view
    or a stored table colum.

  RETURN
    FALSE OK
    TRUE  access denied
*/

bool check_column_grant_in_table_ref(THD *thd, TABLE_LIST * table_ref,
                                     const char *name, uint length)
{
  GRANT_INFO *grant;
  const char *db_name;
  const char *table_name;
  Security_context *sctx= test(table_ref->security_ctx) ?
                          table_ref->security_ctx : thd->security_ctx;

  if (table_ref->view || table_ref->field_translation)
  {
    /* View or derived information schema table. */
    ulong view_privs;
    grant= &(table_ref->grant);
    db_name= table_ref->view_db.str;
    table_name= table_ref->view_name.str;
    if (table_ref->belong_to_view && 
        (thd->lex->sql_command == SQLCOM_SHOW_FIELDS ||
         thd->lex->sql_command == SQLCOM_SHOW_CREATE))
    {
      view_privs= get_column_grant(thd, grant, db_name, table_name, name);
      if (view_privs & VIEW_ANY_ACL)
      {
        table_ref->belong_to_view->allowed_show= TRUE;
        return FALSE;
      }
      table_ref->belong_to_view->allowed_show= FALSE;
      my_message(ER_VIEW_NO_EXPLAIN, ER(ER_VIEW_NO_EXPLAIN), MYF(0));
      return TRUE;
    }
  }
  else
  {
    /* Normal or temporary table. */
    TABLE *table= table_ref->table;
    grant= &(table->grant);
    db_name= table->s->db.str;
    table_name= table->s->table_name.str;
  }

  if (grant->want_privilege)
    return check_grant_column(thd, grant, db_name, table_name, name,
                              length, sctx);
  else
    return FALSE;

}


/** 
  @brief check if a query can access a set of columns

  @param  thd  the current thread
  @param  want_access_arg  the privileges requested
  @param  fields an iterator over the fields of a table reference.
  @return Operation status
    @retval 0 Success
    @retval 1 Falure
  @details This function walks over the columns of a table reference 
   The columns may originate from different tables, depending on the kind of
   table reference, e.g. join.
   For each table it will retrieve the grant information and will use it
   to check the required access privileges for the fields requested from it.
*/    
bool check_grant_all_columns(THD *thd, ulong want_access_arg, 
                             Field_iterator_table_ref *fields)
{
  Security_context *sctx= thd->security_ctx;
  ulong want_access= want_access_arg;
  const char *table_name= NULL;

<<<<<<< HEAD
  const char* db_name; 
  GRANT_INFO *grant;
  GRANT_TABLE *grant_table;
=======
  if (grant_option)
  {
    const char* db_name; 
    GRANT_INFO *grant;
    /* Initialized only to make gcc happy */
    GRANT_TABLE *grant_table= NULL;
>>>>>>> 3144809c

  rw_rdlock(&LOCK_grant);

  for (; !fields->end_of_fields(); fields->next())
  {
    const char *field_name= fields->name();

    if (table_name != fields->table_name())
    {
      table_name= fields->table_name();
      db_name= fields->db_name();
      grant= fields->grant();
      /* get a fresh one for each table */
      want_access= want_access_arg & ~grant->privilege;
      if (want_access)
      {
        /* reload table if someone has modified any grants */
        if (grant->version != grant_version)
        {
          grant->grant_table=
            table_hash_search(sctx->host, sctx->ip, db_name,
                              sctx->priv_user,
                              table_name, 0);	/* purecov: inspected */
          grant->version= grant_version;	/* purecov: inspected */
        }

        grant_table= grant->grant_table;
        DBUG_ASSERT (grant_table);
      }
    }

    if (want_access)
    {
      GRANT_COLUMN *grant_column= 
        column_hash_search(grant_table, field_name,
                           (uint) strlen(field_name));
      if (!grant_column || (~grant_column->rights & want_access))
        goto err;
    }
  }
  rw_unlock(&LOCK_grant);
  return 0;

err:
  rw_unlock(&LOCK_grant);

  char command[128];
  get_privilege_desc(command, sizeof(command), want_access);
  my_error(ER_COLUMNACCESS_DENIED_ERROR, MYF(0),
           command,
           sctx->priv_user,
           sctx->host_or_ip,
           fields->name(),
           table_name);
  return 1;
}


static bool check_grant_db_routine(THD *thd, const char *db, HASH *hash)
{
  Security_context *sctx= thd->security_ctx;

  for (uint idx= 0; idx < hash->records; ++idx)
  {
    GRANT_NAME *item= (GRANT_NAME*) hash_element(hash, idx);

    if (strcmp(item->user, sctx->priv_user) == 0 &&
        strcmp(item->db, db) == 0 &&
        compare_hostname(&item->host, sctx->host, sctx->ip))
    {
      return FALSE;
    }
  }

  return TRUE;
}


/*
  Check if a user has the right to access a database
  Access is accepted if he has a grant for any table/routine in the database
  Return 1 if access is denied
*/

bool check_grant_db(THD *thd,const char *db)
{
  Security_context *sctx= thd->security_ctx;
  char helping [NAME_LEN+USERNAME_LENGTH+2];
  uint len;
  bool error= TRUE;

  len= (uint) (strmov(strmov(helping, sctx->priv_user) + 1, db) - helping) + 1;

  rw_rdlock(&LOCK_grant);

  for (uint idx=0 ; idx < column_priv_hash.records ; idx++)
  {
    GRANT_TABLE *grant_table= (GRANT_TABLE*) hash_element(&column_priv_hash,
							  idx);
    if (len < grant_table->key_length &&
	!memcmp(grant_table->hash_key,helping,len) &&
        compare_hostname(&grant_table->host, sctx->host, sctx->ip))
    {
      error= FALSE; /* Found match. */
      break;
    }
  }

  if (error)
    error= check_grant_db_routine(thd, db, &proc_priv_hash) &&
           check_grant_db_routine(thd, db, &func_priv_hash);

  rw_unlock(&LOCK_grant);

  return error;
}


/****************************************************************************
  Check routine level grants

  SYNPOSIS
   bool check_grant_routine()
   thd		Thread handler
   want_access  Bits of privileges user needs to have
   procs	List of routines to check. The user should have 'want_access'
   is_proc	True if the list is all procedures, else functions
   no_errors	If 0 then we write an error. The error is sent directly to
		the client

   RETURN
     0  ok
     1  Error: User did not have the requested privielges
****************************************************************************/

bool check_grant_routine(THD *thd, ulong want_access,
			 TABLE_LIST *procs, bool is_proc, bool no_errors)
{
  TABLE_LIST *table;
  Security_context *sctx= thd->security_ctx;
  char *user= sctx->priv_user;
  char *host= sctx->priv_host;
  DBUG_ENTER("check_grant_routine");

  want_access&= ~sctx->master_access;
  if (!want_access)
    DBUG_RETURN(0);                             // ok

  rw_rdlock(&LOCK_grant);
  for (table= procs; table; table= table->next_global)
  {
    GRANT_NAME *grant_proc;
    if ((grant_proc= routine_hash_search(host, sctx->ip, table->db, user,
					 table->table_name, is_proc, 0)))
      table->grant.privilege|= grant_proc->privs;

    if (want_access & ~table->grant.privilege)
    {
      want_access &= ~table->grant.privilege;
      goto err;
    }
  }
  rw_unlock(&LOCK_grant);
  DBUG_RETURN(0);
err:
  rw_unlock(&LOCK_grant);
  if (!no_errors)
  {
    char buff[1024];
    const char *command="";
    if (table)
      strxmov(buff, table->db, ".", table->table_name, NullS);
    if (want_access & EXECUTE_ACL)
      command= "execute";
    else if (want_access & ALTER_PROC_ACL)
      command= "alter routine";
    else if (want_access & GRANT_ACL)
      command= "grant";
    my_error(ER_PROCACCESS_DENIED_ERROR, MYF(0),
             command, user, host, table ? buff : "unknown");
  }
  DBUG_RETURN(1);
}


/*
  Check if routine has any of the 
  routine level grants
  
  SYNPOSIS
   bool    check_routine_level_acl()
   thd	        Thread handler
   db           Database name
   name         Routine name

  RETURN
   0            Ok 
   1            error
*/

bool check_routine_level_acl(THD *thd, const char *db, const char *name, 
                             bool is_proc)
{
  bool no_routine_acl= 1;
  GRANT_NAME *grant_proc;
  Security_context *sctx= thd->security_ctx;
  rw_rdlock(&LOCK_grant);
  if ((grant_proc= routine_hash_search(sctx->priv_host,
                                       sctx->ip, db,
                                       sctx->priv_user,
                                       name, is_proc, 0)))
    no_routine_acl= !(grant_proc->privs & SHOW_PROC_ACLS);
  rw_unlock(&LOCK_grant);
  return no_routine_acl;
}


/*****************************************************************************
  Functions to retrieve the grant for a table/column  (for SHOW functions)
*****************************************************************************/

ulong get_table_grant(THD *thd, TABLE_LIST *table)
{
  ulong privilege;
  Security_context *sctx= thd->security_ctx;
  const char *db = table->db ? table->db : thd->db;
  GRANT_TABLE *grant_table;

  rw_rdlock(&LOCK_grant);
#ifdef EMBEDDED_LIBRARY
  grant_table= NULL;
#else
  grant_table= table_hash_search(sctx->host, sctx->ip, db, sctx->priv_user,
				 table->table_name, 0);
#endif
  table->grant.grant_table=grant_table; // Remember for column test
  table->grant.version=grant_version;
  if (grant_table)
    table->grant.privilege|= grant_table->privs;
  privilege= table->grant.privilege;
  rw_unlock(&LOCK_grant);
  return privilege;
}


/*
  Determine the access priviliges for a field.

  SYNOPSIS
    get_column_grant()
    thd         thread handler
    grant       grants table descriptor
    db_name     name of database that the field belongs to
    table_name  name of table that the field belongs to
    field_name  name of field

  DESCRIPTION
    The procedure may also modify: grant->grant_table and grant->version.

  RETURN
    The access priviliges for the field db_name.table_name.field_name
*/

ulong get_column_grant(THD *thd, GRANT_INFO *grant,
                       const char *db_name, const char *table_name,
                       const char *field_name)
{
  GRANT_TABLE *grant_table;
  GRANT_COLUMN *grant_column;
  ulong priv;

  rw_rdlock(&LOCK_grant);
  /* reload table if someone has modified any grants */
  if (grant->version != grant_version)
  {
    Security_context *sctx= thd->security_ctx;
    grant->grant_table=
      table_hash_search(sctx->host, sctx->ip,
                        db_name, sctx->priv_user,
			table_name, 0);	        /* purecov: inspected */
    grant->version= grant_version;              /* purecov: inspected */
  }

  if (!(grant_table= grant->grant_table))
    priv= grant->privilege;
  else
  {
    grant_column= column_hash_search(grant_table, field_name,
                                     (uint) strlen(field_name));
    if (!grant_column)
      priv= (grant->privilege | grant_table->privs);
    else
      priv= (grant->privilege | grant_table->privs | grant_column->rights);
  }
  rw_unlock(&LOCK_grant);
  return priv;
}


/* Help function for mysql_show_grants */

static void add_user_option(String *grant, ulong value, const char *name)
{
  if (value)
  {
    char buff[22], *p; // just as in int2str
    grant->append(' ');
    grant->append(name, strlen(name));
    grant->append(' ');
    p=int10_to_str(value, buff, 10);
    grant->append(buff,p-buff);
  }
}

static const char *command_array[]=
{
  "SELECT", "INSERT", "UPDATE", "DELETE", "CREATE", "DROP", "RELOAD",
  "SHUTDOWN", "PROCESS","FILE", "GRANT", "REFERENCES", "INDEX",
  "ALTER", "SHOW DATABASES", "SUPER", "CREATE TEMPORARY TABLES",
  "LOCK TABLES", "EXECUTE", "REPLICATION SLAVE", "REPLICATION CLIENT",
  "CREATE VIEW", "SHOW VIEW", "CREATE ROUTINE", "ALTER ROUTINE",
  "CREATE USER", "EVENT", "TRIGGER"
};

static uint command_lengths[]=
{
  6, 6, 6, 6, 6, 4, 6, 8, 7, 4, 5, 10, 5, 5, 14, 5, 23, 11, 7, 17, 18, 11, 9,
  14, 13, 11, 5, 7
};


static int show_routine_grants(THD *thd, LEX_USER *lex_user, HASH *hash,
                               const char *type, int typelen,
                               char *buff, int buffsize);


/*
  SHOW GRANTS;  Send grants for a user to the client

  IMPLEMENTATION
   Send to client grant-like strings depicting user@host privileges
*/

bool mysql_show_grants(THD *thd,LEX_USER *lex_user)
{
  ulong want_access;
  uint counter,index;
  int  error = 0;
  ACL_USER *acl_user;
  ACL_DB *acl_db;
  char buff[1024];
  Protocol *protocol= thd->protocol;
  DBUG_ENTER("mysql_show_grants");

  LINT_INIT(acl_user);
  if (!initialized)
  {
    my_error(ER_OPTION_PREVENTS_STATEMENT, MYF(0), "--skip-grant-tables");
    DBUG_RETURN(TRUE);
  }

  rw_rdlock(&LOCK_grant);
  VOID(pthread_mutex_lock(&acl_cache->lock));

  acl_user= find_acl_user(lex_user->host.str, lex_user->user.str, TRUE);
  if (!acl_user)
  {
    VOID(pthread_mutex_unlock(&acl_cache->lock));
    rw_unlock(&LOCK_grant);

    my_error(ER_NONEXISTING_GRANT, MYF(0),
             lex_user->user.str, lex_user->host.str);
    DBUG_RETURN(TRUE);
  }

  Item_string *field=new Item_string("",0,&my_charset_latin1);
  List<Item> field_list;
  field->name=buff;
  field->max_length=1024;
  strxmov(buff,"Grants for ",lex_user->user.str,"@",
	  lex_user->host.str,NullS);
  field_list.push_back(field);
  if (protocol->send_fields(&field_list,
                            Protocol::SEND_NUM_ROWS | Protocol::SEND_EOF))
  {
    VOID(pthread_mutex_unlock(&acl_cache->lock));
    rw_unlock(&LOCK_grant);

    DBUG_RETURN(TRUE);
  }

  /* Add first global access grants */
  {
    String global(buff,sizeof(buff),system_charset_info);
    global.length(0);
    global.append(STRING_WITH_LEN("GRANT "));

    want_access= acl_user->access;
    if (test_all_bits(want_access, (GLOBAL_ACLS & ~ GRANT_ACL)))
      global.append(STRING_WITH_LEN("ALL PRIVILEGES"));
    else if (!(want_access & ~GRANT_ACL))
      global.append(STRING_WITH_LEN("USAGE"));
    else
    {
      bool found=0;
      ulong j,test_access= want_access & ~GRANT_ACL;
      for (counter=0, j = SELECT_ACL;j <= GLOBAL_ACLS;counter++,j <<= 1)
      {
	if (test_access & j)
	{
	  if (found)
	    global.append(STRING_WITH_LEN(", "));
	  found=1;
	  global.append(command_array[counter],command_lengths[counter]);
	}
      }
    }
    global.append (STRING_WITH_LEN(" ON *.* TO '"));
    global.append(lex_user->user.str, lex_user->user.length,
		  system_charset_info);
    global.append (STRING_WITH_LEN("'@'"));
    global.append(lex_user->host.str,lex_user->host.length,
		  system_charset_info);
    global.append ('\'');
    if (acl_user->salt_len)
    {
      char passwd_buff[SCRAMBLED_PASSWORD_CHAR_LENGTH+1];
      if (acl_user->salt_len == SCRAMBLE_LENGTH)
        make_password_from_salt(passwd_buff, acl_user->salt);
      else
        make_password_from_salt_323(passwd_buff, (ulong *) acl_user->salt);
      global.append(STRING_WITH_LEN(" IDENTIFIED BY PASSWORD '"));
      global.append(passwd_buff);
      global.append('\'');
    }
    /* "show grants" SSL related stuff */
    if (acl_user->ssl_type == SSL_TYPE_ANY)
      global.append(STRING_WITH_LEN(" REQUIRE SSL"));
    else if (acl_user->ssl_type == SSL_TYPE_X509)
      global.append(STRING_WITH_LEN(" REQUIRE X509"));
    else if (acl_user->ssl_type == SSL_TYPE_SPECIFIED)
    {
      int ssl_options = 0;
      global.append(STRING_WITH_LEN(" REQUIRE "));
      if (acl_user->x509_issuer)
      {
	ssl_options++;
	global.append(STRING_WITH_LEN("ISSUER \'"));
	global.append(acl_user->x509_issuer,strlen(acl_user->x509_issuer));
	global.append('\'');
      }
      if (acl_user->x509_subject)
      {
	if (ssl_options++)
	  global.append(' ');
	global.append(STRING_WITH_LEN("SUBJECT \'"));
	global.append(acl_user->x509_subject,strlen(acl_user->x509_subject),
                      system_charset_info);
	global.append('\'');
      }
      if (acl_user->ssl_cipher)
      {
	if (ssl_options++)
	  global.append(' ');
	global.append(STRING_WITH_LEN("CIPHER '"));
	global.append(acl_user->ssl_cipher,strlen(acl_user->ssl_cipher),
                      system_charset_info);
	global.append('\'');
      }
    }
    if ((want_access & GRANT_ACL) ||
	(acl_user->user_resource.questions ||
         acl_user->user_resource.updates ||
         acl_user->user_resource.conn_per_hour ||
         acl_user->user_resource.user_conn))
    {
      global.append(STRING_WITH_LEN(" WITH"));
      if (want_access & GRANT_ACL)
	global.append(STRING_WITH_LEN(" GRANT OPTION"));
      add_user_option(&global, acl_user->user_resource.questions,
		      "MAX_QUERIES_PER_HOUR");
      add_user_option(&global, acl_user->user_resource.updates,
		      "MAX_UPDATES_PER_HOUR");
      add_user_option(&global, acl_user->user_resource.conn_per_hour,
		      "MAX_CONNECTIONS_PER_HOUR");
      add_user_option(&global, acl_user->user_resource.user_conn,
		      "MAX_USER_CONNECTIONS");
    }
    protocol->prepare_for_resend();
    protocol->store(global.ptr(),global.length(),global.charset());
    if (protocol->write())
    {
      error= -1;
      goto end;
    }
  }

  /* Add database access */
  for (counter=0 ; counter < acl_dbs.elements ; counter++)
  {
    const char *user, *host;

    acl_db=dynamic_element(&acl_dbs,counter,ACL_DB*);
    if (!(user=acl_db->user))
      user= "";
    if (!(host=acl_db->host.hostname))
      host= "";

    if (!strcmp(lex_user->user.str,user) &&
	!my_strcasecmp(system_charset_info, lex_user->host.str, host))
    {
      want_access=acl_db->access;
      if (want_access)
      {
	String db(buff,sizeof(buff),system_charset_info);
	db.length(0);
	db.append(STRING_WITH_LEN("GRANT "));

	if (test_all_bits(want_access,(DB_ACLS & ~GRANT_ACL)))
	  db.append(STRING_WITH_LEN("ALL PRIVILEGES"));
	else if (!(want_access & ~GRANT_ACL))
	  db.append(STRING_WITH_LEN("USAGE"));
	else
	{
	  int found=0, cnt;
	  ulong j,test_access= want_access & ~GRANT_ACL;
	  for (cnt=0, j = SELECT_ACL; j <= DB_ACLS; cnt++,j <<= 1)
	  {
	    if (test_access & j)
	    {
	      if (found)
		db.append(STRING_WITH_LEN(", "));
	      found = 1;
	      db.append(command_array[cnt],command_lengths[cnt]);
	    }
	  }
	}
	db.append (STRING_WITH_LEN(" ON "));
	append_identifier(thd, &db, acl_db->db, strlen(acl_db->db));
	db.append (STRING_WITH_LEN(".* TO '"));
	db.append(lex_user->user.str, lex_user->user.length,
		  system_charset_info);
	db.append (STRING_WITH_LEN("'@'"));
	db.append(lex_user->host.str, lex_user->host.length,
                  system_charset_info);
	db.append ('\'');
	if (want_access & GRANT_ACL)
	  db.append(STRING_WITH_LEN(" WITH GRANT OPTION"));
	protocol->prepare_for_resend();
	protocol->store(db.ptr(),db.length(),db.charset());
	if (protocol->write())
	{
	  error= -1;
	  goto end;
	}
      }
    }
  }

  /* Add table & column access */
  for (index=0 ; index < column_priv_hash.records ; index++)
  {
    const char *user, *host;
    GRANT_TABLE *grant_table= (GRANT_TABLE*) hash_element(&column_priv_hash,
							  index);

    if (!(user=grant_table->user))
      user= "";
    if (!(host= grant_table->host.hostname))
      host= "";

    if (!strcmp(lex_user->user.str,user) &&
	!my_strcasecmp(system_charset_info, lex_user->host.str, host))
    {
      ulong table_access= grant_table->privs;
      if ((table_access | grant_table->cols) != 0)
      {
	String global(buff, sizeof(buff), system_charset_info);
	ulong test_access= (table_access | grant_table->cols) & ~GRANT_ACL;

	global.length(0);
	global.append(STRING_WITH_LEN("GRANT "));

	if (test_all_bits(table_access, (TABLE_ACLS & ~GRANT_ACL)))
	  global.append(STRING_WITH_LEN("ALL PRIVILEGES"));
	else if (!test_access)
	  global.append(STRING_WITH_LEN("USAGE"));
	else
	{
          /* Add specific column access */
	  int found= 0;
	  ulong j;

	  for (counter= 0, j= SELECT_ACL; j <= TABLE_ACLS; counter++, j<<= 1)
	  {
	    if (test_access & j)
	    {
	      if (found)
		global.append(STRING_WITH_LEN(", "));
	      found= 1;
	      global.append(command_array[counter],command_lengths[counter]);

	      if (grant_table->cols)
	      {
		uint found_col= 0;
		for (uint col_index=0 ;
		     col_index < grant_table->hash_columns.records ;
		     col_index++)
		{
		  GRANT_COLUMN *grant_column = (GRANT_COLUMN*)
		    hash_element(&grant_table->hash_columns,col_index);
		  if (grant_column->rights & j)
		  {
		    if (!found_col)
		    {
		      found_col= 1;
		      /*
			If we have a duplicated table level privilege, we
			must write the access privilege name again.
		      */
		      if (table_access & j)
		      {
			global.append(STRING_WITH_LEN(", "));
			global.append(command_array[counter],
				      command_lengths[counter]);
		      }
		      global.append(STRING_WITH_LEN(" ("));
		    }
		    else
		      global.append(STRING_WITH_LEN(", "));
		    global.append(grant_column->column,
				  grant_column->key_length,
				  system_charset_info);
		  }
		}
		if (found_col)
		  global.append(')');
	      }
	    }
	  }
	}
	global.append(STRING_WITH_LEN(" ON "));
	append_identifier(thd, &global, grant_table->db,
			  strlen(grant_table->db));
	global.append('.');
	append_identifier(thd, &global, grant_table->tname,
			  strlen(grant_table->tname));
	global.append(STRING_WITH_LEN(" TO '"));
	global.append(lex_user->user.str, lex_user->user.length,
		      system_charset_info);
	global.append(STRING_WITH_LEN("'@'"));
	global.append(lex_user->host.str,lex_user->host.length,
		      system_charset_info);
	global.append('\'');
	if (table_access & GRANT_ACL)
	  global.append(STRING_WITH_LEN(" WITH GRANT OPTION"));
	protocol->prepare_for_resend();
	protocol->store(global.ptr(),global.length(),global.charset());
	if (protocol->write())
	{
	  error= -1;
	  break;
	}
      }
    }
  }

  if (show_routine_grants(thd, lex_user, &proc_priv_hash, 
                          STRING_WITH_LEN("PROCEDURE"), buff, sizeof(buff)))
  {
    error= -1;
    goto end;
  }

  if (show_routine_grants(thd, lex_user, &func_priv_hash,
                          STRING_WITH_LEN("FUNCTION"), buff, sizeof(buff)))
  {
    error= -1;
    goto end;
  }

end:
  VOID(pthread_mutex_unlock(&acl_cache->lock));
  rw_unlock(&LOCK_grant);

  send_eof(thd);
  DBUG_RETURN(error);
}

static int show_routine_grants(THD* thd, LEX_USER *lex_user, HASH *hash,
                               const char *type, int typelen,
                               char *buff, int buffsize)
{
  uint counter, index;
  int error= 0;
  Protocol *protocol= thd->protocol;
  /* Add routine access */
  for (index=0 ; index < hash->records ; index++)
  {
    const char *user, *host;
    GRANT_NAME *grant_proc= (GRANT_NAME*) hash_element(hash, index);

    if (!(user=grant_proc->user))
      user= "";
    if (!(host= grant_proc->host.hostname))
      host= "";

    if (!strcmp(lex_user->user.str,user) &&
	!my_strcasecmp(system_charset_info, lex_user->host.str, host))
    {
      ulong proc_access= grant_proc->privs;
      if (proc_access != 0)
      {
	String global(buff, buffsize, system_charset_info);
	ulong test_access= proc_access & ~GRANT_ACL;

	global.length(0);
	global.append(STRING_WITH_LEN("GRANT "));

	if (!test_access)
 	  global.append(STRING_WITH_LEN("USAGE"));
	else
	{
          /* Add specific procedure access */
	  int found= 0;
	  ulong j;

	  for (counter= 0, j= SELECT_ACL; j <= PROC_ACLS; counter++, j<<= 1)
	  {
	    if (test_access & j)
	    {
	      if (found)
		global.append(STRING_WITH_LEN(", "));
	      found= 1;
	      global.append(command_array[counter],command_lengths[counter]);
	    }
	  }
	}
	global.append(STRING_WITH_LEN(" ON "));
        global.append(type,typelen);
        global.append(' ');
	append_identifier(thd, &global, grant_proc->db,
			  strlen(grant_proc->db));
	global.append('.');
	append_identifier(thd, &global, grant_proc->tname,
			  strlen(grant_proc->tname));
	global.append(STRING_WITH_LEN(" TO '"));
	global.append(lex_user->user.str, lex_user->user.length,
		      system_charset_info);
	global.append(STRING_WITH_LEN("'@'"));
	global.append(lex_user->host.str,lex_user->host.length,
		      system_charset_info);
	global.append('\'');
	if (proc_access & GRANT_ACL)
	  global.append(STRING_WITH_LEN(" WITH GRANT OPTION"));
	protocol->prepare_for_resend();
	protocol->store(global.ptr(),global.length(),global.charset());
	if (protocol->write())
	{
	  error= -1;
	  break;
	}
      }
    }
  }
  return error;
}

/*
  Make a clear-text version of the requested privilege.
*/

void get_privilege_desc(char *to, uint max_length, ulong access)
{
  uint pos;
  char *start=to;
  DBUG_ASSERT(max_length >= 30);		// For end ',' removal

  if (access)
  {
    max_length--;				// Reserve place for end-zero
    for (pos=0 ; access ; pos++, access>>=1)
    {
      if ((access & 1) &&
	  command_lengths[pos] + (uint) (to-start) < max_length)
      {
	to= strmov(to, command_array[pos]);
	*to++=',';
      }
    }
    to--;					// Remove end ','
  }
  *to=0;
}


void get_mqh(const char *user, const char *host, USER_CONN *uc)
{
  ACL_USER *acl_user;

  pthread_mutex_lock(&acl_cache->lock);

  if (initialized && (acl_user= find_acl_user(host,user, FALSE)))
    uc->user_resources= acl_user->user_resource;
  else
    bzero((char*) &uc->user_resources, sizeof(uc->user_resources));

  pthread_mutex_unlock(&acl_cache->lock);
}

/*
  Open the grant tables.

  SYNOPSIS
    open_grant_tables()
    thd                         The current thread.
    tables (out)                The 4 elements array for the opened tables.

  DESCRIPTION
    Tables are numbered as follows:
    0 user
    1 db
    2 tables_priv
    3 columns_priv

  RETURN
    1           Skip GRANT handling during replication.
    0           OK.
    < 0         Error.
*/

#define GRANT_TABLES 5
int open_grant_tables(THD *thd, TABLE_LIST *tables)
{
  DBUG_ENTER("open_grant_tables");

  if (!initialized)
  {
    my_error(ER_OPTION_PREVENTS_STATEMENT, MYF(0), "--skip-grant-tables");
    DBUG_RETURN(-1);
  }

  bzero((char*) tables, GRANT_TABLES*sizeof(*tables));
  tables->alias= tables->table_name= (char*) "user";
  (tables+1)->alias= (tables+1)->table_name= (char*) "db";
  (tables+2)->alias= (tables+2)->table_name= (char*) "tables_priv";
  (tables+3)->alias= (tables+3)->table_name= (char*) "columns_priv";
  (tables+4)->alias= (tables+4)->table_name= (char*) "procs_priv";
  tables->next_local= tables->next_global= tables+1;
  (tables+1)->next_local= (tables+1)->next_global= tables+2;
  (tables+2)->next_local= (tables+2)->next_global= tables+3;
  (tables+3)->next_local= (tables+3)->next_global= tables+4;
  tables->lock_type= (tables+1)->lock_type=
    (tables+2)->lock_type= (tables+3)->lock_type= 
    (tables+4)->lock_type= TL_WRITE;
  tables->db= (tables+1)->db= (tables+2)->db= 
    (tables+3)->db= (tables+4)->db= (char*) "mysql";

#ifdef HAVE_REPLICATION
  /*
    GRANT and REVOKE are applied the slave in/exclusion rules as they are
    some kind of updates to the mysql.% tables.
  */
  if (thd->slave_thread && rpl_filter->is_on())
  {
    /*
      The tables must be marked "updating" so that tables_ok() takes them into
      account in tests.
    */
    tables[0].updating=tables[1].updating=tables[2].updating=
      tables[3].updating=tables[4].updating=1;
    if (!(thd->spcont || rpl_filter->tables_ok(0, tables)))
      DBUG_RETURN(1);
    tables[0].updating=tables[1].updating=tables[2].updating=
      tables[3].updating=tables[4].updating=0;;
  }
#endif

  if (simple_open_n_lock_tables(thd, tables))
  {						// This should never happen
    close_thread_tables(thd);
    DBUG_RETURN(-1);
  }

  DBUG_RETURN(0);
}

ACL_USER *check_acl_user(LEX_USER *user_name,
			 uint *acl_acl_userdx)
{
  ACL_USER *acl_user= 0;
  uint counter;

  safe_mutex_assert_owner(&acl_cache->lock);

  for (counter= 0 ; counter < acl_users.elements ; counter++)
  {
    const char *user,*host;
    acl_user= dynamic_element(&acl_users, counter, ACL_USER*);
    if (!(user=acl_user->user))
      user= "";
    if (!(host=acl_user->host.hostname))
      host= "";
    if (!strcmp(user_name->user.str,user) &&
	!my_strcasecmp(system_charset_info, user_name->host.str, host))
      break;
  }
  if (counter == acl_users.elements)
    return 0;

  *acl_acl_userdx= counter;
  return acl_user;
}

/*
  Modify a privilege table.

  SYNOPSIS
    modify_grant_table()
    table                       The table to modify.
    host_field                  The host name field.
    user_field                  The user name field.
    user_to                     The new name for the user if to be renamed,
                                NULL otherwise.

  DESCRIPTION
  Update user/host in the current record if user_to is not NULL.
  Delete the current record if user_to is NULL.

  RETURN
    0           OK.
    != 0        Error.
*/

static int modify_grant_table(TABLE *table, Field *host_field,
                              Field *user_field, LEX_USER *user_to)
{
  int error;
  DBUG_ENTER("modify_grant_table");

  if (user_to)
  {
    /* rename */
    store_record(table, record[1]);
    host_field->store(user_to->host.str, user_to->host.length,
                      system_charset_info);
    user_field->store(user_to->user.str, user_to->user.length,
                      system_charset_info);
    if ((error= table->file->ha_update_row(table->record[1], 
                                           table->record[0])) &&
        error != HA_ERR_RECORD_IS_THE_SAME)
      table->file->print_error(error, MYF(0));
    else
      error= 0;
  }
  else
  {
    /* delete */
    if ((error=table->file->ha_delete_row(table->record[0])))
      table->file->print_error(error, MYF(0));
  }

  DBUG_RETURN(error);
}

/*
  Handle a privilege table.

  SYNOPSIS
    handle_grant_table()
    tables                      The array with the four open tables.
    table_no                    The number of the table to handle (0..4).
    drop                        If user_from is to be dropped.
    user_from                   The the user to be searched/dropped/renamed.
    user_to                     The new name for the user if to be renamed,
                                NULL otherwise.

  DESCRIPTION
    Scan through all records in a grant table and apply the requested
    operation. For the "user" table, a single index access is sufficient,
    since there is an unique index on (host, user).
    Delete from grant table if drop is true.
    Update in grant table if drop is false and user_to is not NULL.
    Search in grant table if drop is false and user_to is NULL.
    Tables are numbered as follows:
    0 user
    1 db
    2 tables_priv
    3 columns_priv
    4 procs_priv

  RETURN
    > 0         At least one record matched.
    0           OK, but no record matched.
    < 0         Error.
*/

static int handle_grant_table(TABLE_LIST *tables, uint table_no, bool drop,
                              LEX_USER *user_from, LEX_USER *user_to)
{
  int result= 0;
  int error;
  TABLE *table= tables[table_no].table;
  Field *host_field= table->field[0];
  Field *user_field= table->field[table_no ? 2 : 1];
  char *host_str= user_from->host.str;
  char *user_str= user_from->user.str;
  const char *host;
  const char *user;
  uchar user_key[MAX_KEY_LENGTH];
  uint key_prefix_length;
  DBUG_ENTER("handle_grant_table");

  table->use_all_columns();
  if (! table_no) // mysql.user table
  {
    /*
      The 'user' table has an unique index on (host, user).
      Thus, we can handle everything with a single index access.
      The host- and user fields are consecutive in the user table records.
      So we set host- and user fields of table->record[0] and use the
      pointer to the host field as key.
      index_read_idx() will replace table->record[0] (its first argument)
      by the searched record, if it exists.
    */
    DBUG_PRINT("info",("read table: '%s'  search: '%s'@'%s'",
                       table->s->table_name.str, user_str, host_str));
    host_field->store(host_str, user_from->host.length, system_charset_info);
    user_field->store(user_str, user_from->user.length, system_charset_info);

    key_prefix_length= (table->key_info->key_part[0].store_length +
                        table->key_info->key_part[1].store_length);
    key_copy(user_key, table->record[0], table->key_info, key_prefix_length);

    if ((error= table->file->index_read_idx_map(table->record[0], 0,
                                                user_key, (key_part_map)3,
                                                HA_READ_KEY_EXACT)))
    {
      if (error != HA_ERR_KEY_NOT_FOUND && error != HA_ERR_END_OF_FILE)
      {
        table->file->print_error(error, MYF(0));
        result= -1;
      }
    }
    else
    {
      /* If requested, delete or update the record. */
      result= ((drop || user_to) &&
               modify_grant_table(table, host_field, user_field, user_to)) ?
        -1 : 1; /* Error or found. */
    }
    DBUG_PRINT("info",("read result: %d", result));
  }
  else
  {
    /*
      The non-'user' table do not have indexes on (host, user).
      And their host- and user fields are not consecutive.
      Thus, we need to do a table scan to find all matching records.
    */
    if ((error= table->file->ha_rnd_init(1)))
    {
      table->file->print_error(error, MYF(0));
      result= -1;
    }
    else
    {
#ifdef EXTRA_DEBUG
      DBUG_PRINT("info",("scan table: '%s'  search: '%s'@'%s'",
                         table->s->table_name.str, user_str, host_str));
#endif
      while ((error= table->file->rnd_next(table->record[0])) != 
             HA_ERR_END_OF_FILE)
      {
        if (error)
        {
          /* Most probable 'deleted record'. */
          DBUG_PRINT("info",("scan error: %d", error));
          continue;
        }
        if (! (host= get_field(&mem, host_field)))
          host= "";
        if (! (user= get_field(&mem, user_field)))
          user= "";

#ifdef EXTRA_DEBUG
        DBUG_PRINT("loop",("scan fields: '%s'@'%s' '%s' '%s' '%s'",
                           user, host,
                           get_field(&mem, table->field[1]) /*db*/,
                           get_field(&mem, table->field[3]) /*table*/,
                           get_field(&mem, table->field[4]) /*column*/));
#endif
        if (strcmp(user_str, user) ||
            my_strcasecmp(system_charset_info, host_str, host))
          continue;

        /* If requested, delete or update the record. */
        result= ((drop || user_to) &&
                 modify_grant_table(table, host_field, user_field, user_to)) ?
          -1 : result ? result : 1; /* Error or keep result or found. */
        /* If search is requested, we do not need to search further. */
        if (! drop && ! user_to)
          break ;
      }
      (void) table->file->ha_rnd_end();
      DBUG_PRINT("info",("scan result: %d", result));
    }
  }

  DBUG_RETURN(result);
}


/*
  Handle an in-memory privilege structure.

  SYNOPSIS
    handle_grant_struct()
    struct_no                   The number of the structure to handle (0..3).
    drop                        If user_from is to be dropped.
    user_from                   The the user to be searched/dropped/renamed.
    user_to                     The new name for the user if to be renamed,
                                NULL otherwise.

  DESCRIPTION
    Scan through all elements in an in-memory grant structure and apply
    the requested operation.
    Delete from grant structure if drop is true.
    Update in grant structure if drop is false and user_to is not NULL.
    Search in grant structure if drop is false and user_to is NULL.
    Structures are numbered as follows:
    0 acl_users
    1 acl_dbs
    2 column_priv_hash
    3 procs_priv_hash

  RETURN
    > 0         At least one element matched.
    0           OK, but no element matched.
    -1		Wrong arguments to function
*/

static int handle_grant_struct(uint struct_no, bool drop,
                               LEX_USER *user_from, LEX_USER *user_to)
{
  int result= 0;
  uint idx;
  uint elements;
  const char *user;
  const char *host;
  ACL_USER *acl_user;
  ACL_DB *acl_db;
  GRANT_NAME *grant_name;
  DBUG_ENTER("handle_grant_struct");
  DBUG_PRINT("info",("scan struct: %u  search: '%s'@'%s'",
                     struct_no, user_from->user.str, user_from->host.str));

  LINT_INIT(acl_user);
  LINT_INIT(acl_db);
  LINT_INIT(grant_name);
  LINT_INIT(user);
  LINT_INIT(host);

  safe_mutex_assert_owner(&acl_cache->lock);

  /* Get the number of elements in the in-memory structure. */
  switch (struct_no) {
  case 0:
    elements= acl_users.elements;
    break;
  case 1:
    elements= acl_dbs.elements;
    break;
  case 2:
    elements= column_priv_hash.records;
    break;
  case 3:
    elements= proc_priv_hash.records;
    break;
  default:
    return -1;
  }

#ifdef EXTRA_DEBUG
    DBUG_PRINT("loop",("scan struct: %u  search    user: '%s'  host: '%s'",
                       struct_no, user_from->user.str, user_from->host.str));
#endif
  /* Loop over all elements. */
  for (idx= 0; idx < elements; idx++)
  {
    /*
      Get a pointer to the element.
    */
    switch (struct_no) {
    case 0:
      acl_user= dynamic_element(&acl_users, idx, ACL_USER*);
      user= acl_user->user;
      host= acl_user->host.hostname;
    break;

    case 1:
      acl_db= dynamic_element(&acl_dbs, idx, ACL_DB*);
      user= acl_db->user;
      host= acl_db->host.hostname;
      break;

    case 2:
      grant_name= (GRANT_NAME*) hash_element(&column_priv_hash, idx);
      user= grant_name->user;
      host= grant_name->host.hostname;
      break;

    case 3:
      grant_name= (GRANT_NAME*) hash_element(&proc_priv_hash, idx);
      user= grant_name->user;
      host= grant_name->host.hostname;
      break;
    default:
      assert(0);
    }
    if (! user)
      user= "";
    if (! host)
      host= "";

#ifdef EXTRA_DEBUG
    DBUG_PRINT("loop",("scan struct: %u  index: %u  user: '%s'  host: '%s'",
                       struct_no, idx, user, host));
#endif
    if (strcmp(user_from->user.str, user) ||
        my_strcasecmp(system_charset_info, user_from->host.str, host))
      continue;

    result= 1; /* At least one element found. */
    if ( drop )
    {
      switch ( struct_no ) {
      case 0:
        delete_dynamic_element(&acl_users, idx);
        break;

      case 1:
        delete_dynamic_element(&acl_dbs, idx);
        break;

      case 2:
        hash_delete(&column_priv_hash, (uchar*) grant_name);
	break;

      case 3:
        hash_delete(&proc_priv_hash, (uchar*) grant_name);
	break;
      }
      elements--;
      idx--;
    }
    else if ( user_to )
    {
      switch ( struct_no ) {
      case 0:
        acl_user->user= strdup_root(&mem, user_to->user.str);
        acl_user->host.hostname= strdup_root(&mem, user_to->host.str);
        break;

      case 1:
        acl_db->user= strdup_root(&mem, user_to->user.str);
        acl_db->host.hostname= strdup_root(&mem, user_to->host.str);
        break;

      case 2:
      case 3:
        grant_name->user= strdup_root(&mem, user_to->user.str);
        update_hostname(&grant_name->host,
                        strdup_root(&mem, user_to->host.str));
	break;
      }
    }
    else
    {
      /* If search is requested, we do not need to search further. */
      break;
    }
  }
#ifdef EXTRA_DEBUG
  DBUG_PRINT("loop",("scan struct: %u  result %d", struct_no, result));
#endif

  DBUG_RETURN(result);
}


/*
  Handle all privilege tables and in-memory privilege structures.

  SYNOPSIS
    handle_grant_data()
    tables                      The array with the four open tables.
    drop                        If user_from is to be dropped.
    user_from                   The the user to be searched/dropped/renamed.
    user_to                     The new name for the user if to be renamed,
                                NULL otherwise.

  DESCRIPTION
    Go through all grant tables and in-memory grant structures and apply
    the requested operation.
    Delete from grant data if drop is true.
    Update in grant data if drop is false and user_to is not NULL.
    Search in grant data if drop is false and user_to is NULL.

  RETURN
    > 0         At least one element matched.
    0           OK, but no element matched.
    < 0         Error.
*/

static int handle_grant_data(TABLE_LIST *tables, bool drop,
                             LEX_USER *user_from, LEX_USER *user_to)
{
  int result= 0;
  int found;
  DBUG_ENTER("handle_grant_data");

  /* Handle user table. */
  if ((found= handle_grant_table(tables, 0, drop, user_from, user_to)) < 0)
  {
    /* Handle of table failed, don't touch the in-memory array. */
    result= -1;
  }
  else
  {
    /* Handle user array. */
    if ((handle_grant_struct(0, drop, user_from, user_to) && ! result) ||
        found)
    {
      result= 1; /* At least one record/element found. */
      /* If search is requested, we do not need to search further. */
      if (! drop && ! user_to)
        goto end;
    }
  }

  /* Handle db table. */
  if ((found= handle_grant_table(tables, 1, drop, user_from, user_to)) < 0)
  {
    /* Handle of table failed, don't touch the in-memory array. */
    result= -1;
  }
  else
  {
    /* Handle db array. */
    if (((handle_grant_struct(1, drop, user_from, user_to) && ! result) ||
         found) && ! result)
    {
      result= 1; /* At least one record/element found. */
      /* If search is requested, we do not need to search further. */
      if (! drop && ! user_to)
        goto end;
    }
  }

  /* Handle procedures table. */
  if ((found= handle_grant_table(tables, 4, drop, user_from, user_to)) < 0)
  {
    /* Handle of table failed, don't touch in-memory array. */
    result= -1;
  }
  else
  {
    /* Handle procs array. */
    if (((handle_grant_struct(3, drop, user_from, user_to) && ! result) ||
         found) && ! result)
    {
      result= 1; /* At least one record/element found. */
      /* If search is requested, we do not need to search further. */
      if (! drop && ! user_to)
        goto end;
    }
  }

  /* Handle tables table. */
  if ((found= handle_grant_table(tables, 2, drop, user_from, user_to)) < 0)
  {
    /* Handle of table failed, don't touch columns and in-memory array. */
    result= -1;
  }
  else
  {
    if (found && ! result)
    {
      result= 1; /* At least one record found. */
      /* If search is requested, we do not need to search further. */
      if (! drop && ! user_to)
        goto end;
    }

    /* Handle columns table. */
    if ((found= handle_grant_table(tables, 3, drop, user_from, user_to)) < 0)
    {
      /* Handle of table failed, don't touch the in-memory array. */
      result= -1;
    }
    else
    {
      /* Handle columns hash. */
      if (((handle_grant_struct(2, drop, user_from, user_to) && ! result) ||
           found) && ! result)
        result= 1; /* At least one record/element found. */
    }
  }
 end:
  DBUG_RETURN(result);
}


static void append_user(String *str, LEX_USER *user)
{
  if (str->length())
    str->append(',');
  str->append('\'');
  str->append(user->user.str);
  str->append(STRING_WITH_LEN("'@'"));
  str->append(user->host.str);
  str->append('\'');
}


/*
  Create a list of users.

  SYNOPSIS
    mysql_create_user()
    thd                         The current thread.
    list                        The users to create.

  RETURN
    FALSE       OK.
    TRUE        Error.
*/

bool mysql_create_user(THD *thd, List <LEX_USER> &list)
{
  int result;
  String wrong_users;
  ulong sql_mode;
  LEX_USER *user_name, *tmp_user_name;
  List_iterator <LEX_USER> user_list(list);
  TABLE_LIST tables[GRANT_TABLES];
  DBUG_ENTER("mysql_create_user");

  /*
    This statement will be replicated as a statement, even when using
    row-based replication.  The flag will be reset at the end of the
    statement.
  */
  thd->clear_current_stmt_binlog_row_based();

  /* CREATE USER may be skipped on replication client. */
  if ((result= open_grant_tables(thd, tables)))
    DBUG_RETURN(result != 1);

  rw_wrlock(&LOCK_grant);
  VOID(pthread_mutex_lock(&acl_cache->lock));

  while ((tmp_user_name= user_list++))
  {
    if (!(user_name= get_current_user(thd, tmp_user_name)))
    {
      result= TRUE;
      continue;
    }

    /*
      Search all in-memory structures and grant tables
      for a mention of the new user name.
    */
    if (handle_grant_data(tables, 0, user_name, NULL))
    {
      append_user(&wrong_users, user_name);
      result= TRUE;
      continue;
    }

    sql_mode= thd->variables.sql_mode;
    if (replace_user_table(thd, tables[0].table, *user_name, 0, 0, 1, 0))
    {
      append_user(&wrong_users, user_name);
      result= TRUE;
    }
  }

  VOID(pthread_mutex_unlock(&acl_cache->lock));

  write_bin_log(thd, FALSE, thd->query, thd->query_length);

  rw_unlock(&LOCK_grant);
  close_thread_tables(thd);
  if (result)
    my_error(ER_CANNOT_USER, MYF(0), "CREATE USER", wrong_users.c_ptr_safe());
  DBUG_RETURN(result);
}


/*
  Drop a list of users and all their privileges.

  SYNOPSIS
    mysql_drop_user()
    thd                         The current thread.
    list                        The users to drop.

  RETURN
    FALSE       OK.
    TRUE        Error.
*/

bool mysql_drop_user(THD *thd, List <LEX_USER> &list)
{
  int result;
  String wrong_users;
  LEX_USER *user_name, *tmp_user_name;
  List_iterator <LEX_USER> user_list(list);
  TABLE_LIST tables[GRANT_TABLES];
  DBUG_ENTER("mysql_drop_user");

  /*
    This statement will be replicated as a statement, even when using
    row-based replication.  The flag will be reset at the end of the
    statement.
  */
  thd->clear_current_stmt_binlog_row_based();

  /* DROP USER may be skipped on replication client. */
  if ((result= open_grant_tables(thd, tables)))
    DBUG_RETURN(result != 1);

  rw_wrlock(&LOCK_grant);
  VOID(pthread_mutex_lock(&acl_cache->lock));

  while ((tmp_user_name= user_list++))
  {
    user_name= get_current_user(thd, tmp_user_name);
    if (!(user_name= get_current_user(thd, tmp_user_name)))
    {
      result= TRUE;
      continue;
    }  
    if (handle_grant_data(tables, 1, user_name, NULL) <= 0)
    {
      append_user(&wrong_users, user_name);
      result= TRUE;
    }
  }

  /* Rebuild 'acl_check_hosts' since 'acl_users' has been modified */
  rebuild_check_host();

  VOID(pthread_mutex_unlock(&acl_cache->lock));

  if (result)
    my_error(ER_CANNOT_USER, MYF(0), "DROP USER", wrong_users.c_ptr_safe());

  DBUG_PRINT("info", ("thd->net.last_errno: %d", thd->net.last_errno));
  DBUG_PRINT("info", ("thd->net.last_error: %s", thd->net.last_error));

  write_bin_log(thd, FALSE, thd->query, thd->query_length);

  rw_unlock(&LOCK_grant);
  close_thread_tables(thd);
  DBUG_RETURN(result);
}


/*
  Rename a user.

  SYNOPSIS
    mysql_rename_user()
    thd                         The current thread.
    list                        The user name pairs: (from, to).

  RETURN
    FALSE       OK.
    TRUE        Error.
*/

bool mysql_rename_user(THD *thd, List <LEX_USER> &list)
{
  int result;
  String wrong_users;
  LEX_USER *user_from, *tmp_user_from;
  LEX_USER *user_to, *tmp_user_to;
  List_iterator <LEX_USER> user_list(list);
  TABLE_LIST tables[GRANT_TABLES];
  DBUG_ENTER("mysql_rename_user");

  /*
    This statement will be replicated as a statement, even when using
    row-based replication.  The flag will be reset at the end of the
    statement.
  */
  thd->clear_current_stmt_binlog_row_based();

  /* RENAME USER may be skipped on replication client. */
  if ((result= open_grant_tables(thd, tables)))
    DBUG_RETURN(result != 1);

  rw_wrlock(&LOCK_grant);
  VOID(pthread_mutex_lock(&acl_cache->lock));

  while ((tmp_user_from= user_list++))
  {
    if (!(user_from= get_current_user(thd, tmp_user_from)))
    {
      result= TRUE;
      continue;
    }  
    tmp_user_to= user_list++;
    if (!(user_to= get_current_user(thd, tmp_user_to)))
    {
      result= TRUE;
      continue;
    }  
    DBUG_ASSERT(user_to != 0); /* Syntax enforces pairs of users. */

    /*
      Search all in-memory structures and grant tables
      for a mention of the new user name.
    */
    if (handle_grant_data(tables, 0, user_to, NULL) ||
        handle_grant_data(tables, 0, user_from, user_to) <= 0)
    {
      append_user(&wrong_users, user_from);
      result= TRUE;
    }
  }
  
  /* Rebuild 'acl_check_hosts' since 'acl_users' has been modified */
  rebuild_check_host();

  VOID(pthread_mutex_unlock(&acl_cache->lock));

  write_bin_log(thd, FALSE, thd->query, thd->query_length);

  rw_unlock(&LOCK_grant);
  close_thread_tables(thd);
  if (result)
    my_error(ER_CANNOT_USER, MYF(0), "RENAME USER", wrong_users.c_ptr_safe());
  DBUG_RETURN(result);
}


/*
  Revoke all privileges from a list of users.

  SYNOPSIS
    mysql_revoke_all()
    thd                         The current thread.
    list                        The users to revoke all privileges from.

  RETURN
    > 0         Error. Error message already sent.
    0           OK.
    < 0         Error. Error message not yet sent.
*/

bool mysql_revoke_all(THD *thd,  List <LEX_USER> &list)
{
  uint counter, revoked, is_proc;
  int result;
  ACL_DB *acl_db;
  TABLE_LIST tables[GRANT_TABLES];
  DBUG_ENTER("mysql_revoke_all");

  /*
    This statement will be replicated as a statement, even when using
    row-based replication.  The flag will be reset at the end of the
    statement.
  */
  thd->clear_current_stmt_binlog_row_based();

  if ((result= open_grant_tables(thd, tables)))
    DBUG_RETURN(result != 1);

  rw_wrlock(&LOCK_grant);
  VOID(pthread_mutex_lock(&acl_cache->lock));

  LEX_USER *lex_user, *tmp_lex_user;
  List_iterator <LEX_USER> user_list(list);
  while ((tmp_lex_user= user_list++))
  {
    if (!(lex_user= get_current_user(thd, tmp_lex_user)))
    {
      result= -1;
      continue;
    }  
    if (!find_acl_user(lex_user->host.str, lex_user->user.str, TRUE))
    {
      result= -1;
      continue;
    }

    if (replace_user_table(thd, tables[0].table,
			   *lex_user, ~(ulong)0, 1, 0, 0))
    {
      result= -1;
      continue;
    }

    /* Remove db access privileges */
    /*
      Because acl_dbs and column_priv_hash shrink and may re-order
      as privileges are removed, removal occurs in a repeated loop
      until no more privileges are revoked.
     */
    do
    {
      for (counter= 0, revoked= 0 ; counter < acl_dbs.elements ; )
      {
	const char *user,*host;

	acl_db=dynamic_element(&acl_dbs,counter,ACL_DB*);
	if (!(user=acl_db->user))
	  user= "";
	if (!(host=acl_db->host.hostname))
	  host= "";

	if (!strcmp(lex_user->user.str,user) &&
	    !my_strcasecmp(system_charset_info, lex_user->host.str, host))
	{
	  if (!replace_db_table(tables[1].table, acl_db->db, *lex_user,
                                ~(ulong)0, 1))
	  {
	    /*
	      Don't increment counter as replace_db_table deleted the
	      current element in acl_dbs.
	     */
	    revoked= 1;
	    continue;
	  }
	  result= -1; // Something went wrong
	}
	counter++;
      }
    } while (revoked);

    /* Remove column access */
    do
    {
      for (counter= 0, revoked= 0 ; counter < column_priv_hash.records ; )
      {
	const char *user,*host;
	GRANT_TABLE *grant_table= (GRANT_TABLE*)hash_element(&column_priv_hash,
							     counter);
	if (!(user=grant_table->user))
	  user= "";
	if (!(host=grant_table->host.hostname))
	  host= "";

	if (!strcmp(lex_user->user.str,user) &&
	    !my_strcasecmp(system_charset_info, lex_user->host.str, host))
	{
	  if (replace_table_table(thd,grant_table,tables[2].table,*lex_user,
				  grant_table->db,
				  grant_table->tname,
				  ~(ulong)0, 0, 1))
	  {
	    result= -1;
	  }
	  else
	  {
	    if (!grant_table->cols)
	    {
	      revoked= 1;
	      continue;
	    }
	    List<LEX_COLUMN> columns;
	    if (!replace_column_table(grant_table,tables[3].table, *lex_user,
				      columns,
				      grant_table->db,
				      grant_table->tname,
				      ~(ulong)0, 1))
	    {
	      revoked= 1;
	      continue;
	    }
	    result= -1;
	  }
	}
	counter++;
      }
    } while (revoked);

    /* Remove procedure access */
    for (is_proc=0; is_proc<2; is_proc++) do {
      HASH *hash= is_proc ? &proc_priv_hash : &func_priv_hash;
      for (counter= 0, revoked= 0 ; counter < hash->records ; )
      {
	const char *user,*host;
	GRANT_NAME *grant_proc= (GRANT_NAME*) hash_element(hash, counter);
	if (!(user=grant_proc->user))
	  user= "";
	if (!(host=grant_proc->host.hostname))
	  host= "";

	if (!strcmp(lex_user->user.str,user) &&
	    !my_strcasecmp(system_charset_info, lex_user->host.str, host))
	{
	  if (!replace_routine_table(thd,grant_proc,tables[4].table,*lex_user,
				  grant_proc->db,
				  grant_proc->tname,
                                  is_proc,
				  ~(ulong)0, 1))
	  {
	    revoked= 1;
	    continue;
	  }
	  result= -1;	// Something went wrong
	}
	counter++;
      }
    } while (revoked);
  }

  VOID(pthread_mutex_unlock(&acl_cache->lock));

  write_bin_log(thd, FALSE, thd->query, thd->query_length);

  rw_unlock(&LOCK_grant);
  close_thread_tables(thd);

  if (result)
    my_message(ER_REVOKE_GRANTS, ER(ER_REVOKE_GRANTS), MYF(0));

  DBUG_RETURN(result);
}


/*
  Revoke privileges for all users on a stored procedure

  SYNOPSIS
    sp_revoke_privileges()
    thd                         The current thread.
    db				DB of the stored procedure
    name			Name of the stored procedure

  RETURN
    0           OK.
    < 0         Error. Error message not yet sent.
*/

bool sp_revoke_privileges(THD *thd, const char *sp_db, const char *sp_name,
                          bool is_proc)
{
  uint counter, revoked;
  int result;
  TABLE_LIST tables[GRANT_TABLES];
  HASH *hash= is_proc ? &proc_priv_hash : &func_priv_hash;
  DBUG_ENTER("sp_revoke_privileges");

  if ((result= open_grant_tables(thd, tables)))
    DBUG_RETURN(result != 1);

  rw_wrlock(&LOCK_grant);
  VOID(pthread_mutex_lock(&acl_cache->lock));

  /*
    This statement will be replicated as a statement, even when using
    row-based replication.  The flag will be reset at the end of the
    statement.
  */
  thd->clear_current_stmt_binlog_row_based();

  /* Remove procedure access */
  do
  {
    for (counter= 0, revoked= 0 ; counter < hash->records ; )
    {
      GRANT_NAME *grant_proc= (GRANT_NAME*) hash_element(hash, counter);
      if (!my_strcasecmp(system_charset_info, grant_proc->db, sp_db) &&
	  !my_strcasecmp(system_charset_info, grant_proc->tname, sp_name))
      {
        LEX_USER lex_user;
	lex_user.user.str= grant_proc->user;
	lex_user.user.length= strlen(grant_proc->user);
	lex_user.host.str= grant_proc->host.hostname ?
	  grant_proc->host.hostname : (char*)"";
	lex_user.host.length= grant_proc->host.hostname ?
	  strlen(grant_proc->host.hostname) : 0;
	if (!replace_routine_table(thd,grant_proc,tables[4].table,lex_user,
				   grant_proc->db, grant_proc->tname,
                                   is_proc, ~(ulong)0, 1))
	{
	  revoked= 1;
	  continue;
	}
	result= -1;	// Something went wrong
      }
      counter++;
    }
  } while (revoked);

  VOID(pthread_mutex_unlock(&acl_cache->lock));
  rw_unlock(&LOCK_grant);
  close_thread_tables(thd);

  if (result)
    my_message(ER_REVOKE_GRANTS, ER(ER_REVOKE_GRANTS), MYF(0));

  DBUG_RETURN(result);
}


/*
  Grant EXECUTE,ALTER privilege for a stored procedure

  SYNOPSIS
    sp_grant_privileges()
    thd                         The current thread.
    db				DB of the stored procedure
    name			Name of the stored procedure

  RETURN
    0           OK.
    < 0         Error. Error message not yet sent.
*/

bool sp_grant_privileges(THD *thd, const char *sp_db, const char *sp_name,
                         bool is_proc)
{
  Security_context *sctx= thd->security_ctx;
  LEX_USER *combo;
  TABLE_LIST tables[1];
  List<LEX_USER> user_list;
  bool result;
  ACL_USER *au;
  char passwd_buff[SCRAMBLED_PASSWORD_CHAR_LENGTH+1];
  DBUG_ENTER("sp_grant_privileges");

  if (!(combo=(LEX_USER*) thd->alloc(sizeof(st_lex_user))))
    DBUG_RETURN(TRUE);

  combo->user.str= sctx->user;

  VOID(pthread_mutex_lock(&acl_cache->lock));

  if ((au= find_acl_user(combo->host.str=(char*)sctx->host_or_ip,combo->user.str,FALSE)))
    goto found_acl;
  if ((au= find_acl_user(combo->host.str=(char*)sctx->host, combo->user.str,FALSE)))
    goto found_acl;
  if ((au= find_acl_user(combo->host.str=(char*)sctx->ip, combo->user.str,FALSE)))
    goto found_acl;
  if((au= find_acl_user(combo->host.str=(char*)"%", combo->user.str, FALSE)))
    goto found_acl;

  VOID(pthread_mutex_unlock(&acl_cache->lock));
  DBUG_RETURN(TRUE);

 found_acl:
  VOID(pthread_mutex_unlock(&acl_cache->lock));

  bzero((char*)tables, sizeof(TABLE_LIST));
  user_list.empty();

  tables->db= (char*)sp_db;
  tables->table_name= tables->alias= (char*)sp_name;

  combo->host.length= strlen(combo->host.str);
  combo->user.length= strlen(combo->user.str);
  combo->host.str= thd->strmake(combo->host.str,combo->host.length);
  combo->user.str= thd->strmake(combo->user.str,combo->user.length);


  if(au && au->salt_len)
  {
    if (au->salt_len == SCRAMBLE_LENGTH)
    {
      make_password_from_salt(passwd_buff, au->salt);
      combo->password.length= SCRAMBLED_PASSWORD_CHAR_LENGTH;
    }
    else if (au->salt_len == SCRAMBLE_LENGTH_323)
    {
      make_password_from_salt_323(passwd_buff, (ulong *) au->salt);
      combo->password.length= SCRAMBLED_PASSWORD_CHAR_LENGTH_323;
    }
    else
    {
      my_error(ER_PASSWD_LENGTH, MYF(0), SCRAMBLED_PASSWORD_CHAR_LENGTH);
      return -1;
    }
    combo->password.str= passwd_buff;
  }
  else
  {
    combo->password.str= (char*)"";
    combo->password.length= 0;
  }

  if (user_list.push_back(combo))
    DBUG_RETURN(TRUE);

  thd->lex->ssl_type= SSL_TYPE_NOT_SPECIFIED;
  bzero((char*) &thd->lex->mqh, sizeof(thd->lex->mqh));

  result= mysql_routine_grant(thd, tables, is_proc, user_list,
  				DEFAULT_CREATE_PROC_ACLS, 0, 1);
  DBUG_RETURN(result);
}


/*****************************************************************************
  Instantiate used templates
*****************************************************************************/

#ifdef HAVE_EXPLICIT_TEMPLATE_INSTANTIATION
template class List_iterator<LEX_COLUMN>;
template class List_iterator<LEX_USER>;
template class List<LEX_COLUMN>;
template class List<LEX_USER>;
#endif

#endif /*NO_EMBEDDED_ACCESS_CHECKS */


int wild_case_compare(CHARSET_INFO *cs, const char *str,const char *wildstr)
{
  reg3 int flag;
  DBUG_ENTER("wild_case_compare");
  DBUG_PRINT("enter",("str: '%s'  wildstr: '%s'",str,wildstr));
  while (*wildstr)
  {
    while (*wildstr && *wildstr != wild_many && *wildstr != wild_one)
    {
      if (*wildstr == wild_prefix && wildstr[1])
	wildstr++;
      if (my_toupper(cs, *wildstr++) !=
          my_toupper(cs, *str++)) DBUG_RETURN(1);
    }
    if (! *wildstr ) DBUG_RETURN (*str != 0);
    if (*wildstr++ == wild_one)
    {
      if (! *str++) DBUG_RETURN (1);	/* One char; skip */
    }
    else
    {						/* Found '*' */
      if (!*wildstr) DBUG_RETURN(0);		/* '*' as last char: OK */
      flag=(*wildstr != wild_many && *wildstr != wild_one);
      do
      {
	if (flag)
	{
	  char cmp;
	  if ((cmp= *wildstr) == wild_prefix && wildstr[1])
	    cmp=wildstr[1];
	  cmp=my_toupper(cs, cmp);
	  while (*str && my_toupper(cs, *str) != cmp)
	    str++;
	  if (!*str) DBUG_RETURN (1);
	}
	if (wild_case_compare(cs, str,wildstr) == 0) DBUG_RETURN (0);
      } while (*str++);
      DBUG_RETURN(1);
    }
  }
  DBUG_RETURN (*str != '\0');
}


void update_schema_privilege(TABLE *table, char *buff, const char* db,
                             const char* t_name, const char* column,
                             uint col_length, const char *priv, 
                             uint priv_length, const char* is_grantable)
{
  int i= 2;
  CHARSET_INFO *cs= system_charset_info;
  restore_record(table, s->default_values);
  table->field[0]->store(buff, (uint) strlen(buff), cs);
  if (db)
    table->field[i++]->store(db, (uint) strlen(db), cs);
  if (t_name)
    table->field[i++]->store(t_name, (uint) strlen(t_name), cs);
  if (column)
    table->field[i++]->store(column, col_length, cs);
  table->field[i++]->store(priv, priv_length, cs);
  table->field[i]->store(is_grantable, (uint) strlen(is_grantable), cs);
  table->file->ha_write_row(table->record[0]);
}


int fill_schema_user_privileges(THD *thd, TABLE_LIST *tables, COND *cond)
{
#ifndef NO_EMBEDDED_ACCESS_CHECKS
  uint counter;
  ACL_USER *acl_user;
  ulong want_access;
  char buff[100];
  TABLE *table= tables->table;
  bool no_global_access= check_access(thd, SELECT_ACL, "mysql",0,1,1,0);
  char *curr_host= thd->security_ctx->priv_host_name();
  DBUG_ENTER("fill_schema_user_privileges");

  if (!initialized)
    DBUG_RETURN(0);
  pthread_mutex_lock(&acl_cache->lock);

  for (counter=0 ; counter < acl_users.elements ; counter++)
  {
    const char *user,*host, *is_grantable="YES";
    acl_user=dynamic_element(&acl_users,counter,ACL_USER*);
    if (!(user=acl_user->user))
      user= "";
    if (!(host=acl_user->host.hostname))
      host= "";

    if (no_global_access &&
        (strcmp(thd->security_ctx->priv_user, user) ||
         my_strcasecmp(system_charset_info, curr_host, host)))
      continue;
      
    want_access= acl_user->access;
    if (!(want_access & GRANT_ACL))
      is_grantable= "NO";

    strxmov(buff,"'",user,"'@'",host,"'",NullS);
    if (!(want_access & ~GRANT_ACL))
      update_schema_privilege(table, buff, 0, 0, 0, 0,
                              STRING_WITH_LEN("USAGE"), is_grantable);
    else
    {
      uint priv_id;
      ulong j,test_access= want_access & ~GRANT_ACL;
      for (priv_id=0, j = SELECT_ACL;j <= GLOBAL_ACLS; priv_id++,j <<= 1)
      {
	if (test_access & j)
          update_schema_privilege(table, buff, 0, 0, 0, 0, 
                                  command_array[priv_id],
                                  command_lengths[priv_id], is_grantable);
      }
    }
  }

  pthread_mutex_unlock(&acl_cache->lock);

  DBUG_RETURN(0);
#else
  return(0);
#endif
}


int fill_schema_schema_privileges(THD *thd, TABLE_LIST *tables, COND *cond)
{
#ifndef NO_EMBEDDED_ACCESS_CHECKS
  uint counter;
  ACL_DB *acl_db;
  ulong want_access;
  char buff[100];
  TABLE *table= tables->table;
  bool no_global_access= check_access(thd, SELECT_ACL, "mysql",0,1,1,0);
  char *curr_host= thd->security_ctx->priv_host_name();
  DBUG_ENTER("fill_schema_schema_privileges");

  if (!initialized)
    DBUG_RETURN(0);
  pthread_mutex_lock(&acl_cache->lock);

  for (counter=0 ; counter < acl_dbs.elements ; counter++)
  {
    const char *user, *host, *is_grantable="YES";

    acl_db=dynamic_element(&acl_dbs,counter,ACL_DB*);
    if (!(user=acl_db->user))
      user= "";
    if (!(host=acl_db->host.hostname))
      host= "";

    if (no_global_access &&
        (strcmp(thd->security_ctx->priv_user, user) ||
         my_strcasecmp(system_charset_info, curr_host, host)))
      continue;

    want_access=acl_db->access;
    if (want_access)
    {
      if (!(want_access & GRANT_ACL))
      {
        is_grantable= "NO";
      }
      strxmov(buff,"'",user,"'@'",host,"'",NullS);
      if (!(want_access & ~GRANT_ACL))
        update_schema_privilege(table, buff, acl_db->db, 0, 0,
                                0, STRING_WITH_LEN("USAGE"), is_grantable);
      else
      {
        int cnt;
        ulong j,test_access= want_access & ~GRANT_ACL;
        for (cnt=0, j = SELECT_ACL; j <= DB_ACLS; cnt++,j <<= 1)
          if (test_access & j)
            update_schema_privilege(table, buff, acl_db->db, 0, 0, 0,
                                    command_array[cnt], command_lengths[cnt],
                                    is_grantable);
      }
    }
  }

  pthread_mutex_unlock(&acl_cache->lock);

  DBUG_RETURN(0);
#else
  return (0);
#endif
}


int fill_schema_table_privileges(THD *thd, TABLE_LIST *tables, COND *cond)
{
#ifndef NO_EMBEDDED_ACCESS_CHECKS
  uint index;
  char buff[100];
  TABLE *table= tables->table;
  bool no_global_access= check_access(thd, SELECT_ACL, "mysql",0,1,1,0);
  char *curr_host= thd->security_ctx->priv_host_name();
  DBUG_ENTER("fill_schema_table_privileges");

  rw_rdlock(&LOCK_grant);

  for (index=0 ; index < column_priv_hash.records ; index++)
  {
    const char *user, *host, *is_grantable= "YES";
    GRANT_TABLE *grant_table= (GRANT_TABLE*) hash_element(&column_priv_hash,
							  index);
    if (!(user=grant_table->user))
      user= "";
    if (!(host= grant_table->host.hostname))
      host= "";

    if (no_global_access &&
        (strcmp(thd->security_ctx->priv_user, user) ||
         my_strcasecmp(system_charset_info, curr_host, host)))
      continue;

    ulong table_access= grant_table->privs;
    if (table_access)
    {
      ulong test_access= table_access & ~GRANT_ACL;
      /*
        We should skip 'usage' privilege on table if
        we have any privileges on column(s) of this table
      */
      if (!test_access && grant_table->cols)
        continue;
      if (!(table_access & GRANT_ACL))
        is_grantable= "NO";

      strxmov(buff, "'", user, "'@'", host, "'", NullS);
      if (!test_access)
        update_schema_privilege(table, buff, grant_table->db, grant_table->tname,
                                0, 0, STRING_WITH_LEN("USAGE"), is_grantable);
      else
      {
        ulong j;
        int cnt;
        for (cnt= 0, j= SELECT_ACL; j <= TABLE_ACLS; cnt++, j<<= 1)
        {
          if (test_access & j)
            update_schema_privilege(table, buff, grant_table->db, 
                                    grant_table->tname, 0, 0, command_array[cnt],
                                    command_lengths[cnt], is_grantable);
        }
      }
    }
  }

  rw_unlock(&LOCK_grant);

  DBUG_RETURN(0);
#else
  return (0);
#endif
}


int fill_schema_column_privileges(THD *thd, TABLE_LIST *tables, COND *cond)
{
#ifndef NO_EMBEDDED_ACCESS_CHECKS
  uint index;
  char buff[100];
  TABLE *table= tables->table;
  bool no_global_access= check_access(thd, SELECT_ACL, "mysql",0,1,1,0);
  char *curr_host= thd->security_ctx->priv_host_name();
  DBUG_ENTER("fill_schema_table_privileges");

  rw_rdlock(&LOCK_grant);

  for (index=0 ; index < column_priv_hash.records ; index++)
  {
    const char *user, *host, *is_grantable= "YES";
    GRANT_TABLE *grant_table= (GRANT_TABLE*) hash_element(&column_priv_hash,
							  index);
    if (!(user=grant_table->user))
      user= "";
    if (!(host= grant_table->host.hostname))
      host= "";

    if (no_global_access &&
        (strcmp(thd->security_ctx->priv_user, user) ||
         my_strcasecmp(system_charset_info, curr_host, host)))
      continue;

    ulong table_access= grant_table->cols;
    if (table_access != 0)
    {
      if (!(grant_table->privs & GRANT_ACL))
        is_grantable= "NO";

      ulong test_access= table_access & ~GRANT_ACL;
      strxmov(buff, "'", user, "'@'", host, "'", NullS);
      if (!test_access)
        continue;
      else
      {
        ulong j;
        int cnt;
        for (cnt= 0, j= SELECT_ACL; j <= TABLE_ACLS; cnt++, j<<= 1)
        {
          if (test_access & j)
          {
            for (uint col_index=0 ;
                 col_index < grant_table->hash_columns.records ;
                 col_index++)
            {
              GRANT_COLUMN *grant_column = (GRANT_COLUMN*)
                hash_element(&grant_table->hash_columns,col_index);
              if ((grant_column->rights & j) && (table_access & j))
                  update_schema_privilege(table, buff, grant_table->db,
                                          grant_table->tname,
                                          grant_column->column,
                                          grant_column->key_length,
                                          command_array[cnt],
                                          command_lengths[cnt], is_grantable);
            }
          }
        }
      }
    }
  }

  rw_unlock(&LOCK_grant);

  DBUG_RETURN(0);
#else
  return (0);
#endif
}


#ifndef NO_EMBEDDED_ACCESS_CHECKS
/*
  fill effective privileges for table

  SYNOPSIS
    fill_effective_table_privileges()
    thd     thread handler
    grant   grants table descriptor
    db      db name
    table   table name
*/

void fill_effective_table_privileges(THD *thd, GRANT_INFO *grant,
                                     const char *db, const char *table)
{
  Security_context *sctx= thd->security_ctx;
  DBUG_ENTER("fill_effective_table_privileges");
  DBUG_PRINT("enter", ("Host: '%s', Ip: '%s', User: '%s', table: `%s`.`%s`",
                       sctx->priv_host, (sctx->ip ? sctx->ip : "(NULL)"),
                       (sctx->priv_user ? sctx->priv_user : "(NULL)"),
                       db, table));
  /* --skip-grants */
  if (!initialized)
  {
    DBUG_PRINT("info", ("skip grants"));
    grant->privilege= ~NO_ACCESS;             // everything is allowed
    DBUG_PRINT("info", ("privilege 0x%lx", grant->privilege));
    DBUG_VOID_RETURN;
  }

  /* global privileges */
  grant->privilege= sctx->master_access;

  if (!sctx->priv_user)
  {
    DBUG_PRINT("info", ("privilege 0x%lx", grant->privilege));
    DBUG_VOID_RETURN;                         // it is slave
  }

  /* db privileges */
  grant->privilege|= acl_get(sctx->host, sctx->ip, sctx->priv_user, db, 0);

  /* table privileges */
  rw_rdlock(&LOCK_grant);
  if (grant->version != grant_version)
  {
    grant->grant_table=
      table_hash_search(sctx->host, sctx->ip, db,
			sctx->priv_user,
			table, 0);              /* purecov: inspected */
    grant->version= grant_version;              /* purecov: inspected */
  }
  if (grant->grant_table != 0)
  {
    grant->privilege|= grant->grant_table->privs;
  }
  rw_unlock(&LOCK_grant);

  DBUG_PRINT("info", ("privilege 0x%lx", grant->privilege));
  DBUG_VOID_RETURN;
}

#else /* NO_EMBEDDED_ACCESS_CHECKS */

/****************************************************************************
 Dummy wrappers when we don't have any access checks
****************************************************************************/

bool check_routine_level_acl(THD *thd, const char *db, const char *name,
                             bool is_proc)
{
  return FALSE;
}

#endif<|MERGE_RESOLUTION|>--- conflicted
+++ resolved
@@ -4013,18 +4013,10 @@
   ulong want_access= want_access_arg;
   const char *table_name= NULL;
 
-<<<<<<< HEAD
   const char* db_name; 
   GRANT_INFO *grant;
-  GRANT_TABLE *grant_table;
-=======
-  if (grant_option)
-  {
-    const char* db_name; 
-    GRANT_INFO *grant;
-    /* Initialized only to make gcc happy */
-    GRANT_TABLE *grant_table= NULL;
->>>>>>> 3144809c
+  /* Initialized only to make gcc happy */
+  GRANT_TABLE *grant_table= NULL;
 
   rw_rdlock(&LOCK_grant);
 
