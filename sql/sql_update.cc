--- conflicted
+++ resolved
@@ -359,11 +359,7 @@
   table_list->grant.want_privilege= table->grant.want_privilege=
     (SELECT_ACL & ~table->grant.privilege);
 #endif
-<<<<<<< HEAD
-  if (setup_fields(thd, Ref_ptr_array(), values, MARK_COLUMNS_READ, 0, 0))
-=======
-  if (setup_fields(thd, 0, values, MARK_COLUMNS_READ, 0, NULL, 0))
->>>>>>> 2aa51f52
+  if (setup_fields(thd, Ref_ptr_array(), values, MARK_COLUMNS_READ, 0, NULL, 0))
   {
     free_underlaid_joins(thd, select_lex);
     DBUG_RETURN(1);				/* purecov: inspected */
@@ -1694,12 +1690,8 @@
     reference tables
   */
 
-<<<<<<< HEAD
   int error= setup_fields(thd, Ref_ptr_array(),
-                          *values, MARK_COLUMNS_READ, 0, 0);
-=======
-  int error= setup_fields(thd, 0, *values, MARK_COLUMNS_READ, 0, NULL, 0);
->>>>>>> 2aa51f52
+                          *values, MARK_COLUMNS_READ, 0, NULL, 0);
 
   ti.rewind();
   while ((table_ref= ti++))
