/* Copyright (c) 2001, 2013, Oracle and/or its affiliates.
   Copyright (c) 2011, 2013, Monty Program Ab.

   This program is free software; you can redistribute it and/or modify
   it under the terms of the GNU General Public License as published by
   the Free Software Foundation; version 2 of the License.

   This program is distributed in the hope that it will be useful,
   but WITHOUT ANY WARRANTY; without even the implied warranty of
   MERCHANTABILITY or FITNESS FOR A PARTICULAR PURPOSE.  See the
   GNU General Public License for more details.

   You should have received a copy of the GNU General Public License
   along with this program; if not, write to the Free Software
   Foundation, Inc., 51 Franklin Street, Fifth Floor, Boston, MA  02110-1301, USA */


/* HANDLER ... commands - direct access to ISAM */

/* TODO:
  HANDLER blabla OPEN [ AS foobar ] [ (column-list) ]

  the most natural (easiest, fastest) way to do it is to
  compute List<Item> field_list not in mysql_ha_read
  but in mysql_ha_open, and then store it in TABLE structure.

  The problem here is that mysql_parse calls free_item to free all the
  items allocated at the end of every query. The workaround would to
  keep two item lists per THD - normal free_list and handler_items.
  The second is to be freeed only on thread end. mysql_ha_open should
  then do { handler_items=concat(handler_items, free_list); free_list=0; }

  But !!! do_command calls free_root at the end of every query and frees up
  all the sql_alloc'ed memory. It's harder to work around...
*/

/*
  The information about open HANDLER objects is stored in a HASH.
  It holds objects of type TABLE_LIST, which are indexed by table
  name/alias, and allows us to quickly find a HANDLER table for any
  operation at hand - be it HANDLER READ or HANDLER CLOSE.

  It also allows us to maintain an "open" HANDLER even in cases
  when there is no physically open cursor. E.g. a FLUSH TABLE
  statement in this or some other connection demands that all open
  HANDLERs against the flushed table are closed. In order to
  preserve the information about an open HANDLER, we don't perform
  a complete HANDLER CLOSE, but only close the TABLE object.  The
  corresponding TABLE_LIST is kept in the cache with 'table'
  pointer set to NULL. The table will be reopened on next access
  (this, however, leads to loss of cursor position, unless the
  cursor points at the first record).
*/

#include "sql_priv.h"
#include "sql_handler.h"
#include "unireg.h"                    // REQUIRED: for other includes
#include "sql_base.h"                           // close_thread_tables
#include "lock.h"                               // mysql_unlock_tables
#include "key.h"                                // key_copy
#include "sql_base.h"                           // insert_fields
#include "sql_select.h"
#include "transaction.h"

#ifdef USE_PRAGMA_IMPLEMENTATION
#pragma implementation				// gcc: Class implementation
#endif

#define HANDLER_TABLES_HASH_SIZE 120

static enum enum_ha_read_modes rkey_to_rnext[]=
{ RNEXT_SAME, RNEXT, RPREV, RNEXT, RPREV, RNEXT, RPREV, RPREV };

/*
  Set handler to state after create, but keep base information about
  which table is used
*/

void SQL_HANDLER::reset()
{
  fields.empty();
  arena.free_items();
  free_root(&mem_root, MYF(0));
  my_free(lock);
  init();
}  
  
/* Free all allocated data */

SQL_HANDLER::~SQL_HANDLER()
{
  reset();
  my_free(base_data);
}

/*
  Get hash key and hash key length.

  SYNOPSIS
    mysql_ha_hash_get_key()
    tables                      Pointer to the hash object.
    key_len_p   (out)           Pointer to the result for key length.
    first                       Unused.

  DESCRIPTION
    The hash object is an TABLE_LIST struct.
    The hash key is the alias name.
    The hash key length is the alias name length plus one for the
    terminateing NUL character.

  RETURN
    Pointer to the TABLE_LIST struct.
*/

static char *mysql_ha_hash_get_key(SQL_HANDLER *table, size_t *key_len,
                                   my_bool first __attribute__((unused)))
{
  *key_len= table->handler_name.length + 1 ; /* include '\0' in comparisons */
  return table->handler_name.str;
}


/*
  Free an hash object.

  SYNOPSIS
    mysql_ha_hash_free()
    tables                      Pointer to the hash object.

  DESCRIPTION
    The hash object is an TABLE_LIST struct.

  RETURN
    Nothing
*/

static void mysql_ha_hash_free(SQL_HANDLER *table)
{
  delete table;
}

/**
  Close a HANDLER table.

  @param thd Thread identifier.
  @param tables A list of tables with the first entry to close.

  @note Though this function takes a list of tables, only the first list entry
  will be closed.
  @mote handler_object is not deleted!
  @note Broadcasts refresh if it closed a table with old version.
*/

static void mysql_ha_close_table(SQL_HANDLER *handler)
{
  THD *thd= handler->thd;
  TABLE *table= handler->table;

  /* check if table was already closed */
  if (!table)
    return;

  if (!table->s->tmp_table)
  {
    /* Non temporary table. */
    if (handler->lock)
    {
      // Mark it unlocked, like in reset_lock_data()
      reset_lock_data(handler->lock, 1);
    }

    table->file->ha_index_or_rnd_end();
    table->open_by_handler= 0;
    (void) close_thread_table(thd, &table);
    thd->mdl_context.release_lock(handler->mdl_request.ticket);
  }
  else
  {
    /* Must be a temporary table */
    table->file->ha_index_or_rnd_end();
    table->query_id= thd->query_id;
    table->open_by_handler= 0;
    mark_tmp_table_for_reuse(table);
  }
  my_free(handler->lock);
  handler->init();
}

/*
  Open a HANDLER table.

  SYNOPSIS
    mysql_ha_open()
    thd                         Thread identifier.
    tables                      A list of tables with the first entry to open.
    reopen                      Re-open a previously opened handler table.

  DESCRIPTION
    Though this function takes a list of tables, only the first list entry
    will be opened.
    'reopen' is set when a handler table is to be re-opened. In this case,
    'tables' is the pointer to the hashed SQL_HANDLER object which has been
    saved on the original open.
    'reopen' is also used to suppress the sending of an 'ok' message.

  RETURN
    FALSE OK
    TRUE  Error
*/

bool mysql_ha_open(THD *thd, TABLE_LIST *tables, SQL_HANDLER *reopen)
{
  SQL_HANDLER   *sql_handler= 0;
  uint          counter;
  bool          error;
  TABLE         *table, *backup_open_tables;
  MDL_savepoint mdl_savepoint;
  Query_arena backup_arena;
  DBUG_ENTER("mysql_ha_open");
  DBUG_PRINT("enter",("'%s'.'%s' as '%s'  reopen: %d",
                      tables->db, tables->table_name, tables->alias,
                      reopen != 0));

  if (thd->locked_tables_mode)
  {
    my_error(ER_LOCK_OR_ACTIVE_TRANSACTION, MYF(0));
    DBUG_RETURN(TRUE);
  }
  if (tables->schema_table)
  {
    my_error(ER_WRONG_USAGE, MYF(0), "HANDLER OPEN",
             INFORMATION_SCHEMA_NAME.str);
    DBUG_PRINT("exit",("ERROR"));
    DBUG_RETURN(TRUE);
  }

  if (! my_hash_inited(&thd->handler_tables_hash))
  {
    /*
      HASH entries are of type SQL_HANDLER
    */
    if (my_hash_init(&thd->handler_tables_hash, &my_charset_latin1,
                     HANDLER_TABLES_HASH_SIZE, 0, 0,
                     (my_hash_get_key) mysql_ha_hash_get_key,
                     (my_hash_free_key) mysql_ha_hash_free, 0))
    {
      DBUG_PRINT("exit",("ERROR"));
      DBUG_RETURN(TRUE);
    }
  }
  else if (! reopen) /* Otherwise we have 'tables' already. */
  {
    if (my_hash_search(&thd->handler_tables_hash, (uchar*) tables->alias,
                       strlen(tables->alias) + 1))
    {
      DBUG_PRINT("info",("duplicate '%s'", tables->alias));
      DBUG_PRINT("exit",("ERROR"));
      my_error(ER_NONUNIQ_TABLE, MYF(0), tables->alias);
      DBUG_RETURN(TRUE);
    }
  }

  /*
    Save and reset the open_tables list so that open_tables() won't
    be able to access (or know about) the previous list. And on return
    from open_tables(), thd->open_tables will contain only the opened
    table.

    See open_table() back-off comments for more details.
  */
  backup_open_tables= thd->open_tables;
  thd->set_open_tables(NULL);

  /*
    open_tables() will set 'tables->table' if successful.
    It must be NULL for a real open when calling open_tables().
  */
  DBUG_ASSERT(! tables->table);

  /*
    We can't request lock with explicit duration for this table
    right from the start as open_tables() can't handle properly
    back-off for such locks.
  */
  tables->mdl_request.init(MDL_key::TABLE, tables->db, tables->table_name,
                           MDL_SHARED, MDL_TRANSACTION);
  mdl_savepoint= thd->mdl_context.mdl_savepoint();

  /* for now HANDLER can be used only for real TABLES */
  tables->required_type= FRMTYPE_TABLE;

  /*
    We use open_tables() here, rather than, say,
    open_ltable() or open_table() because we would like to be able
    to open a temporary table.
  */
  error= open_tables(thd, &tables, &counter, 0);

  if (error)
    goto err;

  table= tables->table;

  /* There can be only one table in '*tables'. */
  if (! (table->file->ha_table_flags() & HA_CAN_SQL_HANDLER))
  {
    my_error(ER_ILLEGAL_HA, MYF(0), tables->alias);
    goto err;
  }

  if (tables->mdl_request.ticket &&
      thd->mdl_context.has_lock(mdl_savepoint, tables->mdl_request.ticket))
  {
    /* The ticket returned is within a savepoint. Make a copy.  */
    error= thd->mdl_context.clone_ticket(&tables->mdl_request);
    tables->table->mdl_ticket= tables->mdl_request.ticket;
    if (error)
      goto err;
  }

  if (! reopen)
  {
    /* copy data to sql_handler */
    if (!(sql_handler= new SQL_HANDLER(thd)))
      goto err;
    init_alloc_root(&sql_handler->mem_root, 1024, 0);

    sql_handler->db.length= strlen(tables->db);
    sql_handler->table_name.length= strlen(tables->table_name);
    sql_handler->handler_name.length= strlen(tables->alias);

    if (!(my_multi_malloc(MY_WME,
                          &sql_handler->db.str,
                          (uint) sql_handler->db.length + 1,
                          &sql_handler->table_name.str,
                          (uint) sql_handler->table_name.length + 1,
                          &sql_handler->handler_name.str,
                          (uint) sql_handler->handler_name.length + 1,
                          NullS)))
      goto err;
    sql_handler->base_data= sql_handler->db.str;  // Free this
    memcpy(sql_handler->db.str, tables->db, sql_handler->db.length +1);
    memcpy(sql_handler->table_name.str, tables->table_name,
           sql_handler->table_name.length+1);
    memcpy(sql_handler->handler_name.str, tables->alias,
           sql_handler->handler_name.length +1);

    /* add to hash */
    if (my_hash_insert(&thd->handler_tables_hash, (uchar*) sql_handler))
      goto err;
  }
  else
  {
    sql_handler= reopen;
    sql_handler->reset();
  }    
  sql_handler->table= table;
  memcpy(&sql_handler->mdl_request, &tables->mdl_request,
         sizeof(tables->mdl_request));

  if (!(sql_handler->lock= get_lock_data(thd, &sql_handler->table, 1,
                                         GET_LOCK_STORE_LOCKS)))
    goto err;

  /* Get a list of all fields for send_fields */
  thd->set_n_backup_active_arena(&sql_handler->arena, &backup_arena);
  error= table->fill_item_list(&sql_handler->fields);
  thd->restore_active_arena(&sql_handler->arena, &backup_arena);

  if (error)
    goto err;

  /* Always read all columns */
  table->read_set= &table->s->all_set;
  table->vcol_set= &table->s->all_set;

  /* Restore the state. */
  thd->set_open_tables(backup_open_tables);
  if (sql_handler->mdl_request.ticket)
  {
    thd->mdl_context.set_lock_duration(sql_handler->mdl_request.ticket,
                                       MDL_EXPLICIT);
    thd->mdl_context.set_needs_thr_lock_abort(TRUE);
  }

  /*
    Assert that the above check prevents opening of views and merge tables.
    For temporary tables, TABLE::next can be set even if only one table
    was opened for HANDLER as it is used to link them together
    (see thd->temporary_tables).
  */
  DBUG_ASSERT(sql_handler->table->next == NULL ||
              sql_handler->table->s->tmp_table);
  /*
    If it's a temp table, don't reset table->query_id as the table is
    being used by this handler. For non-temp tables we use this flag
    in asserts.
  */
  table->open_by_handler= 1;

  /* Safety, cleanup the pointer to satisfy MDL assertions. */
  tables->mdl_request.ticket= NULL;

  if (! reopen)
    my_ok(thd);
  DBUG_PRINT("exit",("OK"));
  DBUG_RETURN(FALSE);

err:
  /*
    No need to rollback statement transaction, it's not started.
    If called with reopen flag, no need to rollback either,
    it will be done at statement end.
  */
  DBUG_ASSERT(thd->transaction.stmt.is_empty());
  close_thread_tables(thd);
  thd->mdl_context.rollback_to_savepoint(mdl_savepoint);
  thd->set_open_tables(backup_open_tables);
  if (sql_handler)
  {
    if (!reopen)
      my_hash_delete(&thd->handler_tables_hash, (uchar*) sql_handler);
    else
      sql_handler->reset(); // or should it be init() ?
  }
  DBUG_PRINT("exit",("ERROR"));
  DBUG_RETURN(TRUE);
}


/*
  Close a HANDLER table by alias or table name

  SYNOPSIS
    mysql_ha_close()
    thd                         Thread identifier.
    tables                      A list of tables with the first entry to close.

  DESCRIPTION
    Closes the table that is associated (on the handler tables hash) with the
    name (table->alias) of the specified table.

  RETURN
    FALSE ok
    TRUE  error
*/

bool mysql_ha_close(THD *thd, TABLE_LIST *tables)
{
  SQL_HANDLER *handler;
  DBUG_ENTER("mysql_ha_close");
  DBUG_PRINT("enter",("'%s'.'%s' as '%s'",
                      tables->db, tables->table_name, tables->alias));

  if (thd->locked_tables_mode)
  {
    my_error(ER_LOCK_OR_ACTIVE_TRANSACTION, MYF(0));
    DBUG_RETURN(TRUE);
  }
  if ((handler= (SQL_HANDLER*) my_hash_search(&thd->handler_tables_hash,
                                                 (uchar*) tables->alias,
                                                 strlen(tables->alias) + 1)))
  {
    mysql_ha_close_table(handler);
    my_hash_delete(&thd->handler_tables_hash, (uchar*) handler);
  }
  else
  {
    my_error(ER_UNKNOWN_TABLE, MYF(0), tables->alias, "HANDLER");
    DBUG_PRINT("exit",("ERROR"));
    DBUG_RETURN(TRUE);
  }

  /*
    Mark MDL_context as no longer breaking protocol if we have
    closed last HANDLER.
  */
  if (! thd->handler_tables_hash.records)
    thd->mdl_context.set_needs_thr_lock_abort(FALSE);

  my_ok(thd);
  DBUG_PRINT("exit", ("OK"));
  DBUG_RETURN(FALSE);
}


/**
  A helper class to process an error from mysql_lock_tables().
  HANDLER READ statement's attempt to lock the subject table
  may get aborted if there is a pending DDL. In that case
  we close the table, reopen it, and try to read again.
  This is implicit and obscure, since HANDLER position
  is lost in the process, but it's the legacy server
  behaviour we should preserve.
*/

class Sql_handler_lock_error_handler: public Internal_error_handler
{
public:
  virtual
  bool handle_condition(THD *thd,
                        uint sql_errno,
                        const char *sqlstate,
                        MYSQL_ERROR::enum_warning_level level,
                        const char* msg,
                        MYSQL_ERROR **cond_hdl);

  bool need_reopen() const { return m_need_reopen; };
  void init() { m_need_reopen= FALSE; };
private:
  bool m_need_reopen;
};


/**
  Handle an error from mysql_lock_tables().
  Ignore ER_LOCK_ABORTED errors.
*/

bool
Sql_handler_lock_error_handler::
handle_condition(THD *thd,
                 uint sql_errno,
                 const char *sqlstate,
                 MYSQL_ERROR::enum_warning_level level,
                 const char* msg,
                 MYSQL_ERROR **cond_hdl)
{
  *cond_hdl= NULL;
  if (sql_errno == ER_LOCK_ABORTED)
    m_need_reopen= TRUE;

  return m_need_reopen;
}


/**
   Finds an open HANDLER table.

   @params name		Name of handler to open

   @return 0 failure
   @return handler
*/  

SQL_HANDLER *mysql_ha_find_handler(THD *thd, const char *name)
{
  SQL_HANDLER *handler;
  if ((handler= (SQL_HANDLER*) my_hash_search(&thd->handler_tables_hash,
                                              (uchar*) name, strlen(name) + 1)))
  {
    DBUG_PRINT("info-in-hash",("'%s'.'%s' as '%s' table: %p",
                               handler->db.str,
                               handler->table_name.str,
                               handler->handler_name.str, handler->table));
    if (!handler->table)
    {
      /* The handler table has been closed. Re-open it. */
      TABLE_LIST tmp;
      tmp.init_one_table(handler->db.str, handler->db.length,
                         handler->table_name.str, handler->table_name.length,
                         handler->handler_name.str, TL_READ);

      if (mysql_ha_open(thd, &tmp, handler))
      {
        DBUG_PRINT("exit",("reopen failed"));
        return 0;
      }
    }
  }
  else
  {
    my_error(ER_UNKNOWN_TABLE, MYF(0), name, "HANDLER");
    return 0;
  }
  return handler;
}


/**
   Check that condition and key name are ok

   @param handler
   @param mode		Read mode (RFIRST, RNEXT etc...)
   @param keyname	Key to use.
   @param key_expr      List of key column values
   @param cond		Where clause
   @param in_prepare	If we are in prepare phase (we can't evalute items yet)

   @return 0 ok
   @return 1 error

   In ok, then values of used key and mode is stored in sql_handler
*/

static bool
mysql_ha_fix_cond_and_key(SQL_HANDLER *handler, 
                          enum enum_ha_read_modes mode, char *keyname,
                          List<Item> *key_expr,
                          Item *cond, bool in_prepare)
{
  THD *thd= handler->thd;
  TABLE *table= handler->table;
  if (cond)
  {
    /* This can only be true for temp tables */
    if (table->query_id != thd->query_id)
      cond->cleanup();                          // File was reopened
    if ((!cond->fixed &&
	 cond->fix_fields(thd, &cond)) || cond->check_cols(1))
      return 1;
  }

  if (keyname)
  {
    /* Check if same as last keyname. If not, do a full lookup */
    if (handler->keyno < 0 ||
        my_strcasecmp(&my_charset_latin1,
                      keyname,
                      table->s->key_info[handler->keyno].name))
    {
      if ((handler->keyno= find_type(keyname, &table->s->keynames,
                                     FIND_TYPE_NO_PREFIX) - 1) < 0)
      {
        my_error(ER_KEY_DOES_NOT_EXITS, MYF(0), keyname,
                 handler->handler_name.str);
        return 1;
      }
    }

    /* Check key parts */
    if (mode == RKEY)
    {
      TABLE *table= handler->table;
      KEY *keyinfo= table->key_info + handler->keyno;
      KEY_PART_INFO *key_part= keyinfo->key_part;
      List_iterator<Item> it_ke(*key_expr);
      Item *item;
      key_part_map keypart_map;
      uint key_len;

      if (key_expr->elements > keyinfo->key_parts)
      {
        my_error(ER_TOO_MANY_KEY_PARTS, MYF(0), keyinfo->key_parts);
        return 1;
      }
      for (keypart_map= key_len=0 ; (item=it_ke++) ; key_part++)
      {
        my_bitmap_map *old_map;
	/* note that 'item' can be changed by fix_fields() call */
        if ((!item->fixed &&
             item->fix_fields(thd, it_ke.ref())) ||
	    (item= *it_ke.ref())->check_cols(1))
          return 1;
	if (item->used_tables() & ~(RAND_TABLE_BIT | PARAM_TABLE_BIT))
        {
          my_error(ER_WRONG_ARGUMENTS,MYF(0),"HANDLER ... READ");
	  return 1;
        }
        if (!in_prepare)
        {
          old_map= dbug_tmp_use_all_columns(table, table->write_set);
          (void) item->save_in_field(key_part->field, 1);
          dbug_tmp_restore_column_map(table->write_set, old_map);
        }
        key_len+= key_part->store_length;
        keypart_map= (keypart_map << 1) | 1;
      }
      handler->keypart_map= keypart_map;
      handler->key_len= key_len;
    }
    else
    {
      /*
        Check if the same index involved.
        We need to always do this check because we may not have yet
        called the handler since the last keyno change.
      */
      if ((uint) handler->keyno != table->file->get_index())
      {
        if (mode == RNEXT)
          mode= RFIRST;
        else if (mode == RPREV)
          mode= RLAST;
      }
    }
  }
  else if (table->file->inited != handler::RND)
  {
    /* Convert RNEXT to RFIRST if we haven't started row scan */
    if (mode == RNEXT)
      mode= RFIRST;
  }
  handler->mode= mode;                          // Store adjusted mode
  return 0;
}

/*
  Read from a HANDLER table.

  SYNOPSIS
    mysql_ha_read()
    thd                         Thread identifier.
    tables                      A list of tables with the first entry to read.
    mode
    keyname
    key_expr
    ha_rkey_mode
    cond
    select_limit_cnt
    offset_limit_cnt

  RETURN
    FALSE ok
    TRUE  error
*/
 
bool mysql_ha_read(THD *thd, TABLE_LIST *tables,
                   enum enum_ha_read_modes mode, char *keyname,
                   List<Item> *key_expr,
                   enum ha_rkey_function ha_rkey_mode, Item *cond,
                   ha_rows select_limit_cnt, ha_rows offset_limit_cnt)
{
  SQL_HANDLER   *handler;
  TABLE         *table;
  Protocol	*protocol= thd->protocol;
  char		buff[MAX_FIELD_WIDTH];
  String	buffer(buff, sizeof(buff), system_charset_info);
  int           error, keyno;
  uint          num_rows;
  uchar		*UNINIT_VAR(key);
  Sql_handler_lock_error_handler sql_handler_lock_error;
  DBUG_ENTER("mysql_ha_read");
  DBUG_PRINT("enter",("'%s'.'%s' as '%s'",
                      tables->db, tables->table_name, tables->alias));

  if (thd->locked_tables_mode)
  {
    my_error(ER_LOCK_OR_ACTIVE_TRANSACTION, MYF(0));
    DBUG_RETURN(TRUE);
  }

retry:
  if (!(handler= mysql_ha_find_handler(thd, tables->alias)))
    goto err0;

  table= handler->table;
  tables->table= table;                         // This is used by fix_fields
  table->pos_in_table_list= tables;

  if (handler->lock->lock_count > 0)
  {
    int lock_error;

    handler->lock->locks[0]->type= handler->lock->locks[0]->org_type;

    /* save open_tables state */
    TABLE* backup_open_tables= thd->open_tables;
    /* Always a one-element list, see mysql_ha_open(). */
    DBUG_ASSERT(table->next == NULL || table->s->tmp_table);
    /*
      mysql_lock_tables() needs thd->open_tables to be set correctly to
      be able to handle aborts properly.
    */
    thd->set_open_tables(table);

    sql_handler_lock_error.init();
    thd->push_internal_handler(&sql_handler_lock_error);

    lock_error= mysql_lock_tables(thd, handler->lock,
                                  (table->s->tmp_table == NO_TMP_TABLE ?
                                    MYSQL_LOCK_NOT_TEMPORARY : 0));

    thd->pop_internal_handler();

    /*
<<<<<<< HEAD
      In 5.1 and earlier, mysql_lock_tables() could replace the TABLE
      object with another one (reopen it). This is no longer the case
      with new MDL.
    */
    DBUG_ASSERT(table == thd->open_tables);
    /* Restore previous context. */
    thd->set_open_tables(backup_open_tables);
=======
      Always close statement transaction explicitly,
      so that the engine doesn't have to count locks.
      There should be no need to perform transaction
      rollback due to deadlock.
    */
    DBUG_ASSERT(! thd->transaction_rollback_request);
    trans_rollback_stmt(thd);
    mysql_ha_close_table(thd, hash_tables);
    goto retry;
  }

  if (!lock)
    goto err0; // mysql_lock_tables() printed error message already

  // Always read all columns
  hash_tables->table->read_set= &hash_tables->table->s->all_set;
  tables->table= hash_tables->table;

  if (cond)
  {
    if (table->query_id != thd->query_id)
      cond->cleanup();                          // File was reopened
    if ((!cond->fixed &&
	 cond->fix_fields(thd, &cond)) || cond->check_cols(1))
      goto err;
  }
>>>>>>> 543b6e02

    if (sql_handler_lock_error.need_reopen())
    {
      DBUG_ASSERT(lock_error && !thd->is_error());
      /*
        Always close statement transaction explicitly,
        so that the engine doesn't have to count locks.
      */
      trans_rollback_stmt(thd);
      mysql_ha_close_table(handler);
      if (thd->stmt_arena->is_stmt_execute())
      {
        /*
          As we have already sent field list and types to the client, we can't
          handle any changes in the table format for prepared statements.
          Better to force a reprepare.
        */
        my_error(ER_NEED_REPREPARE, MYF(0));
        goto err0;
      }
      goto retry;
    }

    if (lock_error)
      goto err0; // mysql_lock_tables() printed error message already
  }

  if (mysql_ha_fix_cond_and_key(handler, mode, keyname, key_expr, cond, 0))
    goto err;
  mode= handler->mode;
  keyno= handler->keyno;

  protocol->send_result_set_metadata(&handler->fields,
                                Protocol::SEND_NUM_ROWS | Protocol::SEND_EOF);

  /*
    In ::external_lock InnoDB resets the fields which tell it that
    the handle is used in the HANDLER interface. Tell it again that
    we are using it for HANDLER.
  */

  table->file->init_table_handle_for_HANDLER();

  for (num_rows=0; num_rows < select_limit_cnt; )
  {
    switch (mode) {
    case RNEXT:
      if (table->file->inited != handler::NONE)
      {
        if ((error= table->file->can_continue_handler_scan()))
          break;
        if (keyname)
        {
          /* Check if we read from the same index. */
          DBUG_ASSERT((uint) keyno == table->file->get_index());
          error= table->file->ha_index_next(table->record[0]);
        }
        else
          error= table->file->ha_rnd_next(table->record[0]);
        break;
      }
      /* else fall through */
    case RFIRST:
      if (keyname)
      {
        if (!(error= table->file->ha_index_or_rnd_end()) &&
            !(error= table->file->ha_index_init(keyno, 1)))
          error= table->file->ha_index_first(table->record[0]);
      }
      else
      {
        if (!(error= table->file->ha_index_or_rnd_end()) &&
	    !(error= table->file->ha_rnd_init(1)))
          error= table->file->ha_rnd_next(table->record[0]);
      }
      mode= RNEXT;
      break;
    case RPREV:
      DBUG_ASSERT(keyname != 0);
      /* Check if we read from the same index. */
      DBUG_ASSERT((uint) keyno == table->file->get_index());
      if (table->file->inited != handler::NONE)
      {
        if ((error= table->file->can_continue_handler_scan()))
          break;
        error= table->file->ha_index_prev(table->record[0]);
        break;
      }
      /* else fall through */
    case RLAST:
      DBUG_ASSERT(keyname != 0);
      if (!(error= table->file->ha_index_or_rnd_end()) &&
          !(error= table->file->ha_index_init(keyno, 1)))
        error= table->file->ha_index_last(table->record[0]);
      mode=RPREV;
      break;
    case RNEXT_SAME:
      /* Continue scan on "(keypart1,keypart2,...)=(c1, c2, ...)  */
      DBUG_ASSERT(keyname != 0);
      error= table->file->ha_index_next_same(table->record[0], key,
                                             handler->key_len);
      break;
    case RKEY:
    {
      DBUG_ASSERT(keyname != 0);

      if (!(key= (uchar*) thd->calloc(ALIGN_SIZE(handler->key_len))))
	goto err;
      if ((error= table->file->ha_index_or_rnd_end()))
        break;
      key_copy(key, table->record[0], table->key_info + keyno,
               handler->key_len);
      if (!(error= table->file->ha_index_init(keyno, 1)))
        error= table->file->ha_index_read_map(table->record[0],
                                              key, handler->keypart_map,
                                              ha_rkey_mode);
      mode= rkey_to_rnext[(int)ha_rkey_mode];
      break;
    }
    default:
      my_message(ER_ILLEGAL_HA, ER(ER_ILLEGAL_HA), MYF(0));
      goto err;
    }

    if (error)
    {
      if (error == HA_ERR_RECORD_DELETED)
        continue;
      if (error != HA_ERR_KEY_NOT_FOUND && error != HA_ERR_END_OF_FILE)
      {
        /* Don't give error in the log file for some expected problems */
        if (error != HA_ERR_RECORD_CHANGED && error != HA_ERR_WRONG_COMMAND)
          sql_print_error("mysql_ha_read: Got error %d when reading "
                          "table '%s'",
                          error, tables->table_name);
        table->file->print_error(error,MYF(0));
        table->file->ha_index_or_rnd_end();
        goto err;
      }
      goto ok;
    }
    /* Generate values for virtual fields */
    if (table->vfield)
      update_virtual_fields(thd, table);
    if (cond && !cond->val_int())
    {
      if (thd->is_error())
        goto err;
      continue;
    }
    if (num_rows >= offset_limit_cnt)
    {
      protocol->prepare_for_resend();

      if (protocol->send_result_set_row(&handler->fields))
        goto err;

      protocol->write();
    }
    num_rows++;
  }
ok:
  /*
    Always close statement transaction explicitly,
    so that the engine doesn't have to count locks.
  */
  trans_commit_stmt(thd);
  mysql_unlock_tables(thd, handler->lock, 0);
  my_eof(thd);
  DBUG_PRINT("exit",("OK"));
  DBUG_RETURN(FALSE);

err:
  trans_rollback_stmt(thd);
  mysql_unlock_tables(thd, handler->lock, 0);
err0:
  DBUG_PRINT("exit",("ERROR"));
  DBUG_RETURN(TRUE);
}


/**
   Prepare for handler read

   For parameters, see mysql_ha_read()
*/

SQL_HANDLER *mysql_ha_read_prepare(THD *thd, TABLE_LIST *tables,
                                   enum enum_ha_read_modes mode, char *keyname,
                                   List<Item> *key_expr, Item *cond)
{
  SQL_HANDLER *handler;
  DBUG_ENTER("mysql_ha_read_prepare");
  if (!(handler= mysql_ha_find_handler(thd, tables->alias)))
    DBUG_RETURN(0);
  tables->table= handler->table;         // This is used by fix_fields
  if (mysql_ha_fix_cond_and_key(handler, mode, keyname, key_expr, cond, 1))
    DBUG_RETURN(0);
  DBUG_RETURN(handler);
}

  

/**
  Scan the handler tables hash for matching tables.

  @param thd Thread identifier.
  @param tables The list of tables to remove.

  @return Pointer to head of linked list (TABLE_LIST::next_local) of matching
          TABLE_LIST elements from handler_tables_hash. Otherwise, NULL if no
          table was matched.
*/

static SQL_HANDLER *mysql_ha_find_match(THD *thd, TABLE_LIST *tables)
{
  SQL_HANDLER *hash_tables, *head= NULL;
  TABLE_LIST *first= tables;
  DBUG_ENTER("mysql_ha_find_match");

  /* search for all handlers with matching table names */
  for (uint i= 0; i < thd->handler_tables_hash.records; i++)
  {
    hash_tables= (SQL_HANDLER*) my_hash_element(&thd->handler_tables_hash, i);

    for (tables= first; tables; tables= tables->next_local)
    {
      if (tables->is_anonymous_derived_table())
        continue;
      if ((! *tables->db ||
          ! my_strcasecmp(&my_charset_latin1, hash_tables->db.str,
                          tables->get_db_name())) &&
          ! my_strcasecmp(&my_charset_latin1, hash_tables->table_name.str,
                          tables->get_table_name()))
      {
        /* Link into hash_tables list */
        hash_tables->next= head;
        head= hash_tables;
        break;
      }
    }
  }
  DBUG_RETURN(head);
}


/**
  Remove matching tables from the HANDLER's hash table.

  @param thd Thread identifier.
  @param tables The list of tables to remove.

  @note Broadcasts refresh if it closed a table with old version.
*/

void mysql_ha_rm_tables(THD *thd, TABLE_LIST *tables)
{
  SQL_HANDLER *hash_tables, *next;
  DBUG_ENTER("mysql_ha_rm_tables");

  DBUG_ASSERT(tables);

  hash_tables= mysql_ha_find_match(thd, tables);

  while (hash_tables)
  {
    next= hash_tables->next;
    if (hash_tables->table)
      mysql_ha_close_table(hash_tables);
    my_hash_delete(&thd->handler_tables_hash, (uchar*) hash_tables);
    hash_tables= next;
  }

  /*
    Mark MDL_context as no longer breaking protocol if we have
    closed last HANDLER.
  */
  if (! thd->handler_tables_hash.records)
    thd->mdl_context.set_needs_thr_lock_abort(FALSE);

  DBUG_VOID_RETURN;
}


/**
  Close cursors of matching tables from the HANDLER's hash table.

  @param thd Thread identifier.
  @param tables The list of tables to flush.
*/

void mysql_ha_flush_tables(THD *thd, TABLE_LIST *all_tables)
{
  DBUG_ENTER("mysql_ha_flush_tables");

  for (TABLE_LIST *table_list= all_tables; table_list;
       table_list= table_list->next_global)
  {
    SQL_HANDLER *hash_tables= mysql_ha_find_match(thd, table_list);
    /* Close all aliases of the same table. */
    while (hash_tables)
    {
      SQL_HANDLER *next_local= hash_tables->next;
      if (hash_tables->table)
        mysql_ha_close_table(hash_tables);
      hash_tables= next_local;
    }
  }

  DBUG_VOID_RETURN;
}


/**
  Flush (close and mark for re-open) all tables that should be should
  be reopen.

  @param thd Thread identifier.

  @note Broadcasts refresh if it closed a table with old version.
*/

void mysql_ha_flush(THD *thd)
{
  SQL_HANDLER *hash_tables;
  DBUG_ENTER("mysql_ha_flush");

  mysql_mutex_assert_not_owner(&LOCK_open);

  /*
    Don't try to flush open HANDLERs when we're working with
    system tables. The main MDL context is backed up and we can't
    properly release HANDLER locks stored there.
  */
  if (thd->state_flags & Open_tables_state::BACKUPS_AVAIL)
    DBUG_VOID_RETURN;

  for (uint i= 0; i < thd->handler_tables_hash.records; i++)
  {
    hash_tables= (SQL_HANDLER*) my_hash_element(&thd->handler_tables_hash, i);
    /*
      TABLE::mdl_ticket is 0 for temporary tables so we need extra check.
    */
    if (hash_tables->table &&
        ((hash_tables->table->mdl_ticket &&
         hash_tables->table->mdl_ticket->has_pending_conflicting_lock()) ||
         (!hash_tables->table->s->tmp_table &&
          hash_tables->table->s->has_old_version())))
      mysql_ha_close_table(hash_tables);
  }

  DBUG_VOID_RETURN;
}


/**
  Close all HANDLER's tables.

  @param thd Thread identifier.

  @note Broadcasts refresh if it closed a table with old version.
*/

void mysql_ha_cleanup(THD *thd)
{
  SQL_HANDLER *hash_tables;
  DBUG_ENTER("mysql_ha_cleanup");

  for (uint i= 0; i < thd->handler_tables_hash.records; i++)
  {
    hash_tables= (SQL_HANDLER*) my_hash_element(&thd->handler_tables_hash, i);
    if (hash_tables->table)
      mysql_ha_close_table(hash_tables);
  }

  my_hash_free(&thd->handler_tables_hash);

  DBUG_VOID_RETURN;
}


/**
  Set explicit duration for metadata locks corresponding to open HANDLERs
  to protect them from being released at the end of transaction.

  @param thd Thread identifier.
*/

void mysql_ha_set_explicit_lock_duration(THD *thd)
{
  SQL_HANDLER *hash_tables;
  DBUG_ENTER("mysql_ha_set_explicit_lock_duration");

  for (uint i= 0; i < thd->handler_tables_hash.records; i++)
  {
    hash_tables= (SQL_HANDLER*) my_hash_element(&thd->handler_tables_hash, i);
    if (hash_tables->table && hash_tables->table->mdl_ticket)
      thd->mdl_context.set_lock_duration(hash_tables->table->mdl_ticket,
                                         MDL_EXPLICIT);
  }
  DBUG_VOID_RETURN;
}
<|MERGE_RESOLUTION|>--- conflicted
+++ resolved
@@ -774,7 +774,6 @@
     thd->pop_internal_handler();
 
     /*
-<<<<<<< HEAD
       In 5.1 and earlier, mysql_lock_tables() could replace the TABLE
       object with another one (reopen it). This is no longer the case
       with new MDL.
@@ -782,34 +781,6 @@
     DBUG_ASSERT(table == thd->open_tables);
     /* Restore previous context. */
     thd->set_open_tables(backup_open_tables);
-=======
-      Always close statement transaction explicitly,
-      so that the engine doesn't have to count locks.
-      There should be no need to perform transaction
-      rollback due to deadlock.
-    */
-    DBUG_ASSERT(! thd->transaction_rollback_request);
-    trans_rollback_stmt(thd);
-    mysql_ha_close_table(thd, hash_tables);
-    goto retry;
-  }
-
-  if (!lock)
-    goto err0; // mysql_lock_tables() printed error message already
-
-  // Always read all columns
-  hash_tables->table->read_set= &hash_tables->table->s->all_set;
-  tables->table= hash_tables->table;
-
-  if (cond)
-  {
-    if (table->query_id != thd->query_id)
-      cond->cleanup();                          // File was reopened
-    if ((!cond->fixed &&
-	 cond->fix_fields(thd, &cond)) || cond->check_cols(1))
-      goto err;
-  }
->>>>>>> 543b6e02
 
     if (sql_handler_lock_error.need_reopen())
     {
@@ -817,7 +788,10 @@
       /*
         Always close statement transaction explicitly,
         so that the engine doesn't have to count locks.
+        There should be no need to perform transaction
+        rollback due to deadlock.
       */
+      DBUG_ASSERT(! thd->transaction_rollback_request);
       trans_rollback_stmt(thd);
       mysql_ha_close_table(handler);
       if (thd->stmt_arena->is_stmt_execute())
