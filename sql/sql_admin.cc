/* Copyright (c) 2010, 2015, Oracle and/or its affiliates.
   Copyright (c) 2011, 2018, MariaDB

   This program is free software; you can redistribute it and/or modify
   it under the terms of the GNU General Public License as published by
   the Free Software Foundation; version 2 of the License.

   This program is distributed in the hope that it will be useful,
   but WITHOUT ANY WARRANTY; without even the implied warranty of
   MERCHANTABILITY or FITNESS FOR A PARTICULAR PURPOSE.  See the
   GNU General Public License for more details.

   You should have received a copy of the GNU General Public License
   along with this program; if not, write to the Free Software
   Foundation, Inc., 51 Franklin St, Fifth Floor, Boston, MA 02110-1301  USA */

#include "sql_class.h"                       // THD and my_global.h
#include "keycaches.h"                       // get_key_cache
#include "sql_base.h"                        // Open_table_context
#include "lock.h"                            // MYSQL_OPEN_*
#include "sql_handler.h"                     // mysql_ha_rm_tables
#include "partition_element.h"               // PART_ADMIN
#include "sql_partition.h"                   // set_part_state
#include "transaction.h"                     // trans_rollback_stmt
#include "sql_view.h"                        // view_checksum
#include "sql_table.h"                       // mysql_recreate_table
#include "debug_sync.h"                      // DEBUG_SYNC
#include "sql_acl.h"                         // *_ACL
#include "sp.h"                              // Sroutine_hash_entry
#include "sql_parse.h"                       // check_table_access
#include "strfunc.h"
#include "sql_admin.h"
#include "sql_statistics.h"

/* Prepare, run and cleanup for mysql_recreate_table() */

static bool admin_recreate_table(THD *thd, TABLE_LIST *table_list)
{
  bool result_code;
  DBUG_ENTER("admin_recreate_table");

  trans_rollback_stmt(thd);
  trans_rollback(thd);
  close_thread_tables(thd);
  thd->mdl_context.release_transactional_locks();

  /*
    table_list->table has been closed and freed. Do not reference
    uninitialized data. open_tables() could fail.
  */
  table_list->table= NULL;
  /* Same applies to MDL ticket. */
  table_list->mdl_request.ticket= NULL;

  DEBUG_SYNC(thd, "ha_admin_try_alter");
  tmp_disable_binlog(thd); // binlogging is done by caller if wanted
  result_code= (thd->open_temporary_tables(table_list) ||
                mysql_recreate_table(thd, table_list, false));
  reenable_binlog(thd);
  /*
    mysql_recreate_table() can push OK or ERROR.
    Clear 'OK' status. If there is an error, keep it:
    we will store the error message in a result set row 
    and then clear.
  */
  if (thd->get_stmt_da()->is_ok())
    thd->get_stmt_da()->reset_diagnostics_area();
  table_list->table= NULL;
  DBUG_RETURN(result_code);
}


static int send_check_errmsg(THD *thd, TABLE_LIST* table,
			     const char* operator_name, const char* errmsg)

{
  Protocol *protocol= thd->protocol;
  protocol->prepare_for_resend();
  protocol->store(table->alias, system_charset_info);
  protocol->store((char*) operator_name, system_charset_info);
  protocol->store(STRING_WITH_LEN("error"), system_charset_info);
  protocol->store(errmsg, system_charset_info);
  thd->clear_error();
  if (protocol->write())
    return -1;
  return 1;
}


static int prepare_for_repair(THD *thd, TABLE_LIST *table_list,
			      HA_CHECK_OPT *check_opt)
{
  int error= 0;
  TABLE tmp_table, *table;
  TABLE_LIST *pos_in_locked_tables= 0;
  TABLE_SHARE *share;
  bool has_mdl_lock= FALSE;
  char from[FN_REFLEN],tmp[FN_REFLEN+32];
  const char **ext;
  MY_STAT stat_info;
  Open_table_context ot_ctx(thd, (MYSQL_OPEN_IGNORE_FLUSH |
                                  MYSQL_OPEN_HAS_MDL_LOCK |
                                  MYSQL_LOCK_IGNORE_TIMEOUT));
  DBUG_ENTER("prepare_for_repair");

  if (!(check_opt->sql_flags & TT_USEFRM))
    DBUG_RETURN(0);

  if (!(table= table_list->table))
  {
    /*
      If the table didn't exist, we have a shared metadata lock
      on it that is left from mysql_admin_table()'s attempt to 
      open it. Release the shared metadata lock before trying to
      acquire the exclusive lock to satisfy MDL asserts and avoid
      deadlocks.
    */
    thd->mdl_context.release_transactional_locks();
    /*
      Attempt to do full-blown table open in mysql_admin_table() has failed.
      Let us try to open at least a .FRM for this table.
    */

    table_list->mdl_request.init(MDL_key::TABLE,
                                 table_list->db, table_list->table_name,
                                 MDL_EXCLUSIVE, MDL_TRANSACTION);

    if (lock_table_names(thd, table_list, table_list->next_global,
                         thd->variables.lock_wait_timeout, 0))
      DBUG_RETURN(0);
    has_mdl_lock= TRUE;

    share= tdc_acquire_share(thd, table_list, GTS_TABLE);
    if (share == NULL)
      DBUG_RETURN(0);				// Can't open frm file

    if (open_table_from_share(thd, share, "", 0, 0, 0, &tmp_table, FALSE))
    {
      tdc_release_share(share);
      DBUG_RETURN(0);                           // Out of memory
    }
    table= &tmp_table;
  }

  /*
    REPAIR TABLE ... USE_FRM for temporary tables makes little sense.
  */
  if (table->s->tmp_table)
  {
    error= send_check_errmsg(thd, table_list, "repair",
			     "Cannot repair temporary table from .frm file");
    goto end;
  }

  /*
    User gave us USE_FRM which means that the header in the index file is
    trashed.
    In this case we will try to fix the table the following way:
    - Rename the data file to a temporary name
    - Truncate the table
    - Replace the new data file with the old one
    - Run a normal repair using the new index file and the old data file
  */

  if (table->s->frm_version < FRM_VER_TRUE_VARCHAR &&
      table->s->varchar_fields)
  {
    error= send_check_errmsg(thd, table_list, "repair",
                             "Failed repairing a very old .frm file as the data file format has changed between versions. Please dump the table in your old system with mysqldump and read it into this system with mysql or mysqlimport");
    goto end;
  }

  /*
    Check if this is a table type that stores index and data separately,
    like ISAM or MyISAM. We assume fixed order of engine file name
    extentions array. First element of engine file name extentions array
    is meta/index file extention. Second element - data file extention. 
  */
  ext= table->file->bas_ext();
  if (!ext[0] || !ext[1])
    goto end;					// No data file

  /* A MERGE table must not come here. */
  DBUG_ASSERT(table->file->ht->db_type != DB_TYPE_MRG_MYISAM);

  // Name of data file
  strxmov(from, table->s->normalized_path.str, ext[1], NullS);
  if (!mysql_file_stat(key_file_misc, from, &stat_info, MYF(0)))
    goto end;				// Can't use USE_FRM flag

  my_snprintf(tmp, sizeof(tmp), "%s-%lx_%lx",
	      from, current_pid, thd->thread_id);

  if (table_list->table)
  {
    /*
      Table was successfully open in mysql_admin_table(). Now we need
      to close it, but leave it protected by exclusive metadata lock.
    */
    pos_in_locked_tables= table->pos_in_locked_tables;
    if (wait_while_table_is_used(thd, table, HA_EXTRA_PREPARE_FOR_FORCED_CLOSE))
      goto end;
    /* Close table but don't remove from locked list */
    close_all_tables_for_name(thd, table_list->table->s,
                              HA_EXTRA_NOT_USED, NULL);
    table_list->table= 0;
  }
  /*
    After this point we have an exclusive metadata lock on our table
    in both cases when table was successfully open in mysql_admin_table()
    and when it was open in prepare_for_repair().
  */

  if (my_rename(from, tmp, MYF(MY_WME)))
  {
    error= send_check_errmsg(thd, table_list, "repair",
			     "Failed renaming data file");
    goto end;
  }
  if (dd_recreate_table(thd, table_list->db, table_list->table_name))
  {
    error= send_check_errmsg(thd, table_list, "repair",
			     "Failed generating table from .frm file");
    goto end;
  }
  /*
    'FALSE' for 'using_transactions' means don't postpone
    invalidation till the end of a transaction, but do it
    immediately.
  */
  query_cache_invalidate3(thd, table_list, FALSE);
  if (mysql_file_rename(key_file_misc, tmp, from, MYF(MY_WME)))
  {
    error= send_check_errmsg(thd, table_list, "repair",
			     "Failed restoring .MYD file");
    goto end;
  }

  if (thd->locked_tables_list.locked_tables())
  {
    if (thd->locked_tables_list.reopen_tables(thd, false))
      goto end;
    /* Restore the table in the table list with the new opened table */
    table_list->table= pos_in_locked_tables->table;
  }
  else
  {
    /*
      Now we should be able to open the partially repaired table
      to finish the repair in the handler later on.
    */
    if (open_table(thd, table_list, &ot_ctx))
    {
      error= send_check_errmsg(thd, table_list, "repair",
                               "Failed to open partially repaired table");
      goto end;
    }
  }

end:
  thd->locked_tables_list.unlink_all_closed_tables(thd, NULL, 0);
  if (table == &tmp_table)
  {
    closefrm(table);
    tdc_release_share(table->s);
  }
  /* In case of a temporary table there will be no metadata lock. */
  if (error && has_mdl_lock)
    thd->mdl_context.release_transactional_locks();

  DBUG_RETURN(error);
}


/**
  Check if a given error is something that could occur during
  open_and_lock_tables() that does not indicate table corruption.

  @param  sql_errno  Error number to check.

  @retval TRUE       Error does not indicate table corruption.
  @retval FALSE      Error could indicate table corruption.
*/

static inline bool table_not_corrupt_error(uint sql_errno)
{
  return (sql_errno == ER_NO_SUCH_TABLE ||
          sql_errno == ER_NO_SUCH_TABLE_IN_ENGINE ||
          sql_errno == ER_FILE_NOT_FOUND ||
          sql_errno == ER_LOCK_WAIT_TIMEOUT ||
          sql_errno == ER_LOCK_DEADLOCK ||
          sql_errno == ER_CANT_LOCK_LOG_TABLE ||
          sql_errno == ER_OPEN_AS_READONLY ||
          sql_errno == ER_WRONG_OBJECT);
}

#ifndef DBUG_OFF
// It is counter for debugging fail on second call of open_only_one_table
static int debug_fail_counter= 0;
#endif

static bool open_only_one_table(THD* thd, TABLE_LIST* table,
                                bool repair_table_use_frm,
                                bool is_view_operator_func)
{
  LEX *lex= thd->lex;
  SELECT_LEX *select= &lex->select_lex;
  TABLE_LIST *save_next_global, *save_next_local;
  bool open_error;
  save_next_global= table->next_global;
  table->next_global= 0;
  save_next_local= table->next_local;
  table->next_local= 0;
  select->table_list.first= table;
  /*
    Time zone tables and SP tables can be add to lex->query_tables list,
    so it have to be prepared.
    TODO: Investigate if we can put extra tables into argument instead of
    using lex->query_tables
  */
  lex->query_tables= table;
  lex->query_tables_last= &table->next_global;
  lex->query_tables_own_last= 0;

  DBUG_EXECUTE_IF("fail_2call_open_only_one_table", {
                  if (debug_fail_counter)
                  {
                    open_error= TRUE;
                    goto dbug_err;
                  }
                  else
                    debug_fail_counter++;
                  });

  /*
    CHECK TABLE command is allowed for views as well. Check on alter flags
    to differentiate from ALTER TABLE...CHECK PARTITION on which view is not
    allowed.
  */
  if (lex->alter_info.flags & Alter_info::ALTER_ADMIN_PARTITION ||
      !is_view_operator_func)
  {
    table->required_type=FRMTYPE_TABLE;
    DBUG_ASSERT(!lex->only_view);
  }
  else if (lex->only_view)
  {
    table->required_type= FRMTYPE_VIEW;
  }
  else if (!lex->only_view && lex->sql_command == SQLCOM_REPAIR)
  {
    table->required_type= FRMTYPE_TABLE;
  }

  if (lex->sql_command == SQLCOM_CHECK ||
      lex->sql_command == SQLCOM_REPAIR ||
      lex->sql_command == SQLCOM_ANALYZE ||
      lex->sql_command == SQLCOM_OPTIMIZE)
    thd->prepare_derived_at_open= TRUE;
  if (!thd->locked_tables_mode && repair_table_use_frm)
  {
    /*
      If we're not under LOCK TABLES and we're executing REPAIR TABLE
      USE_FRM, we need to ignore errors from open_and_lock_tables().
      REPAIR TABLE USE_FRM is a heavy weapon used when a table is
      critically damaged, so open_and_lock_tables() will most likely
      report errors. Those errors are not interesting for the user
      because it's already known that the table is badly damaged.
    */

    Diagnostics_area *da= thd->get_stmt_da();
    Warning_info tmp_wi(thd->query_id, false, true);

    da->push_warning_info(&tmp_wi);

    open_error= (thd->open_temporary_tables(table) ||
                 open_and_lock_tables(thd, table, TRUE, 0));

    da->pop_warning_info();
  }
  else
  {
    /*
      It's assumed that even if it is REPAIR TABLE USE_FRM, the table
      can be opened if we're under LOCK TABLES (otherwise LOCK TABLES
      would fail). Thus, the only errors we could have from
      open_and_lock_tables() are logical ones, like incorrect locking
      mode. It does make sense for the user to see such errors.
    */

    open_error= (thd->open_temporary_tables(table) ||
                 open_and_lock_tables(thd, table, TRUE, 0));
  }
#ifndef DBUG_OFF
dbug_err:
#endif

  thd->prepare_derived_at_open= FALSE;

  /*
    MERGE engine may adjust table->next_global chain, thus we have to
    append save_next_global after merge children.
  */
  if (save_next_global)
  {
    TABLE_LIST *table_list_iterator= table;
    while (table_list_iterator->next_global)
      table_list_iterator= table_list_iterator->next_global;
    table_list_iterator->next_global= save_next_global;
    save_next_global->prev_global= &table_list_iterator->next_global;
  }

  table->next_local= save_next_local;

  return open_error;
}


/*
  RETURN VALUES
    FALSE Message sent to net (admin operation went ok)
    TRUE  Message should be sent by caller 
          (admin operation or network communication failed)
*/
static bool mysql_admin_table(THD* thd, TABLE_LIST* tables,
                              HA_CHECK_OPT* check_opt,
                              const char *operator_name,
                              thr_lock_type lock_type,
                              bool org_open_for_modify,
                              bool repair_table_use_frm,
                              uint extra_open_options,
                              int (*prepare_func)(THD *, TABLE_LIST *,
                                                  HA_CHECK_OPT *),
                              int (handler::*operator_func)(THD *,
                                                            HA_CHECK_OPT *),
                              int (view_operator_func)(THD *, TABLE_LIST*,
                                                       HA_CHECK_OPT *))
{
  TABLE_LIST *table;
  List<Item> field_list;
  Item *item;
  Protocol *protocol= thd->protocol;
  LEX *lex= thd->lex;
  int result_code;
  int compl_result_code;
  bool need_repair_or_alter= 0;
  wait_for_commit* suspended_wfc;

  DBUG_ENTER("mysql_admin_table");
  DBUG_PRINT("enter", ("extra_open_options: %u", extra_open_options));

  field_list.push_back(item= new (thd->mem_root)
                       Item_empty_string(thd, "Table",
                                         NAME_CHAR_LEN * 2), thd->mem_root);
  item->maybe_null = 1;
  field_list.push_back(item= new (thd->mem_root)
                       Item_empty_string(thd, "Op", 10), thd->mem_root);
  item->maybe_null = 1;
  field_list.push_back(item= new (thd->mem_root)
                       Item_empty_string(thd, "Msg_type", 10), thd->mem_root);
  item->maybe_null = 1;
  field_list.push_back(item= new (thd->mem_root)
                       Item_empty_string(thd, "Msg_text",
                                         SQL_ADMIN_MSG_TEXT_SIZE),
                       thd->mem_root);
  item->maybe_null = 1;
  if (protocol->send_result_set_metadata(&field_list,
                            Protocol::SEND_NUM_ROWS | Protocol::SEND_EOF))
    DBUG_RETURN(TRUE);

  /*
    This function calls trans_commit() during its operation, but that does not
    imply that the operation is complete or binlogged. So we have to suspend
    temporarily the wakeup_subsequent_commits() calls (if used).
  */
  suspended_wfc= thd->suspend_subsequent_commits();

  mysql_ha_rm_tables(thd, tables);

  /*
    Close all temporary tables which were pre-open to simplify
    privilege checking. Clear all references to closed tables.
  */
  close_thread_tables(thd);
  for (table= tables; table; table= table->next_local)
    table->table= NULL;

  for (table= tables; table; table= table->next_local)
  {
    char table_name[SAFE_NAME_LEN*2+2];
    char *db= table->db;
    bool fatal_error=0;
    bool open_error;
    bool collect_eis=  FALSE;
    bool open_for_modify= org_open_for_modify;

    DBUG_PRINT("admin", ("table: '%s'.'%s'", table->db, table->table_name));
    strxmov(table_name, db, ".", table->table_name, NullS);
    thd->open_options|= extra_open_options;
    table->lock_type= lock_type;
    /*
      To make code safe for re-execution we need to reset type of MDL
      request as code below may change it.
      To allow concurrent execution of read-only operations we acquire
      weak metadata lock for them.
    */
    table->mdl_request.set_type(lex->sql_command == SQLCOM_REPAIR
                                ? MDL_SHARED_NO_READ_WRITE
                                : lock_type >= TL_WRITE_ALLOW_WRITE
                                ? MDL_SHARED_WRITE : MDL_SHARED_READ);

    /* open only one table from local list of command */
    while (1)
    {
      open_error= open_only_one_table(thd, table,
                                      repair_table_use_frm,
                                      (view_operator_func != NULL));
      thd->open_options&= ~extra_open_options;

      /*
        If open_and_lock_tables() failed, close_thread_tables() will close
        the table and table->table can therefore be invalid.
      */
      if (open_error)
        table->table= NULL;

      /*
        Under locked tables, we know that the table can be opened,
        so any errors opening the table are logical errors.
        In these cases it does not make sense to try to repair.
      */
      if (open_error && thd->locked_tables_mode)
      {
        result_code= HA_ADMIN_FAILED;
        goto send_result;
      }

      if (!table->table || table->mdl_request.type != MDL_SHARED_WRITE ||
          table->table->file->ha_table_flags() & HA_CONCURRENT_OPTIMIZE)
        break;

      trans_rollback_stmt(thd);
      trans_rollback(thd);
      close_thread_tables(thd);
      table->table= NULL;
      thd->mdl_context.release_transactional_locks();
      table->mdl_request.init(MDL_key::TABLE, table->db, table->table_name,
                              MDL_SHARED_NO_READ_WRITE, MDL_TRANSACTION);
    }

#ifdef WITH_PARTITION_STORAGE_ENGINE
      if (table->table)
      {
        /*
          Set up which partitions that should be processed
          if ALTER TABLE t ANALYZE/CHECK/OPTIMIZE/REPAIR PARTITION ..
          CACHE INDEX/LOAD INDEX for specified partitions
        */
        Alter_info *alter_info= &lex->alter_info;

        if (alter_info->flags & Alter_info::ALTER_ADMIN_PARTITION)
        {
          if (!table->table->part_info)
          {
            my_error(ER_PARTITION_MGMT_ON_NONPARTITIONED, MYF(0));
            thd->resume_subsequent_commits(suspended_wfc);
            DBUG_RETURN(TRUE);
          }
          if (set_part_state(alter_info, table->table->part_info, PART_ADMIN))
          {
            char buff[FN_REFLEN + MYSQL_ERRMSG_SIZE];
            size_t length;
            DBUG_PRINT("admin", ("sending non existent partition error"));
            protocol->prepare_for_resend();
            protocol->store(table_name, system_charset_info);
            protocol->store(operator_name, system_charset_info);
            protocol->store(STRING_WITH_LEN("error"), system_charset_info);
            length= my_snprintf(buff, sizeof(buff),
                                ER_THD(thd, ER_DROP_PARTITION_NON_EXISTENT),
                                table_name);
            protocol->store(buff, length, system_charset_info);
            if(protocol->write())
              goto err;
            my_eof(thd);
            goto err;
          }
        }
      }
#endif
    DBUG_PRINT("admin", ("table: %p", table->table));

    if (prepare_func)
    {
      DBUG_PRINT("admin", ("calling prepare_func"));
      switch ((*prepare_func)(thd, table, check_opt)) {
      case  1:           // error, message written to net
        trans_rollback_stmt(thd);
        trans_rollback(thd);
        close_thread_tables(thd);
        thd->mdl_context.release_transactional_locks();
        DBUG_PRINT("admin", ("simple error, admin next table"));
        continue;
      case -1:           // error, message could be written to net
        /* purecov: begin inspected */
        DBUG_PRINT("admin", ("severe error, stop"));
        goto err;
        /* purecov: end */
      default:           // should be 0 otherwise
        DBUG_PRINT("admin", ("prepare_func succeeded"));
        ;
      }
    }

    /*
      CHECK/REPAIR TABLE command is only command where VIEW allowed here and
      this command use only temporary table method for VIEWs resolving =>
      there can't be VIEW tree substitition of join view => if opening table
      succeed then table->table will have real TABLE pointer as value (in
      case of join view substitution table->table can be 0, but here it is
      impossible)
    */
    if (!table->table)
    {
      DBUG_PRINT("admin", ("open table failed"));
      if (thd->get_stmt_da()->is_warning_info_empty())
        push_warning(thd, Sql_condition::WARN_LEVEL_WARN,
                     ER_CHECK_NO_SUCH_TABLE,
                     ER_THD(thd, ER_CHECK_NO_SUCH_TABLE));
      /* if it was a view will check md5 sum */
      if (table->view &&
          view_check(thd, table, check_opt) == HA_ADMIN_WRONG_CHECKSUM)
        push_warning(thd, Sql_condition::WARN_LEVEL_WARN,
                     ER_VIEW_CHECKSUM, ER_THD(thd, ER_VIEW_CHECKSUM));
      if (thd->get_stmt_da()->is_error() &&
          table_not_corrupt_error(thd->get_stmt_da()->sql_errno()))
        result_code= HA_ADMIN_FAILED;
      else
        /* Default failure code is corrupt table */
        result_code= HA_ADMIN_CORRUPT;
      goto send_result;
    }

    if (table->view)
    {
      DBUG_PRINT("admin", ("calling view_operator_func"));
      result_code= (*view_operator_func)(thd, table, check_opt);
      goto send_result;
    }

    if (table->schema_table)
    {
      result_code= HA_ADMIN_NOT_IMPLEMENTED;
      goto send_result;
    }

    if ((table->table->db_stat & HA_READ_ONLY) && open_for_modify)
    {
      /* purecov: begin inspected */
      char buff[FN_REFLEN + MYSQL_ERRMSG_SIZE];
      size_t length;
      enum_sql_command save_sql_command= lex->sql_command;
      DBUG_PRINT("admin", ("sending error message"));
      protocol->prepare_for_resend();
      protocol->store(table_name, system_charset_info);
      protocol->store(operator_name, system_charset_info);
      protocol->store(STRING_WITH_LEN("error"), system_charset_info);
      length= my_snprintf(buff, sizeof(buff), ER_THD(thd, ER_OPEN_AS_READONLY),
                          table_name);
      protocol->store(buff, length, system_charset_info);
      trans_commit_stmt(thd);
      trans_commit(thd);
      close_thread_tables(thd);
      thd->mdl_context.release_transactional_locks();
      lex->reset_query_tables_list(FALSE);
      /*
        Restore Query_tables_list::sql_command value to make statement
        safe for re-execution.
      */
      lex->sql_command= save_sql_command;
      table->table=0;				// For query cache
      if (protocol->write())
	goto err;
      thd->get_stmt_da()->reset_diagnostics_area();
      continue;
      /* purecov: end */
    }

    /*
      Close all instances of the table to allow MyISAM "repair"
      (which is internally also used from "optimize") to rename files.
      @todo: This code does not close all instances of the table.
      It only closes instances in other connections, but if this
      connection has LOCK TABLE t1 a READ, t1 b WRITE,
      both t1 instances will be kept open.

      Note that this code is only executed for engines that request
      MDL_SHARED_NO_READ_WRITE lock (MDL_SHARED_WRITE cannot be upgraded)
      by *not* having HA_CONCURRENT_OPTIMIZE table_flag.
    */
    if (lock_type == TL_WRITE && !table->table->s->tmp_table &&
                        table->mdl_request.type > MDL_SHARED_WRITE)
    {
      if (wait_while_table_is_used(thd, table->table, HA_EXTRA_NOT_USED))
        goto err;
      DEBUG_SYNC(thd, "after_admin_flush");
      /* Flush entries in the query cache involving this table. */
      query_cache_invalidate3(thd, table->table, 0);
      /*
        XXX: hack: switch off open_for_modify to skip the
        flush that is made later in the execution flow. 
      */
      open_for_modify= 0;
    }

    if (table->table->s->crashed && operator_func == &handler::ha_check)
    {
      /* purecov: begin inspected */
      DBUG_PRINT("admin", ("sending crashed warning"));
      protocol->prepare_for_resend();
      protocol->store(table_name, system_charset_info);
      protocol->store(operator_name, system_charset_info);
      protocol->store(STRING_WITH_LEN("warning"), system_charset_info);
      protocol->store(STRING_WITH_LEN("Table is marked as crashed"),
                      system_charset_info);
      if (protocol->write())
        goto err;
      /* purecov: end */
    }

    if (operator_func == &handler::ha_repair &&
        !(check_opt->sql_flags & TT_USEFRM))
    {
      handler *file= table->table->file;
      int check_old_types=   file->check_old_types();
      int check_for_upgrade= file->ha_check_for_upgrade(check_opt);

      if (check_old_types == HA_ADMIN_NEEDS_ALTER ||
          check_for_upgrade == HA_ADMIN_NEEDS_ALTER)
      {
        /* We use extra_open_options to be able to open crashed tables */
        thd->open_options|= extra_open_options;
        result_code= admin_recreate_table(thd, table);
        thd->open_options&= ~extra_open_options;
        goto send_result;
      }
      if (check_old_types || check_for_upgrade)
      {
        /* If repair is not implemented for the engine, run ALTER TABLE */
        need_repair_or_alter= 1;
      }
    }

    result_code= compl_result_code= HA_ADMIN_OK;

    if (operator_func == &handler::ha_analyze)
    {
      TABLE *tab= table->table;

      if (lex->with_persistent_for_clause &&
          tab->s->table_category != TABLE_CATEGORY_USER)
      {
        compl_result_code= result_code= HA_ADMIN_INVALID;
      }
      collect_eis=
        (table->table->s->table_category == TABLE_CATEGORY_USER &&
         (get_use_stat_tables_mode(thd) > NEVER ||
          lex->with_persistent_for_clause));


      if (!lex->index_list)
      {
        tab->keys_in_use_for_query.init(tab->s->keys);
      }
      else
      {
        int pos;
        LEX_STRING *index_name;
        List_iterator_fast<LEX_STRING> it(*lex->index_list);
   
        tab->keys_in_use_for_query.clear_all();  
        while ((index_name= it++))
	{
          if (tab->s->keynames.type_names == 0 ||
              (pos= find_type(&tab->s->keynames, index_name->str,
                              index_name->length, 1)) <= 0)
          {
            compl_result_code= result_code= HA_ADMIN_INVALID;
            break;
          }
          tab->keys_in_use_for_query.set_bit(--pos);
        }  
      }
    }

    if (result_code == HA_ADMIN_OK)
    {    
      DBUG_PRINT("admin", ("calling operator_func '%s'", operator_name));
      THD_STAGE_INFO(thd, stage_executing);
      result_code = (table->table->file->*operator_func)(thd, check_opt);
      THD_STAGE_INFO(thd, stage_sending_data);
      DBUG_PRINT("admin", ("operator_func returned: %d", result_code));
    }

    if (compl_result_code == HA_ADMIN_OK && collect_eis)
    {
      /*
        Here we close and reopen table in read mode because operation of
        collecting statistics is long and it will be better do not block
        the table completely.
        InnoDB/XtraDB will allow read/write and MyISAM read/insert.
      */
      trans_commit_stmt(thd);
      trans_commit(thd);
      thd->open_options|= extra_open_options;
      close_thread_tables(thd);
      table->table= NULL;
      thd->mdl_context.release_transactional_locks();
      table->mdl_request.init(MDL_key::TABLE, table->db, table->table_name,
                              MDL_SHARED_NO_READ_WRITE, MDL_TRANSACTION);
      table->mdl_request.set_type(MDL_SHARED_READ);

      table->lock_type= TL_READ;
      DBUG_ASSERT(view_operator_func == NULL);
      open_error= open_only_one_table(thd, table,
                                      repair_table_use_frm, FALSE);
      thd->open_options&= ~extra_open_options;

      if (!open_error)
      {
        TABLE *tab= table->table;
        Field **field_ptr= tab->field;
        if (!lex->column_list)
        {
          bitmap_clear_all(tab->read_set);
          for (uint fields= 0; *field_ptr; field_ptr++, fields++)
          {
            enum enum_field_types type= (*field_ptr)->type();
            if (type < MYSQL_TYPE_MEDIUM_BLOB ||
                type > MYSQL_TYPE_BLOB)
              bitmap_set_bit(tab->read_set, fields);
            else
              push_warning_printf(thd, Sql_condition::WARN_LEVEL_WARN,
                                  ER_NO_EIS_FOR_FIELD,
                                  ER_THD(thd, ER_NO_EIS_FOR_FIELD),
                                  (*field_ptr)->field_name);
          }
        }
        else
        {
          int pos;
          LEX_STRING *column_name;
          List_iterator_fast<LEX_STRING> it(*lex->column_list);

          bitmap_clear_all(tab->read_set);
          while ((column_name= it++))
          {
            if (tab->s->fieldnames.type_names == 0 ||
                (pos= find_type(&tab->s->fieldnames, column_name->str,
                                column_name->length, 1)) <= 0)
            {
              compl_result_code= result_code= HA_ADMIN_INVALID;
              break;
            }
            pos--;
            enum enum_field_types type= tab->field[pos]->type();
            if (type < MYSQL_TYPE_MEDIUM_BLOB ||
                type > MYSQL_TYPE_BLOB)
              bitmap_set_bit(tab->read_set, pos);
            else
              push_warning_printf(thd, Sql_condition::WARN_LEVEL_WARN,
                                  ER_NO_EIS_FOR_FIELD,
                                  ER_THD(thd, ER_NO_EIS_FOR_FIELD),
                                  column_name->str);
          }
          tab->file->column_bitmaps_signal();
        }
        if (!(compl_result_code=
              alloc_statistics_for_table(thd, table->table)) &&
            !(compl_result_code=
              collect_statistics_for_table(thd, table->table)))
          compl_result_code= update_statistics_for_table(thd, table->table);
      }
      else
        compl_result_code= HA_ADMIN_FAILED;

      if (compl_result_code)
        result_code= HA_ADMIN_FAILED;
      else
      {
        protocol->prepare_for_resend();
        protocol->store(table_name, system_charset_info); 
        protocol->store(operator_name, system_charset_info);
        protocol->store(STRING_WITH_LEN("status"), system_charset_info);
	protocol->store(STRING_WITH_LEN("Engine-independent statistics collected"), 
                        system_charset_info);
        if (protocol->write())
          goto err;
      }
    }

    if (result_code == HA_ADMIN_NOT_IMPLEMENTED && need_repair_or_alter)
    {
      /*
        repair was not implemented and we need to upgrade the table
        to a new version so we recreate the table with ALTER TABLE
      */
      result_code= admin_recreate_table(thd, table);
    }
send_result:

    lex->cleanup_after_one_table_open();
    thd->clear_error();  // these errors shouldn't get client
    {
      Diagnostics_area::Sql_condition_iterator it=
        thd->get_stmt_da()->sql_conditions();
      const Sql_condition *err;
      while ((err= it++))
      {
        protocol->prepare_for_resend();
        protocol->store(table_name, system_charset_info);
        protocol->store((char*) operator_name, system_charset_info);
        protocol->store(warning_level_names[err->get_level()].str,
                        warning_level_names[err->get_level()].length,
                        system_charset_info);
        protocol->store(err->get_message_text(), system_charset_info);
        if (protocol->write())
          goto err;
      }
      thd->get_stmt_da()->clear_warning_info(thd->query_id);
    }
    protocol->prepare_for_resend();
    protocol->store(table_name, system_charset_info);
    protocol->store(operator_name, system_charset_info);

send_result_message:

    DBUG_PRINT("info", ("result_code: %d", result_code));
    switch (result_code) {
    case HA_ADMIN_NOT_IMPLEMENTED:
      {
       char buf[MYSQL_ERRMSG_SIZE];
       size_t length=my_snprintf(buf, sizeof(buf),
                                 ER_THD(thd, ER_CHECK_NOT_IMPLEMENTED),
                                 operator_name);
	protocol->store(STRING_WITH_LEN("note"), system_charset_info);
	protocol->store(buf, length, system_charset_info);
      }
      break;

    case HA_ADMIN_NOT_BASE_TABLE:
      {
        char buf[MYSQL_ERRMSG_SIZE];
        size_t length= my_snprintf(buf, sizeof(buf),
                                   ER_THD(thd, ER_BAD_TABLE_ERROR),
                                   table_name);
        protocol->store(STRING_WITH_LEN("note"), system_charset_info);
        protocol->store(buf, length, system_charset_info);
      }
      break;

    case HA_ADMIN_OK:
      protocol->store(STRING_WITH_LEN("status"), system_charset_info);
      protocol->store(STRING_WITH_LEN("OK"), system_charset_info);
      break;

    case HA_ADMIN_FAILED:
      protocol->store(STRING_WITH_LEN("status"), system_charset_info);
      protocol->store(STRING_WITH_LEN("Operation failed"),
                      system_charset_info);
      break;

    case HA_ADMIN_REJECT:
      protocol->store(STRING_WITH_LEN("status"), system_charset_info);
      protocol->store(STRING_WITH_LEN("Operation need committed state"),
                      system_charset_info);
      open_for_modify= FALSE;
      break;

    case HA_ADMIN_ALREADY_DONE:
      protocol->store(STRING_WITH_LEN("status"), system_charset_info);
      protocol->store(STRING_WITH_LEN("Table is already up to date"),
                      system_charset_info);
      break;

    case HA_ADMIN_CORRUPT:
      protocol->store(STRING_WITH_LEN("error"), system_charset_info);
      protocol->store(STRING_WITH_LEN("Corrupt"), system_charset_info);
      fatal_error=1;
      break;

    case HA_ADMIN_INVALID:
      protocol->store(STRING_WITH_LEN("error"), system_charset_info);
      protocol->store(STRING_WITH_LEN("Invalid argument"),
                      system_charset_info);
      break;

    case HA_ADMIN_TRY_ALTER:
    {
      Alter_info *alter_info= &lex->alter_info;

      protocol->store(STRING_WITH_LEN("note"), system_charset_info);
      if (alter_info->flags & Alter_info::ALTER_ADMIN_PARTITION)
      {
        protocol->store(STRING_WITH_LEN(
        "Table does not support optimize on partitions. All partitions "
        "will be rebuilt and analyzed."),system_charset_info);
      }
      else
      {
        protocol->store(STRING_WITH_LEN(
        "Table does not support optimize, doing recreate + analyze instead"),
        system_charset_info);
      }
      if (protocol->write())
        goto err;
      THD_STAGE_INFO(thd, stage_recreating_table);
      DBUG_PRINT("info", ("HA_ADMIN_TRY_ALTER, trying analyze..."));
      TABLE_LIST *save_next_local= table->next_local,
                 *save_next_global= table->next_global;
      table->next_local= table->next_global= 0;

      tmp_disable_binlog(thd); // binlogging is done by caller if wanted
      result_code= admin_recreate_table(thd, table);
      reenable_binlog(thd);
      trans_commit_stmt(thd);
      trans_commit(thd);
      close_thread_tables(thd);
      thd->mdl_context.release_transactional_locks();
      /* Clear references to TABLE and MDL_ticket after releasing them. */
      table->mdl_request.ticket= NULL;

      if (!result_code) // recreation went ok
      {
        /* Clear the ticket released above. */
        table->mdl_request.ticket= NULL;
        DEBUG_SYNC(thd, "ha_admin_open_ltable");
        table->mdl_request.set_type(MDL_SHARED_WRITE);
        if (!thd->open_temporary_tables(table) &&
            (table->table= open_ltable(thd, table, lock_type, 0)))
        {
          uint save_flags;
          /* Store the original value of alter_info->flags */
          save_flags= alter_info->flags;

          /*
           Reset the ALTER_ADMIN_PARTITION bit in alter_info->flags
           to force analyze on all partitions.
          */
          alter_info->flags &= ~(Alter_info::ALTER_ADMIN_PARTITION);
          result_code= table->table->file->ha_analyze(thd, check_opt);
          if (result_code == HA_ADMIN_ALREADY_DONE)
            result_code= HA_ADMIN_OK;
          else if (result_code)  // analyze failed
            table->table->file->print_error(result_code, MYF(0));
          alter_info->flags= save_flags;
        }
        else
          result_code= -1; // open failed
      }
      /* Start a new row for the final status row */
      protocol->prepare_for_resend();
      protocol->store(table_name, system_charset_info);
      protocol->store(operator_name, system_charset_info);
      if (result_code) // either mysql_recreate_table or analyze failed
      {
        DBUG_ASSERT(thd->is_error());
        if (thd->is_error())
        {
          const char *err_msg= thd->get_stmt_da()->message();
          if (!thd->vio_ok())
          {
            sql_print_error("%s", err_msg);
          }
          else
          {
            /* Hijack the row already in-progress. */
            protocol->store(STRING_WITH_LEN("error"), system_charset_info);
            protocol->store(err_msg, system_charset_info);
            if (protocol->write())
              goto err;
            /* Start off another row for HA_ADMIN_FAILED */
            protocol->prepare_for_resend();
            protocol->store(table_name, system_charset_info);
            protocol->store(operator_name, system_charset_info);
          }
          thd->clear_error();
        }
        /* Make sure this table instance is not reused after the operation. */
        if (table->table)
          table->table->m_needs_reopen= true;
      }
      result_code= result_code ? HA_ADMIN_FAILED : HA_ADMIN_OK;
      table->next_local= save_next_local;
      table->next_global= save_next_global;
      goto send_result_message;
    }
    case HA_ADMIN_WRONG_CHECKSUM:
    {
      protocol->store(STRING_WITH_LEN("note"), system_charset_info);
      protocol->store(ER_THD(thd, ER_VIEW_CHECKSUM),
                      strlen(ER_THD(thd, ER_VIEW_CHECKSUM)),
                      system_charset_info);
      break;
    }

    case HA_ADMIN_NEEDS_UPGRADE:
    case HA_ADMIN_NEEDS_ALTER:
    {
      char buf[MYSQL_ERRMSG_SIZE];
      size_t length;
      const char *what_to_upgrade= table->view ? "VIEW" :
          table->table->file->ha_table_flags() & HA_CAN_REPAIR ? "TABLE" : 0;

      protocol->store(STRING_WITH_LEN("error"), system_charset_info);
      if (what_to_upgrade)
        length= my_snprintf(buf, sizeof(buf),
                            ER_THD(thd, ER_TABLE_NEEDS_UPGRADE),
                            what_to_upgrade, table->table_name);
      else
        length= my_snprintf(buf, sizeof(buf),
                            ER_THD(thd, ER_TABLE_NEEDS_REBUILD),
                            table->table_name);
      protocol->store(buf, length, system_charset_info);
      fatal_error=1;
      break;
    }

    default:				// Probably HA_ADMIN_INTERNAL_ERROR
      {
        char buf[MYSQL_ERRMSG_SIZE];
        size_t length=my_snprintf(buf, sizeof(buf),
                                "Unknown - internal error %d during operation",
                                result_code);
        protocol->store(STRING_WITH_LEN("error"), system_charset_info);
        protocol->store(buf, length, system_charset_info);
        fatal_error=1;
        break;
      }
    }
    if (table->table && !table->view)
    {
      if (table->table->s->tmp_table)
      {
        /*
          If the table was not opened successfully, do not try to get
          status information. (Bug#47633)
        */
        if (open_for_modify && !open_error)
          table->table->file->info(HA_STATUS_CONST);
      }
      else if (open_for_modify || fatal_error)
      {
        tdc_remove_table(thd, TDC_RT_REMOVE_UNUSED,
                         table->db, table->table_name, FALSE);
        /*
          May be something modified. Consequently, we have to
          invalidate the query cache.
        */
        table->table= 0;                        // For query cache
        query_cache_invalidate3(thd, table, 0);
      }
    }
    /* Error path, a admin command failed. */
    if (thd->transaction_rollback_request || fatal_error)
    {
      /*
        Unlikely, but transaction rollback was requested by one of storage
        engines (e.g. due to deadlock). Perform it.
      */
      if (trans_rollback_stmt(thd) || trans_rollback_implicit(thd))
        goto err;
    }
    else
    {
      if (trans_commit_stmt(thd) ||
          (stmt_causes_implicit_commit(thd, CF_IMPLICIT_COMMIT_END) &&
           trans_commit_implicit(thd)))
        goto err;
    }
    close_thread_tables(thd);
    thd->mdl_context.release_transactional_locks();

    /*
      If it is CHECK TABLE v1, v2, v3, and v1, v2, v3 are views, we will run
      separate open_tables() for each CHECK TABLE argument.
      Right now we do not have a separate method to reset the prelocking
      state in the lex to the state after parsing, so each open will pollute
      this state: add elements to lex->srotuines_list, TABLE_LISTs to
      lex->query_tables. Below is a lame attempt to recover from this
      pollution.
      @todo: have a method to reset a prelocking context, or use separate
      contexts for each open.
    */
    for (Sroutine_hash_entry *rt=
           (Sroutine_hash_entry*)thd->lex->sroutines_list.first;
         rt; rt= rt->next)
      rt->mdl_request.ticket= NULL;

    if (protocol->write())
      goto err;
  }

  my_eof(thd);
  thd->resume_subsequent_commits(suspended_wfc);
  DBUG_EXECUTE_IF("inject_analyze_table_sleep", my_sleep(500000););
  DBUG_RETURN(FALSE);

err:
  /* Make sure this table instance is not reused after the failure. */
  trans_rollback_stmt(thd);
  if (stmt_causes_implicit_commit(thd, CF_IMPLICIT_COMMIT_END))
    trans_rollback(thd);
  if (table && table->table)
  {
    table->table->m_needs_reopen= true;
    table->table= 0;
  }
  close_thread_tables(thd);			// Shouldn't be needed
  thd->mdl_context.release_transactional_locks();
<<<<<<< HEAD
#ifdef WITH_PARTITION_STORAGE_ENGINE
err2:
#endif
=======
>>>>>>> d0116e10
  thd->resume_subsequent_commits(suspended_wfc);
  DBUG_RETURN(TRUE);
}


/*
  Assigned specified indexes for a table into key cache

  SYNOPSIS
    mysql_assign_to_keycache()
    thd		Thread object
    tables	Table list (one table only)

  RETURN VALUES
   FALSE ok
   TRUE  error
*/

bool mysql_assign_to_keycache(THD* thd, TABLE_LIST* tables,
			     LEX_STRING *key_cache_name)
{
  HA_CHECK_OPT check_opt;
  KEY_CACHE *key_cache;
  DBUG_ENTER("mysql_assign_to_keycache");

  THD_STAGE_INFO(thd, stage_finding_key_cache);
  check_opt.init();
  mysql_mutex_lock(&LOCK_global_system_variables);
  if (!(key_cache= get_key_cache(key_cache_name)))
  {
    mysql_mutex_unlock(&LOCK_global_system_variables);
    my_error(ER_UNKNOWN_KEY_CACHE, MYF(0), key_cache_name->str);
    DBUG_RETURN(TRUE);
  }
  mysql_mutex_unlock(&LOCK_global_system_variables);
  if (!key_cache->key_cache_inited)
  {
    my_error(ER_UNKNOWN_KEY_CACHE, MYF(0), key_cache_name->str);
    DBUG_RETURN(true);
  }
  check_opt.key_cache= key_cache;
  DBUG_RETURN(mysql_admin_table(thd, tables, &check_opt,
				"assign_to_keycache", TL_READ_NO_INSERT, 0, 0,
				0, 0, &handler::assign_to_keycache, 0));
}


/*
  Preload specified indexes for a table into key cache

  SYNOPSIS
    mysql_preload_keys()
    thd		Thread object
    tables	Table list (one table only)

  RETURN VALUES
    FALSE ok
    TRUE  error
*/

bool mysql_preload_keys(THD* thd, TABLE_LIST* tables)
{
  DBUG_ENTER("mysql_preload_keys");
  /*
    We cannot allow concurrent inserts. The storage engine reads
    directly from the index file, bypassing the cache. It could read
    outdated information if parallel inserts into cache blocks happen.
  */
  DBUG_RETURN(mysql_admin_table(thd, tables, 0,
				"preload_keys", TL_READ_NO_INSERT, 0, 0, 0, 0,
				&handler::preload_keys, 0));
}


bool Sql_cmd_analyze_table::execute(THD *thd)
{
  LEX *m_lex= thd->lex;
  TABLE_LIST *first_table= m_lex->select_lex.table_list.first;
  bool res= TRUE;
  thr_lock_type lock_type = TL_READ_NO_INSERT;
  DBUG_ENTER("Sql_cmd_analyze_table::execute");

  if (check_table_access(thd, SELECT_ACL | INSERT_ACL, first_table,
                         FALSE, UINT_MAX, FALSE))
    goto error;
  WSREP_TO_ISOLATION_BEGIN_WRTCHK(NULL, NULL, first_table);
  res= mysql_admin_table(thd, first_table, &m_lex->check_opt,
                         "analyze", lock_type, 1, 0, 0, 0,
                         &handler::ha_analyze, 0);
  /* ! we write after unlocking the table */
  if (!res && !m_lex->no_write_to_binlog)
  {
    /*
      Presumably, ANALYZE and binlog writing doesn't require synchronization
    */
    res= write_bin_log(thd, TRUE, thd->query(), thd->query_length());
  }
  m_lex->select_lex.table_list.first= first_table;
  m_lex->query_tables= first_table;

error:
WSREP_ERROR_LABEL:
  DBUG_RETURN(res);
}


bool Sql_cmd_check_table::execute(THD *thd)
{
  LEX *m_lex= thd->lex;
  TABLE_LIST *first_table= m_lex->select_lex.table_list.first;
  thr_lock_type lock_type = TL_READ_NO_INSERT;
  bool res= TRUE;
  DBUG_ENTER("Sql_cmd_check_table::execute");

  if (check_table_access(thd, SELECT_ACL, first_table,
                         TRUE, UINT_MAX, FALSE))
    goto error; /* purecov: inspected */
  res= mysql_admin_table(thd, first_table, &m_lex->check_opt, "check",
                         lock_type, 0, 0, HA_OPEN_FOR_REPAIR, 0,
                         &handler::ha_check, &view_check);

  m_lex->select_lex.table_list.first= first_table;
  m_lex->query_tables= first_table;

error:
  DBUG_RETURN(res);
}


bool Sql_cmd_optimize_table::execute(THD *thd)
{
  LEX *m_lex= thd->lex;
  TABLE_LIST *first_table= m_lex->select_lex.table_list.first;
  bool res= TRUE;
  DBUG_ENTER("Sql_cmd_optimize_table::execute");

  if (check_table_access(thd, SELECT_ACL | INSERT_ACL, first_table,
                         FALSE, UINT_MAX, FALSE))
    goto error; /* purecov: inspected */
  WSREP_TO_ISOLATION_BEGIN_WRTCHK(NULL, NULL, first_table);
  res= (specialflag & SPECIAL_NO_NEW_FUNC) ?
    mysql_recreate_table(thd, first_table, true) :
    mysql_admin_table(thd, first_table, &m_lex->check_opt,
                      "optimize", TL_WRITE, 1, 0, 0, 0,
                      &handler::ha_optimize, 0);
  /* ! we write after unlocking the table */
  if (!res && !m_lex->no_write_to_binlog)
  {
    /*
      Presumably, OPTIMIZE and binlog writing doesn't require synchronization
    */
    res= write_bin_log(thd, TRUE, thd->query(), thd->query_length());
  }
  m_lex->select_lex.table_list.first= first_table;
  m_lex->query_tables= first_table;

error:
WSREP_ERROR_LABEL:
  DBUG_RETURN(res);
}


bool Sql_cmd_repair_table::execute(THD *thd)
{
  LEX *m_lex= thd->lex;
  TABLE_LIST *first_table= m_lex->select_lex.table_list.first;
  bool res= TRUE;
  DBUG_ENTER("Sql_cmd_repair_table::execute");

  if (check_table_access(thd, SELECT_ACL | INSERT_ACL, first_table,
                         FALSE, UINT_MAX, FALSE))
    goto error; /* purecov: inspected */
  WSREP_TO_ISOLATION_BEGIN_WRTCHK(NULL, NULL, first_table);
  res= mysql_admin_table(thd, first_table, &m_lex->check_opt, "repair",
                         TL_WRITE, 1,
                         MY_TEST(m_lex->check_opt.sql_flags & TT_USEFRM),
                         HA_OPEN_FOR_REPAIR, &prepare_for_repair,
                         &handler::ha_repair, &view_repair);

  /* ! we write after unlocking the table */
  if (!res && !m_lex->no_write_to_binlog)
  {
    /*
      Presumably, REPAIR and binlog writing doesn't require synchronization
    */
    res= write_bin_log(thd, TRUE, thd->query(), thd->query_length());
  }
  m_lex->select_lex.table_list.first= first_table;
  m_lex->query_tables= first_table;

error:
WSREP_ERROR_LABEL:
  DBUG_RETURN(res);
}<|MERGE_RESOLUTION|>--- conflicted
+++ resolved
@@ -1217,12 +1217,6 @@
   }
   close_thread_tables(thd);			// Shouldn't be needed
   thd->mdl_context.release_transactional_locks();
-<<<<<<< HEAD
-#ifdef WITH_PARTITION_STORAGE_ENGINE
-err2:
-#endif
-=======
->>>>>>> d0116e10
   thd->resume_subsequent_commits(suspended_wfc);
   DBUG_RETURN(TRUE);
 }
