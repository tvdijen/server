--- conflicted
+++ resolved
@@ -1981,13 +1981,9 @@
     if (do_comment)
       packet->append(STRING_WITH_LEN(" /*"));
     packet->append(STRING_WITH_LEN(" TRANSACTIONAL="));
-<<<<<<< HEAD
     packet->append(ha_choice_values[(uint) share->transactional]);
-=======
-    packet->append(ha_choice_values[(uint) share->transactional], 1);
     if (do_comment)
       packet->append(STRING_WITH_LEN(" */"));
->>>>>>> 61acb436
   }
   if (share->table_type == TABLE_TYPE_SEQUENCE)
     packet->append(STRING_WITH_LEN(" SEQUENCE=1"));
