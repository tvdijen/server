/* Copyright (c) 2000, 2013, Oracle and/or its affiliates.
   Copyright (c) 2009, 2012, Monty Program Ab.

   This program is free software; you can redistribute it and/or modify
   it under the terms of the GNU General Public License as published by
   the Free Software Foundation; version 2 of the License.

   This program is distributed in the hope that it will be useful,
   but WITHOUT ANY WARRANTY; without even the implied warranty of
   MERCHANTABILITY or FITNESS FOR A PARTICULAR PURPOSE.  See the
   GNU General Public License for more details.

   You should have received a copy of the GNU General Public License
   along with this program; if not, write to the Free Software
   Foundation, Inc., 51 Franklin St, Fifth Floor, Boston, MA 02110-1301  USA */


/* Function with list databases, tables or fields */

#include "my_global.h"                          /* NO_EMBEDDED_ACCESS_CHECKS */
#include "sql_priv.h"
#include "unireg.h"
#include "sql_acl.h"                        // fill_schema_*_privileges
#include "sql_select.h"                         // For select_describe
#include "sql_base.h"                       // close_tables_for_reopen
#include "create_options.h"
#include "sql_show.h"
#include "sql_table.h"                        // filename_to_tablename,
                                              // primary_key_name,
                                              // build_table_filename
#include "repl_failsafe.h"
#include "sql_parse.h"             // check_access, check_table_access
#include "sql_partition.h"         // partition_element
#include "sql_derived.h"           // mysql_derived_prepare,
                                   // mysql_handle_derived,
#include "sql_db.h"     // check_db_dir_existence, load_db_opt_by_name
#include "sql_time.h"   // interval_type_to_name
#include "tztime.h"                             // struct Time_zone
#include "sql_acl.h"     // TABLE_ACLS, check_grant, DB_ACLS, acl_get,
                         // check_grant_db
#include "filesort.h"    // filesort_free_buffers
#include "sp.h"
#include "sp_head.h"
#include "sp_pcontext.h"
#include "set_var.h"
#include "sql_trigger.h"
#include "sql_derived.h"
#include "sql_connect.h"
#include "authors.h"
#include "contributors.h"
#include "sql_partition.h"
#ifdef HAVE_EVENT_SCHEDULER
#include "events.h"
#include "event_data_objects.h"
#endif
#include <my_dir.h>
#include "lock.h"                           // MYSQL_OPEN_IGNORE_FLUSH
#include "debug_sync.h"
#include "datadict.h"   // dd_frm_type()
#include "keycaches.h"

#define STR_OR_NIL(S) ((S) ? (S) : "<nil>")

#ifdef WITH_PARTITION_STORAGE_ENGINE
#include "ha_partition.h"
#endif
enum enum_i_s_events_fields
{
  ISE_EVENT_CATALOG= 0,
  ISE_EVENT_SCHEMA,
  ISE_EVENT_NAME,
  ISE_DEFINER,
  ISE_TIME_ZONE,
  ISE_EVENT_BODY,
  ISE_EVENT_DEFINITION,
  ISE_EVENT_TYPE,
  ISE_EXECUTE_AT,
  ISE_INTERVAL_VALUE,
  ISE_INTERVAL_FIELD,
  ISE_SQL_MODE,
  ISE_STARTS,
  ISE_ENDS,
  ISE_STATUS,
  ISE_ON_COMPLETION,
  ISE_CREATED,
  ISE_LAST_ALTERED,
  ISE_LAST_EXECUTED,
  ISE_EVENT_COMMENT,
  ISE_ORIGINATOR,
  ISE_CLIENT_CS,
  ISE_CONNECTION_CL,
  ISE_DB_CL
};

#ifndef NO_EMBEDDED_ACCESS_CHECKS
static const char *grant_names[]={
  "select","insert","update","delete","create","drop","reload","shutdown",
  "process","file","grant","references","index","alter"};

static TYPELIB grant_types = { sizeof(grant_names)/sizeof(char **),
                               "grant_types",
                               grant_names, NULL};
#endif

/* Match the values of enum ha_choice */
static const char *ha_choice_values[] = {"", "0", "1"};

static void store_key_options(THD *thd, String *packet, TABLE *table,
                              KEY *key_info);

#ifdef WITH_PARTITION_STORAGE_ENGINE
static void get_cs_converted_string_value(THD *thd,
                                          String *input_str,
                                          String *output_str,
                                          CHARSET_INFO *cs,
                                          bool use_hex);
#endif

static void
append_algorithm(TABLE_LIST *table, String *buff);

static COND * make_cond_for_info_schema(COND *cond, TABLE_LIST *table);

/***************************************************************************
** List all table types supported
***************************************************************************/

static int make_version_string(char *buf, int buf_length, uint version)
{
  return my_snprintf(buf, buf_length, "%d.%d", version>>8,version&0xff);
}


static const LEX_STRING maturity_name[]={
  { C_STRING_WITH_LEN("Unknown") },
  { C_STRING_WITH_LEN("Experimental") },
  { C_STRING_WITH_LEN("Alpha") },
  { C_STRING_WITH_LEN("Beta") },
  { C_STRING_WITH_LEN("Gamma") },
  { C_STRING_WITH_LEN("Stable") }};


static my_bool show_plugins(THD *thd, plugin_ref plugin,
                            void *arg)
{
  TABLE *table= (TABLE*) arg;
  struct st_maria_plugin *plug= plugin_decl(plugin);
  struct st_plugin_dl *plugin_dl= plugin_dlib(plugin);
  CHARSET_INFO *cs= system_charset_info;
  char version_buf[20];

  restore_record(table, s->default_values);

  table->field[0]->store(plugin_name(plugin)->str,
                         plugin_name(plugin)->length, cs);

  table->field[1]->store(version_buf,
        make_version_string(version_buf, sizeof(version_buf), plug->version),
        cs);

  switch (plugin_state(plugin)) {
  /* case PLUGIN_IS_FREED: does not happen */
  case PLUGIN_IS_DELETED:
    table->field[2]->store(STRING_WITH_LEN("DELETED"), cs);
    break;
  case PLUGIN_IS_UNINITIALIZED:
    table->field[2]->store(STRING_WITH_LEN("INACTIVE"), cs);
    break;
  case PLUGIN_IS_READY:
    table->field[2]->store(STRING_WITH_LEN("ACTIVE"), cs);
    break;
  case PLUGIN_IS_DISABLED:
    table->field[2]->store(STRING_WITH_LEN("DISABLED"), cs);
    break;
  default:
    DBUG_ASSERT(0);
  }

  table->field[3]->store(plugin_type_names[plug->type].str,
                         plugin_type_names[plug->type].length,
                         cs);
  table->field[4]->store(version_buf,
        make_version_string(version_buf, sizeof(version_buf),
                            *(uint *)plug->info), cs);

  if (plugin_dl)
  {
    table->field[5]->store(plugin_dl->dl.str, plugin_dl->dl.length, cs);
    table->field[5]->set_notnull();
    table->field[6]->store(version_buf,
          make_version_string(version_buf, sizeof(version_buf),
                              plugin_dl->mariaversion),
          cs);
    table->field[6]->set_notnull();
  }
  else
  {
    table->field[5]->set_null();
    table->field[6]->set_null();
  }


  if (plug->author)
  {
    table->field[7]->store(plug->author, strlen(plug->author), cs);
    table->field[7]->set_notnull();
  }
  else
    table->field[7]->set_null();

  if (plug->descr)
  {
    table->field[8]->store(plug->descr, strlen(plug->descr), cs);
    table->field[8]->set_notnull();
  }
  else
    table->field[8]->set_null();

  switch (plug->license) {
  case PLUGIN_LICENSE_GPL:
    table->field[9]->store(PLUGIN_LICENSE_GPL_STRING,
                           strlen(PLUGIN_LICENSE_GPL_STRING), cs);
    break;
  case PLUGIN_LICENSE_BSD:
    table->field[9]->store(PLUGIN_LICENSE_BSD_STRING,
                           strlen(PLUGIN_LICENSE_BSD_STRING), cs);
    break;
  default:
    table->field[9]->store(PLUGIN_LICENSE_PROPRIETARY_STRING,
                           strlen(PLUGIN_LICENSE_PROPRIETARY_STRING), cs);
    break;
  }

  table->field[10]->store(
    global_plugin_typelib_names[plugin_load_option(plugin)],
    strlen(global_plugin_typelib_names[plugin_load_option(plugin)]),
    cs);

  if (plug->maturity <= MariaDB_PLUGIN_MATURITY_STABLE)
     table->field[11]->store(maturity_name[plug->maturity].str,
                             maturity_name[plug->maturity].length,
                             cs);
   else
     table->field[11]->store("Unknown", 7, cs);

  if (plug->version_info)
  {
    table->field[12]->store(plug->version_info,
                            strlen(plug->version_info), cs);
    table->field[12]->set_notnull();
  }
  else
    table->field[12]->set_null();

  return schema_table_store_record(thd, table);
}


int fill_plugins(THD *thd, TABLE_LIST *tables, COND *cond)
{
  DBUG_ENTER("fill_plugins");
  TABLE *table= tables->table;

  if (plugin_foreach_with_mask(thd, show_plugins, MYSQL_ANY_PLUGIN,
                               ~PLUGIN_IS_FREED, table))
    DBUG_RETURN(1);

  DBUG_RETURN(0);
}


/***************************************************************************
** List all Authors.
** If you can update it, you get to be in it :)
***************************************************************************/

bool mysqld_show_authors(THD *thd)
{
  List<Item> field_list;
  Protocol *protocol= thd->protocol;
  DBUG_ENTER("mysqld_show_authors");

  field_list.push_back(new Item_empty_string("Name",40));
  field_list.push_back(new Item_empty_string("Location",40));
  field_list.push_back(new Item_empty_string("Comment",80));

  if (protocol->send_result_set_metadata(&field_list,
                            Protocol::SEND_NUM_ROWS | Protocol::SEND_EOF))
    DBUG_RETURN(TRUE);

  show_table_authors_st *authors;
  for (authors= show_table_authors; authors->name; authors++)
  {
    protocol->prepare_for_resend();
    protocol->store(authors->name, system_charset_info);
    protocol->store(authors->location, system_charset_info);
    protocol->store(authors->comment, system_charset_info);
    if (protocol->write())
      DBUG_RETURN(TRUE);
  }
  my_eof(thd);
  DBUG_RETURN(FALSE);
}


/***************************************************************************
** List all Contributors.
** Please get permission before updating
***************************************************************************/

bool mysqld_show_contributors(THD *thd)
{
  List<Item> field_list;
  Protocol *protocol= thd->protocol;
  DBUG_ENTER("mysqld_show_contributors");

  field_list.push_back(new Item_empty_string("Name",40));
  field_list.push_back(new Item_empty_string("Location",40));
  field_list.push_back(new Item_empty_string("Comment",80));

  if (protocol->send_result_set_metadata(&field_list,
                            Protocol::SEND_NUM_ROWS | Protocol::SEND_EOF))
    DBUG_RETURN(TRUE);

  show_table_contributors_st *contributors;
  for (contributors= show_table_contributors; contributors->name; contributors++)
  {
    protocol->prepare_for_resend();
    protocol->store(contributors->name, system_charset_info);
    protocol->store(contributors->location, system_charset_info);
    protocol->store(contributors->comment, system_charset_info);
    if (protocol->write())
      DBUG_RETURN(TRUE);
  }
  my_eof(thd);
  DBUG_RETURN(FALSE);
}


/***************************************************************************
 List all privileges supported
***************************************************************************/

struct show_privileges_st {
  const char *privilege;
  const char *context;
  const char *comment;
};

static struct show_privileges_st sys_privileges[]=
{
  {"Alter", "Tables",  "To alter the table"},
  {"Alter routine", "Functions,Procedures",  "To alter or drop stored functions/procedures"},
  {"Create", "Databases,Tables,Indexes",  "To create new databases and tables"},
  {"Create routine","Databases","To use CREATE FUNCTION/PROCEDURE"},
  {"Create temporary tables","Databases","To use CREATE TEMPORARY TABLE"},
  {"Create view", "Tables",  "To create new views"},
  {"Create user", "Server Admin",  "To create new users"},
  {"Delete", "Tables",  "To delete existing rows"},
  {"Drop", "Databases,Tables", "To drop databases, tables, and views"},
#ifdef HAVE_EVENT_SCHEDULER
  {"Event","Server Admin","To create, alter, drop and execute events"},
#endif
  {"Execute", "Functions,Procedures", "To execute stored routines"},
  {"File", "File access on server",   "To read and write files on the server"},
  {"Grant option",  "Databases,Tables,Functions,Procedures", "To give to other users those privileges you possess"},
  {"Index", "Tables",  "To create or drop indexes"},
  {"Insert", "Tables",  "To insert data into tables"},
  {"Lock tables","Databases","To use LOCK TABLES (together with SELECT privilege)"},
  {"Process", "Server Admin", "To view the plain text of currently executing queries"},
  {"Proxy", "Server Admin", "To make proxy user possible"},
  {"References", "Databases,Tables", "To have references on tables"},
  {"Reload", "Server Admin", "To reload or refresh tables, logs and privileges"},
  {"Replication client","Server Admin","To ask where the slave or master servers are"},
  {"Replication slave","Server Admin","To read binary log events from the master"},
  {"Select", "Tables",  "To retrieve rows from table"},
  {"Show databases","Server Admin","To see all databases with SHOW DATABASES"},
  {"Show view","Tables","To see views with SHOW CREATE VIEW"},
  {"Shutdown","Server Admin", "To shut down the server"},
  {"Super","Server Admin","To use KILL thread, SET GLOBAL, CHANGE MASTER, etc."},
  {"Trigger","Tables", "To use triggers"},
  {"Create tablespace", "Server Admin", "To create/alter/drop tablespaces"},
  {"Update", "Tables",  "To update existing rows"},
  {"Usage","Server Admin","No privileges - allow connect only"},
  {NullS, NullS, NullS}
};

bool mysqld_show_privileges(THD *thd)
{
  List<Item> field_list;
  Protocol *protocol= thd->protocol;
  DBUG_ENTER("mysqld_show_privileges");

  field_list.push_back(new Item_empty_string("Privilege",10));
  field_list.push_back(new Item_empty_string("Context",15));
  field_list.push_back(new Item_empty_string("Comment",NAME_CHAR_LEN));

  if (protocol->send_result_set_metadata(&field_list,
                            Protocol::SEND_NUM_ROWS | Protocol::SEND_EOF))
    DBUG_RETURN(TRUE);

  show_privileges_st *privilege= sys_privileges;
  for (privilege= sys_privileges; privilege->privilege ; privilege++)
  {
    protocol->prepare_for_resend();
    protocol->store(privilege->privilege, system_charset_info);
    protocol->store(privilege->context, system_charset_info);
    protocol->store(privilege->comment, system_charset_info);
    if (protocol->write())
      DBUG_RETURN(TRUE);
  }
  my_eof(thd);
  DBUG_RETURN(FALSE);
}


/** Hash of LEX_STRINGs used to search for ignored db directories. */
static HASH ignore_db_dirs_hash;

/** 
  An array of LEX_STRING pointers to collect the options at 
  option parsing time.
*/
static DYNAMIC_ARRAY ignore_db_dirs_array;

/**
  A value for the read only system variable to show a list of
  ignored directories.
*/
char *opt_ignore_db_dirs= NULL;

/**
  This flag is ON if:
        - the list of ignored directories is not empty

        - and some of the ignored directory names
        need no tablename-to-filename conversion.
        Otherwise, if the name of the directory contains
        unconditional characters like '+' or '.', they
        never can match the database directory name. So the
        db_name_is_in_ignore_db_dirs_list() can just return at once.
*/
static bool skip_ignored_dir_check= TRUE;

/**
  Sets up the data structures for collection of directories at option
  processing time.
  We need to collect the directories in an array first, because
  we need the character sets initialized before setting up the hash.

  @return state
  @retval TRUE  failed
  @retval FALSE success
*/

bool
ignore_db_dirs_init()
{
  return my_init_dynamic_array(&ignore_db_dirs_array, sizeof(LEX_STRING *),
                               0, 0);
}


/**
  Retrieves the key (the string itself) from the LEX_STRING hash members.

  Needed by hash_init().

  @param     data         the data element from the hash
  @param out len_ret      Placeholder to return the length of the key
  @param                  unused
  @return                 a pointer to the key
*/

static uchar *
db_dirs_hash_get_key(const uchar *data, size_t *len_ret,
                     my_bool __attribute__((unused)))
{
  LEX_STRING *e= (LEX_STRING *) data;

  *len_ret= e->length;
  return (uchar *) e->str;
}


/**
  Wrap a directory name into a LEX_STRING and push it to the array.

  Called at option processing time for each --ignore-db-dir option.

  @param    path  the name of the directory to push
  @return state
  @retval TRUE  failed
  @retval FALSE success
*/

bool
push_ignored_db_dir(char *path)
{
  LEX_STRING *new_elt;
  char *new_elt_buffer;
  size_t path_len= strlen(path);

  if (!path_len || path_len >= FN_REFLEN)
    return true;

  // No need to normalize, it's only a directory name, not a path.
  if (!my_multi_malloc(0,
                       &new_elt, sizeof(LEX_STRING),
                       &new_elt_buffer, path_len + 1,
                       NullS))
    return true;
  new_elt->str= new_elt_buffer;
  memcpy(new_elt_buffer, path, path_len);
  new_elt_buffer[path_len]= 0;
  new_elt->length= path_len;
  return insert_dynamic(&ignore_db_dirs_array, (uchar*) &new_elt);
}


/**
  Clean up the directory ignore options accumulated so far.

  Called at option processing time for each --ignore-db-dir option
  with an empty argument.
*/

void
ignore_db_dirs_reset()
{
  LEX_STRING **elt;
  while (NULL!= (elt= (LEX_STRING **) pop_dynamic(&ignore_db_dirs_array)))
    if (elt && *elt)
      my_free(*elt);
}


/**
  Free the directory ignore option variables.

  Called at server shutdown.
*/

void
ignore_db_dirs_free()
{
  if (opt_ignore_db_dirs)
  {
    my_free(opt_ignore_db_dirs);
    opt_ignore_db_dirs= NULL;
  }
  ignore_db_dirs_reset();
  delete_dynamic(&ignore_db_dirs_array);
  my_hash_free(&ignore_db_dirs_hash);
}


/**
  Initialize the ignore db directories hash and status variable from
  the options collected in the array.

  Called when option processing is over and the server's in-memory 
  structures are fully initialized.

  @return state
  @retval TRUE  failed
  @retval FALSE success
*/

static void dispose_db_dir(void *ptr)
{
  my_free(ptr);
}


bool
ignore_db_dirs_process_additions()
{
  ulong i;
  size_t len;
  char *ptr;
  LEX_STRING *dir;


  skip_ignored_dir_check= TRUE;

  if (my_hash_init(&ignore_db_dirs_hash, 
                   lower_case_table_names ?
                     character_set_filesystem : &my_charset_bin,
                   0, 0, 0, db_dirs_hash_get_key,
                   dispose_db_dir,
                   HASH_UNIQUE))
    return true;

  /* len starts from 1 because of the terminating zero. */
  len= 1;
  for (i= 0; i < ignore_db_dirs_array.elements; i++)
  {
    get_dynamic(&ignore_db_dirs_array, (uchar *) &dir, i);
    len+= dir->length + 1;                      // +1 for the comma
    if (skip_ignored_dir_check)
    {
      char buff[FN_REFLEN];
      (void) tablename_to_filename(dir->str, buff, sizeof(buff));
      skip_ignored_dir_check= strcmp(dir->str, buff) != 0;
    }
  }

  /* No delimiter for the last directory. */
  if (len > 1)
    len--;

  /* +1 the terminating zero */
  ptr= opt_ignore_db_dirs= (char *) my_malloc(len + 1, MYF(0));
  if (!ptr)
    return true;

  /* Make sure we have an empty string to start with. */
  *ptr= 0;

  for (i= 0; i < ignore_db_dirs_array.elements; i++)
  {
    get_dynamic(&ignore_db_dirs_array, (uchar *) &dir, i);
    if (my_hash_insert(&ignore_db_dirs_hash, (uchar *) dir))
      return true;
    ptr= strnmov(ptr, dir->str, dir->length);
    if (i + 1 < ignore_db_dirs_array.elements)
      ptr= strmov(ptr, ",");

    /*
      Set the transferred array element to NULL to avoid double free
      in case of error.
    */
    dir= NULL;
    set_dynamic(&ignore_db_dirs_array, (uchar *) &dir, i);
  }

  /* make sure the string is terminated */
  DBUG_ASSERT(ptr - opt_ignore_db_dirs <= (ptrdiff_t) len);
  *ptr= 0;

  /* 
    It's OK to empty the array here as the allocated elements are
    referenced through the hash now.
  */
  reset_dynamic(&ignore_db_dirs_array);

  return false;
}


/**
  Check if a directory name is in the hash of ignored directories.

  @return search result
  @retval TRUE  found
  @retval FALSE not found
*/

static inline bool
is_in_ignore_db_dirs_list(const char *directory)
{
  return ignore_db_dirs_hash.records &&
    NULL != my_hash_search(&ignore_db_dirs_hash, (const uchar *) directory, 
                           strlen(directory));
}


/**
  Check if a database name is in the hash of ignored directories.

  @return search result
  @retval TRUE  found
  @retval FALSE not found
*/

bool
db_name_is_in_ignore_db_dirs_list(const char *directory)
{
  char buff[FN_REFLEN];
  uint buff_len;

  if (skip_ignored_dir_check)
    return 0;

  buff_len= tablename_to_filename(directory, buff, sizeof(buff));

  return my_hash_search(&ignore_db_dirs_hash, (uchar *) buff, buff_len)!=NULL;
}


/*
  find_files() - find files in a given directory.

  SYNOPSIS
    find_files()
    thd                 thread handler
    files               put found files in this list
    db                  database name to set in TABLE_LIST structure
    path                path to database
    wild                filter for found files
    dir                 read databases in path if TRUE, read .frm files in
                        database otherwise

  RETURN
    FIND_FILES_OK       success
    FIND_FILES_OOM      out of memory error
    FIND_FILES_DIR      no such directory, or directory can't be read
*/


find_files_result
find_files(THD *thd, List<LEX_STRING> *files, const char *db,
           const char *path, const char *wild, bool dir)
{
  uint i;
  char *ext;
  MY_DIR *dirp;
  FILEINFO *file;
  LEX_STRING *file_name= 0;
  uint file_name_len;
#ifndef NO_EMBEDDED_ACCESS_CHECKS
  uint col_access=thd->col_access;
#endif
  uint wild_length= 0;
  TABLE_LIST table_list;
  DBUG_ENTER("find_files");

  if (wild)
  {
    if (!wild[0])
      wild= 0;
    else
      wild_length= strlen(wild);
  }

  bzero((char*) &table_list,sizeof(table_list));

  if (!(dirp = my_dir(path,MYF(dir ? MY_WANT_STAT : 0))))
  {
    if (my_errno == ENOENT)
      my_error(ER_BAD_DB_ERROR, MYF(ME_BELL+ME_WAITTANG), db);
    else
      my_error(ER_CANT_READ_DIR, MYF(ME_BELL+ME_WAITTANG), path, my_errno);
    DBUG_RETURN(FIND_FILES_DIR);
  }

  for (i=0 ; i < (uint) dirp->number_off_files  ; i++)
  {
    char uname[SAFE_NAME_LEN + 1];              /* Unencoded name */
    file=dirp->dir_entry+i;
    if (dir)
    {                                           /* Return databases */
      if ((file->name[0] == '.' &&
          ((file->name[1] == '.' && file->name[2] == '\0') ||
            file->name[1] == '\0')))
        continue;                               /* . or .. */
#ifdef USE_SYMDIR
      char *ext;
      char buff[FN_REFLEN];
      if (my_use_symdir && !strcmp(ext=fn_ext(file->name), ".sym"))
      {
	/* Only show the sym file if it points to a directory */
	char *end;
        *ext=0;                                 /* Remove extension */
	unpack_dirname(buff, file->name);
	end= strend(buff);
	if (end != buff && end[-1] == FN_LIBCHAR)
	  end[-1]= 0;				// Remove end FN_LIBCHAR
        if (!mysql_file_stat(key_file_misc, buff, file->mystat, MYF(0)))
               continue;
       }
#endif
      if (!MY_S_ISDIR(file->mystat->st_mode))
        continue;

      if (is_in_ignore_db_dirs_list(file->name))
        continue;

      file_name_len= filename_to_tablename(file->name, uname, sizeof(uname));
      if (wild)
      {
	if (lower_case_table_names)
	{
          if (my_wildcmp(files_charset_info,
                         uname, uname + file_name_len,
                         wild, wild + wild_length,
                         wild_prefix, wild_one, wild_many))
            continue;
	}
	else if (wild_compare(uname, wild, 0))
	  continue;
      }
    }
    else
    {
        // Return only .frm files which aren't temp files.
      if (my_strcasecmp(system_charset_info, ext=fn_rext(file->name),reg_ext) ||
          is_prefix(file->name, tmp_file_prefix))
        continue;
      *ext=0;
      file_name_len= filename_to_tablename(file->name, uname, sizeof(uname));
      if (wild)
      {
	if (lower_case_table_names)
	{
          if (my_wildcmp(files_charset_info,
                         uname, uname + file_name_len,
                         wild, wild + wild_length,
                         wild_prefix, wild_one,wild_many))
            continue;
	}
	else if (wild_compare(uname, wild, 0))
	  continue;
      }
    }
#ifndef NO_EMBEDDED_ACCESS_CHECKS
    /* Don't show tables where we don't have any privileges */
    if (db && !(col_access & TABLE_ACLS))
    {
      table_list.db= (char*) db;
      table_list.db_length= strlen(db);
      table_list.table_name= uname;
      table_list.table_name_length= file_name_len;
      table_list.grant.privilege=col_access;
      if (check_grant(thd, TABLE_ACLS, &table_list, TRUE, 1, TRUE))
        continue;
    }
#endif
    if (!(file_name=
          thd->make_lex_string(file_name, uname, file_name_len, TRUE)) ||
        files->push_back(file_name))
    {
      my_dirend(dirp);
      DBUG_RETURN(FIND_FILES_OOM);
    }
  }
  DBUG_PRINT("info",("found: %d files", files->elements));
  my_dirend(dirp);

  (void) ha_find_files(thd, db, path, wild, dir, files);

  DBUG_RETURN(FIND_FILES_OK);
}


/**
   An Internal_error_handler that suppresses errors regarding views'
   underlying tables that occur during privilege checking within SHOW CREATE
   VIEW commands. This happens in the cases when

   - A view's underlying table (e.g. referenced in its SELECT list) does not
     exist. There should not be an error as no attempt was made to access it
     per se.

   - Access is denied for some table, column, function or stored procedure
     such as mentioned above. This error gets raised automatically, since we
     can't untangle its access checking from that of the view itself.
 */
class Show_create_error_handler : public Internal_error_handler {
  
  TABLE_LIST *m_top_view;
  bool m_handling;
  Security_context *m_sctx;

  char m_view_access_denied_message[MYSQL_ERRMSG_SIZE];
  char *m_view_access_denied_message_ptr;

public:

  /**
     Creates a new Show_create_error_handler for the particular security
     context and view. 

     @thd Thread context, used for security context information if needed.
     @top_view The view. We do not verify at this point that top_view is in
     fact a view since, alas, these things do not stay constant.
  */
  explicit Show_create_error_handler(THD *thd, TABLE_LIST *top_view) : 
    m_top_view(top_view), m_handling(FALSE),
    m_view_access_denied_message_ptr(NULL) 
  {
    
    m_sctx = test(m_top_view->security_ctx) ?
      m_top_view->security_ctx : thd->security_ctx;
  }

  /**
     Lazy instantiation of 'view access denied' message. The purpose of the
     Show_create_error_handler is to hide details of underlying tables for
     which we have no privileges behind ER_VIEW_INVALID messages. But this
     obviously does not apply if we lack privileges on the view itself.
     Unfortunately the information about for which table privilege checking
     failed is not available at this point. The only way for us to check is by
     reconstructing the actual error message and see if it's the same.
  */
  char* get_view_access_denied_message() 
  {
    if (!m_view_access_denied_message_ptr)
    {
      m_view_access_denied_message_ptr= m_view_access_denied_message;
      my_snprintf(m_view_access_denied_message, MYSQL_ERRMSG_SIZE,
                  ER(ER_TABLEACCESS_DENIED_ERROR), "SHOW VIEW",
                  m_sctx->priv_user,
                  m_sctx->host_or_ip, m_top_view->get_table_name());
    }
    return m_view_access_denied_message_ptr;
  }

  bool handle_condition(THD *thd, uint sql_errno, const char * /* sqlstate */,
                        MYSQL_ERROR::enum_warning_level level,
                        const char *message, MYSQL_ERROR ** /* cond_hdl */)
  {
    /*
       The handler does not handle the errors raised by itself.
       At this point we know if top_view is really a view.
    */
    if (m_handling || !m_top_view->view)
      return FALSE;

    m_handling= TRUE;

    bool is_handled;

    switch (sql_errno)
    {
    case ER_TABLEACCESS_DENIED_ERROR:
      if (!strcmp(get_view_access_denied_message(), message))
      {
        /* Access to top view is not granted, don't interfere. */
        is_handled= FALSE;
        break;
      }
    case ER_COLUMNACCESS_DENIED_ERROR:
    case ER_VIEW_NO_EXPLAIN: /* Error was anonymized, ignore all the same. */
    case ER_PROCACCESS_DENIED_ERROR:
      is_handled= TRUE;
      break;

    case ER_NO_SUCH_TABLE:
    case ER_NO_SUCH_TABLE_IN_ENGINE:
      /* Established behavior: warn if underlying tables are missing. */
      push_warning_printf(thd, MYSQL_ERROR::WARN_LEVEL_WARN, 
                          ER_VIEW_INVALID,
                          ER(ER_VIEW_INVALID),
                          m_top_view->get_db_name(),
                          m_top_view->get_table_name());
      is_handled= TRUE;
      break;

    case ER_SP_DOES_NOT_EXIST:
      /* Established behavior: warn if underlying functions are missing. */
      push_warning_printf(thd, MYSQL_ERROR::WARN_LEVEL_WARN, 
                          ER_VIEW_INVALID,
                          ER(ER_VIEW_INVALID),
                          m_top_view->get_db_name(),
                          m_top_view->get_table_name());
      is_handled= TRUE;
      break;
    default:
      is_handled= FALSE;
    }

    m_handling= FALSE;
    return is_handled;
  }
};


/*
  Return CREATE command for table or view

  @param thd	     Thread handler
  @param table_list  Table / view

  @return
  @retval 0      OK
  @retval 1      Error

  @notes
  table_list->db and table_list->table_name are kept unchanged to
  not cause problems with SP.
*/

bool
mysqld_show_create(THD *thd, TABLE_LIST *table_list)
{
  Protocol *protocol= thd->protocol;
  char buff[2048];
  String buffer(buff, sizeof(buff), system_charset_info);
  List<Item> field_list;
  bool error= TRUE;
  DBUG_ENTER("mysqld_show_create");
  DBUG_PRINT("enter",("db: %s  table: %s",table_list->db,
                      table_list->table_name));

  /*
    Metadata locks taken during SHOW CREATE should be released when
    the statmement completes as it is an information statement.
  */
  MDL_savepoint mdl_savepoint= thd->mdl_context.mdl_savepoint();

  /* We want to preserve the tree for views. */
  thd->lex->context_analysis_only|= CONTEXT_ANALYSIS_ONLY_VIEW;

  {
    /*
      Use open_tables() directly rather than open_normal_and_derived_tables().
      This ensures that close_thread_tables() is not called if open tables fails
      and the error is ignored. This allows us to handle broken views nicely.
    */
    uint counter;
    Show_create_error_handler view_error_suppressor(thd, table_list);
    thd->push_internal_handler(&view_error_suppressor);
    bool open_error=
      open_tables(thd, &table_list, &counter,
                  MYSQL_OPEN_FORCE_SHARED_HIGH_PRIO_MDL) ||
                  mysql_handle_derived(thd->lex, DT_PREPARE);
    thd->pop_internal_handler();
    if (open_error && (thd->killed || thd->is_error()))
      goto exit;
  }

  /* TODO: add environment variables show when it become possible */
  if (thd->lex->only_view && !table_list->view)
  {
    my_error(ER_WRONG_OBJECT, MYF(0),
             table_list->db, table_list->table_name, "VIEW");
    goto exit;
  }

  buffer.length(0);

  if (table_list->view)
    buffer.set_charset(table_list->view_creation_ctx->get_client_cs());

  if ((table_list->view ?
       view_store_create_info(thd, table_list, &buffer) :
       store_create_info(thd, table_list, &buffer, NULL,
                         FALSE /* show_database */)))
    goto exit;

  if (table_list->view)
  {
    field_list.push_back(new Item_empty_string("View",NAME_CHAR_LEN));
    field_list.push_back(new Item_empty_string("Create View",
                                               max(buffer.length(),1024)));
    field_list.push_back(new Item_empty_string("character_set_client",
                                               MY_CS_NAME_SIZE));
    field_list.push_back(new Item_empty_string("collation_connection",
                                               MY_CS_NAME_SIZE));
  }
  else
  {
    field_list.push_back(new Item_empty_string("Table",NAME_CHAR_LEN));
    // 1024 is for not to confuse old clients
    field_list.push_back(new Item_empty_string("Create Table",
                                               max(buffer.length(),1024)));
  }

  if (protocol->send_result_set_metadata(&field_list,
                            Protocol::SEND_NUM_ROWS | Protocol::SEND_EOF))
    goto exit;

  protocol->prepare_for_resend();
  if (table_list->view)
    protocol->store(table_list->view_name.str, system_charset_info);
  else
  {
    if (table_list->schema_table)
      protocol->store(table_list->schema_table->table_name,
                      system_charset_info);
    else
      protocol->store(table_list->table->alias.c_ptr(), system_charset_info);
  }

  if (table_list->view)
  {
    protocol->store(buffer.ptr(), buffer.length(),
                    table_list->view_creation_ctx->get_client_cs());

    protocol->store(table_list->view_creation_ctx->get_client_cs()->csname,
                    system_charset_info);

    protocol->store(table_list->view_creation_ctx->get_connection_cl()->name,
                    system_charset_info);
  }
  else
    protocol->store(buffer.ptr(), buffer.length(), buffer.charset());

  if (protocol->write())
    goto exit;

  error= FALSE;
  my_eof(thd);

exit:
  close_thread_tables(thd);
  /* Release any metadata locks taken during SHOW CREATE. */
  thd->mdl_context.rollback_to_savepoint(mdl_savepoint);
  DBUG_RETURN(error);
}

bool mysqld_show_create_db(THD *thd, char *dbname,
                           HA_CREATE_INFO *create_info)
{
  char buff[2048];
  String buffer(buff, sizeof(buff), system_charset_info);
#ifndef NO_EMBEDDED_ACCESS_CHECKS
  Security_context *sctx= thd->security_ctx;
  uint db_access;
#endif
  HA_CREATE_INFO create;
  uint create_options = create_info ? create_info->options : 0;
  Protocol *protocol=thd->protocol;
  DBUG_ENTER("mysql_show_create_db");

#ifndef NO_EMBEDDED_ACCESS_CHECKS
  if (test_all_bits(sctx->master_access, DB_ACLS))
    db_access=DB_ACLS;
  else
    db_access= (acl_get(sctx->get_host()->ptr(), sctx->get_ip()->ptr(),
                        sctx->priv_user, dbname, 0) | sctx->master_access);
  if (!(db_access & DB_ACLS) && check_grant_db(thd,dbname))
  {
    status_var_increment(thd->status_var.access_denied_errors);
    my_error(ER_DBACCESS_DENIED_ERROR, MYF(0),
             sctx->priv_user, sctx->host_or_ip, dbname);
    general_log_print(thd,COM_INIT_DB,ER(ER_DBACCESS_DENIED_ERROR),
                      sctx->priv_user, sctx->host_or_ip, dbname);
    DBUG_RETURN(TRUE);
  }
#endif
  if (is_infoschema_db(dbname))
  {
    dbname= INFORMATION_SCHEMA_NAME.str;
    create.default_table_charset= system_charset_info;
  }
  else
  {
    if (check_db_dir_existence(dbname))
    {
      my_error(ER_BAD_DB_ERROR, MYF(0), dbname);
      DBUG_RETURN(TRUE);
    }

    load_db_opt_by_name(thd, dbname, &create);
  }
  List<Item> field_list;
  field_list.push_back(new Item_empty_string("Database",NAME_CHAR_LEN));
  field_list.push_back(new Item_empty_string("Create Database",1024));

  if (protocol->send_result_set_metadata(&field_list,
                            Protocol::SEND_NUM_ROWS | Protocol::SEND_EOF))
    DBUG_RETURN(TRUE);

  protocol->prepare_for_resend();
  protocol->store(dbname, strlen(dbname), system_charset_info);
  buffer.length(0);
  buffer.append(STRING_WITH_LEN("CREATE DATABASE "));
  if (create_options & HA_LEX_CREATE_IF_NOT_EXISTS)
    buffer.append(STRING_WITH_LEN("/*!32312 IF NOT EXISTS*/ "));
  append_identifier(thd, &buffer, dbname, strlen(dbname));

  if (create.default_table_charset)
  {
    buffer.append(STRING_WITH_LEN(" /*!40100"));
    buffer.append(STRING_WITH_LEN(" DEFAULT CHARACTER SET "));
    buffer.append(create.default_table_charset->csname);
    if (!(create.default_table_charset->state & MY_CS_PRIMARY))
    {
      buffer.append(STRING_WITH_LEN(" COLLATE "));
      buffer.append(create.default_table_charset->name);
    }
    buffer.append(STRING_WITH_LEN(" */"));
  }
  protocol->store(buffer.ptr(), buffer.length(), buffer.charset());

  if (protocol->write())
    DBUG_RETURN(TRUE);
  my_eof(thd);
  DBUG_RETURN(FALSE);
}



/****************************************************************************
  Return only fields for API mysql_list_fields
  Use "show table wildcard" in mysql instead of this
****************************************************************************/

void
mysqld_list_fields(THD *thd, TABLE_LIST *table_list, const char *wild)
{
  TABLE *table;
  DBUG_ENTER("mysqld_list_fields");
  DBUG_PRINT("enter",("table: %s",table_list->table_name));

  if (open_normal_and_derived_tables(thd, table_list,
                                     MYSQL_OPEN_FORCE_SHARED_HIGH_PRIO_MDL,
                                     DT_PREPARE | DT_CREATE))
    DBUG_VOID_RETURN;
  table= table_list->table;

  List<Item> field_list;

  Field **ptr,*field;
  for (ptr=table->field ; (field= *ptr); ptr++)
  {
    if (!wild || !wild[0] ||
        !wild_case_compare(system_charset_info, field->field_name,wild))
    {
      if (table_list->view)
        field_list.push_back(new Item_ident_for_show(field,
                                                     table_list->view_db.str,
                                                     table_list->view_name.str));
      else
        field_list.push_back(new Item_field(field));
    }
  }
  restore_record(table, s->default_values);              // Get empty record
  table->use_all_columns();
  if (thd->protocol->send_result_set_metadata(&field_list, Protocol::SEND_DEFAULTS))
    DBUG_VOID_RETURN;
  my_eof(thd);
  DBUG_VOID_RETURN;
}

/*
  Go through all character combinations and ensure that sql_lex.cc can
  parse it as an identifier.

  SYNOPSIS
  require_quotes()
  name			attribute name
  name_length		length of name

  RETURN
    #	Pointer to conflicting character
    0	No conflicting character
*/

static const char *require_quotes(const char *name, uint name_length)
{
  uint length;
  bool pure_digit= TRUE;
  const char *end= name + name_length;

  for (; name < end ; name++)
  {
    uchar chr= (uchar) *name;
    length= my_mbcharlen(system_charset_info, chr);
    if (length == 1 && !system_charset_info->ident_map[chr])
      return name;
    if (length == 1 && (chr < '0' || chr > '9'))
      pure_digit= FALSE;
  }
  if (pure_digit)
    return name;
  return 0;
}


/*
  Quote the given identifier if needed and append it to the target string.
  If the given identifier is empty, it will be quoted.

  SYNOPSIS
  append_identifier()
  thd                   thread handler
  packet                target string
  name                  the identifier to be appended
  name_length           length of the appending identifier

  RETURN VALUES
    true                Error
    false               Ok
*/

bool
append_identifier(THD *thd, String *packet, const char *name, uint length)
{
  const char *name_end;
  char quote_char;
  int q= get_quote_char_for_identifier(thd, name, length);

  if (q == EOF)
    return packet->append(name, length, packet->charset());

  /*
    The identifier must be quoted as it includes a quote character or
    it's a keyword
  */

  (void) packet->reserve(length*2 + 2);
  quote_char= (char) q;
  if (packet->append(&quote_char, 1, system_charset_info))
    return true;

  for (name_end= name+length ; name < name_end ; name+= length)
  {
    uchar chr= (uchar) *name;
    length= my_mbcharlen(system_charset_info, chr);
    /*
      my_mbcharlen can return 0 on a wrong multibyte
      sequence. It is possible when upgrading from 4.0,
      and identifier contains some accented characters.
      The manual says it does not work. So we'll just
      change length to 1 not to hang in the endless loop.
    */
    if (!length)
      length= 1;
    if (length == 1 && chr == (uchar) quote_char &&
        packet->append(&quote_char, 1, system_charset_info))
      return true;
    if (packet->append(name, length, system_charset_info))
      return true;
  }
  return packet->append(&quote_char, 1, system_charset_info);
}


/*
  Get the quote character for displaying an identifier.

  SYNOPSIS
    get_quote_char_for_identifier()
    thd		Thread handler
    name	name to quote
    length	length of name

  IMPLEMENTATION
    Force quoting in the following cases:
      - name is empty (for one, it is possible when we use this function for
        quoting user and host names for DEFINER clause);
      - name is a keyword;
      - name includes a special character;
    Otherwise identifier is quoted only if the option OPTION_QUOTE_SHOW_CREATE
    is set.

  RETURN
    EOF	  No quote character is needed
    #	  Quote character
*/

int get_quote_char_for_identifier(THD *thd, const char *name, uint length)
{
  if (length &&
      !is_keyword(name,length) &&
      !require_quotes(name, length) &&
      !(thd->variables.option_bits & OPTION_QUOTE_SHOW_CREATE))
    return EOF;
  if (thd->variables.sql_mode & MODE_ANSI_QUOTES)
    return '"';
  return '`';
}


/* Append directory name (if exists) to CREATE INFO */

static void append_directory(THD *thd, String *packet, const char *dir_type,
			     const char *filename)
{
  if (filename && !(thd->variables.sql_mode & MODE_NO_DIR_IN_CREATE))
  {
    uint length= dirname_length(filename);
    packet->append(' ');
    packet->append(dir_type);
    packet->append(STRING_WITH_LEN(" DIRECTORY='"));
#ifdef __WIN__
    /* Convert \ to / to be able to create table on unix */
    char *winfilename= (char*) thd->memdup(filename, length);
    char *pos, *end;
    for (pos= winfilename, end= pos+length ; pos < end ; pos++)
    {
      if (*pos == '\\')
        *pos = '/';
    }
    filename= winfilename;
#endif
    packet->append(filename, length);
    packet->append('\'');
  }
}


#define LIST_PROCESS_HOST_LEN 64

static bool get_field_default_value(THD *thd, Field *timestamp_field,
                                    Field *field, String *def_value,
                                    bool quoted)
{
  bool has_default;
  bool has_now_default;
  enum enum_field_types field_type= field->type();

  /*
     We are using CURRENT_TIMESTAMP instead of NOW because it is
     more standard
  */
  has_now_default= (timestamp_field == field &&
                    field->unireg_check != Field::TIMESTAMP_UN_FIELD);

  has_default= (field_type != FIELD_TYPE_BLOB &&
                !(field->flags & NO_DEFAULT_VALUE_FLAG) &&
                field->unireg_check != Field::NEXT_NUMBER &&
                !((thd->variables.sql_mode & (MODE_MYSQL323 | MODE_MYSQL40))
                  && has_now_default));

  def_value->length(0);
  if (has_default)
  {
    if (has_now_default)
      def_value->append(STRING_WITH_LEN("CURRENT_TIMESTAMP"));
    else if (!field->is_null())
    {                                             // Not null by default
      char tmp[MAX_FIELD_WIDTH];
      String type(tmp, sizeof(tmp), field->charset());
      if (field_type == MYSQL_TYPE_BIT)
      {
        longlong dec= field->val_int();
        char *ptr= longlong2str(dec, tmp + 2, 2);
        uint32 length= (uint32) (ptr - tmp);
        tmp[0]= 'b';
        tmp[1]= '\'';
        tmp[length]= '\'';
        type.length(length + 1);
        quoted= 0;
      }
      else
        field->val_str(&type);
      if (type.length())
      {
        String def_val;
        uint dummy_errors;
        /* convert to system_charset_info == utf8 */
        def_val.copy(type.ptr(), type.length(), field->charset(),
                     system_charset_info, &dummy_errors);
        if (quoted)
          append_unescaped(def_value, def_val.ptr(), def_val.length());
        else
          def_value->append(def_val.ptr(), def_val.length());
      }
      else if (quoted)
        def_value->append(STRING_WITH_LEN("''"));
    }
    else if (field->maybe_null() && quoted)
      def_value->append(STRING_WITH_LEN("NULL"));    // Null as default
    else
      return 0;

  }
  return has_default;
}


/**
  Appends list of options to string

  @param thd             thread handler
  @param packet          string to append
  @param opt             list of options
*/

static void append_create_options(THD *thd, String *packet,
				  engine_option_value *opt)
{
  for(; opt; opt= opt->next)
  {
    DBUG_ASSERT(opt->value.str);
    packet->append(' ');
    append_identifier(thd, packet, opt->name.str, opt->name.length);
    packet->append('=');
    if (opt->quoted_value)
      append_unescaped(packet, opt->value.str, opt->value.length);
    else
      packet->append(opt->value.str, opt->value.length);
  }
}

/*
  Build a CREATE TABLE statement for a table.

  SYNOPSIS
    store_create_info()
    thd               The thread
    table_list        A list containing one table to write statement
                      for.
    packet            Pointer to a string where statement will be
                      written.
    create_info_arg   Pointer to create information that can be used
                      to tailor the format of the statement.  Can be
                      NULL, in which case only SQL_MODE is considered
                      when building the statement.

  NOTE
    Currently always return 0, but might return error code in the
    future.

  RETURN
    0       OK
 */

int store_create_info(THD *thd, TABLE_LIST *table_list, String *packet,
                      HA_CREATE_INFO *create_info_arg, bool show_database)
{
  List<Item> field_list;
  char tmp[MAX_FIELD_WIDTH], *for_str, buff[128], def_value_buf[MAX_FIELD_WIDTH];
  const char *alias;
  String type(tmp, sizeof(tmp), system_charset_info);
  String def_value(def_value_buf, sizeof(def_value_buf), system_charset_info);
  Field **ptr,*field;
  uint primary_key;
  KEY *key_info;
  TABLE *table= table_list->table;
  handler *file= table->file;
  TABLE_SHARE *share= table->s;
  HA_CREATE_INFO create_info;
#ifdef WITH_PARTITION_STORAGE_ENGINE
  bool show_table_options= FALSE;
#endif /* WITH_PARTITION_STORAGE_ENGINE */
  bool foreign_db_mode=  (thd->variables.sql_mode & (MODE_POSTGRESQL |
                                                     MODE_ORACLE |
                                                     MODE_MSSQL |
                                                     MODE_DB2 |
                                                     MODE_MAXDB |
                                                     MODE_ANSI)) != 0;
  bool limited_mysql_mode= (thd->variables.sql_mode & (MODE_NO_FIELD_OPTIONS |
                                                       MODE_MYSQL323 |
                                                       MODE_MYSQL40)) != 0;
  my_bitmap_map *old_map;
  int error= 0;
  DBUG_ENTER("store_create_info");
  DBUG_PRINT("enter",("table: %s", table->s->table_name.str));

  restore_record(table, s->default_values); // Get empty record

  if (share->tmp_table)
    packet->append(STRING_WITH_LEN("CREATE TEMPORARY TABLE "));
  else
    packet->append(STRING_WITH_LEN("CREATE TABLE "));
  if (create_info_arg &&
      (create_info_arg->options & HA_LEX_CREATE_IF_NOT_EXISTS))
    packet->append(STRING_WITH_LEN("IF NOT EXISTS "));
  if (table_list->schema_table)
    alias= table_list->schema_table->table_name;
  else
  {
    if (lower_case_table_names == 2)
      alias= table->alias.c_ptr();
    else
    {
      alias= share->table_name.str;
    }
  }

  /*
    Print the database before the table name if told to do that. The
    database name is only printed in the event that it is different
    from the current database.  The main reason for doing this is to
    avoid having to update gazillions of tests and result files, but
    it also saves a few bytes of the binary log.
   */
  if (show_database)
  {
    const LEX_STRING *const db=
      table_list->schema_table ? &INFORMATION_SCHEMA_NAME : &table->s->db;
    if (!thd->db || strcmp(db->str, thd->db))
    {
      append_identifier(thd, packet, db->str, db->length);
      packet->append(STRING_WITH_LEN("."));
    }
  }

  append_identifier(thd, packet, alias, strlen(alias));
  packet->append(STRING_WITH_LEN(" (\n"));
  /*
    We need this to get default values from the table
    We have to restore the read_set if we are called from insert in case
    of row based replication.
  */
  old_map= tmp_use_all_columns(table, table->read_set);

  for (ptr=table->field ; (field= *ptr); ptr++)
  {
    uint flags = field->flags;

    if (ptr != table->field)
      packet->append(STRING_WITH_LEN(",\n"));

    packet->append(STRING_WITH_LEN("  "));
    append_identifier(thd,packet,field->field_name, strlen(field->field_name));
    packet->append(' ');
    // check for surprises from the previous call to Field::sql_type()
    if (type.ptr() != tmp)
      type.set(tmp, sizeof(tmp), system_charset_info);
    else
      type.set_charset(system_charset_info);

    field->sql_type(type);
    packet->append(type.ptr(), type.length(), system_charset_info);

    if (field->has_charset() &&
        !(thd->variables.sql_mode & (MODE_MYSQL323 | MODE_MYSQL40)))
    {
      if (field->charset() != share->table_charset)
      {
	packet->append(STRING_WITH_LEN(" CHARACTER SET "));
	packet->append(field->charset()->csname);
      }
      /*
	For string types dump collation name only if
	collation is not primary for the given charset
      */
      if (!(field->charset()->state & MY_CS_PRIMARY))
      {
	packet->append(STRING_WITH_LEN(" COLLATE "));
	packet->append(field->charset()->name);
      }
    }

    if (field->vcol_info)
    {
      packet->append(STRING_WITH_LEN(" AS ("));
      packet->append(field->vcol_info->expr_str.str,
                     field->vcol_info->expr_str.length,
                     system_charset_info);
      packet->append(STRING_WITH_LEN(")"));
      if (field->stored_in_db)
        packet->append(STRING_WITH_LEN(" PERSISTENT"));
      else
        packet->append(STRING_WITH_LEN(" VIRTUAL"));
    }

    if (flags & NOT_NULL_FLAG)
      packet->append(STRING_WITH_LEN(" NOT NULL"));
    else if (field->type() == MYSQL_TYPE_TIMESTAMP)
    {
      /*
        TIMESTAMP field require explicit NULL flag, because unlike
        all other fields they are treated as NOT NULL by default.
      */
      packet->append(STRING_WITH_LEN(" NULL"));
    }

    if (!field->vcol_info &&
        get_field_default_value(thd, table->timestamp_field,
                                field, &def_value, 1))
    {
      packet->append(STRING_WITH_LEN(" DEFAULT "));
      packet->append(def_value.ptr(), def_value.length(), system_charset_info);
    }

    if (!limited_mysql_mode && table->timestamp_field == field &&
        field->unireg_check != Field::TIMESTAMP_DN_FIELD)
      packet->append(STRING_WITH_LEN(" ON UPDATE CURRENT_TIMESTAMP"));

    if (field->unireg_check == Field::NEXT_NUMBER &&
        !(thd->variables.sql_mode & MODE_NO_FIELD_OPTIONS))
      packet->append(STRING_WITH_LEN(" AUTO_INCREMENT"));

    if (field->comment.length)
    {
      packet->append(STRING_WITH_LEN(" COMMENT "));
      append_unescaped(packet, field->comment.str, field->comment.length);
    }
    append_create_options(thd, packet, field->option_list);
  }

  key_info= table->key_info;
  bzero((char*) &create_info, sizeof(create_info));
  /* Allow update_create_info to update row type, page checksums and options */
  create_info.row_type= share->row_type;
  create_info.page_checksum= share->page_checksum;
  create_info.options= share->db_create_options;
  file->update_create_info(&create_info);
  primary_key= share->primary_key;

  for (uint i=0 ; i < share->keys ; i++,key_info++)
  {
    KEY_PART_INFO *key_part= key_info->key_part;
    bool found_primary=0;
    packet->append(STRING_WITH_LEN(",\n  "));

    if (i == primary_key && !strcmp(key_info->name, primary_key_name))
    {
      found_primary=1;
      /*
        No space at end, because a space will be added after where the
        identifier would go, but that is not added for primary key.
      */
      packet->append(STRING_WITH_LEN("PRIMARY KEY"));
    }
    else if (key_info->flags & HA_NOSAME)
      packet->append(STRING_WITH_LEN("UNIQUE KEY "));
    else if (key_info->flags & HA_FULLTEXT)
      packet->append(STRING_WITH_LEN("FULLTEXT KEY "));
    else if (key_info->flags & HA_SPATIAL)
      packet->append(STRING_WITH_LEN("SPATIAL KEY "));
    else
      packet->append(STRING_WITH_LEN("KEY "));

    if (!found_primary)
     append_identifier(thd, packet, key_info->name, strlen(key_info->name));

    packet->append(STRING_WITH_LEN(" ("));

    for (uint j=0 ; j < key_info->key_parts ; j++,key_part++)
    {
      if (j)
        packet->append(',');

      if (key_part->field)
        append_identifier(thd,packet,key_part->field->field_name,
			  strlen(key_part->field->field_name));
      if (key_part->field &&
          (key_part->length !=
           table->field[key_part->fieldnr-1]->key_length() &&
           !(key_info->flags & (HA_FULLTEXT | HA_SPATIAL))))
      {
        char *end;
        buff[0] = '(';
        end= int10_to_str((long) key_part->length /
                          key_part->field->charset()->mbmaxlen,
                          buff + 1,10);
        *end++ = ')';
        packet->append(buff,(uint) (end-buff));
      }
    }
    packet->append(')');
    store_key_options(thd, packet, table, key_info);
    if (key_info->parser)
    {
      LEX_STRING *parser_name= plugin_name(key_info->parser);
      packet->append(STRING_WITH_LEN(" /*!50100 WITH PARSER "));
      append_identifier(thd, packet, parser_name->str, parser_name->length);
      packet->append(STRING_WITH_LEN(" */ "));
    }
    append_create_options(thd, packet, key_info->option_list);
  }

  /*
    Get possible foreign key definitions stored in InnoDB and append them
    to the CREATE TABLE statement
  */

  if ((for_str= file->get_foreign_key_create_info()))
  {
    packet->append(for_str, strlen(for_str));
    file->free_foreign_key_create_info(for_str);
  }

  packet->append(STRING_WITH_LEN("\n)"));
  if (!(thd->variables.sql_mode & MODE_NO_TABLE_OPTIONS) && !foreign_db_mode)
  {
#ifdef WITH_PARTITION_STORAGE_ENGINE
    show_table_options= TRUE;
#endif /* WITH_PARTITION_STORAGE_ENGINE */

    /*
      IF   check_create_info
      THEN add ENGINE only if it was used when creating the table
    */
    if (!create_info_arg ||
        (create_info_arg->used_fields & HA_CREATE_USED_ENGINE))
    {
      if (thd->variables.sql_mode & (MODE_MYSQL323 | MODE_MYSQL40))
        packet->append(STRING_WITH_LEN(" TYPE="));
      else
        packet->append(STRING_WITH_LEN(" ENGINE="));
#ifdef WITH_PARTITION_STORAGE_ENGINE
    if (table->part_info)
      packet->append(ha_resolve_storage_engine_name(
                        table->part_info->default_engine_type));
    else
      packet->append(file->table_type());
#else
      packet->append(file->table_type());
#endif
    }

    /*
      Add AUTO_INCREMENT=... if there is an AUTO_INCREMENT column,
      and NEXT_ID > 1 (the default).  We must not print the clause
      for engines that do not support this as it would break the
      import of dumps, but as of this writing, the test for whether
      AUTO_INCREMENT columns are allowed and wether AUTO_INCREMENT=...
      is supported is identical, !(file->table_flags() & HA_NO_AUTO_INCREMENT))
      Because of that, we do not explicitly test for the feature,
      but may extrapolate its existence from that of an AUTO_INCREMENT column.
    */

    if (create_info.auto_increment_value > 1)
    {
      char *end;
      packet->append(STRING_WITH_LEN(" AUTO_INCREMENT="));
      end= longlong10_to_str(create_info.auto_increment_value, buff,10);
      packet->append(buff, (uint) (end - buff));
    }
    
    if (share->table_charset &&
	!(thd->variables.sql_mode & MODE_MYSQL323) &&
	!(thd->variables.sql_mode & MODE_MYSQL40))
    {
      /*
        IF   check_create_info
        THEN add DEFAULT CHARSET only if it was used when creating the table
      */
      if (!create_info_arg ||
          (create_info_arg->used_fields & HA_CREATE_USED_DEFAULT_CHARSET))
      {
        packet->append(STRING_WITH_LEN(" DEFAULT CHARSET="));
        packet->append(share->table_charset->csname);
        if (!(share->table_charset->state & MY_CS_PRIMARY))
        {
          packet->append(STRING_WITH_LEN(" COLLATE="));
          packet->append(table->s->table_charset->name);
        }
      }
    }

    if (share->min_rows)
    {
      char *end;
      packet->append(STRING_WITH_LEN(" MIN_ROWS="));
      end= longlong10_to_str(share->min_rows, buff, 10);
      packet->append(buff, (uint) (end- buff));
    }

    if (share->max_rows && !table_list->schema_table)
    {
      char *end;
      packet->append(STRING_WITH_LEN(" MAX_ROWS="));
      end= longlong10_to_str(share->max_rows, buff, 10);
      packet->append(buff, (uint) (end - buff));
    }

    if (share->avg_row_length)
    {
      char *end;
      packet->append(STRING_WITH_LEN(" AVG_ROW_LENGTH="));
      end= longlong10_to_str(share->avg_row_length, buff,10);
      packet->append(buff, (uint) (end - buff));
    }

    if (create_info.options & HA_OPTION_PACK_KEYS)
      packet->append(STRING_WITH_LEN(" PACK_KEYS=1"));
    if (create_info.options & HA_OPTION_NO_PACK_KEYS)
      packet->append(STRING_WITH_LEN(" PACK_KEYS=0"));
    /* We use CHECKSUM, instead of TABLE_CHECKSUM, for backward compability */
    if (create_info.options & HA_OPTION_CHECKSUM)
      packet->append(STRING_WITH_LEN(" CHECKSUM=1"));
    if (create_info.page_checksum != HA_CHOICE_UNDEF)
    {
      packet->append(STRING_WITH_LEN(" PAGE_CHECKSUM="));
      packet->append(ha_choice_values[create_info.page_checksum], 1);
    }
    if (create_info.options & HA_OPTION_DELAY_KEY_WRITE)
      packet->append(STRING_WITH_LEN(" DELAY_KEY_WRITE=1"));
    if (create_info.row_type != ROW_TYPE_DEFAULT)
    {
      packet->append(STRING_WITH_LEN(" ROW_FORMAT="));
      packet->append(ha_row_type[(uint) create_info.row_type]);
    }
    if (share->transactional != HA_CHOICE_UNDEF)
    {
      packet->append(STRING_WITH_LEN(" TRANSACTIONAL="));
      packet->append(ha_choice_values[(uint) share->transactional], 1);
    }
    if (table->s->key_block_size)
    {
      char *end;
      packet->append(STRING_WITH_LEN(" KEY_BLOCK_SIZE="));
      end= longlong10_to_str(table->s->key_block_size, buff, 10);
      packet->append(buff, (uint) (end - buff));
    }
    table->file->append_create_info(packet);
    if (share->comment.length)
    {
      packet->append(STRING_WITH_LEN(" COMMENT="));
      append_unescaped(packet, share->comment.str, share->comment.length);
    }
    if (share->connect_string.length)
    {
      packet->append(STRING_WITH_LEN(" CONNECTION="));
      append_unescaped(packet, share->connect_string.str, share->connect_string.length);
    }
    append_create_options(thd, packet, share->option_list);
    append_directory(thd, packet, "DATA",  create_info.data_file_name);
    append_directory(thd, packet, "INDEX", create_info.index_file_name);
  }
#ifdef WITH_PARTITION_STORAGE_ENGINE
  {
    if (table->part_info &&
        !((table->s->db_type()->partition_flags() & HA_USE_AUTO_PARTITION) &&
          table->part_info->is_auto_partitioned))
    {
      /*
        Partition syntax for CREATE TABLE is at the end of the syntax.
      */
      uint part_syntax_len;
      char *part_syntax;
      String comment_start;
      table->part_info->set_show_version_string(&comment_start);
      if ((part_syntax= generate_partition_syntax(table->part_info,
                                                  &part_syntax_len,
                                                  FALSE,
                                                  show_table_options,
                                                  NULL, NULL,
                                                  comment_start.c_ptr())))
      {
         packet->append(comment_start);
         if (packet->append(part_syntax, part_syntax_len) ||
             packet->append(STRING_WITH_LEN(" */")))
          error= 1;
         my_free(part_syntax);
      }
    }
  }
#endif
  tmp_restore_column_map(table->read_set, old_map);
  DBUG_RETURN(error);
}


static void store_key_options(THD *thd, String *packet, TABLE *table,
                              KEY *key_info)
{
  bool limited_mysql_mode= (thd->variables.sql_mode &
                            (MODE_NO_FIELD_OPTIONS | MODE_MYSQL323 |
                             MODE_MYSQL40)) != 0;
  bool foreign_db_mode=  (thd->variables.sql_mode & (MODE_POSTGRESQL |
                                                     MODE_ORACLE |
                                                     MODE_MSSQL |
                                                     MODE_DB2 |
                                                     MODE_MAXDB |
                                                     MODE_ANSI)) != 0;
  char *end, buff[32];

  if (!(thd->variables.sql_mode & MODE_NO_KEY_OPTIONS) &&
      !limited_mysql_mode && !foreign_db_mode)
  {

    if (key_info->algorithm == HA_KEY_ALG_BTREE)
      packet->append(STRING_WITH_LEN(" USING BTREE"));

    if (key_info->algorithm == HA_KEY_ALG_HASH)
      packet->append(STRING_WITH_LEN(" USING HASH"));

    /* send USING only in non-default case: non-spatial rtree */
    if ((key_info->algorithm == HA_KEY_ALG_RTREE) &&
        !(key_info->flags & HA_SPATIAL))
      packet->append(STRING_WITH_LEN(" USING RTREE"));

    if ((key_info->flags & HA_USES_BLOCK_SIZE) &&
        table->s->key_block_size != key_info->block_size)
    {
      packet->append(STRING_WITH_LEN(" KEY_BLOCK_SIZE="));
      end= longlong10_to_str(key_info->block_size, buff, 10);
      packet->append(buff, (uint) (end - buff));
    }
    DBUG_ASSERT(test(key_info->flags & HA_USES_COMMENT) == 
               (key_info->comment.length > 0));
    if (key_info->flags & HA_USES_COMMENT)
    {
      packet->append(STRING_WITH_LEN(" COMMENT "));
      append_unescaped(packet, key_info->comment.str, 
                       key_info->comment.length);
    }
  }
}


void
view_store_options(THD *thd, TABLE_LIST *table, String *buff)
{
  append_algorithm(table, buff);
  append_definer(thd, buff, &table->definer.user, &table->definer.host);
  if (table->view_suid)
    buff->append(STRING_WITH_LEN("SQL SECURITY DEFINER "));
  else
    buff->append(STRING_WITH_LEN("SQL SECURITY INVOKER "));
}


/*
  Append DEFINER clause to the given buffer.

  SYNOPSIS
    append_definer()
    thd           [in] thread handle
    buffer        [inout] buffer to hold DEFINER clause
    definer_user  [in] user name part of definer
    definer_host  [in] host name part of definer
*/

static void append_algorithm(TABLE_LIST *table, String *buff)
{
  buff->append(STRING_WITH_LEN("ALGORITHM="));
  switch ((int16)table->algorithm) {
  case VIEW_ALGORITHM_UNDEFINED:
    buff->append(STRING_WITH_LEN("UNDEFINED "));
    break;
  case VIEW_ALGORITHM_TMPTABLE:
    buff->append(STRING_WITH_LEN("TEMPTABLE "));
    break;
  case VIEW_ALGORITHM_MERGE:
    buff->append(STRING_WITH_LEN("MERGE "));
    break;
  default:
    DBUG_ASSERT(0); // never should happen
  }
}

/*
  Append DEFINER clause to the given buffer.

  SYNOPSIS
    append_definer()
    thd           [in] thread handle
    buffer        [inout] buffer to hold DEFINER clause
    definer_user  [in] user name part of definer
    definer_host  [in] host name part of definer
*/

void append_definer(THD *thd, String *buffer, const LEX_STRING *definer_user,
                    const LEX_STRING *definer_host)
{
  buffer->append(STRING_WITH_LEN("DEFINER="));
  append_identifier(thd, buffer, definer_user->str, definer_user->length);
  buffer->append('@');
  append_identifier(thd, buffer, definer_host->str, definer_host->length);
  buffer->append(' ');
}


int
view_store_create_info(THD *thd, TABLE_LIST *table, String *buff)
{
  my_bool compact_view_name= TRUE;
  my_bool foreign_db_mode= (thd->variables.sql_mode & (MODE_POSTGRESQL |
                                                       MODE_ORACLE |
                                                       MODE_MSSQL |
                                                       MODE_DB2 |
                                                       MODE_MAXDB |
                                                       MODE_ANSI)) != 0;

  if (!thd->db || strcmp(thd->db, table->view_db.str))
    /*
      print compact view name if the view belongs to the current database
    */
    compact_view_name= table->compact_view_format= FALSE;
  else
  {
    /*
      Compact output format for view body can be used
      if this view only references table inside it's own db
    */
    TABLE_LIST *tbl;
    table->compact_view_format= TRUE;
    for (tbl= thd->lex->query_tables;
         tbl;
         tbl= tbl->next_global)
    {
      if (strcmp(table->view_db.str, tbl->view ? tbl->view_db.str :tbl->db)!= 0)
      {
        table->compact_view_format= FALSE;
        break;
      }
    }
  }

  buff->append(STRING_WITH_LEN("CREATE "));
  if (!foreign_db_mode)
  {
    view_store_options(thd, table, buff);
  }
  buff->append(STRING_WITH_LEN("VIEW "));
  if (!compact_view_name)
  {
    append_identifier(thd, buff, table->view_db.str, table->view_db.length);
    buff->append('.');
  }
  append_identifier(thd, buff, table->view_name.str, table->view_name.length);
  buff->append(STRING_WITH_LEN(" AS "));

  /*
    We can't just use table->query, because our SQL_MODE may trigger
    a different syntax, like when ANSI_QUOTES is defined.
  */
  table->view->unit.print(buff, QT_ORDINARY);

  if (table->with_check != VIEW_CHECK_NONE)
  {
    if (table->with_check == VIEW_CHECK_LOCAL)
      buff->append(STRING_WITH_LEN(" WITH LOCAL CHECK OPTION"));
    else
      buff->append(STRING_WITH_LEN(" WITH CASCADED CHECK OPTION"));
  }
  return 0;
}


/****************************************************************************
  Return info about all processes
  returns for each thread: thread id, user, host, db, command, info
****************************************************************************/

class thread_info :public ilink {
public:
  static void *operator new(size_t size)
  {
    return (void*) sql_alloc((uint) size);
  }
  static void operator delete(void *ptr __attribute__((unused)),
                              size_t size __attribute__((unused)))
  { TRASH(ptr, size); }

  ulong thread_id;
  time_t start_time;
  uint   command;
  const char *user,*host,*db,*proc_info,*state_info;
  CSET_STRING query_string;
  double progress;
};

#ifdef HAVE_EXPLICIT_TEMPLATE_INSTANTIATION
template class I_List<thread_info>;
#endif

static const char *thread_state_info(THD *tmp)
{
#ifndef EMBEDDED_LIBRARY
  if (tmp->net.reading_or_writing)
  {
    if (tmp->net.reading_or_writing == 2)
      return "Writing to net";
    else if (tmp->command == COM_SLEEP)
      return "";
    else
      return "Reading from net";
  }
  else
#endif
  {
    if (tmp->proc_info)
      return tmp->proc_info;
    else if (tmp->mysys_var && tmp->mysys_var->current_cond)
      return "Waiting on cond";
    else
      return NULL;
  }
}

void mysqld_list_processes(THD *thd,const char *user, bool verbose)
{
  Item *field;
  List<Item> field_list;
  I_List<thread_info> thread_infos;
  ulong max_query_length= (verbose ? thd->variables.max_allowed_packet :
			   PROCESS_LIST_WIDTH);
  Protocol *protocol= thd->protocol;
  DBUG_ENTER("mysqld_list_processes");

  field_list.push_back(new Item_int("Id", 0, MY_INT32_NUM_DECIMAL_DIGITS));
  field_list.push_back(new Item_empty_string("User", USERNAME_CHAR_LENGTH));
  field_list.push_back(new Item_empty_string("Host",LIST_PROCESS_HOST_LEN));
  field_list.push_back(field=new Item_empty_string("db",NAME_CHAR_LEN));
  field->maybe_null=1;
  field_list.push_back(new Item_empty_string("Command",16));
  field_list.push_back(field= new Item_return_int("Time",7, MYSQL_TYPE_LONG));
  field->unsigned_flag= 0;
  field_list.push_back(field=new Item_empty_string("State",30));
  field->maybe_null=1;
  field_list.push_back(field=new Item_empty_string("Info",max_query_length));
  field->maybe_null=1;
  if (!thd->variables.old_mode)
  {
    field_list.push_back(field= new Item_float("Progress", 0.0, 3, 7));
    field->maybe_null= 0;
  }
  if (protocol->send_result_set_metadata(&field_list,
                            Protocol::SEND_NUM_ROWS | Protocol::SEND_EOF))
    DBUG_VOID_RETURN;

  mysql_mutex_lock(&LOCK_thread_count); // For unlink from list
  if (!thd->killed)
  {
    I_List_iterator<THD> it(threads);
    THD *tmp;
    while ((tmp=it++))
    {
      Security_context *tmp_sctx= tmp->security_ctx;
      struct st_my_thread_var *mysys_var;
      if ((tmp->vio_ok() || tmp->system_thread) &&
          (!user || (tmp_sctx->user && !strcmp(tmp_sctx->user, user))))
      {
        thread_info *thd_info= new thread_info;

        thd_info->thread_id=tmp->thread_id;
        thd_info->user= thd->strdup(tmp_sctx->user ? tmp_sctx->user :
                                    (tmp->system_thread ?
                                     "system user" : "unauthenticated user"));
	if (tmp->peer_port && (tmp_sctx->get_host()->length() ||
            tmp_sctx->get_ip()->length()) && thd->security_ctx->host_or_ip[0])
	{
	  if ((thd_info->host= (char*) thd->alloc(LIST_PROCESS_HOST_LEN+1)))
	    my_snprintf((char *) thd_info->host, LIST_PROCESS_HOST_LEN,
			"%s:%u", tmp_sctx->host_or_ip, tmp->peer_port);
	}
	else
<<<<<<< HEAD
	  thd_info->host= thd->strdup(tmp_sctx->host_or_ip[0] ?
                                      tmp_sctx->host_or_ip :
                                      tmp_sctx->host ? tmp_sctx->host : "");
=======
	  thd_info->host= thd->strdup(tmp_sctx->host_or_ip[0] ? 
                                      tmp_sctx->host_or_ip : 
                                      tmp_sctx->get_host()->length() ?
                                      tmp_sctx->get_host()->ptr() : "");
>>>>>>> 543b6e02
        thd_info->command=(int) tmp->command;
        mysql_mutex_lock(&tmp->LOCK_thd_data);
        if ((thd_info->db= tmp->db))             // Safe test
          thd_info->db= thd->strdup(thd_info->db);
        if ((mysys_var= tmp->mysys_var))
          mysql_mutex_lock(&mysys_var->mutex);
        thd_info->proc_info= (char*) (tmp->killed >= KILL_QUERY ?
                                      "Killed" : 0);
        thd_info->state_info= thread_state_info(tmp);
        if (mysys_var)
          mysql_mutex_unlock(&mysys_var->mutex);

        /* Lock THD mutex that protects its data when looking at it. */
        if (tmp->query())
        {
          uint length= min(max_query_length, tmp->query_length());
          char *q= thd->strmake(tmp->query(),length);
          /* Safety: in case strmake failed, we set length to 0. */
          thd_info->query_string=
            CSET_STRING(q, q ? length : 0, tmp->query_charset());
        }

        /*
          Progress report. We need to do this under a lock to ensure that all
          is from the same stage.
        */
        if (tmp->progress.max_counter)
        {
          uint max_stage= max(tmp->progress.max_stage, 1);
          thd_info->progress= (((tmp->progress.stage / (double) max_stage) +
                                ((tmp->progress.counter /
                                  (double) tmp->progress.max_counter) /
                                 (double) max_stage)) *
                               100.0);
        }
        else
          thd_info->progress= 0.0;
        thd_info->start_time= tmp->start_time;
        mysql_mutex_unlock(&tmp->LOCK_thd_data);
        thread_infos.append(thd_info);
      }
    }
  }
  mysql_mutex_unlock(&LOCK_thread_count);

  thread_info *thd_info;
  time_t now= my_time(0);
  char buff[20];                                // For progress
  String store_buffer(buff, sizeof(buff), system_charset_info);

  while ((thd_info=thread_infos.get()))
  {
    protocol->prepare_for_resend();
    protocol->store((ulonglong) thd_info->thread_id);
    protocol->store(thd_info->user, system_charset_info);
    protocol->store(thd_info->host, system_charset_info);
    protocol->store(thd_info->db, system_charset_info);
    if (thd_info->proc_info)
      protocol->store(thd_info->proc_info, system_charset_info);
    else
      protocol->store(command_name[thd_info->command].str, system_charset_info);
    if (thd_info->start_time)
      protocol->store_long ((longlong) (now - thd_info->start_time));
    else
      protocol->store_null();
    protocol->store(thd_info->state_info, system_charset_info);
    protocol->store(thd_info->query_string.str(),
                    thd_info->query_string.charset());
    if (!thd->variables.old_mode)
      protocol->store(thd_info->progress, 3, &store_buffer);
    if (protocol->write())
      break; /* purecov: inspected */
  }
  my_eof(thd);
  DBUG_VOID_RETURN;
}

int fill_schema_processlist(THD* thd, TABLE_LIST* tables, COND* cond)
{
  TABLE *table= tables->table;
  CHARSET_INFO *cs= system_charset_info;
  char *user;
  my_hrtime_t unow= my_hrtime();
  DBUG_ENTER("fill_schema_processlist");

  DEBUG_SYNC(thd,"fill_schema_processlist_after_unow");

  user= thd->security_ctx->master_access & PROCESS_ACL ?
        NullS : thd->security_ctx->priv_user;

  mysql_mutex_lock(&LOCK_thread_count);

  if (!thd->killed)
  {
    I_List_iterator<THD> it(threads);
    THD* tmp;

    while ((tmp= it++))
    {
      Security_context *tmp_sctx= tmp->security_ctx;
      struct st_my_thread_var *mysys_var;
<<<<<<< HEAD
      const char *val;
      ulonglong max_counter;
=======
      const char *val, *db;
>>>>>>> 543b6e02

      if ((!tmp->vio_ok() && !tmp->system_thread) ||
          (user && (!tmp_sctx->user || strcmp(tmp_sctx->user, user))))
        continue;

      restore_record(table, s->default_values);
      /* ID */
      table->field[0]->store((longlong) tmp->thread_id, TRUE);
      /* USER */
      val= tmp_sctx->user ? tmp_sctx->user :
            (tmp->system_thread ? "system user" : "unauthenticated user");
      table->field[1]->store(val, strlen(val), cs);
      /* HOST */
      if (tmp->peer_port && (tmp_sctx->get_host()->length() ||
          tmp_sctx->get_ip()->length()) && thd->security_ctx->host_or_ip[0])
      {
        char host[LIST_PROCESS_HOST_LEN + 1];
        my_snprintf(host, LIST_PROCESS_HOST_LEN, "%s:%u",
                    tmp_sctx->host_or_ip, tmp->peer_port);
        table->field[2]->store(host, strlen(host), cs);
      }
      else
        table->field[2]->store(tmp_sctx->host_or_ip,
                               strlen(tmp_sctx->host_or_ip), cs);
      /* DB */
      mysql_mutex_lock(&tmp->LOCK_thd_data);
      if ((db= tmp->db))
      {
        table->field[3]->store(db, strlen(db), cs);
        table->field[3]->set_notnull();
      }

      if ((mysys_var= tmp->mysys_var))
        mysql_mutex_lock(&mysys_var->mutex);
      /* COMMAND */
      if ((val= (char *) ((tmp->killed >= KILL_QUERY ?
                           "Killed" : 0))))
        table->field[4]->store(val, strlen(val), cs);
      else
        table->field[4]->store(command_name[tmp->command].str,
                               command_name[tmp->command].length, cs);
      /* MYSQL_TIME */
      ulonglong start_utime= tmp->start_time * HRTIME_RESOLUTION + tmp->start_time_sec_part;
      ulonglong utime= start_utime && start_utime < unow.val
                       ? unow.val - start_utime : 0;
      table->field[5]->store(utime / HRTIME_RESOLUTION, TRUE);
      /* STATE */
      if ((val= thread_state_info(tmp)))
      {
        table->field[6]->store(val, strlen(val), cs);
        table->field[6]->set_notnull();
      }

      if (mysys_var)
        mysql_mutex_unlock(&mysys_var->mutex);
      mysql_mutex_unlock(&tmp->LOCK_thd_data);

      /* TIME_MS */
      table->field[8]->store((double)(utime / (HRTIME_RESOLUTION / 1000.0)));

      /* INFO */
      /* Lock THD mutex that protects its data when looking at it. */
      mysql_mutex_lock(&tmp->LOCK_thd_data);
      if (tmp->query())
      {
        table->field[7]->store(tmp->query(),
                               min(PROCESS_LIST_INFO_WIDTH,
                                   tmp->query_length()), cs);
        table->field[7]->set_notnull();
      }

      /*
        Progress report. We need to do this under a lock to ensure that all
        is from the same stage.
      */
      if ((max_counter= tmp->progress.max_counter))
      {
        table->field[9]->store((longlong) tmp->progress.stage + 1, 1);
        table->field[10]->store((longlong) tmp->progress.max_stage, 1);
        table->field[11]->store((double) tmp->progress.counter /
                                (double) max_counter*100.0);
      }
      mysql_mutex_unlock(&tmp->LOCK_thd_data);

      if (schema_table_store_record(thd, table))
      {
        mysql_mutex_unlock(&LOCK_thread_count);
        DBUG_RETURN(1);
      }
    }
  }

  mysql_mutex_unlock(&LOCK_thread_count);
  DBUG_RETURN(0);
}

/*****************************************************************************
  Status functions
*****************************************************************************/

static DYNAMIC_ARRAY all_status_vars;
static bool status_vars_inited= 0;

C_MODE_START
static int show_var_cmp(const void *var1, const void *var2)
{
  return strcmp(((SHOW_VAR*)var1)->name, ((SHOW_VAR*)var2)->name);
}
C_MODE_END

/*
  deletes all the SHOW_UNDEF elements from the array and calls
  delete_dynamic() if it's completely empty.
*/
static void shrink_var_array(DYNAMIC_ARRAY *array)
{
  uint a,b;
  SHOW_VAR *all= dynamic_element(array, 0, SHOW_VAR *);

  for (a= b= 0; b < array->elements; b++)
    if (all[b].type != SHOW_UNDEF)
      all[a++]= all[b];
  if (a)
  {
    bzero(all+a, sizeof(SHOW_VAR)); // writing NULL-element to the end
    array->elements= a;
  }
  else // array is completely empty - delete it
    delete_dynamic(array);
}

/*
  Adds an array of SHOW_VAR entries to the output of SHOW STATUS

  SYNOPSIS
    add_status_vars(SHOW_VAR *list)
    list - an array of SHOW_VAR entries to add to all_status_vars
           the last entry must be {0,0,SHOW_UNDEF}

  NOTE
    The handling of all_status_vars[] is completely internal, it's allocated
    automatically when something is added to it, and deleted completely when
    the last entry is removed.

    As a special optimization, if add_status_vars() is called before
    init_status_vars(), it assumes "startup mode" - neither concurrent access
    to the array nor SHOW STATUS are possible (thus it skips locks and qsort)

    The last entry of the all_status_vars[] should always be {0,0,SHOW_UNDEF}
*/
int add_status_vars(SHOW_VAR *list)
{
  int res= 0;
  if (status_vars_inited)
    mysql_mutex_lock(&LOCK_status);
  if (!all_status_vars.buffer && // array is not allocated yet - do it now
      my_init_dynamic_array(&all_status_vars, sizeof(SHOW_VAR), 200, 20))
  {
    res= 1;
    goto err;
  }
  while (list->name)
    res|= insert_dynamic(&all_status_vars, (uchar*)list++);
  res|= insert_dynamic(&all_status_vars, (uchar*)list); // appending NULL-element
  all_status_vars.elements--; // but next insert_dynamic should overwite it
  if (status_vars_inited)
    sort_dynamic(&all_status_vars, show_var_cmp);
err:
  if (status_vars_inited)
    mysql_mutex_unlock(&LOCK_status);
  return res;
}

/*
  Make all_status_vars[] usable for SHOW STATUS

  NOTE
    See add_status_vars(). Before init_status_vars() call, add_status_vars()
    works in a special fast "startup" mode. Thus init_status_vars()
    should be called as late as possible but before enabling multi-threading.
*/
void init_status_vars()
{
  status_vars_inited=1;
  sort_dynamic(&all_status_vars, show_var_cmp);
}

void reset_status_vars()
{
  SHOW_VAR *ptr= (SHOW_VAR*) all_status_vars.buffer;
  SHOW_VAR *last= ptr + all_status_vars.elements;
  for (; ptr < last; ptr++)
  {
    /* Note that SHOW_LONG_NOFLUSH variables are not reset */
    if (ptr->type == SHOW_LONG)
      *(ulong*) ptr->value= 0;
  }
}

/*
  catch-all cleanup function, cleans up everything no matter what

  DESCRIPTION
    This function is not strictly required if all add_to_status/
    remove_status_vars are properly paired, but it's a safety measure that
    deletes everything from the all_status_vars[] even if some
    remove_status_vars were forgotten
*/
void free_status_vars()
{
  delete_dynamic(&all_status_vars);
}

/*
  Removes an array of SHOW_VAR entries from the output of SHOW STATUS

  SYNOPSIS
    remove_status_vars(SHOW_VAR *list)
    list - an array of SHOW_VAR entries to remove to all_status_vars
           the last entry must be {0,0,SHOW_UNDEF}

  NOTE
    there's lots of room for optimizing this, especially in non-sorted mode,
    but nobody cares - it may be called only in case of failed plugin
    initialization in the mysqld startup.
*/

void remove_status_vars(SHOW_VAR *list)
{
  if (status_vars_inited)
  {
    mysql_mutex_lock(&LOCK_status);
    SHOW_VAR *all= dynamic_element(&all_status_vars, 0, SHOW_VAR *);

    for (; list->name; list++)
    {
      int first= 0, last= ((int) all_status_vars.elements) - 1;
      for ( ; first <= last; )
      {
        int res, middle= (first + last) / 2;
        if ((res= show_var_cmp(list, all + middle)) < 0)
          last= middle - 1;
        else if (res > 0)
          first= middle + 1;
        else
        {
          all[middle].type= SHOW_UNDEF;
          break;
        }
      }
    }
    shrink_var_array(&all_status_vars);
    mysql_mutex_unlock(&LOCK_status);
  }
  else
  {
    SHOW_VAR *all= dynamic_element(&all_status_vars, 0, SHOW_VAR *);
    uint i;
    for (; list->name; list++)
    {
      for (i= 0; i < all_status_vars.elements; i++)
      {
        if (show_var_cmp(list, all+i))
          continue;
        all[i].type= SHOW_UNDEF;
        break;
      }
    }
    shrink_var_array(&all_status_vars);
  }
}



static bool show_status_array(THD *thd, const char *wild,
                              SHOW_VAR *variables,
                              enum enum_var_type value_type,
                              struct system_status_var *status_var,
                              const char *prefix, TABLE *table,
                              bool ucase_names,
                              COND *cond)
{
  my_aligned_storage<SHOW_VAR_FUNC_BUFF_SIZE, MY_ALIGNOF(long)> buffer;
  char * const buff= buffer.data;
  char *prefix_end;
  /* the variable name should not be longer than 64 characters */
  char name_buffer[64];
  int len;
  LEX_STRING null_lex_str;
  SHOW_VAR tmp, *var;
  enum_check_fields save_count_cuted_fields= thd->count_cuted_fields;
  bool res= FALSE;
  CHARSET_INFO *charset= system_charset_info;
  DBUG_ENTER("show_status_array");

  thd->count_cuted_fields= CHECK_FIELD_WARN;
  null_lex_str.str= 0;				// For sys_var->value_ptr()
  null_lex_str.length= 0;

  prefix_end=strnmov(name_buffer, prefix, sizeof(name_buffer)-1);
  if (*prefix)
    *prefix_end++= '_';
  len=name_buffer + sizeof(name_buffer) - prefix_end;

  for (; variables->name; variables++)
  {
    strnmov(prefix_end, variables->name, len);
    name_buffer[sizeof(name_buffer)-1]=0;       /* Safety */
    if (ucase_names)
      my_caseup_str(system_charset_info, name_buffer);

    restore_record(table, s->default_values);
    table->field[0]->store(name_buffer, strlen(name_buffer),
                           system_charset_info);
    /*
      if var->type is SHOW_FUNC, call the function.
      Repeat as necessary, if new var is again SHOW_FUNC
    */
    for (var=variables; var->type == SHOW_FUNC; var= &tmp)
      ((mysql_show_var_func)(var->value))(thd, &tmp, buff);

    SHOW_TYPE show_type=var->type;
    if (show_type == SHOW_ARRAY)
    {
      show_status_array(thd, wild, (SHOW_VAR *) var->value, value_type,
                        status_var, name_buffer, table, ucase_names, cond);
    }
    else
    {
      if (!(wild && wild[0] && wild_case_compare(system_charset_info,
                                                 name_buffer, wild)) &&
          (!cond || cond->val_int()))
      {
        char *value=var->value;
        const char *pos, *end;                  // We assign a lot of const's

        mysql_mutex_lock(&LOCK_global_system_variables);

        if (show_type == SHOW_SYS)
        {
          sys_var *var= ((sys_var *) value);
          show_type= var->show_type();
          value= (char*) var->value_ptr(thd, value_type, &null_lex_str);
          charset= var->charset(thd);
        }

        pos= end= buff;
        /*
          note that value may be == buff. All SHOW_xxx code below
          should still work in this case
        */
        switch (show_type) {
        case SHOW_DOUBLE_STATUS:
          value= ((char *) status_var + (intptr) value);
          /* fall through */
        case SHOW_DOUBLE:
          /* 6 is the default precision for '%f' in sprintf() */
          end= buff + my_fcvt(*(double *) value, 6, buff, NULL);
          break;
        case SHOW_LONG_STATUS:
          value= ((char *) status_var + (intptr) value);
          /* fall through */
        case SHOW_ULONG:
        case SHOW_LONG_NOFLUSH: // the difference lies in refresh_status()
          end= int10_to_str(*(long*) value, buff, 10);
          break;
        case SHOW_LONGLONG_STATUS:
          value= ((char *) status_var + (intptr) value);
          /* fall through */
        case SHOW_ULONGLONG:
          end= longlong10_to_str(*(longlong*) value, buff, 10);
          break;
        case SHOW_HA_ROWS:
          end= longlong10_to_str((longlong) *(ha_rows*) value, buff, 10);
          break;
        case SHOW_BOOL:
          end= strmov(buff, *(bool*) value ? "ON" : "OFF");
          break;
        case SHOW_MY_BOOL:
          end= strmov(buff, *(my_bool*) value ? "ON" : "OFF");
          break;
        case SHOW_UINT:
          end= int10_to_str((long) *(uint*) value, buff, 10);
          break;
        case SHOW_SINT:
          end= int10_to_str((long) *(uint*) value, buff, -10);
          break;
        case SHOW_SLONG:
          end= int10_to_str(*(long*) value, buff, -10);
          break;
        case SHOW_SLONGLONG:
          end= longlong10_to_str(*(longlong*) value, buff, -10);
          break;
        case SHOW_HAVE:
        {
          SHOW_COMP_OPTION tmp= *(SHOW_COMP_OPTION*) value;
          pos= show_comp_option_name[(int) tmp];
          end= strend(pos);
          break;
        }
        case SHOW_CHAR:
        {
          if (!(pos= value))
            pos= "";
          end= strend(pos);
          break;
        }
       case SHOW_CHAR_PTR:
        {
          if (!(pos= *(char**) value))
            pos= "";

          DBUG_EXECUTE_IF("alter_server_version_str",
                          if (!my_strcasecmp(system_charset_info,
                                             variables->name,
                                             "version")) {
                            pos= "some-other-version";
                          });

          end= strend(pos);
          break;
        }
        case SHOW_LEX_STRING:
        {
          LEX_STRING *ls=(LEX_STRING*)value;
          if (!(pos= ls->str))
            end= pos= "";
          else
            end= pos + ls->length;
          break;
        }
        case SHOW_UNDEF:
          break;                                        // Return empty string
        case SHOW_SYS:                                  // Cannot happen
        default:
          DBUG_ASSERT(0);
          break;
        }
        table->field[1]->store(pos, (uint32) (end - pos), charset);
        thd->count_cuted_fields= CHECK_FIELD_IGNORE;
        table->field[1]->set_notnull();

        mysql_mutex_unlock(&LOCK_global_system_variables);

        if (schema_table_store_record(thd, table))
        {
          res= TRUE;
          goto end;
        }
      }
    }
  }
end:
  thd->count_cuted_fields= save_count_cuted_fields;
  DBUG_RETURN(res);
}

#ifdef COMPLETE_PATCH_NOT_ADDED_YET
/*
  Aggregate values for mapped_user entries by their role.

  SYNOPSIS
  aggregate_user_stats
  all_user_stats - input to aggregate
  agg_user_stats - returns aggregated values

  RETURN
  0 - OK
  1 - error
*/

static int aggregate_user_stats(HASH *all_user_stats, HASH *agg_user_stats)
{
  DBUG_ENTER("aggregate_user_stats");
  if (my_hash_init(agg_user_stats, system_charset_info,
                max(all_user_stats->records, 1),
                0, 0, (my_hash_get_key)get_key_user_stats,
                (my_hash_free_key)free_user_stats, 0))
  {
    sql_print_error("Malloc in aggregate_user_stats failed");
    DBUG_RETURN(1);
  }

  for (uint i= 0; i < all_user_stats->records; i++)
  {
    USER_STATS *user= (USER_STATS*)my_hash_element(all_user_stats, i);
    USER_STATS *agg_user;
    uint name_length= strlen(user->priv_user);

    if (!(agg_user= (USER_STATS*) my_hash_search(agg_user_stats,
                                              (uchar*)user->priv_user,
                                              name_length)))
    {
      // First entry for this role.
      if (!(agg_user= (USER_STATS*) my_malloc(sizeof(USER_STATS),
                                              MYF(MY_WME | MY_ZEROFILL))))
      {
        sql_print_error("Malloc in aggregate_user_stats failed");
        DBUG_RETURN(1);
      }

      init_user_stats(agg_user, user->priv_user, name_length,
                      user->priv_user,
                      user->total_connections, user->concurrent_connections,
                      user->connected_time, user->busy_time, user->cpu_time,
                      user->bytes_received, user->bytes_sent,
                      user->binlog_bytes_written,
                      user->rows_sent, user->rows_read,
                      user->rows_inserted, user->rows_deleted,
                      user->rows_updated, 
                      user->select_commands, user->update_commands,
                      user->other_commands,
                      user->commit_trans, user->rollback_trans,
                      user->denied_connections, user->lost_connections,
                      user->access_denied_errors, user->empty_queries);

      if (my_hash_insert(agg_user_stats, (uchar*) agg_user))
      {
        /* Out of memory */
        my_free(agg_user, 0);
        sql_print_error("Malloc in aggregate_user_stats failed");
        DBUG_RETURN(1);
      }
    }
    else
    {
      /* Aggregate with existing values for this role. */
      add_user_stats(agg_user,
                     user->total_connections, user->concurrent_connections,
                     user->connected_time, user->busy_time, user->cpu_time,
                     user->bytes_received, user->bytes_sent,
                     user->binlog_bytes_written,
                     user->rows_sent, user->rows_read,
                     user->rows_inserted, user->rows_deleted,
                     user->rows_updated,
                     user->select_commands, user->update_commands,
                     user->other_commands,
                     user->commit_trans, user->rollback_trans,
                     user->denied_connections, user->lost_connections,
                     user->access_denied_errors, user->empty_queries);
    }
  }
  DBUG_PRINT("exit", ("aggregated %lu input into %lu output entries",
                      all_user_stats->records, agg_user_stats->records));
  DBUG_RETURN(0);
}
#endif

/*
  Write result to network for SHOW USER_STATISTICS

  SYNOPSIS
  send_user_stats
  all_user_stats - values to return
  table - I_S table

  RETURN
  0 - OK
  1 - error
*/

int send_user_stats(THD* thd, HASH *all_user_stats, TABLE *table)
{
  DBUG_ENTER("send_user_stats");

  for (uint i= 0; i < all_user_stats->records; i++)
  {
    uint j= 0;
    USER_STATS *user_stats= (USER_STATS*) my_hash_element(all_user_stats, i);
    
    table->field[j++]->store(user_stats->user, user_stats->user_name_length,
                             system_charset_info);
    table->field[j++]->store((longlong)user_stats->total_connections,TRUE);
    table->field[j++]->store((longlong)user_stats->concurrent_connections, TRUE);
    table->field[j++]->store((longlong)user_stats->connected_time, TRUE);
    table->field[j++]->store((double)user_stats->busy_time);
    table->field[j++]->store((double)user_stats->cpu_time);
    table->field[j++]->store((longlong)user_stats->bytes_received, TRUE);
    table->field[j++]->store((longlong)user_stats->bytes_sent, TRUE);
    table->field[j++]->store((longlong)user_stats->binlog_bytes_written, TRUE);
    table->field[j++]->store((longlong)user_stats->rows_read, TRUE);
    table->field[j++]->store((longlong)user_stats->rows_sent, TRUE);
    table->field[j++]->store((longlong)user_stats->rows_deleted, TRUE);
    table->field[j++]->store((longlong)user_stats->rows_inserted, TRUE);
    table->field[j++]->store((longlong)user_stats->rows_updated, TRUE);
    table->field[j++]->store((longlong)user_stats->select_commands, TRUE);
    table->field[j++]->store((longlong)user_stats->update_commands, TRUE);
    table->field[j++]->store((longlong)user_stats->other_commands, TRUE);
    table->field[j++]->store((longlong)user_stats->commit_trans, TRUE);
    table->field[j++]->store((longlong)user_stats->rollback_trans, TRUE);
    table->field[j++]->store((longlong)user_stats->denied_connections, TRUE);
    table->field[j++]->store((longlong)user_stats->lost_connections, TRUE);
    table->field[j++]->store((longlong)user_stats->access_denied_errors, TRUE);
    table->field[j++]->store((longlong)user_stats->empty_queries, TRUE);
    if (schema_table_store_record(thd, table))
    {
      DBUG_PRINT("error", ("store record error"));
      DBUG_RETURN(1);
    }
  }
  DBUG_RETURN(0);
}

/*
  Process SHOW USER_STATISTICS

  SYNOPSIS
  mysqld_show_user_stats
  thd - current thread
  wild - limit results to the entry for this user
  with_roles - when true, display role for mapped users

  RETURN
  0 - OK
  1 - error
*/

int fill_schema_user_stats(THD* thd, TABLE_LIST* tables, COND* cond)
{
  TABLE *table= tables->table;
  int result;
  DBUG_ENTER("fill_schema_user_stats");

  if (check_global_access(thd, SUPER_ACL | PROCESS_ACL, true))
    DBUG_RETURN(0);

  /*
    Iterates through all the global stats and sends them to the client.
    Pattern matching on the client IP is supported.
  */

  mysql_mutex_lock(&LOCK_global_user_client_stats);
  result= send_user_stats(thd, &global_user_stats, table) != 0;
  mysql_mutex_unlock(&LOCK_global_user_client_stats);

  DBUG_PRINT("exit", ("result: %d", result));
  DBUG_RETURN(result);
}

/*
   Process SHOW CLIENT_STATISTICS

   SYNOPSIS
     mysqld_show_client_stats
       thd - current thread
       wild - limit results to the entry for this client

   RETURN
     0 - OK
     1 - error
*/

int fill_schema_client_stats(THD* thd, TABLE_LIST* tables, COND* cond)
{
  TABLE *table= tables->table;
  int result;
  DBUG_ENTER("fill_schema_client_stats");

  if (check_global_access(thd, SUPER_ACL | PROCESS_ACL, true))
    DBUG_RETURN(0);

  /*
    Iterates through all the global stats and sends them to the client.
    Pattern matching on the client IP is supported.
  */

  mysql_mutex_lock(&LOCK_global_user_client_stats);
  result= send_user_stats(thd, &global_client_stats, table) != 0;
  mysql_mutex_unlock(&LOCK_global_user_client_stats);

  DBUG_PRINT("exit", ("result: %d", result));
  DBUG_RETURN(result);
}


/* Fill information schema table with table statistics */

int fill_schema_table_stats(THD *thd, TABLE_LIST *tables, COND *cond)
{
  TABLE *table= tables->table;
  DBUG_ENTER("fill_schema_table_stats");

  mysql_mutex_lock(&LOCK_global_table_stats);
  for (uint i= 0; i < global_table_stats.records; i++)
  {
    char *end_of_schema;
    TABLE_STATS *table_stats= 
      (TABLE_STATS*)my_hash_element(&global_table_stats, i);
    TABLE_LIST tmp_table;
    size_t schema_length, table_name_length;

    end_of_schema= strend(table_stats->table);
    schema_length= (size_t) (end_of_schema - table_stats->table);
    table_name_length= strlen(table_stats->table + schema_length + 1);

    bzero((char*) &tmp_table,sizeof(tmp_table));
    tmp_table.db=         table_stats->table;
    tmp_table.table_name= end_of_schema+1;
    tmp_table.grant.privilege= 0;
    if (check_access(thd, SELECT_ACL, tmp_table.db,
                     &tmp_table.grant.privilege, NULL, 0, 1) ||
        check_grant(thd, SELECT_ACL, &tmp_table, 1, UINT_MAX,
                    1))
      continue;

    table->field[0]->store(table_stats->table, schema_length,
                           system_charset_info);
    table->field[1]->store(table_stats->table + schema_length+1,
                           table_name_length, system_charset_info);
    table->field[2]->store((longlong)table_stats->rows_read, TRUE);
    table->field[3]->store((longlong)table_stats->rows_changed, TRUE);
    table->field[4]->store((longlong)table_stats->rows_changed_x_indexes,
                           TRUE);
    if (schema_table_store_record(thd, table))
    {
      mysql_mutex_unlock(&LOCK_global_table_stats);
      DBUG_RETURN(1);
    }
  }
  mysql_mutex_unlock(&LOCK_global_table_stats);
  DBUG_RETURN(0);
}


/* Fill information schema table with index statistics */

int fill_schema_index_stats(THD *thd, TABLE_LIST *tables, COND *cond)
{
  TABLE *table= tables->table;
  DBUG_ENTER("fill_schema_index_stats");

  mysql_mutex_lock(&LOCK_global_index_stats);
  for (uint i= 0; i < global_index_stats.records; i++)
  {
    INDEX_STATS *index_stats =
      (INDEX_STATS*) my_hash_element(&global_index_stats, i);
    TABLE_LIST tmp_table;
    char *index_name;
    size_t schema_name_length, table_name_length, index_name_length;

    bzero((char*) &tmp_table,sizeof(tmp_table));
    tmp_table.db=         index_stats->index;
    tmp_table.table_name= strend(index_stats->index)+1;
    tmp_table.grant.privilege= 0;
    if (check_access(thd, SELECT_ACL, tmp_table.db,
                      &tmp_table.grant.privilege, NULL, 0, 1) ||
        check_grant(thd, SELECT_ACL, &tmp_table, 1, UINT_MAX, 1))
      continue;

    index_name=         strend(tmp_table.table_name)+1; 
    schema_name_length= (tmp_table.table_name - index_stats->index) -1;
    table_name_length=  (index_name - tmp_table.table_name)-1;
    index_name_length=  (index_stats->index_name_length - schema_name_length -
                         table_name_length - 3);

    table->field[0]->store(tmp_table.db, schema_name_length,
                           system_charset_info);
    table->field[1]->store(tmp_table.table_name, table_name_length,
                           system_charset_info);
    table->field[2]->store(index_name, index_name_length, system_charset_info);
    table->field[3]->store((longlong)index_stats->rows_read, TRUE);

    if (schema_table_store_record(thd, table))
    { 
      mysql_mutex_unlock(&LOCK_global_index_stats);
      DBUG_RETURN(1);
    }
  }
  mysql_mutex_unlock(&LOCK_global_index_stats);
  DBUG_RETURN(0);
}


/* collect status for all running threads */

void calc_sum_of_all_status(STATUS_VAR *to)
{
  DBUG_ENTER("calc_sum_of_all_status");

  /* Ensure that thread id not killed during loop */
  mysql_mutex_lock(&LOCK_thread_count); // For unlink from list

  I_List_iterator<THD> it(threads);
  THD *tmp;

  /* Get global values as base */
  *to= global_status_var;

  /* Add to this status from existing threads */
  while ((tmp= it++))
    add_to_status(to, &tmp->status_var);
  
  mysql_mutex_unlock(&LOCK_thread_count);
  DBUG_VOID_RETURN;
}


/* This is only used internally, but we need it here as a forward reference */
extern ST_SCHEMA_TABLE schema_tables[];

typedef struct st_lookup_field_values
{
  LEX_STRING db_value, table_value;
  bool wild_db_value, wild_table_value;
} LOOKUP_FIELD_VALUES;


/*
  Store record to I_S table, convert HEAP table
  to MyISAM if necessary

  SYNOPSIS
    schema_table_store_record()
    thd                   thread handler
    table                 Information schema table to be updated

  RETURN
    0	                  success
    1	                  error
*/

bool schema_table_store_record(THD *thd, TABLE *table)
{
  int error;
  if ((error= table->file->ha_write_tmp_row(table->record[0])))
  {
    TMP_TABLE_PARAM *param= table->pos_in_table_list->schema_table_param;
    if (create_internal_tmp_table_from_heap(thd, table, param->start_recinfo, 
                                            &param->recinfo, error, 0, NULL))

      return 1;
  }
  return 0;
}


static int make_table_list(THD *thd, SELECT_LEX *sel,
                           LEX_STRING *db_name, LEX_STRING *table_name)
{
  Table_ident *table_ident;
  table_ident= new Table_ident(thd, *db_name, *table_name, 1);
  if (!sel->add_table_to_list(thd, table_ident, 0, 0, TL_READ, MDL_SHARED_READ))
    return 1;
  return 0;
}


/**
  @brief    Get lookup value from the part of 'WHERE' condition

  @details This function gets lookup value from
           the part of 'WHERE' condition if it's possible and
           fill appropriate lookup_field_vals struct field
           with this value.

  @param[in]      thd                   thread handler
  @param[in]      item_func             part of WHERE condition
  @param[in]      table                 I_S table
  @param[in, out] lookup_field_vals     Struct which holds lookup values

  @return
    0             success
    1             error, there can be no matching records for the condition
*/

bool get_lookup_value(THD *thd, Item_func *item_func,
                      TABLE_LIST *table,
                      LOOKUP_FIELD_VALUES *lookup_field_vals)
{
  ST_SCHEMA_TABLE *schema_table= table->schema_table;
  ST_FIELD_INFO *field_info= schema_table->fields_info;
  const char *field_name1= schema_table->idx_field1 >= 0 ?
    field_info[schema_table->idx_field1].field_name : "";
  const char *field_name2= schema_table->idx_field2 >= 0 ?
    field_info[schema_table->idx_field2].field_name : "";

  if (item_func->functype() == Item_func::EQ_FUNC ||
      item_func->functype() == Item_func::EQUAL_FUNC)
  {
    int idx_field, idx_val;
    char tmp[MAX_FIELD_WIDTH];
    String *tmp_str, str_buff(tmp, sizeof(tmp), system_charset_info);
    Item_field *item_field;
    CHARSET_INFO *cs= system_charset_info;

    if (item_func->arguments()[0]->real_item()->type() == Item::FIELD_ITEM &&
        item_func->arguments()[1]->const_item())
    {
      idx_field= 0;
      idx_val= 1;
    }
    else if (item_func->arguments()[1]->real_item()->type() == Item::FIELD_ITEM &&
             item_func->arguments()[0]->const_item())
    {
      idx_field= 1;
      idx_val= 0;
    }
    else
      return 0;

    item_field= (Item_field*) item_func->arguments()[idx_field]->real_item();
    if (table->table != item_field->field->table)
      return 0;
    tmp_str= item_func->arguments()[idx_val]->val_str(&str_buff);

    /* impossible value */
    if (!tmp_str)
      return 1;

    /* Lookup value is database name */
    if (!cs->coll->strnncollsp(cs, (uchar *) field_name1, strlen(field_name1),
                               (uchar *) item_field->field_name,
                               strlen(item_field->field_name), 0))
    {
      thd->make_lex_string(&lookup_field_vals->db_value, tmp_str->ptr(),
                           tmp_str->length(), FALSE);
    }
    /* Lookup value is table name */
    else if (!cs->coll->strnncollsp(cs, (uchar *) field_name2,
                                    strlen(field_name2),
                                    (uchar *) item_field->field_name,
                                    strlen(item_field->field_name), 0))
    {
      thd->make_lex_string(&lookup_field_vals->table_value, tmp_str->ptr(),
                           tmp_str->length(), FALSE);
    }
  }
  return 0;
}


/**
  @brief    Calculates lookup values from 'WHERE' condition

  @details This function calculates lookup value(database name, table name)
           from 'WHERE' condition if it's possible and
           fill lookup_field_vals struct fields with these values.

  @param[in]      thd                   thread handler
  @param[in]      cond                  WHERE condition
  @param[in]      table                 I_S table
  @param[in, out] lookup_field_vals     Struct which holds lookup values

  @return
    0             success
    1             error, there can be no matching records for the condition
*/

bool calc_lookup_values_from_cond(THD *thd, COND *cond, TABLE_LIST *table,
                                  LOOKUP_FIELD_VALUES *lookup_field_vals)
{
  if (!cond)
    return 0;

  if (cond->type() == Item::COND_ITEM)
  {
    if (((Item_cond*) cond)->functype() == Item_func::COND_AND_FUNC)
    {
      List_iterator<Item> li(*((Item_cond*) cond)->argument_list());
      Item *item;
      while ((item= li++))
      {
        if (item->type() == Item::FUNC_ITEM)
        {
          if (get_lookup_value(thd, (Item_func*)item, table, lookup_field_vals))
            return 1;
        }
        else
        {
          if (calc_lookup_values_from_cond(thd, item, table, lookup_field_vals))
            return 1;
        }
      }
    }
    return 0;
  }
  else if (cond->type() == Item::FUNC_ITEM &&
           get_lookup_value(thd, (Item_func*) cond, table, lookup_field_vals))
    return 1;
  return 0;
}


bool uses_only_table_name_fields(Item *item, TABLE_LIST *table)
{
  if (item->type() == Item::FUNC_ITEM)
  {
    Item_func *item_func= (Item_func*)item;
    for (uint i=0; i<item_func->argument_count(); i++)
    {
      if (!uses_only_table_name_fields(item_func->arguments()[i], table))
        return 0;
    }
  }
  else if (item->type() == Item::FIELD_ITEM)
  {
    Item_field *item_field= (Item_field*)item;
    CHARSET_INFO *cs= system_charset_info;
    ST_SCHEMA_TABLE *schema_table= table->schema_table;
    ST_FIELD_INFO *field_info= schema_table->fields_info;
    const char *field_name1= schema_table->idx_field1 >= 0 ?
      field_info[schema_table->idx_field1].field_name : "";
    const char *field_name2= schema_table->idx_field2 >= 0 ?
      field_info[schema_table->idx_field2].field_name : "";
    if (table->table != item_field->field->table ||
        (cs->coll->strnncollsp(cs, (uchar *) field_name1, strlen(field_name1),
                               (uchar *) item_field->field_name,
                               strlen(item_field->field_name), 0) &&
         cs->coll->strnncollsp(cs, (uchar *) field_name2, strlen(field_name2),
                               (uchar *) item_field->field_name,
                               strlen(item_field->field_name), 0)))
      return 0;
  }
  else if (item->type() == Item::REF_ITEM)
    return uses_only_table_name_fields(item->real_item(), table);

  if (item->real_type() == Item::SUBSELECT_ITEM && !item->const_item())
    return 0;

  return 1;
}


static COND * make_cond_for_info_schema(COND *cond, TABLE_LIST *table)
{
  if (!cond)
    return (COND*) 0;
  if (cond->type() == Item::COND_ITEM)
  {
    if (((Item_cond*) cond)->functype() == Item_func::COND_AND_FUNC)
    {
      /* Create new top level AND item */
      Item_cond_and *new_cond=new Item_cond_and;
      if (!new_cond)
	return (COND*) 0;
      List_iterator<Item> li(*((Item_cond*) cond)->argument_list());
      Item *item;
      while ((item=li++))
      {
	Item *fix= make_cond_for_info_schema(item, table);
	if (fix)
	  new_cond->argument_list()->push_back(fix);
      }
      switch (new_cond->argument_list()->elements) {
      case 0:
	return (COND*) 0;
      case 1:
	return new_cond->argument_list()->head();
      default:
	new_cond->quick_fix_field();
	return new_cond;
      }
    }
    else
    {						// Or list
      Item_cond_or *new_cond=new Item_cond_or;
      if (!new_cond)
	return (COND*) 0;
      List_iterator<Item> li(*((Item_cond*) cond)->argument_list());
      Item *item;
      while ((item=li++))
      {
	Item *fix=make_cond_for_info_schema(item, table);
	if (!fix)
	  return (COND*) 0;
	new_cond->argument_list()->push_back(fix);
      }
      new_cond->quick_fix_field();
      new_cond->top_level_item();
      return new_cond;
    }
  }

  if (!uses_only_table_name_fields(cond, table))
    return (COND*) 0;
  return cond;
}


/**
  @brief   Calculate lookup values(database name, table name)

  @details This function calculates lookup values(database name, table name)
           from 'WHERE' condition or wild values (for 'SHOW' commands only)
           from LEX struct and fill lookup_field_vals struct field
           with these values.

  @param[in]      thd                   thread handler
  @param[in]      cond                  WHERE condition
  @param[in]      tables                I_S table
  @param[in, out] lookup_field_values   Struct which holds lookup values

  @return
    0             success
    1             error, there can be no matching records for the condition
*/

bool get_lookup_field_values(THD *thd, COND *cond, TABLE_LIST *tables,
                             LOOKUP_FIELD_VALUES *lookup_field_values)
{
  LEX *lex= thd->lex;
  const char *wild= lex->wild ? lex->wild->ptr() : NullS;
  bool rc= 0;

  bzero((char*) lookup_field_values, sizeof(LOOKUP_FIELD_VALUES));
  switch (lex->sql_command) {
  case SQLCOM_SHOW_DATABASES:
    if (wild)
    {
      thd->make_lex_string(&lookup_field_values->db_value, 
                           wild, strlen(wild), 0);
      lookup_field_values->wild_db_value= 1;
    }
    break;
  case SQLCOM_SHOW_TABLES:
  case SQLCOM_SHOW_TABLE_STATUS:
  case SQLCOM_SHOW_TRIGGERS:
  case SQLCOM_SHOW_EVENTS:
    thd->make_lex_string(&lookup_field_values->db_value, 
                         lex->select_lex.db, strlen(lex->select_lex.db), 0);
    if (wild)
    {
      thd->make_lex_string(&lookup_field_values->table_value, 
                           wild, strlen(wild), 0);
      lookup_field_values->wild_table_value= 1;
    }
    break;
  default:
    /*
      The "default" is for queries over I_S.
      All previous cases handle SHOW commands.
    */
    rc= calc_lookup_values_from_cond(thd, cond, tables, lookup_field_values);
    break;
  }

  if (lower_case_table_names && !rc)
  {
    /* 
      We can safely do in-place upgrades here since all of the above cases
      are allocating a new memory buffer for these strings.
    */  
    if (lookup_field_values->db_value.str && lookup_field_values->db_value.str[0])
      my_casedn_str(system_charset_info, lookup_field_values->db_value.str);
    if (lookup_field_values->table_value.str && 
        lookup_field_values->table_value.str[0])
      my_casedn_str(system_charset_info, lookup_field_values->table_value.str);
  }

  return rc;
}


enum enum_schema_tables get_schema_table_idx(ST_SCHEMA_TABLE *schema_table)
{
  return (enum enum_schema_tables) (schema_table - &schema_tables[0]);
}


/*
  Create db names list. Information schema name always is first in list

  SYNOPSIS
    make_db_list()
    thd                   thread handler
    files                 list of db names
    wild                  wild string
    idx_field_vals        idx_field_vals->db_name contains db name or
                          wild string
    with_i_schema         returns 1 if we added 'IS' name to list
                          otherwise returns 0

  RETURN
    zero                  success
    non-zero              error
*/

int make_db_list(THD *thd, List<LEX_STRING> *files,
                 LOOKUP_FIELD_VALUES *lookup_field_vals,
                 bool *with_i_schema)
{
  LEX_STRING *i_s_name_copy= 0;
  i_s_name_copy= thd->make_lex_string(i_s_name_copy,
                                      INFORMATION_SCHEMA_NAME.str,
                                      INFORMATION_SCHEMA_NAME.length, TRUE);
  *with_i_schema= 0;
  if (lookup_field_vals->wild_db_value)
  {
    /*
      This part of code is only for SHOW DATABASES command.
      idx_field_vals->db_value can be 0 when we don't use
      LIKE clause (see also get_index_field_values() function)
    */
    if (!lookup_field_vals->db_value.str ||
        !wild_case_compare(system_charset_info,
                           INFORMATION_SCHEMA_NAME.str,
                           lookup_field_vals->db_value.str))
    {
      *with_i_schema= 1;
      if (files->push_back(i_s_name_copy))
        return 1;
    }
    return (find_files(thd, files, NullS, mysql_data_home,
                       lookup_field_vals->db_value.str, 1) != FIND_FILES_OK);
  }


  /*
    If we have db lookup vaule we just add it to list and
    exit from the function.
    We don't do this for database names longer than the maximum
    path length.
  */
  if (lookup_field_vals->db_value.str && 
      lookup_field_vals->db_value.length < FN_REFLEN)
  {
    if (is_infoschema_db(lookup_field_vals->db_value.str,
                         lookup_field_vals->db_value.length))
    {
      *with_i_schema= 1;
      if (files->push_back(i_s_name_copy))
        return 1;
      return 0;
    }
    if (files->push_back(&lookup_field_vals->db_value))
      return 1;
    return 0;
  }

  /*
    Create list of existing databases. It is used in case
    of select from information schema table
  */
  if (files->push_back(i_s_name_copy))
    return 1;
  *with_i_schema= 1;
  return (find_files(thd, files, NullS,
                     mysql_data_home, NullS, 1) != FIND_FILES_OK);
}


struct st_add_schema_table
{
  List<LEX_STRING> *files;
  const char *wild;
};


static my_bool add_schema_table(THD *thd, plugin_ref plugin,
                                void* p_data)
{
  LEX_STRING *file_name= 0;
  st_add_schema_table *data= (st_add_schema_table *)p_data;
  List<LEX_STRING> *file_list= data->files;
  const char *wild= data->wild;
  ST_SCHEMA_TABLE *schema_table= plugin_data(plugin, ST_SCHEMA_TABLE *);
  DBUG_ENTER("add_schema_table");

  if (schema_table->hidden)
      DBUG_RETURN(0);
  if (wild)
  {
    if (lower_case_table_names)
    {
      if (wild_case_compare(files_charset_info,
                            schema_table->table_name,
                            wild))
        DBUG_RETURN(0);
    }
    else if (wild_compare(schema_table->table_name, wild, 0))
      DBUG_RETURN(0);
  }

  if ((file_name= thd->make_lex_string(file_name, schema_table->table_name,
                                       strlen(schema_table->table_name),
                                       TRUE)) &&
      !file_list->push_back(file_name))
    DBUG_RETURN(0);
  DBUG_RETURN(1);
}


int schema_tables_add(THD *thd, List<LEX_STRING> *files, const char *wild)
{
  LEX_STRING *file_name= 0;
  ST_SCHEMA_TABLE *tmp_schema_table= schema_tables;
  st_add_schema_table add_data;
  DBUG_ENTER("schema_tables_add");

  for (; tmp_schema_table->table_name; tmp_schema_table++)
  {
    if (tmp_schema_table->hidden)
      continue;
    if (wild)
    {
      if (lower_case_table_names)
      {
        if (wild_case_compare(files_charset_info,
                              tmp_schema_table->table_name,
                              wild))
          continue;
      }
      else if (wild_compare(tmp_schema_table->table_name, wild, 0))
        continue;
    }
    if ((file_name=
         thd->make_lex_string(file_name, tmp_schema_table->table_name,
                              strlen(tmp_schema_table->table_name), TRUE)) &&
        !files->push_back(file_name))
      continue;
    DBUG_RETURN(1);
  }

  add_data.files= files;
  add_data.wild= wild;
  if (plugin_foreach(thd, add_schema_table,
                     MYSQL_INFORMATION_SCHEMA_PLUGIN, &add_data))
      DBUG_RETURN(1);

  DBUG_RETURN(0);
}


/**
  @brief          Create table names list

  @details        The function creates the list of table names in
                  database

  @param[in]      thd                   thread handler
  @param[in]      table_names           List of table names in database
  @param[in]      lex                   pointer to LEX struct
  @param[in]      lookup_field_vals     pointer to LOOKUP_FIELD_VALUE struct
  @param[in]      with_i_schema         TRUE means that we add I_S tables to list
  @param[in]      db_name               database name

  @return         Operation status
    @retval       0           ok
    @retval       1           fatal error
    @retval       2           Not fatal error; Safe to ignore this file list
*/

static int
make_table_name_list(THD *thd, List<LEX_STRING> *table_names, LEX *lex,
                     LOOKUP_FIELD_VALUES *lookup_field_vals,
                     bool with_i_schema, LEX_STRING *db_name)
{
  char path[FN_REFLEN + 1];
  build_table_filename(path, sizeof(path) - 1, db_name->str, "", "", 0);
  if (!lookup_field_vals->wild_table_value &&
      lookup_field_vals->table_value.str)
  {
    if (with_i_schema)
    {
      LEX_STRING *name;
      ST_SCHEMA_TABLE *schema_table=
        find_schema_table(thd, lookup_field_vals->table_value.str);
      if (schema_table && !schema_table->hidden)
      {
        if (!(name= 
              thd->make_lex_string(NULL, schema_table->table_name,
                                   strlen(schema_table->table_name), TRUE)) ||
            table_names->push_back(name))
          return 1;
      }
    }
    else
    {
      if (table_names->push_back(&lookup_field_vals->table_value))
        return 1;
      /*
        Check that table is relevant in current transaction.
        (used for ndb engine, see ndbcluster_find_files(), ha_ndbcluster.cc)
      */
      (void) ha_find_files(thd, db_name->str, path,
                         lookup_field_vals->table_value.str, 0,
                         table_names);
    }
    return 0;
  }

  /*
    This call will add all matching the wildcards (if specified) IS tables
    to the list
  */
  if (with_i_schema)
    return (schema_tables_add(thd, table_names,
                              lookup_field_vals->table_value.str));

  find_files_result res= find_files(thd, table_names, db_name->str, path,
                                    lookup_field_vals->table_value.str, 0);
  if (res != FIND_FILES_OK)
  {
    /*
      Downgrade errors about problems with database directory to
      warnings if this is not a 'SHOW' command.  Another thread
      may have dropped database, and we may still have a name
      for that directory.
    */
    if (res == FIND_FILES_DIR)
    {
      if (sql_command_flags[lex->sql_command] & CF_STATUS_COMMAND)
        return 1;
      thd->clear_error();
      return 2;
    }
    return 1;
  }
  return 0;
}


/**
  Fill I_S table with data obtained by performing full-blown table open.

  @param  thd                       Thread handler.
  @param  is_show_fields_or_keys    Indicates whether it is a legacy SHOW
                                    COLUMNS or SHOW KEYS statement.
  @param  table                     TABLE object for I_S table to be filled.
  @param  schema_table              I_S table description structure.
  @param  orig_db_name              Database name.
  @param  orig_table_name           Table name.
  @param  open_tables_state_backup  Open_tables_state object which is used
                                    to save/restore original status of
                                    variables related to open tables state.
  @param  can_deadlock              Indicates that deadlocks are possible
                                    due to metadata locks, so to avoid
                                    them we should not wait in case if
                                    conflicting lock is present.

  @retval FALSE - Success.
  @retval TRUE  - Failure.
*/
static bool
fill_schema_table_by_open(THD *thd, bool is_show_fields_or_keys,
                          TABLE *table, ST_SCHEMA_TABLE *schema_table,
                          LEX_STRING *orig_db_name,
                          LEX_STRING *orig_table_name,
                          Open_tables_backup *open_tables_state_backup,
                          bool can_deadlock)
{
  Query_arena i_s_arena(thd->mem_root,
                        Query_arena::STMT_CONVENTIONAL_EXECUTION),
              backup_arena, *old_arena;
  LEX *old_lex= thd->lex, temp_lex, *lex;
  LEX_STRING db_name, table_name;
  TABLE_LIST *table_list;
  bool result= true;
  DBUG_ENTER("fill_schema_table_by_open");

  /*
    When a view is opened its structures are allocated on a permanent
    statement arena and linked into the LEX tree for the current statement
    (this happens even in cases when view is handled through TEMPTABLE
    algorithm).

    To prevent this process from unnecessary hogging of memory in the permanent
    arena of our I_S query and to avoid damaging its LEX we use temporary
    arena and LEX for table/view opening.

    Use temporary arena instead of statement permanent arena. Also make
    it active arena and save original one for successive restoring.
  */
  old_arena= thd->stmt_arena;
  thd->stmt_arena= &i_s_arena;
  thd->set_n_backup_active_arena(&i_s_arena, &backup_arena);

  /* Prepare temporary LEX. */
  thd->lex= lex= &temp_lex;
  lex_start(thd);

  /* Disable constant subquery evaluation as we won't be locking tables. */
  lex->context_analysis_only= CONTEXT_ANALYSIS_ONLY_VIEW;

  /*
    Some of process_table() functions rely on wildcard being passed from
    old LEX (or at least being initialized).
  */
  lex->wild= old_lex->wild;

  /*
    Since make_table_list() might change database and table name passed
    to it we create copies of orig_db_name and orig_table_name here.
    These copies are used for make_table_list() while unaltered values
    are passed to process_table() functions.
  */
  if (!thd->make_lex_string(&db_name, orig_db_name->str,
                            orig_db_name->length, FALSE) ||
      !thd->make_lex_string(&table_name, orig_table_name->str,
                            orig_table_name->length, FALSE))
    goto end;

  /*
    Create table list element for table to be open. Link it with the
    temporary LEX. The latter is required to correctly open views and
    produce table describing their structure.
  */
  if (make_table_list(thd, &lex->select_lex, &db_name, &table_name))
    goto end;

  table_list= lex->select_lex.table_list.first;

  if (is_show_fields_or_keys)
  {
    /*
      Restore thd->temporary_tables to be able to process
      temporary tables (only for 'show index' & 'show columns').
      This should be changed when processing of temporary tables for
      I_S tables will be done.
    */
    thd->temporary_tables= open_tables_state_backup->temporary_tables;
  }
  else
  {
    /*
      Apply optimization flags for table opening which are relevant for
      this I_S table. We can't do this for SHOW COLUMNS/KEYS because of
      backward compatibility.
    */
    table_list->i_s_requested_object= schema_table->i_s_requested_object;
  }

  /*
    Let us set fake sql_command so views won't try to merge
    themselves into main statement. If we don't do this,
    SELECT * from information_schema.xxxx will cause problems.
    SQLCOM_SHOW_FIELDS is used because it satisfies
    'only_view_structure()'.
  */
  lex->sql_command= SQLCOM_SHOW_FIELDS;
  result= open_normal_and_derived_tables(thd, table_list,
                                         (MYSQL_OPEN_IGNORE_FLUSH |
                                          MYSQL_OPEN_FORCE_SHARED_HIGH_PRIO_MDL |
                                          (can_deadlock ?
                                           MYSQL_OPEN_FAIL_ON_MDL_CONFLICT : 0)),
                                         DT_PREPARE | DT_CREATE);
  /*
    Restore old value of sql_command back as it is being looked at in
    process_table() function.
  */
  lex->sql_command= old_lex->sql_command;

  DEBUG_SYNC(thd, "after_open_table_ignore_flush");

  /*
    XXX:  show_table_list has a flag i_is_requested,
    and when it's set, open_normal_and_derived_tables()
    can return an error without setting an error message
    in THD, which is a hack. This is why we have to
    check for res, then for thd->is_error() and only then
    for thd->main_da.sql_errno().

    Again we don't do this for SHOW COLUMNS/KEYS because
    of backward compatibility.
  */
  if (!is_show_fields_or_keys && result && thd->is_error() &&
      thd->stmt_da->sql_errno() == ER_NO_SUCH_TABLE)
  {
    /*
      Hide error for a non-existing table.
      For example, this error can occur when we use a where condition
      with a db name and table, but the table does not exist.
    */
    result= false;
    thd->clear_error();
  }
  else
  {
    result= schema_table->process_table(thd, table_list,
                                        table, result,
                                        orig_db_name,
                                        orig_table_name);
  }


end:
  lex->unit.cleanup();

  /* Restore original LEX value, statement's arena and THD arena values. */
  lex_end(thd->lex);

  // Free items, before restoring backup_arena below.
  DBUG_ASSERT(i_s_arena.free_list == NULL);
  thd->free_items();

  /*
    For safety reset list of open temporary tables before closing
    all tables open within this Open_tables_state.
  */
  thd->temporary_tables= NULL;
  close_thread_tables(thd);
  /*
    Release metadata lock we might have acquired.
    See comment in fill_schema_table_from_frm() for details.
  */
  thd->mdl_context.rollback_to_savepoint(open_tables_state_backup->mdl_system_tables_svp);

  thd->lex= old_lex;

  thd->stmt_arena= old_arena;
  thd->restore_active_arena(&i_s_arena, &backup_arena);

  DBUG_RETURN(result);
}


/**
  @brief          Fill I_S table for SHOW TABLE NAMES commands

  @param[in]      thd                      thread handler
  @param[in]      table                    TABLE struct for I_S table
  @param[in]      db_name                  database name
  @param[in]      table_name               table name
  @param[in]      with_i_schema            I_S table if TRUE

  @return         Operation status
    @retval       0           success
    @retval       1           error
*/

static int fill_schema_table_names(THD *thd, TABLE_LIST *tables,
                                   LEX_STRING *db_name, LEX_STRING *table_name,
                                   bool with_i_schema)
{
  TABLE *table= tables->table;
  if (with_i_schema)
  {
    table->field[3]->store(STRING_WITH_LEN("SYSTEM VIEW"),
                           system_charset_info);
  }
  else if (tables->table_open_method != SKIP_OPEN_TABLE)
  {
    enum legacy_db_type not_used;
    char path[FN_REFLEN + 1];
    (void) build_table_filename(path, sizeof(path) - 1, db_name->str, 
                                table_name->str, reg_ext, 0);
    switch (dd_frm_type(thd, path, &not_used)) {
    case FRMTYPE_ERROR:
      table->field[3]->store(STRING_WITH_LEN("ERROR"),
                             system_charset_info);
      break;
    case FRMTYPE_TABLE:
      table->field[3]->store(STRING_WITH_LEN("BASE TABLE"),
                             system_charset_info);
      break;
    case FRMTYPE_VIEW:
      table->field[3]->store(STRING_WITH_LEN("VIEW"),
                             system_charset_info);
      break;
    default:
      DBUG_ASSERT(0);
    }
    if (thd->is_error() && thd->stmt_da->sql_errno() == ER_NO_SUCH_TABLE)
    {
      thd->clear_error();
      return 0;
    }
  }
  if (schema_table_store_record(thd, table))
    return 1;
  return 0;
}


/**
  @brief          Get open table method

  @details        The function calculates the method which will be used
                  for table opening:
                  SKIP_OPEN_TABLE - do not open table
                  OPEN_FRM_ONLY   - open FRM file only
                  OPEN_FULL_TABLE - open FRM, data, index files
  @param[in]      tables               I_S table table_list
  @param[in]      schema_table         I_S table struct
  @param[in]      schema_table_idx     I_S table index

  @return         return a set of flags
    @retval       SKIP_OPEN_TABLE | OPEN_FRM_ONLY | OPEN_FULL_TABLE
*/

uint get_table_open_method(TABLE_LIST *tables,
                                  ST_SCHEMA_TABLE *schema_table,
                                  enum enum_schema_tables schema_table_idx)
{
  /*
    determine which method will be used for table opening
  */
  if (schema_table->i_s_requested_object & OPTIMIZE_I_S_TABLE)
  {
    Field **ptr, *field;
    int table_open_method= 0, field_indx= 0;
    uint star_table_open_method= OPEN_FULL_TABLE;
    bool used_star= true;                  // true if '*' is used in select
    for (ptr=tables->table->field; (field= *ptr) ; ptr++)
    {
      star_table_open_method=
        min(star_table_open_method,
            schema_table->fields_info[field_indx].open_method);
      if (bitmap_is_set(tables->table->read_set, field->field_index))
      {
        used_star= false;
        table_open_method|= schema_table->fields_info[field_indx].open_method;
      }
      field_indx++;
    }
    if (used_star)
      return star_table_open_method;
    return table_open_method;
  }
  /* I_S tables which use get_all_tables but can not be optimized */
  return (uint) OPEN_FULL_TABLE;
}


/**
   Try acquire high priority share metadata lock on a table (with
   optional wait for conflicting locks to go away).

   @param thd            Thread context.
   @param mdl_request    Pointer to memory to be used for MDL_request
                         object for a lock request.
   @param table          Table list element for the table
   @param can_deadlock   Indicates that deadlocks are possible due to
                         metadata locks, so to avoid them we should not
                         wait in case if conflicting lock is present.

   @note This is an auxiliary function to be used in cases when we want to
         access table's description by looking up info in TABLE_SHARE without
         going through full-blown table open.
   @note This function assumes that there are no other metadata lock requests
         in the current metadata locking context.

   @retval FALSE  No error, if lock was obtained TABLE_LIST::mdl_request::ticket
                  is set to non-NULL value.
   @retval TRUE   Some error occured (probably thread was killed).
*/

static bool
try_acquire_high_prio_shared_mdl_lock(THD *thd, TABLE_LIST *table,
                                      bool can_deadlock)
{
  bool error;
  table->mdl_request.init(MDL_key::TABLE, table->db, table->table_name,
                          MDL_SHARED_HIGH_PRIO, MDL_TRANSACTION);

  if (can_deadlock)
  {
    /*
      When .FRM is being open in order to get data for an I_S table,
      we might have some tables not only open but also locked.
      E.g. this happens when a SHOW or I_S statement is run
      under LOCK TABLES or inside a stored function.
      By waiting for the conflicting metadata lock to go away we
      might create a deadlock which won't entirely belong to the
      MDL subsystem and thus won't be detectable by this subsystem's
      deadlock detector. To avoid such situation, when there are
      other locked tables, we prefer not to wait on a conflicting
      lock.
    */
    error= thd->mdl_context.try_acquire_lock(&table->mdl_request);
  }
  else
    error= thd->mdl_context.acquire_lock(&table->mdl_request,
                                         thd->variables.lock_wait_timeout);

  return error;
}


/**
  @brief          Fill I_S table with data from FRM file only

  @param[in]      thd                      thread handler
  @param[in]      table                    TABLE struct for I_S table
  @param[in]      schema_table             I_S table struct
  @param[in]      db_name                  database name
  @param[in]      table_name               table name
  @param[in]      schema_table_idx         I_S table index
  @param[in]      open_tables_state_backup Open_tables_state object which is used
                                           to save/restore original state of metadata
                                           locks.
  @param[in]      can_deadlock             Indicates that deadlocks are possible
                                           due to metadata locks, so to avoid
                                           them we should not wait in case if
                                           conflicting lock is present.

  @return         Operation status
    @retval       0           Table is processed and we can continue
                              with new table
    @retval       1           It's view and we have to use
                              open_tables function for this table
*/

static int fill_schema_table_from_frm(THD *thd, TABLE_LIST *tables,
                                      ST_SCHEMA_TABLE *schema_table,
                                      LEX_STRING *db_name,
                                      LEX_STRING *table_name,
                                      enum enum_schema_tables schema_table_idx,
                                      Open_tables_backup *open_tables_state_backup,
                                      bool can_deadlock)
{
  TABLE *table= tables->table;
  TABLE_SHARE *share;
  TABLE tbl;
  TABLE_LIST table_list;
  uint res= 0;
  int not_used;
  my_hash_value_type hash_value;
  char key[MAX_DBKEY_LENGTH];
  uint key_length;
  char db_name_buff[NAME_LEN + 1], table_name_buff[NAME_LEN + 1];

  bzero((char*) &table_list, sizeof(TABLE_LIST));
  bzero((char*) &tbl, sizeof(TABLE));

  if (lower_case_table_names)
  {
    /*
      In lower_case_table_names > 0 metadata locking and table definition
      cache subsystems require normalized (lowercased) database and table
      names as input.
    */
    strmov(db_name_buff, db_name->str);
    strmov(table_name_buff, table_name->str);
    my_casedn_str(files_charset_info, db_name_buff);
    my_casedn_str(files_charset_info, table_name_buff);
    table_list.db= db_name_buff;
    table_list.table_name= table_name_buff;
  }
  else
  {
    table_list.table_name= table_name->str;
    table_list.db= db_name->str;
  }

  /*
    TODO: investigate if in this particular situation we can get by
          simply obtaining internal lock of the data-dictionary
          instead of obtaining full-blown metadata lock.
  */
  if (try_acquire_high_prio_shared_mdl_lock(thd, &table_list, can_deadlock))
  {
    /*
      Some error occured (most probably we have been killed while
      waiting for conflicting locks to go away), let the caller to
      handle the situation.
    */
    return 1;
  }

  if (! table_list.mdl_request.ticket)
  {
    /*
      We are in situation when we have encountered conflicting metadata
      lock and deadlocks can occur due to waiting for it to go away.
      So instead of waiting skip this table with an appropriate warning.
    */
    DBUG_ASSERT(can_deadlock);

    push_warning_printf(thd, MYSQL_ERROR::WARN_LEVEL_WARN,
                        ER_WARN_I_S_SKIPPED_TABLE,
                        ER(ER_WARN_I_S_SKIPPED_TABLE),
                        table_list.db, table_list.table_name);
    return 0;
  }

  if (schema_table->i_s_requested_object & OPEN_TRIGGER_ONLY)
  {
    init_sql_alloc(&tbl.mem_root, TABLE_ALLOC_BLOCK_SIZE, 0);
    if (!Table_triggers_list::check_n_load(thd, db_name->str,
                                           table_name->str, &tbl, 1))
    {
      table_list.table= &tbl;
      res= schema_table->process_table(thd, &table_list, table,
                                       res, db_name, table_name);
      delete tbl.triggers;
    }
    free_root(&tbl.mem_root, MYF(0));
    goto end;
  }

  key_length= create_table_def_key(thd, key, &table_list, 0);
  hash_value= my_calc_hash(&table_def_cache, (uchar*) key, key_length);
  mysql_mutex_lock(&LOCK_open);
  share= get_table_share(thd, &table_list, key,
                         key_length, OPEN_VIEW, &not_used, hash_value);
  if (!share)
  {
    res= 0;
    goto end_unlock;
  }

  if (share->is_view)
  {
    if (schema_table->i_s_requested_object & OPEN_TABLE_ONLY)
    {
      /* skip view processing */
      res= 0;
      goto end_share;
    }
    else if (schema_table->i_s_requested_object & OPEN_VIEW_FULL)
    {
      /*
        tell get_all_tables() to fall back to
        open_normal_and_derived_tables()
      */
      res= 1;
      goto end_share;
    }
  }

  if (share->is_view)
  {
    if (open_new_frm(thd, share, table_name->str,
                     (uint) (HA_OPEN_KEYFILE | HA_OPEN_RNDFILE |
                             HA_GET_INDEX | HA_TRY_READ_ONLY),
                     READ_KEYINFO | COMPUTE_TYPES | EXTRA_RECORD |
                     OPEN_VIEW_NO_PARSE,
                     thd->open_options, &tbl, &table_list, thd->mem_root))
      goto end_share;
    table_list.view= (LEX*) share->is_view;
    res= schema_table->process_table(thd, &table_list, table,
                                     res, db_name, table_name);
    goto end_share;
  }

  if (!open_table_from_share(thd, share, table_name->str, 0,
                             (EXTRA_RECORD | OPEN_FRM_FILE_ONLY),
                             thd->open_options, &tbl, FALSE))
  {
    tbl.s= share;
    table_list.table= &tbl;
    table_list.view= (LEX*) share->is_view;
    res= schema_table->process_table(thd, &table_list, table,
                                     res, db_name, table_name);
    free_root(&tbl.mem_root, MYF(0));
  }

end_share:
  release_table_share(share);

end_unlock:
  mysql_mutex_unlock(&LOCK_open);

end:
  /*
    Release metadata lock we might have acquired.

    Without this step metadata locks acquired for each table processed
    will be accumulated. In situation when a lot of tables are processed
    by I_S query this will result in transaction with too many metadata
    locks. As result performance of acquisition of new lock will suffer.

    Of course, the fact that we don't hold metadata lock on tables which
    were processed till the end of I_S query makes execution less isolated
    from concurrent DDL. Consequently one might get 'dirty' results from
    such a query. But we have never promised serializability of I_S queries
    anyway.

    We don't have any tables open since we took backup, so rolling back to
    savepoint is safe.
  */
  DBUG_ASSERT(thd->open_tables == NULL);
  thd->mdl_context.rollback_to_savepoint(open_tables_state_backup->mdl_system_tables_svp);
  thd->clear_error();
  return res;
}


/**
  Trigger_error_handler is intended to intercept and silence SQL conditions
  that might happen during trigger loading for SHOW statements.
  The potential SQL conditions are:

    - ER_PARSE_ERROR -- this error is thrown if a trigger definition file
      is damaged or contains invalid CREATE TRIGGER statement. That should
      not happen in normal life.

    - ER_TRG_NO_DEFINER -- this warning is thrown when we're loading a
      trigger created/imported in/from the version of MySQL, which does not
      support trigger definers.

    - ER_TRG_NO_CREATION_CTX -- this warning is thrown when we're loading a
      trigger created/imported in/from the version of MySQL, which does not
      support trigger creation contexts.
*/

class Trigger_error_handler : public Internal_error_handler
{
public:
  bool handle_condition(THD *thd,
                        uint sql_errno,
                        const char* sqlstate,
                        MYSQL_ERROR::enum_warning_level level,
                        const char* msg,
                        MYSQL_ERROR ** cond_hdl)
  {
    if (sql_errno == ER_PARSE_ERROR ||
        sql_errno == ER_TRG_NO_DEFINER ||
        sql_errno == ER_TRG_NO_CREATION_CTX)
      return true;

    return false;
  }
};



/**
  @brief          Fill I_S tables whose data are retrieved
                  from frm files and storage engine

  @details        The information schema tables are internally represented as
                  temporary tables that are filled at query execution time.
                  Those I_S tables whose data are retrieved
                  from frm files and storage engine are filled by the function
                  get_all_tables().

  @param[in]      thd                      thread handler
  @param[in]      tables                   I_S table
  @param[in]      cond                     'WHERE' condition

  @return         Operation status
    @retval       0                        success
    @retval       1                        error
*/

int get_all_tables(THD *thd, TABLE_LIST *tables, COND *cond)
{
  LEX *lex= thd->lex;
  TABLE *table= tables->table;
  SELECT_LEX *lsel= tables->schema_select_lex;
  ST_SCHEMA_TABLE *schema_table= tables->schema_table;
  LOOKUP_FIELD_VALUES lookup_field_vals;
  LEX_STRING *db_name, *table_name;
  bool with_i_schema;
  enum enum_schema_tables schema_table_idx;
  List<LEX_STRING> db_names;
  List_iterator_fast<LEX_STRING> it(db_names);
  COND *partial_cond= 0;
  int error= 1;
  Open_tables_backup open_tables_state_backup;
#ifndef NO_EMBEDDED_ACCESS_CHECKS
  Security_context *sctx= thd->security_ctx;
#endif
  uint table_open_method;
  bool can_deadlock;
  DBUG_ENTER("get_all_tables");

  /*
    In cases when SELECT from I_S table being filled by this call is
    part of statement which also uses other tables or is being executed
    under LOCK TABLES or is part of transaction which also uses other
    tables waiting for metadata locks which happens below might result
    in deadlocks.
    To avoid them we don't wait if conflicting metadata lock is
    encountered and skip table with emitting an appropriate warning.
  */
  can_deadlock= thd->mdl_context.has_locks();

  /*
    We should not introduce deadlocks even if we already have some
    tables open and locked, since we won't lock tables which we will
    open and will ignore pending exclusive metadata locks for these
    tables by using high-priority requests for shared metadata locks.
  */
  thd->reset_n_backup_open_tables_state(&open_tables_state_backup);

  schema_table_idx= get_schema_table_idx(schema_table);
  tables->table_open_method= table_open_method=
    get_table_open_method(tables, schema_table, schema_table_idx);
  DBUG_PRINT("open_method", ("%d", tables->table_open_method));
  /* 
    this branch processes SHOW FIELDS, SHOW INDEXES commands.
    see sql_parse.cc, prepare_schema_table() function where
    this values are initialized
  */
  if (lsel && lsel->table_list.first)
  {
    LEX_STRING db_name, table_name;

    db_name.str= lsel->table_list.first->db;
    db_name.length= lsel->table_list.first->db_length;

    table_name.str= lsel->table_list.first->table_name;
    table_name.length= lsel->table_list.first->table_name_length;

    error= fill_schema_table_by_open(thd, TRUE,
                                     table, schema_table,
                                     &db_name, &table_name,
                                     &open_tables_state_backup,
                                     can_deadlock);
    goto err;
  }

  if (get_lookup_field_values(thd, cond, tables, &lookup_field_vals))
  {
    error= 0;
    goto err;
  }

  DBUG_PRINT("INDEX VALUES",("db_name='%s', table_name='%s'",
                             STR_OR_NIL(lookup_field_vals.db_value.str),
                             STR_OR_NIL(lookup_field_vals.table_value.str)));

  if (!lookup_field_vals.wild_db_value && !lookup_field_vals.wild_table_value)
  {
    /*
      if lookup value is empty string then
      it's impossible table name or db name
    */
    if ((lookup_field_vals.db_value.str &&
         !lookup_field_vals.db_value.str[0]) ||
        (lookup_field_vals.table_value.str &&
         !lookup_field_vals.table_value.str[0]))
    {
      error= 0;
      goto err;
    }
  }

  if (lookup_field_vals.db_value.length &&
      !lookup_field_vals.wild_db_value)
    tables->has_db_lookup_value= TRUE;
  if (lookup_field_vals.table_value.length &&
      !lookup_field_vals.wild_table_value)
    tables->has_table_lookup_value= TRUE;

  if (tables->has_db_lookup_value && tables->has_table_lookup_value)
    partial_cond= 0;
  else
    partial_cond= make_cond_for_info_schema(cond, tables);

  if (lex->describe)
  {
    /* EXPLAIN SELECT */
    error= 0;
    goto err;
  }

  if (make_db_list(thd, &db_names, &lookup_field_vals, &with_i_schema))
    goto err;
  it.rewind(); /* To get access to new elements in basis list */
  while ((db_name= it++))
  {
#ifndef NO_EMBEDDED_ACCESS_CHECKS
    if (!(check_access(thd, SELECT_ACL, db_name->str,
                       &thd->col_access, NULL, 0, 1) ||
          (!thd->col_access && check_grant_db(thd, db_name->str))) ||
        sctx->master_access & (DB_ACLS | SHOW_DB_ACL) ||
        acl_get(sctx->get_host()->ptr(), sctx->get_ip()->ptr(),
                sctx->priv_user, db_name->str, 0))
#endif
    {
      List<LEX_STRING> table_names;
      int res= make_table_name_list(thd, &table_names, lex,
                                    &lookup_field_vals,
                                    with_i_schema, db_name);
      if (res == 2)   /* Not fatal error, continue */
        continue;
      if (res)
        goto err;

      List_iterator_fast<LEX_STRING> it_files(table_names);
      while ((table_name= it_files++))
      {
	restore_record(table, s->default_values);
        table->field[schema_table->idx_field1]->
          store(db_name->str, db_name->length, system_charset_info);
        table->field[schema_table->idx_field2]->
          store(table_name->str, table_name->length, system_charset_info);

        if (!partial_cond || partial_cond->val_int())
        {
          /*
            If table is I_S.tables and open_table_method is 0 (eg SKIP_OPEN)
            we can skip table opening and we don't have lookup value for
            table name or lookup value is wild string(table name list is
            already created by make_table_name_list() function).
          */
          if (!table_open_method && schema_table_idx == SCH_TABLES &&
              (!lookup_field_vals.table_value.length ||
               lookup_field_vals.wild_table_value))
          {
            table->field[0]->store(STRING_WITH_LEN("def"), system_charset_info);
            if (schema_table_store_record(thd, table))
              goto err;      /* Out of space in temporary table */
            continue;
          }

          /* SHOW TABLE NAMES command */
          if (schema_table_idx == SCH_TABLE_NAMES)
          {
            if (fill_schema_table_names(thd, tables, db_name,
                                        table_name, with_i_schema))
              continue;
          }
          else
          {
            if (!(table_open_method & ~OPEN_FRM_ONLY) &&
                !with_i_schema)
            {
              /*
                Here we need to filter out warnings, which can happen
                during loading of triggers in fill_schema_table_from_frm(),
                because we don't need those warnings to pollute output of
                SELECT from I_S / SHOW-statements.
              */

              Trigger_error_handler err_handler;
              thd->push_internal_handler(&err_handler);

              int res= fill_schema_table_from_frm(thd, tables, schema_table,
                                                  db_name, table_name,
                                                  schema_table_idx,
                                                  &open_tables_state_backup,
                                                  can_deadlock);

              thd->pop_internal_handler();

              if (!res)
                continue;
            }

            DEBUG_SYNC(thd, "before_open_in_get_all_tables");
            if (fill_schema_table_by_open(thd, FALSE,
                                          table, schema_table,
                                          db_name, table_name,
                                          &open_tables_state_backup,
                                          can_deadlock))
              goto err;
          }
        }
      }
      /*
        If we have information schema its always the first table and only
        the first table. Reset for other tables.
      */
      with_i_schema= 0;
    }
  }

  error= 0;
err:
  thd->restore_backup_open_tables_state(&open_tables_state_backup);

  DBUG_RETURN(error);
}


bool store_schema_shemata(THD* thd, TABLE *table, LEX_STRING *db_name,
                          CHARSET_INFO *cs)
{
  restore_record(table, s->default_values);
  table->field[0]->store(STRING_WITH_LEN("def"), system_charset_info);
  table->field[1]->store(db_name->str, db_name->length, system_charset_info);
  table->field[2]->store(cs->csname, strlen(cs->csname), system_charset_info);
  table->field[3]->store(cs->name, strlen(cs->name), system_charset_info);
  return schema_table_store_record(thd, table);
}


int fill_schema_schemata(THD *thd, TABLE_LIST *tables, COND *cond)
{
  /*
    TODO: fill_schema_shemata() is called when new client is connected.
    Returning error status in this case leads to client hangup.
  */

  LOOKUP_FIELD_VALUES lookup_field_vals;
  List<LEX_STRING> db_names;
  LEX_STRING *db_name;
  bool with_i_schema;
  HA_CREATE_INFO create;
  TABLE *table= tables->table;
#ifndef NO_EMBEDDED_ACCESS_CHECKS
  Security_context *sctx= thd->security_ctx;
#endif
  DBUG_ENTER("fill_schema_shemata");

  if (get_lookup_field_values(thd, cond, tables, &lookup_field_vals))
    DBUG_RETURN(0);
  DBUG_PRINT("INDEX VALUES",("db_name: %s  table_name: %s",
                             lookup_field_vals.db_value.str,
                             lookup_field_vals.table_value.str));
  if (make_db_list(thd, &db_names, &lookup_field_vals,
                   &with_i_schema))
    DBUG_RETURN(1);

  /*
    If we have lookup db value we should check that the database exists
  */
  if(lookup_field_vals.db_value.str && !lookup_field_vals.wild_db_value &&
     !with_i_schema)
  {
    char path[FN_REFLEN+16];
    uint path_len;
    MY_STAT stat_info;
    if (!lookup_field_vals.db_value.str[0])
      DBUG_RETURN(0);
    path_len= build_table_filename(path, sizeof(path) - 1,
                                   lookup_field_vals.db_value.str, "", "", 0);
    path[path_len-1]= 0;
    if (!mysql_file_stat(key_file_misc, path, &stat_info, MYF(0)))
      DBUG_RETURN(0);
  }

  List_iterator_fast<LEX_STRING> it(db_names);
  while ((db_name=it++))
  {
    if (with_i_schema)       // information schema name is always first in list
    {
      if (store_schema_shemata(thd, table, db_name,
                               system_charset_info))
        DBUG_RETURN(1);
      with_i_schema= 0;
      continue;
    }
#ifndef NO_EMBEDDED_ACCESS_CHECKS
    if (sctx->master_access & (DB_ACLS | SHOW_DB_ACL) ||
	acl_get(sctx->get_host()->ptr(), sctx->get_ip()->ptr(),
                sctx->priv_user, db_name->str, 0) ||
	!check_grant_db(thd, db_name->str))
#endif
    {
      load_db_opt_by_name(thd, db_name->str, &create);
      if (store_schema_shemata(thd, table, db_name,
                               create.default_table_charset))
        DBUG_RETURN(1);
    }
  }
  DBUG_RETURN(0);
}


static int get_schema_tables_record(THD *thd, TABLE_LIST *tables,
				    TABLE *table, bool res,
				    LEX_STRING *db_name,
				    LEX_STRING *table_name)
{
  const char *tmp_buff;
  MYSQL_TIME time;
  int info_error= 0;
  CHARSET_INFO *cs= system_charset_info;
  DBUG_ENTER("get_schema_tables_record");

  restore_record(table, s->default_values);
  table->field[0]->store(STRING_WITH_LEN("def"), cs);
  table->field[1]->store(db_name->str, db_name->length, cs);
  table->field[2]->store(table_name->str, table_name->length, cs);

  if (res)
  {
    /* There was a table open error, so set the table type and return */
    if (tables->view)
      table->field[3]->store(STRING_WITH_LEN("VIEW"), cs);
    else if (tables->schema_table)
      table->field[3]->store(STRING_WITH_LEN("SYSTEM VIEW"), cs);
    else
      table->field[3]->store(STRING_WITH_LEN("BASE TABLE"), cs);

    goto err;
  }

  if (tables->view)
  {
    table->field[3]->store(STRING_WITH_LEN("VIEW"), cs);
    table->field[20]->store(STRING_WITH_LEN("VIEW"), cs);
  }
  else
  {
    char option_buff[350];
    String str(option_buff,sizeof(option_buff), system_charset_info);
    TABLE *show_table= tables->table;
    TABLE_SHARE *share= show_table->s;
    handler *file= show_table->file;
    handlerton *tmp_db_type= share->db_type();
#ifdef WITH_PARTITION_STORAGE_ENGINE
    bool is_partitioned= FALSE;
#endif

    if (share->tmp_table == SYSTEM_TMP_TABLE)
      table->field[3]->store(STRING_WITH_LEN("SYSTEM VIEW"), cs);
    else if (share->tmp_table)
      table->field[3]->store(STRING_WITH_LEN("LOCAL TEMPORARY"), cs);
    else
      table->field[3]->store(STRING_WITH_LEN("BASE TABLE"), cs);

    for (int i= 4; i < 20; i++)
    {
      if (i == 7 || (i > 12 && i < 17) || i == 18)
        continue;
      table->field[i]->set_notnull();
    }

    /* Collect table info from the table share */

#ifdef WITH_PARTITION_STORAGE_ENGINE
    if (share->db_type() == partition_hton &&
        share->partition_info_str_len)
    {
      tmp_db_type= share->default_part_db_type;
      is_partitioned= TRUE;
    }
#endif

    tmp_buff= (char *) ha_resolve_storage_engine_name(tmp_db_type);
    table->field[4]->store(tmp_buff, strlen(tmp_buff), cs);
    table->field[5]->store((longlong) share->frm_version, TRUE);

    str.length(0);

    if (share->min_rows)
    {
      str.qs_append(STRING_WITH_LEN(" min_rows="));
      str.qs_append(share->min_rows);
    }

    if (share->max_rows)
    {
      str.qs_append(STRING_WITH_LEN(" max_rows="));
      str.qs_append(share->max_rows);
    }

    if (share->avg_row_length)
    {
      str.qs_append(STRING_WITH_LEN(" avg_row_length="));
      str.qs_append(share->avg_row_length);
    }

    if (share->db_create_options & HA_OPTION_PACK_KEYS)
      str.qs_append(STRING_WITH_LEN(" pack_keys=1"));

    if (share->db_create_options & HA_OPTION_NO_PACK_KEYS)
      str.qs_append(STRING_WITH_LEN(" pack_keys=0"));

    /* We use CHECKSUM, instead of TABLE_CHECKSUM, for backward compability */
    if (share->db_create_options & HA_OPTION_CHECKSUM)
      str.qs_append(STRING_WITH_LEN(" checksum=1"));

    if (share->page_checksum != HA_CHOICE_UNDEF)
    {
      str.qs_append(STRING_WITH_LEN(" page_checksum="));
      str.qs_append(ha_choice_values[(uint) share->page_checksum]);
    }

    if (share->db_create_options & HA_OPTION_DELAY_KEY_WRITE)
      str.qs_append(STRING_WITH_LEN(" delay_key_write=1"));

    if (share->row_type != ROW_TYPE_DEFAULT)
    {
      str.qs_append(STRING_WITH_LEN(" row_format="));
      str.qs_append(ha_row_type[(uint) share->row_type]);
    }

    if (share->key_block_size)
    {
      str.qs_append(STRING_WITH_LEN(" key_block_size="));
      str.qs_append(share->key_block_size);
    }

#ifdef WITH_PARTITION_STORAGE_ENGINE
    if (is_partitioned)
      str.qs_append(STRING_WITH_LEN(" partitioned"));
#endif

    if (share->transactional != HA_CHOICE_UNDEF)
    {
      str.qs_append(STRING_WITH_LEN(" transactional="));
      str.qs_append(ha_choice_values[(uint) share->transactional]);
    }
    append_create_options(thd, &str, share->option_list);

    if (str.length())
      table->field[19]->store(str.ptr()+1, str.length()-1, cs);

    tmp_buff= (share->table_charset ?
               share->table_charset->name : "default");

    table->field[17]->store(tmp_buff, strlen(tmp_buff), cs);

    if (share->comment.str)
      table->field[20]->store(share->comment.str, share->comment.length, cs);

    /* Collect table info from the storage engine  */

    if(file)
    {
      /* If info() fails, then there's nothing else to do */
      if ((info_error= file->info(HA_STATUS_VARIABLE |
                                  HA_STATUS_TIME |
                                  HA_STATUS_VARIABLE_EXTRA |
                                  HA_STATUS_AUTO)) != 0)
        goto err;

      enum row_type row_type = file->get_row_type();
      switch (row_type) {
      case ROW_TYPE_NOT_USED:
      case ROW_TYPE_DEFAULT:
        tmp_buff= ((share->db_options_in_use &
                    HA_OPTION_COMPRESS_RECORD) ? "Compressed" :
                   (share->db_options_in_use & HA_OPTION_PACK_RECORD) ?
                   "Dynamic" : "Fixed");
        break;
      case ROW_TYPE_FIXED:
        tmp_buff= "Fixed";
        break;
      case ROW_TYPE_DYNAMIC:
        tmp_buff= "Dynamic";
        break;
      case ROW_TYPE_COMPRESSED:
        tmp_buff= "Compressed";
        break;
      case ROW_TYPE_REDUNDANT:
        tmp_buff= "Redundant";
        break;
      case ROW_TYPE_COMPACT:
        tmp_buff= "Compact";
        break;
      case ROW_TYPE_PAGE:
        tmp_buff= "Page";
        break;
      }

      table->field[6]->store(tmp_buff, strlen(tmp_buff), cs);

      if (!tables->schema_table)
      {
        table->field[7]->store((longlong) file->stats.records, TRUE);
        table->field[7]->set_notnull();
      }
      table->field[8]->store((longlong) file->stats.mean_rec_length, TRUE);
      table->field[9]->store((longlong) file->stats.data_file_length, TRUE);
      if (file->stats.max_data_file_length)
      {
        table->field[10]->store((longlong) file->stats.max_data_file_length,
                                TRUE);
      }
      table->field[11]->store((longlong) file->stats.index_file_length, TRUE);
      table->field[12]->store((longlong) file->stats.delete_length, TRUE);
      if (show_table->found_next_number_field)
      {
        table->field[13]->store((longlong) file->stats.auto_increment_value,
                                TRUE);
        table->field[13]->set_notnull();
      }
      if (file->stats.create_time)
      {
        thd->variables.time_zone->gmt_sec_to_TIME(&time,
                                                  (my_time_t) file->stats.create_time);
        table->field[14]->store_time(&time);
        table->field[14]->set_notnull();
      }
      if (file->stats.update_time)
      {
        thd->variables.time_zone->gmt_sec_to_TIME(&time,
                                                  (my_time_t) file->stats.update_time);
        table->field[15]->store_time(&time);
        table->field[15]->set_notnull();
      }
      if (file->stats.check_time)
      {
        thd->variables.time_zone->gmt_sec_to_TIME(&time,
                                                  (my_time_t) file->stats.check_time);
        table->field[16]->store_time(&time);
        table->field[16]->set_notnull();
      }
      if (file->ha_table_flags() & (HA_HAS_OLD_CHECKSUM | HA_HAS_NEW_CHECKSUM))
      {
        table->field[18]->store((longlong) file->checksum(), TRUE);
        table->field[18]->set_notnull();
      }
    }
  }

err:
  if (res || info_error)
  {
    /*
      If an error was encountered, push a warning, set the TABLE COMMENT
      column with the error text, and clear the error so that the operation
      can continue.
    */
    const char *error= thd->is_error() ? thd->stmt_da->message() : "";
    table->field[20]->store(error, strlen(error), cs);

    if (thd->is_error())
    {
      push_warning(thd, MYSQL_ERROR::WARN_LEVEL_WARN,
                   thd->stmt_da->sql_errno(), thd->stmt_da->message());
      thd->clear_error();
    }
  }

  DBUG_RETURN(schema_table_store_record(thd, table));
}


/**
  @brief    Store field characteristics into appropriate I_S table columns

  @param[in]      table             I_S table
  @param[in]      field             processed field
  @param[in]      cs                I_S table charset
  @param[in]      offset            offset from beginning of table
                                    to DATE_TYPE column in I_S table
                                    
  @return         void
*/

static void store_column_type(TABLE *table, Field *field, CHARSET_INFO *cs,
                              uint offset)
{
  bool is_blob;
  int decimals, field_length;
  const char *tmp_buff;
  char column_type_buff[MAX_FIELD_WIDTH];
  String column_type(column_type_buff, sizeof(column_type_buff), cs);

  field->sql_type(column_type);
  /* DTD_IDENTIFIER column */
  table->field[offset + 8]->store(column_type.ptr(), column_type.length(), cs);
  table->field[offset + 8]->set_notnull();
  /*
    DATA_TYPE column:
    MySQL column type has the following format:
    base_type [(dimension)] [unsigned] [zerofill].
    For DATA_TYPE column we extract only base type.
  */
  tmp_buff= strchr(column_type.c_ptr_safe(), '(');
  if (!tmp_buff)
    /*
      if there is no dimention part then check the presence of
      [unsigned] [zerofill] attributes and cut them of if exist.
    */
    tmp_buff= strchr(column_type.c_ptr_safe(), ' ');
  table->field[offset]->store(column_type.ptr(),
                              (tmp_buff ? tmp_buff - column_type.ptr() :
                               column_type.length()), cs);

  is_blob= (field->type() == MYSQL_TYPE_BLOB);
  if (field->has_charset() || is_blob ||
      field->real_type() == MYSQL_TYPE_VARCHAR ||  // For varbinary type
      field->real_type() == MYSQL_TYPE_STRING)     // For binary type
  {
    uint32 octet_max_length= field->max_display_length();
    if (is_blob && octet_max_length != (uint32) 4294967295U)
      octet_max_length /= field->charset()->mbmaxlen;
    longlong char_max_len= is_blob ? 
      (longlong) octet_max_length / field->charset()->mbminlen :
      (longlong) octet_max_length / field->charset()->mbmaxlen;
    /* CHARACTER_MAXIMUM_LENGTH column*/
    table->field[offset + 1]->store(char_max_len, TRUE);
    table->field[offset + 1]->set_notnull();
    /* CHARACTER_OCTET_LENGTH column */
    table->field[offset + 2]->store((longlong) octet_max_length, TRUE);
    table->field[offset + 2]->set_notnull();
  }

  /*
    Calculate field_length and decimals.
    They are set to -1 if they should not be set (we should return NULL)
  */

  field_length= -1;
  decimals= field->decimals();
  switch (field->type()) {
  case MYSQL_TYPE_NEWDECIMAL:
    field_length= ((Field_new_decimal*) field)->precision;
    break;
  case MYSQL_TYPE_DECIMAL:
    field_length= field->field_length - (decimals  ? 2 : 1);
    break;
  case MYSQL_TYPE_TINY:
  case MYSQL_TYPE_SHORT:
  case MYSQL_TYPE_LONG:
  case MYSQL_TYPE_INT24:
    field_length= field->max_display_length() - 1;
    break;
  case MYSQL_TYPE_LONGLONG:
    field_length= field->max_display_length() - 
      ((field->flags & UNSIGNED_FLAG) ? 0 : 1);
    break;
  case MYSQL_TYPE_BIT:
    field_length= field->max_display_length();
    decimals= -1;                             // return NULL
    break;
  case MYSQL_TYPE_FLOAT:  
  case MYSQL_TYPE_DOUBLE:
    field_length= field->field_length;
    if (decimals == NOT_FIXED_DEC)
      decimals= -1;                           // return NULL
    break;
  case MYSQL_TYPE_TIME:
  case MYSQL_TYPE_TIMESTAMP:
  case MYSQL_TYPE_DATETIME:
    /* DATETIME_PRECISION column */
    table->field[offset + 5]->store((longlong) field->decimals(), TRUE);
    table->field[offset + 5]->set_notnull();
    break;
  default:
    break;
  }

  /* NUMERIC_PRECISION column */
  if (field_length >= 0)
  {
    table->field[offset + 3]->store((longlong) field_length, TRUE);
    table->field[offset + 3]->set_notnull();

    /* NUMERIC_SCALE column */
    if (decimals >= 0)
    {
      table->field[offset + 4]->store((longlong) decimals, TRUE);
      table->field[offset + 4]->set_notnull();
    }
  }
  if (field->has_charset())
  {
    /* CHARACTER_SET_NAME column*/
    tmp_buff= field->charset()->csname;
    table->field[offset + 6]->store(tmp_buff, strlen(tmp_buff), cs);
    table->field[offset + 6]->set_notnull();
    /* COLLATION_NAME column */
    tmp_buff= field->charset()->name;
    table->field[offset + 7]->store(tmp_buff, strlen(tmp_buff), cs);
    table->field[offset + 7]->set_notnull();
  }
}


static int get_schema_column_record(THD *thd, TABLE_LIST *tables,
				    TABLE *table, bool res,
				    LEX_STRING *db_name,
				    LEX_STRING *table_name)
{
  LEX *lex= thd->lex;
  const char *wild= lex->wild ? lex->wild->ptr() : NullS;
  CHARSET_INFO *cs= system_charset_info;
  TABLE *show_table;
  Field **ptr, *field, *timestamp_field;
  int count;
  DBUG_ENTER("get_schema_column_record");

  if (res)
  {
    if (lex->sql_command != SQLCOM_SHOW_FIELDS)
    {
      /*
        I.e. we are in SELECT FROM INFORMATION_SCHEMA.COLUMS
        rather than in SHOW COLUMNS
      */
      if (thd->is_error())
        push_warning(thd, MYSQL_ERROR::WARN_LEVEL_WARN,
                     thd->stmt_da->sql_errno(), thd->stmt_da->message());
      thd->clear_error();
      res= 0;
    }
    DBUG_RETURN(res);
  }

  show_table= tables->table;
  count= 0;
  ptr= show_table->field;
  timestamp_field= show_table->timestamp_field;
  show_table->use_all_columns();               // Required for default
  restore_record(show_table, s->default_values);

  for (; (field= *ptr) ; ptr++)
  {
    uchar *pos;
    char tmp[MAX_FIELD_WIDTH];
    String type(tmp,sizeof(tmp), system_charset_info);

    DEBUG_SYNC(thd, "get_schema_column");

    if (wild && wild[0] &&
        wild_case_compare(system_charset_info, field->field_name,wild))
      continue;

    count++;
    /* Get default row, with all NULL fields set to NULL */
    restore_record(table, s->default_values);

#ifndef NO_EMBEDDED_ACCESS_CHECKS
    uint col_access;
    check_access(thd,SELECT_ACL, db_name->str,
                 &tables->grant.privilege, 0, 0, test(tables->schema_table));
    col_access= get_column_grant(thd, &tables->grant,
                                 db_name->str, table_name->str,
                                 field->field_name) & COL_ACLS;
    if (!tables->schema_table && !col_access)
      continue;
    char *end= tmp;
    for (uint bitnr=0; col_access ; col_access>>=1,bitnr++)
    {
      if (col_access & 1)
      {
        *end++=',';
        end=strmov(end,grant_types.type_names[bitnr]);
      }
    }
    table->field[18]->store(tmp+1,end == tmp ? 0 : (uint) (end-tmp-1), cs);

#endif
    table->field[0]->store(STRING_WITH_LEN("def"), cs);
    table->field[1]->store(db_name->str, db_name->length, cs);
    table->field[2]->store(table_name->str, table_name->length, cs);
    table->field[3]->store(field->field_name, strlen(field->field_name),
                           cs);
    table->field[4]->store((longlong) count, TRUE);

    if (get_field_default_value(thd, timestamp_field, field, &type, 0))
    {
      table->field[5]->store(type.ptr(), type.length(), cs);
      table->field[5]->set_notnull();
    }
    pos=(uchar*) ((field->flags & NOT_NULL_FLAG) ?  "NO" : "YES");
    table->field[6]->store((const char*) pos,
                           strlen((const char*) pos), cs);
    store_column_type(table, field, cs, 7);
    pos=(uchar*) ((field->flags & PRI_KEY_FLAG) ? "PRI" :
                 (field->flags & UNIQUE_KEY_FLAG) ? "UNI" :
                 (field->flags & MULTIPLE_KEY_FLAG) ? "MUL":"");
    table->field[16]->store((const char*) pos,
                            strlen((const char*) pos), cs);

    if (field->unireg_check == Field::NEXT_NUMBER)
      table->field[17]->store(STRING_WITH_LEN("auto_increment"), cs);
    if (timestamp_field == field &&
        field->unireg_check != Field::TIMESTAMP_DN_FIELD)
      table->field[17]->store(STRING_WITH_LEN("on update CURRENT_TIMESTAMP"),
                              cs);
    if (field->vcol_info)
    {
      if (field->stored_in_db)
        table->field[17]->store(STRING_WITH_LEN("PERSISTENT"), cs);
      else
        table->field[17]->store(STRING_WITH_LEN("VIRTUAL"), cs);
    }
    table->field[19]->store(field->comment.str, field->comment.length, cs);
    if (schema_table_store_record(thd, table))
      DBUG_RETURN(1);
  }
  DBUG_RETURN(0);
}


int fill_schema_charsets(THD *thd, TABLE_LIST *tables, COND *cond)
{
  CHARSET_INFO **cs;
  const char *wild= thd->lex->wild ? thd->lex->wild->ptr() : NullS;
  TABLE *table= tables->table;
  CHARSET_INFO *scs= system_charset_info;

  for (cs= all_charsets ;
       cs < all_charsets + array_elements(all_charsets) ;
       cs++)
  {
    CHARSET_INFO *tmp_cs= cs[0];
    if (tmp_cs && (tmp_cs->state & MY_CS_PRIMARY) &&
        (tmp_cs->state & MY_CS_AVAILABLE) &&
        !(tmp_cs->state & MY_CS_HIDDEN) &&
        !(wild && wild[0] &&
	  wild_case_compare(scs, tmp_cs->csname,wild)))
    {
      const char *comment;
      restore_record(table, s->default_values);
      table->field[0]->store(tmp_cs->csname, strlen(tmp_cs->csname), scs);
      table->field[1]->store(tmp_cs->name, strlen(tmp_cs->name), scs);
      comment= tmp_cs->comment ? tmp_cs->comment : "";
      table->field[2]->store(comment, strlen(comment), scs);
      table->field[3]->store((longlong) tmp_cs->mbmaxlen, TRUE);
      if (schema_table_store_record(thd, table))
        return 1;
    }
  }
  return 0;
}


static my_bool iter_schema_engines(THD *thd, plugin_ref plugin,
                                   void *ptable)
{
  TABLE *table= (TABLE *) ptable;
  handlerton *hton= plugin_data(plugin, handlerton *);
  const char *wild= thd->lex->wild ? thd->lex->wild->ptr() : NullS;
  CHARSET_INFO *scs= system_charset_info;
  handlerton *default_type= ha_default_handlerton(thd);
  DBUG_ENTER("iter_schema_engines");


  /* Disabled plugins */
  if (plugin_state(plugin) != PLUGIN_IS_READY)
  {

    struct st_maria_plugin *plug= plugin_decl(plugin);
    if (!(wild && wild[0] &&
          wild_case_compare(scs, plug->name,wild)))
    {
      restore_record(table, s->default_values);
      table->field[0]->store(plug->name, strlen(plug->name), scs);
      table->field[1]->store(C_STRING_WITH_LEN("NO"), scs);
      table->field[2]->store(plug->descr, strlen(plug->descr), scs);
      if (schema_table_store_record(thd, table))
        DBUG_RETURN(1);
    }
    DBUG_RETURN(0);
  }

  if (!(hton->flags & HTON_HIDDEN))
  {
    LEX_STRING *name= plugin_name(plugin);
    if (!(wild && wild[0] &&
          wild_case_compare(scs, name->str,wild)))
    {
      LEX_STRING yesno[2]= {{ C_STRING_WITH_LEN("NO") },
                            { C_STRING_WITH_LEN("YES") }};
      LEX_STRING *tmp;
      const char *option_name= show_comp_option_name[(int) hton->state];
      restore_record(table, s->default_values);

      table->field[0]->store(name->str, name->length, scs);
      if (hton->state == SHOW_OPTION_YES && default_type == hton)
        option_name= "DEFAULT";
      table->field[1]->store(option_name, strlen(option_name), scs);
      table->field[2]->store(plugin_decl(plugin)->descr,
                             strlen(plugin_decl(plugin)->descr), scs);
      tmp= &yesno[test(hton->commit)];
      table->field[3]->store(tmp->str, tmp->length, scs);
      table->field[3]->set_notnull();
      tmp= &yesno[test(hton->prepare)];
      table->field[4]->store(tmp->str, tmp->length, scs);
      table->field[4]->set_notnull();
      tmp= &yesno[test(hton->savepoint_set)];
      table->field[5]->store(tmp->str, tmp->length, scs);
      table->field[5]->set_notnull();

      if (schema_table_store_record(thd, table))
        DBUG_RETURN(1);
    }
  }
  DBUG_RETURN(0);
}

int fill_schema_engines(THD *thd, TABLE_LIST *tables, COND *cond)
{
  DBUG_ENTER("fill_schema_engines");
  if (plugin_foreach_with_mask(thd, iter_schema_engines,
                               MYSQL_STORAGE_ENGINE_PLUGIN,
                               ~PLUGIN_IS_FREED, tables->table))
    DBUG_RETURN(1);
  DBUG_RETURN(0);
}


int fill_schema_collation(THD *thd, TABLE_LIST *tables, COND *cond)
{
  CHARSET_INFO **cs;
  const char *wild= thd->lex->wild ? thd->lex->wild->ptr() : NullS;
  TABLE *table= tables->table;
  CHARSET_INFO *scs= system_charset_info;
  for (cs= all_charsets ;
       cs < all_charsets + array_elements(all_charsets)  ;
       cs++ )
  {
    CHARSET_INFO **cl;
    CHARSET_INFO *tmp_cs= cs[0];
    if (!tmp_cs || !(tmp_cs->state & MY_CS_AVAILABLE) ||
         (tmp_cs->state & MY_CS_HIDDEN) ||
        !(tmp_cs->state & MY_CS_PRIMARY))
      continue;
    for (cl= all_charsets;
         cl < all_charsets + array_elements(all_charsets)  ;
         cl ++)
    {
      CHARSET_INFO *tmp_cl= cl[0];
      if (!tmp_cl || !(tmp_cl->state & MY_CS_AVAILABLE) ||
          !my_charset_same(tmp_cs, tmp_cl))
	continue;
      if (!(wild && wild[0] &&
	  wild_case_compare(scs, tmp_cl->name,wild)))
      {
	const char *tmp_buff;
	restore_record(table, s->default_values);
	table->field[0]->store(tmp_cl->name, strlen(tmp_cl->name), scs);
        table->field[1]->store(tmp_cl->csname , strlen(tmp_cl->csname), scs);
        table->field[2]->store((longlong) tmp_cl->number, TRUE);
        tmp_buff= (tmp_cl->state & MY_CS_PRIMARY) ? "Yes" : "";
	table->field[3]->store(tmp_buff, strlen(tmp_buff), scs);
        tmp_buff= (tmp_cl->state & MY_CS_COMPILED)? "Yes" : "";
	table->field[4]->store(tmp_buff, strlen(tmp_buff), scs);
        table->field[5]->store((longlong) tmp_cl->strxfrm_multiply, TRUE);
        if (schema_table_store_record(thd, table))
          return 1;
      }
    }
  }
  return 0;
}


int fill_schema_coll_charset_app(THD *thd, TABLE_LIST *tables, COND *cond)
{
  CHARSET_INFO **cs;
  TABLE *table= tables->table;
  CHARSET_INFO *scs= system_charset_info;
  for (cs= all_charsets ;
       cs < all_charsets + array_elements(all_charsets) ;
       cs++ )
  {
    CHARSET_INFO **cl;
    CHARSET_INFO *tmp_cs= cs[0];
    if (!tmp_cs || !(tmp_cs->state & MY_CS_AVAILABLE) ||
        !(tmp_cs->state & MY_CS_PRIMARY))
      continue;
    for (cl= all_charsets;
         cl < all_charsets + array_elements(all_charsets) ;
         cl ++)
    {
      CHARSET_INFO *tmp_cl= cl[0];
      if (!tmp_cl || !(tmp_cl->state & MY_CS_AVAILABLE) ||
          (tmp_cl->state & MY_CS_HIDDEN) ||
          !my_charset_same(tmp_cs,tmp_cl))
	continue;
      restore_record(table, s->default_values);
      table->field[0]->store(tmp_cl->name, strlen(tmp_cl->name), scs);
      table->field[1]->store(tmp_cl->csname , strlen(tmp_cl->csname), scs);
      if (schema_table_store_record(thd, table))
        return 1;
    }
  }
  return 0;
}


static inline void copy_field_as_string(Field *to_field, Field *from_field)
{
  char buff[MAX_FIELD_WIDTH];
  String tmp_str(buff, sizeof(buff), system_charset_info);
  from_field->val_str(&tmp_str);
  to_field->store(tmp_str.ptr(), tmp_str.length(), system_charset_info);
}


/**
  @brief Store record into I_S.PARAMETERS table

  @param[in]      thd                   thread handler
  @param[in]      table                 I_S table
  @param[in]      proc_table            'mysql.proc' table
  @param[in]      wild                  wild string, not used for now,
                                        will be useful
                                        if we add 'SHOW PARAMETERs'
  @param[in]      full_access           if 1 user has privileges on the routine
  @param[in]      sp_user               user in 'user@host' format

  @return         Operation status
    @retval       0                     ok
    @retval       1                     error
*/

bool store_schema_params(THD *thd, TABLE *table, TABLE *proc_table,
                         const char *wild, bool full_access,
                         const char *sp_user)
{
  TABLE_SHARE share;
  TABLE tbl;
  CHARSET_INFO *cs= system_charset_info;
  char params_buff[MAX_FIELD_WIDTH], returns_buff[MAX_FIELD_WIDTH],
    sp_db_buff[NAME_LEN], sp_name_buff[NAME_LEN], path[FN_REFLEN],
    definer_buff[DEFINER_LENGTH + 1];
  String params(params_buff, sizeof(params_buff), cs);
  String returns(returns_buff, sizeof(returns_buff), cs);
  String sp_db(sp_db_buff, sizeof(sp_db_buff), cs);
  String sp_name(sp_name_buff, sizeof(sp_name_buff), cs);
  String definer(definer_buff, sizeof(definer_buff), cs);
  sp_head *sp;
  stored_procedure_type routine_type;
  bool free_sp_head;
  DBUG_ENTER("store_schema_params");

  bzero((char*) &tbl, sizeof(TABLE));
  (void) build_table_filename(path, sizeof(path), "", "", "", 0);
  init_tmp_table_share(thd, &share, "", 0, "", path);

  get_field(thd->mem_root, proc_table->field[MYSQL_PROC_FIELD_DB], &sp_db);
  get_field(thd->mem_root, proc_table->field[MYSQL_PROC_FIELD_NAME], &sp_name);
  get_field(thd->mem_root,proc_table->field[MYSQL_PROC_FIELD_DEFINER],&definer);
  routine_type= (stored_procedure_type) proc_table->field[MYSQL_PROC_MYSQL_TYPE]->val_int();

  if (!full_access)
    full_access= !strcmp(sp_user, definer.ptr());
  if (!full_access &&
      check_some_routine_access(thd, sp_db.ptr(),sp_name.ptr(),
                                routine_type == TYPE_ENUM_PROCEDURE))
    DBUG_RETURN(0);

  params.length(0);
  get_field(thd->mem_root, proc_table->field[MYSQL_PROC_FIELD_PARAM_LIST],
            &params);
  returns.length(0);
  if (routine_type == TYPE_ENUM_FUNCTION)
    get_field(thd->mem_root, proc_table->field[MYSQL_PROC_FIELD_RETURNS],
              &returns);

  sp= sp_load_for_information_schema(thd, proc_table, &sp_db, &sp_name,
                                     (ulong) proc_table->
                                     field[MYSQL_PROC_FIELD_SQL_MODE]->val_int(),
                                     routine_type,
                                     returns.c_ptr_safe(),
                                     params.c_ptr_safe(),
                                     &free_sp_head);

  if (sp)
  {
    Field *field;
    Create_field *field_def;
    String tmp_string;
    if (routine_type == TYPE_ENUM_FUNCTION)
    {
      restore_record(table, s->default_values);
      table->field[0]->store(STRING_WITH_LEN("def"), cs);
      table->field[1]->store(sp_db.ptr(), sp_db.length(), cs);
      table->field[2]->store(sp_name.ptr(), sp_name.length(), cs);
      table->field[3]->store((longlong) 0, TRUE);
      get_field(thd->mem_root, proc_table->field[MYSQL_PROC_MYSQL_TYPE],
                &tmp_string);
      table->field[15]->store(tmp_string.ptr(), tmp_string.length(), cs);
      field_def= &sp->m_return_field_def;
      field= make_field(&share, (uchar*) 0, field_def->length,
                        (uchar*) "", 0, field_def->pack_flag,
                        field_def->sql_type, field_def->charset,
                        field_def->geom_type, Field::NONE,
                        field_def->interval, "");

      field->table= &tbl;
      tbl.in_use= thd;
      store_column_type(table, field, cs, 6);
      if (schema_table_store_record(thd, table))
      {
        free_table_share(&share);
        if (free_sp_head)
          delete sp;
        DBUG_RETURN(1);
      }
    }

    sp_pcontext *spcont= sp->get_parse_context();
    uint params= spcont->context_var_count();
    for (uint i= 0 ; i < params ; i++)
    {
      const char *tmp_buff;
      sp_variable_t *spvar= spcont->find_variable(i);
      field_def= &spvar->field_def;
      switch (spvar->mode) {
      case sp_param_in:
        tmp_buff= "IN";
        break;
      case sp_param_out:
        tmp_buff= "OUT";
        break;
      case sp_param_inout:
        tmp_buff= "INOUT";
        break;
      default:
        tmp_buff= "";
        break;
      }  

      restore_record(table, s->default_values);
      table->field[0]->store(STRING_WITH_LEN("def"), cs);
      table->field[1]->store(sp_db.ptr(), sp_db.length(), cs);
      table->field[2]->store(sp_name.ptr(), sp_name.length(), cs);
      table->field[3]->store((longlong) i + 1, TRUE);
      table->field[4]->store(tmp_buff, strlen(tmp_buff), cs);
      table->field[4]->set_notnull();
      table->field[5]->store(spvar->name.str, spvar->name.length, cs);
      table->field[5]->set_notnull();
      get_field(thd->mem_root, proc_table->field[MYSQL_PROC_MYSQL_TYPE],
                &tmp_string);
      table->field[15]->store(tmp_string.ptr(), tmp_string.length(), cs);

      field= make_field(&share, (uchar*) 0, field_def->length,
                        (uchar*) "", 0, field_def->pack_flag,
                        field_def->sql_type, field_def->charset,
                        field_def->geom_type, Field::NONE,
                        field_def->interval, spvar->name.str);

      field->table= &tbl;
      tbl.in_use= thd;
      store_column_type(table, field, cs, 6);
      if (schema_table_store_record(thd, table))
      {
        free_table_share(&share);
        if (free_sp_head)
          delete sp;
        DBUG_RETURN(1);
      }
    }
    if (free_sp_head)
      delete sp;
  }
  free_table_share(&share);
  DBUG_RETURN(0);
}


bool store_schema_proc(THD *thd, TABLE *table, TABLE *proc_table,
                       const char *wild, bool full_access, const char *sp_user)
{
  MYSQL_TIME time;
  LEX *lex= thd->lex;
  CHARSET_INFO *cs= system_charset_info;
  char sp_db_buff[SAFE_NAME_LEN + 1], sp_name_buff[NAME_LEN + 1],
    definer_buff[DEFINER_LENGTH + 1],
    returns_buff[MAX_FIELD_WIDTH];

  String sp_db(sp_db_buff, sizeof(sp_db_buff), cs);
  String sp_name(sp_name_buff, sizeof(sp_name_buff), cs);
  String definer(definer_buff, sizeof(definer_buff), cs);
  String returns(returns_buff, sizeof(returns_buff), cs);

  proc_table->field[MYSQL_PROC_FIELD_DB]->val_str(&sp_db);
  proc_table->field[MYSQL_PROC_FIELD_NAME]->val_str(&sp_name);
  proc_table->field[MYSQL_PROC_FIELD_DEFINER]->val_str(&definer);

  if (!full_access)
    full_access= !strcmp(sp_user, definer.c_ptr_safe());
  if (!full_access &&
      check_some_routine_access(thd, sp_db.c_ptr_safe(), sp_name.c_ptr_safe(),
                                proc_table->field[MYSQL_PROC_MYSQL_TYPE]->
                                val_int() == TYPE_ENUM_PROCEDURE))
    return 0;

  if ((lex->sql_command == SQLCOM_SHOW_STATUS_PROC &&
      proc_table->field[MYSQL_PROC_MYSQL_TYPE]->val_int() ==
      TYPE_ENUM_PROCEDURE) ||
      (lex->sql_command == SQLCOM_SHOW_STATUS_FUNC &&
      proc_table->field[MYSQL_PROC_MYSQL_TYPE]->val_int() ==
      TYPE_ENUM_FUNCTION) ||
      (sql_command_flags[lex->sql_command] & CF_STATUS_COMMAND) == 0)
  {
    restore_record(table, s->default_values);
    if (!wild || !wild[0] || !wild_case_compare(system_charset_info,
                                                sp_name.c_ptr_safe(), wild))
    {
      int enum_idx= (int) proc_table->field[MYSQL_PROC_FIELD_ACCESS]->val_int();
      table->field[3]->store(sp_name.ptr(), sp_name.length(), cs);

      copy_field_as_string(table->field[0],
                           proc_table->field[MYSQL_PROC_FIELD_SPECIFIC_NAME]);
      table->field[1]->store(STRING_WITH_LEN("def"), cs);
      table->field[2]->store(sp_db.ptr(), sp_db.length(), cs);
      copy_field_as_string(table->field[4],
                           proc_table->field[MYSQL_PROC_MYSQL_TYPE]);

      if (proc_table->field[MYSQL_PROC_MYSQL_TYPE]->val_int() ==
          TYPE_ENUM_FUNCTION)
      {
        sp_head *sp;
        bool free_sp_head;
        proc_table->field[MYSQL_PROC_FIELD_RETURNS]->val_str(&returns);
        sp= sp_load_for_information_schema(thd, proc_table, &sp_db, &sp_name,
                                           (ulong) proc_table->
                                           field[MYSQL_PROC_FIELD_SQL_MODE]->
                                           val_int(),
                                           TYPE_ENUM_FUNCTION,
                                           returns.c_ptr_safe(),
                                           "", &free_sp_head);

        if (sp)
        {
          char path[FN_REFLEN];
          TABLE_SHARE share;
          TABLE tbl;
          Field *field;
          Create_field *field_def= &sp->m_return_field_def;

          bzero((char*) &tbl, sizeof(TABLE));
          (void) build_table_filename(path, sizeof(path), "", "", "", 0);
          init_tmp_table_share(thd, &share, "", 0, "", path);
          field= make_field(&share, (uchar*) 0, field_def->length,
                            (uchar*) "", 0, field_def->pack_flag,
                            field_def->sql_type, field_def->charset,
                            field_def->geom_type, Field::NONE,
                            field_def->interval, "");

          field->table= &tbl;
          tbl.in_use= thd;
          store_column_type(table, field, cs, 5);
          free_table_share(&share);
          if (free_sp_head)
            delete sp;
        }
      }

      if (full_access)
      {
        copy_field_as_string(table->field[15],
                             proc_table->field[MYSQL_PROC_FIELD_BODY_UTF8]);
        table->field[15]->set_notnull();
      }
      table->field[14]->store(STRING_WITH_LEN("SQL"), cs);
      table->field[18]->store(STRING_WITH_LEN("SQL"), cs);
      copy_field_as_string(table->field[19],
                           proc_table->field[MYSQL_PROC_FIELD_DETERMINISTIC]);
      table->field[20]->store(sp_data_access_name[enum_idx].str, 
                              sp_data_access_name[enum_idx].length , cs);
      copy_field_as_string(table->field[22],
                           proc_table->field[MYSQL_PROC_FIELD_SECURITY_TYPE]);

      bzero((char *)&time, sizeof(time));
      ((Field_timestamp *) proc_table->field[MYSQL_PROC_FIELD_CREATED])->
        get_time(&time);
      table->field[23]->store_time(&time);
      bzero((char *)&time, sizeof(time));
      ((Field_timestamp *) proc_table->field[MYSQL_PROC_FIELD_MODIFIED])->
        get_time(&time);
      table->field[24]->store_time(&time);
      copy_field_as_string(table->field[25],
                           proc_table->field[MYSQL_PROC_FIELD_SQL_MODE]);
      copy_field_as_string(table->field[26],
                           proc_table->field[MYSQL_PROC_FIELD_COMMENT]);

      table->field[27]->store(definer.ptr(), definer.length(), cs);
      copy_field_as_string(table->field[28],
                           proc_table->
                           field[MYSQL_PROC_FIELD_CHARACTER_SET_CLIENT]);
      copy_field_as_string(table->field[29],
                           proc_table->
                           field[MYSQL_PROC_FIELD_COLLATION_CONNECTION]);
      copy_field_as_string(table->field[30],
			   proc_table->field[MYSQL_PROC_FIELD_DB_COLLATION]);

      return schema_table_store_record(thd, table);
    }
  }
  return 0;
}


int fill_schema_proc(THD *thd, TABLE_LIST *tables, COND *cond)
{
  TABLE *proc_table;
  TABLE_LIST proc_tables;
  const char *wild= thd->lex->wild ? thd->lex->wild->ptr() : NullS;
  int res= 0;
  TABLE *table= tables->table;
  bool full_access;
  char definer[USER_HOST_BUFF_SIZE];
  Open_tables_backup open_tables_state_backup;
  enum enum_schema_tables schema_table_idx=
    get_schema_table_idx(tables->schema_table);
  DBUG_ENTER("fill_schema_proc");

  strxmov(definer, thd->security_ctx->priv_user, "@",
          thd->security_ctx->priv_host, NullS);
  /* We use this TABLE_LIST instance only for checking of privileges. */
  bzero((char*) &proc_tables,sizeof(proc_tables));
  proc_tables.db= (char*) "mysql";
  proc_tables.db_length= 5;
  proc_tables.table_name= proc_tables.alias= (char*) "proc";
  proc_tables.table_name_length= 4;
  proc_tables.lock_type= TL_READ;
  full_access= !check_table_access(thd, SELECT_ACL, &proc_tables, FALSE,
                                   1, TRUE);
  if (!(proc_table= open_proc_table_for_read(thd, &open_tables_state_backup)))
  {
    DBUG_RETURN(1);
  }

  if (proc_table->file->ha_index_init(0, 1))
  {
    res= 1;
    goto err;
  }

  if ((res= proc_table->file->ha_index_first(proc_table->record[0])))
  {
    res= (res == HA_ERR_END_OF_FILE) ? 0 : 1;
    goto err;
  }

  if (schema_table_idx == SCH_PROCEDURES ?
      store_schema_proc(thd, table, proc_table, wild, full_access, definer) :
      store_schema_params(thd, table, proc_table, wild, full_access, definer))
  {
    res= 1;
    goto err;
  }
  while (!proc_table->file->ha_index_next(proc_table->record[0]))
  {
    if (schema_table_idx == SCH_PROCEDURES ?
        store_schema_proc(thd, table, proc_table, wild, full_access, definer): 
        store_schema_params(thd, table, proc_table, wild, full_access, definer))
    {
      res= 1;
      goto err;
    }
  }

err:
  if (proc_table->file->inited)
    (void) proc_table->file->ha_index_end();

  close_system_tables(thd, &open_tables_state_backup);
  DBUG_RETURN(res);
}


static int get_schema_stat_record(THD *thd, TABLE_LIST *tables,
				  TABLE *table, bool res,
				  LEX_STRING *db_name,
				  LEX_STRING *table_name)
{
  CHARSET_INFO *cs= system_charset_info;
  DBUG_ENTER("get_schema_stat_record");
  if (res)
  {
    if (thd->lex->sql_command != SQLCOM_SHOW_KEYS)
    {
      /*
        I.e. we are in SELECT FROM INFORMATION_SCHEMA.STATISTICS
        rather than in SHOW KEYS
      */
      if (thd->is_error())
        push_warning(thd, MYSQL_ERROR::WARN_LEVEL_WARN,
                     thd->stmt_da->sql_errno(), thd->stmt_da->message());
      thd->clear_error();
      res= 0;
    }
    DBUG_RETURN(res);
  }
  else if (!tables->view)
  {
    TABLE *show_table= tables->table;
    KEY *key_info=show_table->s->key_info;
    if (show_table->file)
      show_table->file->info(HA_STATUS_VARIABLE |
                             HA_STATUS_NO_LOCK |
                             HA_STATUS_TIME);
    for (uint i=0 ; i < show_table->s->keys ; i++,key_info++)
    {
      KEY_PART_INFO *key_part= key_info->key_part;
      const char *str;
      for (uint j=0 ; j < key_info->key_parts ; j++,key_part++)
      {
        restore_record(table, s->default_values);
        table->field[0]->store(STRING_WITH_LEN("def"), cs);
        table->field[1]->store(db_name->str, db_name->length, cs);
        table->field[2]->store(table_name->str, table_name->length, cs);
        table->field[3]->store((longlong) ((key_info->flags &
                                            HA_NOSAME) ? 0 : 1), TRUE);
        table->field[4]->store(db_name->str, db_name->length, cs);
        table->field[5]->store(key_info->name, strlen(key_info->name), cs);
        table->field[6]->store((longlong) (j+1), TRUE);
        str=(key_part->field ? key_part->field->field_name :
             "?unknown field?");
        table->field[7]->store(str, strlen(str), cs);
        if (show_table->file)
        {
          if (show_table->file->index_flags(i, j, 0) & HA_READ_ORDER)
          {
            table->field[8]->store(((key_part->key_part_flag &
                                     HA_REVERSE_SORT) ?
                                    "D" : "A"), 1, cs);
            table->field[8]->set_notnull();
          }
          KEY *key=show_table->key_info+i;
          if (key->rec_per_key[j])
          {
            ha_rows records=(show_table->file->stats.records /
                             key->rec_per_key[j]);
            table->field[9]->store((longlong) records, TRUE);
            table->field[9]->set_notnull();
          }
          str= show_table->file->index_type(i);
          table->field[13]->store(str, strlen(str), cs);
        }
        if (!(key_info->flags & HA_FULLTEXT) &&
            (key_part->field &&
             key_part->length !=
             show_table->s->field[key_part->fieldnr-1]->key_length()))
        {
          table->field[10]->store((longlong) key_part->length /
                                  key_part->field->charset()->mbmaxlen, TRUE);
          table->field[10]->set_notnull();
        }
        uint flags= key_part->field ? key_part->field->flags : 0;
        const char *pos=(char*) ((flags & NOT_NULL_FLAG) ? "" : "YES");
        table->field[12]->store(pos, strlen(pos), cs);
        if (!show_table->s->keys_in_use.is_set(i))
          table->field[14]->store(STRING_WITH_LEN("disabled"), cs);
        else
          table->field[14]->store("", 0, cs);
        table->field[14]->set_notnull();
        DBUG_ASSERT(test(key_info->flags & HA_USES_COMMENT) == 
                   (key_info->comment.length > 0));
        if (key_info->flags & HA_USES_COMMENT)
          table->field[15]->store(key_info->comment.str, 
                                  key_info->comment.length, cs);
        if (schema_table_store_record(thd, table))
          DBUG_RETURN(1);
      }
    }
  }
  DBUG_RETURN(res);
}


static int get_schema_views_record(THD *thd, TABLE_LIST *tables,
				   TABLE *table, bool res,
				   LEX_STRING *db_name,
				   LEX_STRING *table_name)
{
  CHARSET_INFO *cs= system_charset_info;
  char definer[USER_HOST_BUFF_SIZE];
  uint definer_len;
  bool updatable_view;
  DBUG_ENTER("get_schema_views_record");

  if (tables->view)
  {
    Security_context *sctx= thd->security_ctx;
    if (!tables->allowed_show)
    {
      if (!my_strcasecmp(system_charset_info, tables->definer.user.str,
                         sctx->priv_user) &&
          !my_strcasecmp(system_charset_info, tables->definer.host.str,
                         sctx->priv_host))
        tables->allowed_show= TRUE;
#ifndef NO_EMBEDDED_ACCESS_CHECKS
      else
      {
        if ((thd->col_access & (SHOW_VIEW_ACL|SELECT_ACL)) ==
            (SHOW_VIEW_ACL|SELECT_ACL))
          tables->allowed_show= TRUE;
        else
        {
          TABLE_LIST table_list;
          uint view_access;
          memset(&table_list, 0, sizeof(table_list));
          table_list.db= tables->db;
          table_list.table_name= tables->table_name;
          table_list.grant.privilege= thd->col_access;
          view_access= get_table_grant(thd, &table_list);
	  if ((view_access & (SHOW_VIEW_ACL|SELECT_ACL)) ==
	      (SHOW_VIEW_ACL|SELECT_ACL))
	    tables->allowed_show= TRUE;
        }
      }
#endif
    }
    restore_record(table, s->default_values);
    table->field[0]->store(STRING_WITH_LEN("def"), cs);
    table->field[1]->store(db_name->str, db_name->length, cs);
    table->field[2]->store(table_name->str, table_name->length, cs);

    if (tables->allowed_show)
    {
      table->field[3]->store(tables->view_body_utf8.str,
                             tables->view_body_utf8.length,
                             cs);
    }

    if (tables->with_check != VIEW_CHECK_NONE)
    {
      if (tables->with_check == VIEW_CHECK_LOCAL)
        table->field[4]->store(STRING_WITH_LEN("LOCAL"), cs);
      else
        table->field[4]->store(STRING_WITH_LEN("CASCADED"), cs);
    }
    else
      table->field[4]->store(STRING_WITH_LEN("NONE"), cs);

    /*
      Only try to fill in the information about view updatability
      if it is requested as part of the top-level query (i.e.
      it's select * from i_s.views, as opposed to, say, select
      security_type from i_s.views).  Do not try to access the
      underlying tables if there was an error when opening the
      view: all underlying tables are released back to the table
      definition cache on error inside open_normal_and_derived_tables().
      If a field is not assigned explicitly, it defaults to NULL.
    */
    if (res == FALSE &&
        table->pos_in_table_list->table_open_method & OPEN_FULL_TABLE)
    {
      updatable_view= 0;
      if (tables->algorithm != VIEW_ALGORITHM_TMPTABLE)
      {
        /*
          We should use tables->view->select_lex.item_list here
          and can not use Field_iterator_view because the view
          always uses temporary algorithm during opening for I_S
          and TABLE_LIST fields 'field_translation'
          & 'field_translation_end' are uninitialized is this
          case.
        */
        List<Item> *fields= &tables->view->select_lex.item_list;
        List_iterator<Item> it(*fields);
        Item *item;
        Item_field *field;
        /*
          check that at least one column in view is updatable
        */
        while ((item= it++))
        {
          if ((field= item->filed_for_view_update()) && field->field &&
              !field->field->table->pos_in_table_list->schema_table)
          {
            updatable_view= 1;
            break;
          }
        }
        if (updatable_view && !tables->view->can_be_merged())
          updatable_view= 0;
      }
      if (updatable_view)
        table->field[5]->store(STRING_WITH_LEN("YES"), cs);
      else
        table->field[5]->store(STRING_WITH_LEN("NO"), cs);
    }

    definer_len= (strxmov(definer, tables->definer.user.str, "@",
                          tables->definer.host.str, NullS) - definer);
    table->field[6]->store(definer, definer_len, cs);
    if (tables->view_suid)
      table->field[7]->store(STRING_WITH_LEN("DEFINER"), cs);
    else
      table->field[7]->store(STRING_WITH_LEN("INVOKER"), cs);

    table->field[8]->store(tables->view_creation_ctx->get_client_cs()->csname,
                           strlen(tables->view_creation_ctx->
                                  get_client_cs()->csname), cs);

    table->field[9]->store(tables->view_creation_ctx->
                           get_connection_cl()->name,
                           strlen(tables->view_creation_ctx->
                                  get_connection_cl()->name), cs);


    if (schema_table_store_record(thd, table))
      DBUG_RETURN(1);
    if (res && thd->is_error())
      push_warning(thd, MYSQL_ERROR::WARN_LEVEL_WARN,
                   thd->stmt_da->sql_errno(), thd->stmt_da->message());
  }
  if (res)
    thd->clear_error();
  DBUG_RETURN(0);
}


bool store_constraints(THD *thd, TABLE *table, LEX_STRING *db_name,
                       LEX_STRING *table_name, const char *key_name,
                       uint key_len, const char *con_type, uint con_len)
{
  CHARSET_INFO *cs= system_charset_info;
  restore_record(table, s->default_values);
  table->field[0]->store(STRING_WITH_LEN("def"), cs);
  table->field[1]->store(db_name->str, db_name->length, cs);
  table->field[2]->store(key_name, key_len, cs);
  table->field[3]->store(db_name->str, db_name->length, cs);
  table->field[4]->store(table_name->str, table_name->length, cs);
  table->field[5]->store(con_type, con_len, cs);
  return schema_table_store_record(thd, table);
}


static int get_schema_constraints_record(THD *thd, TABLE_LIST *tables,
					 TABLE *table, bool res,
					 LEX_STRING *db_name,
					 LEX_STRING *table_name)
{
  DBUG_ENTER("get_schema_constraints_record");
  if (res)
  {
    if (thd->is_error())
      push_warning(thd, MYSQL_ERROR::WARN_LEVEL_WARN,
                   thd->stmt_da->sql_errno(), thd->stmt_da->message());
    thd->clear_error();
    DBUG_RETURN(0);
  }
  else if (!tables->view)
  {
    List<FOREIGN_KEY_INFO> f_key_list;
    TABLE *show_table= tables->table;
    KEY *key_info=show_table->key_info;
    uint primary_key= show_table->s->primary_key;
    show_table->file->info(HA_STATUS_VARIABLE |
                           HA_STATUS_NO_LOCK |
                           HA_STATUS_TIME);
    for (uint i=0 ; i < show_table->s->keys ; i++, key_info++)
    {
      if (i != primary_key && !(key_info->flags & HA_NOSAME))
        continue;

      if (i == primary_key && !strcmp(key_info->name, primary_key_name))
      {
        if (store_constraints(thd, table, db_name, table_name, key_info->name,
                              strlen(key_info->name),
                              STRING_WITH_LEN("PRIMARY KEY")))
          DBUG_RETURN(1);
      }
      else if (key_info->flags & HA_NOSAME)
      {
        if (store_constraints(thd, table, db_name, table_name, key_info->name,
                              strlen(key_info->name),
                              STRING_WITH_LEN("UNIQUE")))
          DBUG_RETURN(1);
      }
    }

    show_table->file->get_foreign_key_list(thd, &f_key_list);
    FOREIGN_KEY_INFO *f_key_info;
    List_iterator_fast<FOREIGN_KEY_INFO> it(f_key_list);
    while ((f_key_info=it++))
    {
      if (store_constraints(thd, table, db_name, table_name,
                            f_key_info->foreign_id->str,
                            strlen(f_key_info->foreign_id->str),
                            "FOREIGN KEY", 11))
        DBUG_RETURN(1);
    }
  }
  DBUG_RETURN(res);
}


static bool store_trigger(THD *thd, TABLE *table, LEX_STRING *db_name,
                          LEX_STRING *table_name, LEX_STRING *trigger_name,
                          enum trg_event_type event,
                          enum trg_action_time_type timing,
                          LEX_STRING *trigger_stmt,
                          ulong sql_mode,
                          LEX_STRING *definer_buffer,
                          LEX_STRING *client_cs_name,
                          LEX_STRING *connection_cl_name,
                          LEX_STRING *db_cl_name)
{
  CHARSET_INFO *cs= system_charset_info;
  LEX_STRING sql_mode_rep;

  restore_record(table, s->default_values);
  table->field[0]->store(STRING_WITH_LEN("def"), cs);
  table->field[1]->store(db_name->str, db_name->length, cs);
  table->field[2]->store(trigger_name->str, trigger_name->length, cs);
  table->field[3]->store(trg_event_type_names[event].str,
                         trg_event_type_names[event].length, cs);
  table->field[4]->store(STRING_WITH_LEN("def"), cs);
  table->field[5]->store(db_name->str, db_name->length, cs);
  table->field[6]->store(table_name->str, table_name->length, cs);
  table->field[9]->store(trigger_stmt->str, trigger_stmt->length, cs);
  table->field[10]->store(STRING_WITH_LEN("ROW"), cs);
  table->field[11]->store(trg_action_time_type_names[timing].str,
                          trg_action_time_type_names[timing].length, cs);
  table->field[14]->store(STRING_WITH_LEN("OLD"), cs);
  table->field[15]->store(STRING_WITH_LEN("NEW"), cs);

  sql_mode_string_representation(thd, sql_mode, &sql_mode_rep);
  table->field[17]->store(sql_mode_rep.str, sql_mode_rep.length, cs);
  table->field[18]->store(definer_buffer->str, definer_buffer->length, cs);
  table->field[19]->store(client_cs_name->str, client_cs_name->length, cs);
  table->field[20]->store(connection_cl_name->str,
                          connection_cl_name->length, cs);
  table->field[21]->store(db_cl_name->str, db_cl_name->length, cs);

  return schema_table_store_record(thd, table);
}


static int get_schema_triggers_record(THD *thd, TABLE_LIST *tables,
				      TABLE *table, bool res,
				      LEX_STRING *db_name,
				      LEX_STRING *table_name)
{
  DBUG_ENTER("get_schema_triggers_record");
  /*
    res can be non zero value when processed table is a view or
    error happened during opening of processed table.
  */
  if (res)
  {
    if (thd->is_error())
      push_warning(thd, MYSQL_ERROR::WARN_LEVEL_WARN,
                   thd->stmt_da->sql_errno(), thd->stmt_da->message());
    thd->clear_error();
    DBUG_RETURN(0);
  }
  if (!tables->view && tables->table->triggers)
  {
    Table_triggers_list *triggers= tables->table->triggers;
    int event, timing;

    if (check_table_access(thd, TRIGGER_ACL, tables, FALSE, 1, TRUE))
      goto ret;

    for (event= 0; event < (int)TRG_EVENT_MAX; event++)
    {
      for (timing= 0; timing < (int)TRG_ACTION_MAX; timing++)
      {
        LEX_STRING trigger_name;
        LEX_STRING trigger_stmt;
        ulong sql_mode;
        char definer_holder[USER_HOST_BUFF_SIZE];
        LEX_STRING definer_buffer;
        LEX_STRING client_cs_name;
        LEX_STRING connection_cl_name;
        LEX_STRING db_cl_name;

        definer_buffer.str= definer_holder;
        if (triggers->get_trigger_info(thd, (enum trg_event_type) event,
                                       (enum trg_action_time_type)timing,
                                       &trigger_name, &trigger_stmt,
                                       &sql_mode,
                                       &definer_buffer,
                                       &client_cs_name,
                                       &connection_cl_name,
                                       &db_cl_name))
          continue;

        if (store_trigger(thd, table, db_name, table_name, &trigger_name,
                         (enum trg_event_type) event,
                         (enum trg_action_time_type) timing, &trigger_stmt,
                         sql_mode,
                         &definer_buffer,
                         &client_cs_name,
                         &connection_cl_name,
                         &db_cl_name))
          DBUG_RETURN(1);
      }
    }
  }
ret:
  DBUG_RETURN(0);
}


void store_key_column_usage(TABLE *table, LEX_STRING *db_name,
                            LEX_STRING *table_name, const char *key_name,
                            uint key_len, const char *con_type, uint con_len,
                            longlong idx)
{
  CHARSET_INFO *cs= system_charset_info;
  table->field[0]->store(STRING_WITH_LEN("def"), cs);
  table->field[1]->store(db_name->str, db_name->length, cs);
  table->field[2]->store(key_name, key_len, cs);
  table->field[3]->store(STRING_WITH_LEN("def"), cs);
  table->field[4]->store(db_name->str, db_name->length, cs);
  table->field[5]->store(table_name->str, table_name->length, cs);
  table->field[6]->store(con_type, con_len, cs);
  table->field[7]->store((longlong) idx, TRUE);
}


static int get_schema_key_column_usage_record(THD *thd,
					      TABLE_LIST *tables,
					      TABLE *table, bool res,
					      LEX_STRING *db_name,
					      LEX_STRING *table_name)
{
  DBUG_ENTER("get_schema_key_column_usage_record");
  if (res)
  {
    if (thd->is_error())
      push_warning(thd, MYSQL_ERROR::WARN_LEVEL_WARN,
                   thd->stmt_da->sql_errno(), thd->stmt_da->message());
    thd->clear_error();
    DBUG_RETURN(0);
  }
  else if (!tables->view)
  {
    List<FOREIGN_KEY_INFO> f_key_list;
    TABLE *show_table= tables->table;
    KEY *key_info=show_table->key_info;
    uint primary_key= show_table->s->primary_key;
    show_table->file->info(HA_STATUS_VARIABLE |
                           HA_STATUS_NO_LOCK |
                           HA_STATUS_TIME);
    for (uint i=0 ; i < show_table->s->keys ; i++, key_info++)
    {
      if (i != primary_key && !(key_info->flags & HA_NOSAME))
        continue;
      uint f_idx= 0;
      KEY_PART_INFO *key_part= key_info->key_part;
      for (uint j=0 ; j < key_info->key_parts ; j++,key_part++)
      {
        if (key_part->field)
        {
          f_idx++;
          restore_record(table, s->default_values);
          store_key_column_usage(table, db_name, table_name,
                                 key_info->name,
                                 strlen(key_info->name),
                                 key_part->field->field_name,
                                 strlen(key_part->field->field_name),
                                 (longlong) f_idx);
          if (schema_table_store_record(thd, table))
            DBUG_RETURN(1);
        }
      }
    }

    show_table->file->get_foreign_key_list(thd, &f_key_list);
    FOREIGN_KEY_INFO *f_key_info;
    List_iterator_fast<FOREIGN_KEY_INFO> fkey_it(f_key_list);
    while ((f_key_info= fkey_it++))
    {
      LEX_STRING *f_info;
      LEX_STRING *r_info;
      List_iterator_fast<LEX_STRING> it(f_key_info->foreign_fields),
        it1(f_key_info->referenced_fields);
      uint f_idx= 0;
      while ((f_info= it++))
      {
        r_info= it1++;
        f_idx++;
        restore_record(table, s->default_values);
        store_key_column_usage(table, db_name, table_name,
                               f_key_info->foreign_id->str,
                               f_key_info->foreign_id->length,
                               f_info->str, f_info->length,
                               (longlong) f_idx);
        table->field[8]->store((longlong) f_idx, TRUE);
        table->field[8]->set_notnull();
        table->field[9]->store(f_key_info->referenced_db->str,
                               f_key_info->referenced_db->length,
                               system_charset_info);
        table->field[9]->set_notnull();
        table->field[10]->store(f_key_info->referenced_table->str,
                                f_key_info->referenced_table->length,
                                system_charset_info);
        table->field[10]->set_notnull();
        table->field[11]->store(r_info->str, r_info->length,
                                system_charset_info);
        table->field[11]->set_notnull();
        if (schema_table_store_record(thd, table))
          DBUG_RETURN(1);
      }
    }
  }
  DBUG_RETURN(res);
}


#ifdef WITH_PARTITION_STORAGE_ENGINE
static void collect_partition_expr(THD *thd, List<char> &field_list,
                                   String *str)
{
  List_iterator<char> part_it(field_list);
  ulong no_fields= field_list.elements;
  const char *field_str;
  str->length(0);
  while ((field_str= part_it++))
  {
    append_identifier(thd, str, field_str, strlen(field_str));
    if (--no_fields != 0)
      str->append(",");
  }
  return;
}


/*
  Convert a string in a given character set to a string which can be
  used for FRM file storage in which case use_hex is TRUE and we store
  the character constants as hex strings in the character set encoding
  their field have. In the case of SHOW CREATE TABLE and the
  PARTITIONS information schema table we instead provide utf8 strings
  to the user and convert to the utf8 character set.

  SYNOPSIS
    get_cs_converted_part_value_from_string()
    item                           Item from which constant comes
    input_str                      String as provided by val_str after
                                   conversion to character set
    output_str                     Out value: The string created
    cs                             Character set string is encoded in
                                   NULL for INT_RESULT's here
    use_hex                        TRUE => hex string created
                                   FALSE => utf8 constant string created

  RETURN VALUES
    TRUE                           Error
    FALSE                          Ok
*/

int get_cs_converted_part_value_from_string(THD *thd,
                                            Item *item,
                                            String *input_str,
                                            String *output_str,
                                            CHARSET_INFO *cs,
                                            bool use_hex)
{
  if (item->result_type() == INT_RESULT)
  {
    longlong value= item->val_int();
    output_str->set(value, system_charset_info);
    return FALSE;
  }
  if (!input_str)
  {
    my_error(ER_PARTITION_FUNCTION_IS_NOT_ALLOWED, MYF(0));
    return TRUE;
  }
  get_cs_converted_string_value(thd,
                                input_str,
                                output_str,
                                cs,
                                use_hex);
  return FALSE;
}
#endif


static void store_schema_partitions_record(THD *thd, TABLE *schema_table,
                                           TABLE *showing_table,
                                           partition_element *part_elem,
                                           handler *file, uint part_id)
{
  TABLE* table= schema_table;
  CHARSET_INFO *cs= system_charset_info;
  PARTITION_STATS stat_info;
  MYSQL_TIME time;
  file->get_dynamic_partition_info(&stat_info, part_id);
  table->field[0]->store(STRING_WITH_LEN("def"), cs);
  table->field[12]->store((longlong) stat_info.records, TRUE);
  table->field[13]->store((longlong) stat_info.mean_rec_length, TRUE);
  table->field[14]->store((longlong) stat_info.data_file_length, TRUE);
  if (stat_info.max_data_file_length)
  {
    table->field[15]->store((longlong) stat_info.max_data_file_length, TRUE);
    table->field[15]->set_notnull();
  }
  table->field[16]->store((longlong) stat_info.index_file_length, TRUE);
  table->field[17]->store((longlong) stat_info.delete_length, TRUE);
  if (stat_info.create_time)
  {
    thd->variables.time_zone->gmt_sec_to_TIME(&time,
                                              (my_time_t)stat_info.create_time);
    table->field[18]->store_time(&time);
    table->field[18]->set_notnull();
  }
  if (stat_info.update_time)
  {
    thd->variables.time_zone->gmt_sec_to_TIME(&time,
                                              (my_time_t)stat_info.update_time);
    table->field[19]->store_time(&time);
    table->field[19]->set_notnull();
  }
  if (stat_info.check_time)
  {
    thd->variables.time_zone->gmt_sec_to_TIME(&time,
                                              (my_time_t)stat_info.check_time);
    table->field[20]->store_time(&time);
    table->field[20]->set_notnull();
  }
  if (file->ha_table_flags() & (HA_HAS_OLD_CHECKSUM | HA_HAS_NEW_CHECKSUM))
  {
    table->field[21]->store((longlong) stat_info.check_sum, TRUE);
    table->field[21]->set_notnull();
  }
  if (part_elem)
  {
    if (part_elem->part_comment)
      table->field[22]->store(part_elem->part_comment,
                              strlen(part_elem->part_comment), cs);
    else
      table->field[22]->store(STRING_WITH_LEN(""), cs);
    if (part_elem->nodegroup_id != UNDEF_NODEGROUP)
      table->field[23]->store((longlong) part_elem->nodegroup_id, TRUE);
    else
      table->field[23]->store(STRING_WITH_LEN("default"), cs);

    table->field[24]->set_notnull();
    if (part_elem->tablespace_name)
      table->field[24]->store(part_elem->tablespace_name,
                              strlen(part_elem->tablespace_name), cs);
    else
    {
      char *ts= showing_table->file->get_tablespace_name(thd,0,0);
      if(ts)
        table->field[24]->store(ts, strlen(ts), cs);
      else
        table->field[24]->set_null();
    }
  }
  return;
}

#ifdef WITH_PARTITION_STORAGE_ENGINE
static int
get_partition_column_description(THD *thd,
                                 partition_info *part_info,
                                 part_elem_value *list_value,
                                 String &tmp_str)
{
  uint num_elements= part_info->part_field_list.elements;
  uint i;
  DBUG_ENTER("get_partition_column_description");

  for (i= 0; i < num_elements; i++)
  {
    part_column_list_val *col_val= &list_value->col_val_array[i];
    if (col_val->max_value)
      tmp_str.append(partition_keywords[PKW_MAXVALUE].str);
    else if (col_val->null_value)
      tmp_str.append("NULL");
    else
    {
      char buffer[MAX_KEY_LENGTH];
      String str(buffer, sizeof(buffer), &my_charset_bin);
      String val_conv;
      Item *item= col_val->item_expression;

      if (!(item= part_info->get_column_item(item,
                              part_info->part_field_array[i])))
      {
        DBUG_RETURN(1);
      }
      String *res= item->val_str(&str);
      if (get_cs_converted_part_value_from_string(thd, item, res, &val_conv,
                              part_info->part_field_array[i]->charset(),
                              FALSE))
      {
        DBUG_RETURN(1);
      }
      tmp_str.append(val_conv);
    }
    if (i != num_elements - 1)
      tmp_str.append(",");
  }
  DBUG_RETURN(0);
}
#endif /* WITH_PARTITION_STORAGE_ENGINE */

static int get_schema_partitions_record(THD *thd, TABLE_LIST *tables,
                                        TABLE *table, bool res,
                                        LEX_STRING *db_name,
                                        LEX_STRING *table_name)
{
  CHARSET_INFO *cs= system_charset_info;
  char buff[61];
  String tmp_res(buff, sizeof(buff), cs);
  String tmp_str;
  TABLE *show_table= tables->table;
  handler *file;
#ifdef WITH_PARTITION_STORAGE_ENGINE
  partition_info *part_info;
#endif
  DBUG_ENTER("get_schema_partitions_record");

  if (res)
  {
    if (thd->is_error())
      push_warning(thd, MYSQL_ERROR::WARN_LEVEL_WARN,
                   thd->stmt_da->sql_errno(), thd->stmt_da->message());
    thd->clear_error();
    DBUG_RETURN(0);
  }
  file= show_table->file;
#ifdef WITH_PARTITION_STORAGE_ENGINE
  part_info= show_table->part_info;
  if (part_info)
  {
    partition_element *part_elem;
    List_iterator<partition_element> part_it(part_info->partitions);
    uint part_pos= 0, part_id= 0;

    restore_record(table, s->default_values);
    table->field[0]->store(STRING_WITH_LEN("def"), cs);
    table->field[1]->store(db_name->str, db_name->length, cs);
    table->field[2]->store(table_name->str, table_name->length, cs);


    /* Partition method*/
    switch (part_info->part_type) {
    case RANGE_PARTITION:
    case LIST_PARTITION:
      tmp_res.length(0);
      if (part_info->part_type == RANGE_PARTITION)
        tmp_res.append(partition_keywords[PKW_RANGE].str,
                       partition_keywords[PKW_RANGE].length);
      else
        tmp_res.append(partition_keywords[PKW_LIST].str,
                       partition_keywords[PKW_LIST].length);
      if (part_info->column_list)
        tmp_res.append(partition_keywords[PKW_COLUMNS].str,
                       partition_keywords[PKW_COLUMNS].length);
      table->field[7]->store(tmp_res.ptr(), tmp_res.length(), cs);
      break;
    case HASH_PARTITION:
      tmp_res.length(0);
      if (part_info->linear_hash_ind)
        tmp_res.append(partition_keywords[PKW_LINEAR].str,
                       partition_keywords[PKW_LINEAR].length);
      if (part_info->list_of_part_fields)
        tmp_res.append(partition_keywords[PKW_KEY].str,
                       partition_keywords[PKW_KEY].length);
      else
        tmp_res.append(partition_keywords[PKW_HASH].str,
                       partition_keywords[PKW_HASH].length);
      table->field[7]->store(tmp_res.ptr(), tmp_res.length(), cs);
      break;
    default:
      DBUG_ASSERT(0);
      my_error(ER_OUT_OF_RESOURCES, MYF(ME_FATALERROR));
      DBUG_RETURN(1);
    }
    table->field[7]->set_notnull();

    /* Partition expression */
    if (part_info->part_expr)
    {
      table->field[9]->store(part_info->part_func_string,
                             part_info->part_func_len, cs);
    }
    else if (part_info->list_of_part_fields)
    {
      collect_partition_expr(thd, part_info->part_field_list, &tmp_str);
      table->field[9]->store(tmp_str.ptr(), tmp_str.length(), cs);
    }
    table->field[9]->set_notnull();

    if (part_info->is_sub_partitioned())
    {
      /* Subpartition method */
      tmp_res.length(0);
      if (part_info->linear_hash_ind)
        tmp_res.append(partition_keywords[PKW_LINEAR].str,
                       partition_keywords[PKW_LINEAR].length);
      if (part_info->list_of_subpart_fields)
        tmp_res.append(partition_keywords[PKW_KEY].str,
                       partition_keywords[PKW_KEY].length);
      else
        tmp_res.append(partition_keywords[PKW_HASH].str,
                       partition_keywords[PKW_HASH].length);
      table->field[8]->store(tmp_res.ptr(), tmp_res.length(), cs);
      table->field[8]->set_notnull();

      /* Subpartition expression */
      if (part_info->subpart_expr)
      {
        table->field[10]->store(part_info->subpart_func_string,
                                part_info->subpart_func_len, cs);
      }
      else if (part_info->list_of_subpart_fields)
      {
        collect_partition_expr(thd, part_info->subpart_field_list, &tmp_str);
        table->field[10]->store(tmp_str.ptr(), tmp_str.length(), cs);
      }
      table->field[10]->set_notnull();
    }

    while ((part_elem= part_it++))
    {
      table->field[3]->store(part_elem->partition_name,
                             strlen(part_elem->partition_name), cs);
      table->field[3]->set_notnull();
      /* PARTITION_ORDINAL_POSITION */
      table->field[5]->store((longlong) ++part_pos, TRUE);
      table->field[5]->set_notnull();

      /* Partition description */
      if (part_info->part_type == RANGE_PARTITION)
      {
        if (part_info->column_list)
        {
          List_iterator<part_elem_value> list_val_it(part_elem->list_val_list);
          part_elem_value *list_value= list_val_it++;
          tmp_str.length(0);
          if (get_partition_column_description(thd,
                                               part_info,
                                               list_value,
                                               tmp_str))
          {
            DBUG_RETURN(1);
          }
          table->field[11]->store(tmp_str.ptr(), tmp_str.length(), cs);
        }
        else
        {
          if (part_elem->range_value != LONGLONG_MAX)
            table->field[11]->store((longlong) part_elem->range_value, FALSE);
          else
            table->field[11]->store(partition_keywords[PKW_MAXVALUE].str,
                                 partition_keywords[PKW_MAXVALUE].length, cs);
        }
        table->field[11]->set_notnull();
      }
      else if (part_info->part_type == LIST_PARTITION)
      {
        List_iterator<part_elem_value> list_val_it(part_elem->list_val_list);
        part_elem_value *list_value;
        uint num_items= part_elem->list_val_list.elements;
        tmp_str.length(0);
        tmp_res.length(0);
        if (part_elem->has_null_value)
        {
          tmp_str.append("NULL");
          if (num_items > 0)
            tmp_str.append(",");
        }
        while ((list_value= list_val_it++))
        {
          if (part_info->column_list)
          {
            if (part_info->part_field_list.elements > 1U)
              tmp_str.append("(");
            if (get_partition_column_description(thd,
                                                 part_info,
                                                 list_value,
                                                 tmp_str))
            {
              DBUG_RETURN(1);
            }
            if (part_info->part_field_list.elements > 1U)
              tmp_str.append(")");
          }
          else
          {
            if (!list_value->unsigned_flag)
              tmp_res.set(list_value->value, cs);
            else
              tmp_res.set((ulonglong)list_value->value, cs);
            tmp_str.append(tmp_res);
          }
          if (--num_items != 0)
            tmp_str.append(",");
        }
        table->field[11]->store(tmp_str.ptr(), tmp_str.length(), cs);
        table->field[11]->set_notnull();
      }

      if (part_elem->subpartitions.elements)
      {
        List_iterator<partition_element> sub_it(part_elem->subpartitions);
        partition_element *subpart_elem;
        uint subpart_pos= 0;

        while ((subpart_elem= sub_it++))
        {
          table->field[4]->store(subpart_elem->partition_name,
                                 strlen(subpart_elem->partition_name), cs);
          table->field[4]->set_notnull();
          /* SUBPARTITION_ORDINAL_POSITION */
          table->field[6]->store((longlong) ++subpart_pos, TRUE);
          table->field[6]->set_notnull();

          store_schema_partitions_record(thd, table, show_table, subpart_elem,
                                         file, part_id);
          part_id++;
          if(schema_table_store_record(thd, table))
            DBUG_RETURN(1);
        }
      }
      else
      {
        store_schema_partitions_record(thd, table, show_table, part_elem,
                                       file, part_id);
        part_id++;
        if(schema_table_store_record(thd, table))
          DBUG_RETURN(1);
      }
    }
    DBUG_RETURN(0);
  }
  else
#endif
  {
    store_schema_partitions_record(thd, table, show_table, 0, file, 0);
    if(schema_table_store_record(thd, table))
      DBUG_RETURN(1);
  }
  DBUG_RETURN(0);
}


#ifdef HAVE_EVENT_SCHEDULER
/*
  Loads an event from mysql.event and copies it's data to a row of
  I_S.EVENTS

  Synopsis
    copy_event_to_schema_table()
      thd         Thread
      sch_table   The schema table (information_schema.event)
      event_table The event table to use for loading (mysql.event).

  Returns
    0  OK
    1  Error
*/

int
copy_event_to_schema_table(THD *thd, TABLE *sch_table, TABLE *event_table)
{
  const char *wild= thd->lex->wild ? thd->lex->wild->ptr() : NullS;
  CHARSET_INFO *scs= system_charset_info;
  MYSQL_TIME time;
  Event_timed et;
  DBUG_ENTER("copy_event_to_schema_table");

  restore_record(sch_table, s->default_values);

  if (et.load_from_row(thd, event_table))
  {
    my_error(ER_CANNOT_LOAD_FROM_TABLE, MYF(0), event_table->alias.c_ptr());
    DBUG_RETURN(1);
  }

  if (!(!wild || !wild[0] || !wild_case_compare(scs, et.name.str, wild)))
    DBUG_RETURN(0);

  /*
    Skip events in schemas one does not have access to. The check is
    optimized. It's guaranteed in case of SHOW EVENTS that the user
    has access.
  */
  if (thd->lex->sql_command != SQLCOM_SHOW_EVENTS &&
      check_access(thd, EVENT_ACL, et.dbname.str, NULL, NULL, 0, 1))
    DBUG_RETURN(0);

  sch_table->field[ISE_EVENT_CATALOG]->store(STRING_WITH_LEN("def"), scs);
  sch_table->field[ISE_EVENT_SCHEMA]->
                                store(et.dbname.str, et.dbname.length,scs);
  sch_table->field[ISE_EVENT_NAME]->
                                store(et.name.str, et.name.length, scs);
  sch_table->field[ISE_DEFINER]->
                                store(et.definer.str, et.definer.length, scs);
  const String *tz_name= et.time_zone->get_name();
  sch_table->field[ISE_TIME_ZONE]->
                                store(tz_name->ptr(), tz_name->length(), scs);
  sch_table->field[ISE_EVENT_BODY]->
                                store(STRING_WITH_LEN("SQL"), scs);
  sch_table->field[ISE_EVENT_DEFINITION]->store(
    et.body_utf8.str, et.body_utf8.length, scs);

  /* SQL_MODE */
  {
    LEX_STRING sql_mode;
    sql_mode_string_representation(thd, et.sql_mode, &sql_mode);
    sch_table->field[ISE_SQL_MODE]->
                                store(sql_mode.str, sql_mode.length, scs);
  }

  int not_used=0;

  if (et.expression)
  {
    String show_str;
    /* type */
    sch_table->field[ISE_EVENT_TYPE]->store(STRING_WITH_LEN("RECURRING"), scs);

    if (Events::reconstruct_interval_expression(&show_str, et.interval,
                                                et.expression))
      DBUG_RETURN(1);

    sch_table->field[ISE_INTERVAL_VALUE]->set_notnull();
    sch_table->field[ISE_INTERVAL_VALUE]->
                                store(show_str.ptr(), show_str.length(), scs);

    LEX_STRING *ival= &interval_type_to_name[et.interval];
    sch_table->field[ISE_INTERVAL_FIELD]->set_notnull();
    sch_table->field[ISE_INTERVAL_FIELD]->store(ival->str, ival->length, scs);

    /* starts & ends . STARTS is always set - see sql_yacc.yy */
    et.time_zone->gmt_sec_to_TIME(&time, et.starts);
    sch_table->field[ISE_STARTS]->set_notnull();
    sch_table->field[ISE_STARTS]->store_time(&time);

    if (!et.ends_null)
    {
      et.time_zone->gmt_sec_to_TIME(&time, et.ends);
      sch_table->field[ISE_ENDS]->set_notnull();
      sch_table->field[ISE_ENDS]->store_time(&time);
    }
  }
  else
  {
    /* type */
    sch_table->field[ISE_EVENT_TYPE]->store(STRING_WITH_LEN("ONE TIME"), scs);

    et.time_zone->gmt_sec_to_TIME(&time, et.execute_at);
    sch_table->field[ISE_EXECUTE_AT]->set_notnull();
    sch_table->field[ISE_EXECUTE_AT]->store_time(&time);
  }

  /* status */

  switch (et.status)
  {
    case Event_parse_data::ENABLED:
      sch_table->field[ISE_STATUS]->store(STRING_WITH_LEN("ENABLED"), scs);
      break;
    case Event_parse_data::SLAVESIDE_DISABLED:
      sch_table->field[ISE_STATUS]->store(STRING_WITH_LEN("SLAVESIDE_DISABLED"),
                                          scs);
      break;
    case Event_parse_data::DISABLED:
      sch_table->field[ISE_STATUS]->store(STRING_WITH_LEN("DISABLED"), scs);
      break;
    default:
      DBUG_ASSERT(0);
  }
  sch_table->field[ISE_ORIGINATOR]->store(et.originator, TRUE);

  /* on_completion */
  if (et.on_completion == Event_parse_data::ON_COMPLETION_DROP)
    sch_table->field[ISE_ON_COMPLETION]->
                                store(STRING_WITH_LEN("NOT PRESERVE"), scs);
  else
    sch_table->field[ISE_ON_COMPLETION]->
                                store(STRING_WITH_LEN("PRESERVE"), scs);

  number_to_datetime(et.created, 0, &time, 0, &not_used);
  DBUG_ASSERT(not_used==0);
  sch_table->field[ISE_CREATED]->store_time(&time);

  number_to_datetime(et.modified, 0, &time, 0, &not_used);
  DBUG_ASSERT(not_used==0);
  sch_table->field[ISE_LAST_ALTERED]->store_time(&time);

  if (et.last_executed)
  {
    et.time_zone->gmt_sec_to_TIME(&time, et.last_executed);
    sch_table->field[ISE_LAST_EXECUTED]->set_notnull();
    sch_table->field[ISE_LAST_EXECUTED]->store_time(&time);
  }

  sch_table->field[ISE_EVENT_COMMENT]->
                      store(et.comment.str, et.comment.length, scs);

  sch_table->field[ISE_CLIENT_CS]->set_notnull();
  sch_table->field[ISE_CLIENT_CS]->store(
    et.creation_ctx->get_client_cs()->csname,
    strlen(et.creation_ctx->get_client_cs()->csname),
    scs);

  sch_table->field[ISE_CONNECTION_CL]->set_notnull();
  sch_table->field[ISE_CONNECTION_CL]->store(
    et.creation_ctx->get_connection_cl()->name,
    strlen(et.creation_ctx->get_connection_cl()->name),
    scs);

  sch_table->field[ISE_DB_CL]->set_notnull();
  sch_table->field[ISE_DB_CL]->store(
    et.creation_ctx->get_db_cl()->name,
    strlen(et.creation_ctx->get_db_cl()->name),
    scs);

  if (schema_table_store_record(thd, sch_table))
    DBUG_RETURN(1);

  DBUG_RETURN(0);
}
#endif

int fill_open_tables(THD *thd, TABLE_LIST *tables, COND *cond)
{
  DBUG_ENTER("fill_open_tables");
  const char *wild= thd->lex->wild ? thd->lex->wild->ptr() : NullS;
  TABLE *table= tables->table;
  CHARSET_INFO *cs= system_charset_info;
  OPEN_TABLE_LIST *open_list;
  if (!(open_list=list_open_tables(thd,thd->lex->select_lex.db, wild))
            && thd->is_fatal_error)
    DBUG_RETURN(1);

  for (; open_list ; open_list=open_list->next)
  {
    restore_record(table, s->default_values);
    table->field[0]->store(open_list->db, strlen(open_list->db), cs);
    table->field[1]->store(open_list->table, strlen(open_list->table), cs);
    table->field[2]->store((longlong) open_list->in_use, TRUE);
    table->field[3]->store((longlong) open_list->locked, TRUE);
    if (schema_table_store_record(thd, table))
      DBUG_RETURN(1);
  }
  DBUG_RETURN(0);
}


int fill_variables(THD *thd, TABLE_LIST *tables, COND *cond)
{
  DBUG_ENTER("fill_variables");
  int res= 0;
  LEX *lex= thd->lex;
  const char *wild= lex->wild ? lex->wild->ptr() : NullS;
  enum enum_schema_tables schema_table_idx=
    get_schema_table_idx(tables->schema_table);
  enum enum_var_type option_type= OPT_SESSION;
  bool upper_case_names= (schema_table_idx != SCH_VARIABLES);
  bool sorted_vars= (schema_table_idx == SCH_VARIABLES);

  if (lex->option_type == OPT_GLOBAL ||
      schema_table_idx == SCH_GLOBAL_VARIABLES)
    option_type= OPT_GLOBAL;

  COND *partial_cond= make_cond_for_info_schema(cond, tables);

  mysql_rwlock_rdlock(&LOCK_system_variables_hash);
  res= show_status_array(thd, wild, enumerate_sys_vars(thd, sorted_vars, option_type),
                         option_type, NULL, "", tables->table,
                         upper_case_names, partial_cond);
  mysql_rwlock_unlock(&LOCK_system_variables_hash);
  DBUG_RETURN(res);
}


int fill_status(THD *thd, TABLE_LIST *tables, COND *cond)
{
  DBUG_ENTER("fill_status");
  LEX *lex= thd->lex;
  const char *wild= lex->wild ? lex->wild->ptr() : NullS;
  int res= 0;
  STATUS_VAR *tmp1, tmp;
  enum enum_schema_tables schema_table_idx=
    get_schema_table_idx(tables->schema_table);
  enum enum_var_type option_type;
  bool upper_case_names= (schema_table_idx != SCH_STATUS);

  if (schema_table_idx == SCH_STATUS)
  {
    option_type= lex->option_type;
    if (option_type == OPT_GLOBAL)
      tmp1= &tmp;
    else
      tmp1= thd->initial_status_var;
  }
  else if (schema_table_idx == SCH_GLOBAL_STATUS)
  {
    option_type= OPT_GLOBAL;
    tmp1= &tmp;
  }
  else
  {
    option_type= OPT_SESSION;
    tmp1= &thd->status_var;
  }

<<<<<<< HEAD
  COND *partial_cond= make_cond_for_info_schema(cond, tables);
  // Evaluate and cache const subqueries now, before the mutex.
  if (partial_cond)
    partial_cond->val_int();

  mysql_mutex_lock(&LOCK_status);
=======
  /*
    Avoid recursive acquisition of LOCK_status in cases when WHERE clause
    represented by "cond" contains subquery on I_S.SESSION/GLOBAL_STATUS.
  */
  if (thd->fill_status_recursion_level++ == 0) 
    mysql_mutex_lock(&LOCK_status);
>>>>>>> 543b6e02
  if (option_type == OPT_GLOBAL)
    calc_sum_of_all_status(&tmp);
  res= show_status_array(thd, wild,
                         (SHOW_VAR *)all_status_vars.buffer,
                         option_type, tmp1, "", tables->table,
<<<<<<< HEAD
                         upper_case_names, partial_cond);
  mysql_mutex_unlock(&LOCK_status);
=======
                         upper_case_names, cond);
  if (thd->fill_status_recursion_level-- == 1) 
    mysql_mutex_unlock(&LOCK_status);
>>>>>>> 543b6e02
  DBUG_RETURN(res);
}


/*
  Fill and store records into I_S.referential_constraints table

  SYNOPSIS
    get_referential_constraints_record()
    thd                 thread handle
    tables              table list struct(processed table)
    table               I_S table
    res                 1 means the error during opening of the processed table
                        0 means processed table is opened without error
    base_name           db name
    file_name           table name

  RETURN
    0	ok
    #   error
*/

static int
get_referential_constraints_record(THD *thd, TABLE_LIST *tables,
                                   TABLE *table, bool res,
                                   LEX_STRING *db_name, LEX_STRING *table_name)
{
  CHARSET_INFO *cs= system_charset_info;
  DBUG_ENTER("get_referential_constraints_record");

  if (res)
  {
    if (thd->is_error())
      push_warning(thd, MYSQL_ERROR::WARN_LEVEL_WARN,
                   thd->stmt_da->sql_errno(), thd->stmt_da->message());
    thd->clear_error();
    DBUG_RETURN(0);
  }
  if (!tables->view)
  {
    List<FOREIGN_KEY_INFO> f_key_list;
    TABLE *show_table= tables->table;
    show_table->file->info(HA_STATUS_VARIABLE |
                           HA_STATUS_NO_LOCK |
                           HA_STATUS_TIME);

    show_table->file->get_foreign_key_list(thd, &f_key_list);
    FOREIGN_KEY_INFO *f_key_info;
    List_iterator_fast<FOREIGN_KEY_INFO> it(f_key_list);
    while ((f_key_info= it++))
    {
      restore_record(table, s->default_values);
      table->field[0]->store(STRING_WITH_LEN("def"), cs);
      table->field[1]->store(db_name->str, db_name->length, cs);
      table->field[9]->store(table_name->str, table_name->length, cs);
      table->field[2]->store(f_key_info->foreign_id->str,
                             f_key_info->foreign_id->length, cs);
      table->field[3]->store(STRING_WITH_LEN("def"), cs);
      table->field[4]->store(f_key_info->referenced_db->str, 
                             f_key_info->referenced_db->length, cs);
      table->field[10]->store(f_key_info->referenced_table->str,
                             f_key_info->referenced_table->length, cs);
      if (f_key_info->referenced_key_name)
      {
        table->field[5]->store(f_key_info->referenced_key_name->str,
                               f_key_info->referenced_key_name->length, cs);
        table->field[5]->set_notnull();
      }
      else
        table->field[5]->set_null();
      table->field[6]->store(STRING_WITH_LEN("NONE"), cs);
      table->field[7]->store(f_key_info->update_method->str,
                             f_key_info->update_method->length, cs);
      table->field[8]->store(f_key_info->delete_method->str,
                             f_key_info->delete_method->length, cs);
      if (schema_table_store_record(thd, table))
        DBUG_RETURN(1);
    }
  }
  DBUG_RETURN(0);
}

struct schema_table_ref
{
  const char *table_name;
  ST_SCHEMA_TABLE *schema_table;
};

ST_FIELD_INFO user_stats_fields_info[]=
{
  {"USER", USERNAME_CHAR_LENGTH, MYSQL_TYPE_STRING, 0, 0, "User", SKIP_OPEN_TABLE},
  {"TOTAL_CONNECTIONS", MY_INT32_NUM_DECIMAL_DIGITS, MYSQL_TYPE_LONG, 0, 0, "Total_connections",SKIP_OPEN_TABLE},
  {"CONCURRENT_CONNECTIONS", MY_INT32_NUM_DECIMAL_DIGITS, MYSQL_TYPE_LONG, 0, 0, "Concurrent_connections",SKIP_OPEN_TABLE},
  {"CONNECTED_TIME", MY_INT32_NUM_DECIMAL_DIGITS, MYSQL_TYPE_LONG, 0, 0, "Connected_time",SKIP_OPEN_TABLE},
  {"BUSY_TIME", MY_INT64_NUM_DECIMAL_DIGITS, MYSQL_TYPE_DOUBLE, 0, 0, "Busy_time",SKIP_OPEN_TABLE},
  {"CPU_TIME", MY_INT64_NUM_DECIMAL_DIGITS, MYSQL_TYPE_DOUBLE, 0, 0, "Cpu_time",SKIP_OPEN_TABLE},
  {"BYTES_RECEIVED", MY_INT64_NUM_DECIMAL_DIGITS, MYSQL_TYPE_LONGLONG, 0, 0, "Bytes_received",SKIP_OPEN_TABLE},
  {"BYTES_SENT", MY_INT64_NUM_DECIMAL_DIGITS, MYSQL_TYPE_LONGLONG, 0, 0, "Bytes_sent",SKIP_OPEN_TABLE},
  {"BINLOG_BYTES_WRITTEN", MY_INT64_NUM_DECIMAL_DIGITS, MYSQL_TYPE_LONGLONG, 0, 0, "Binlog_bytes_written",SKIP_OPEN_TABLE},
  {"ROWS_READ", MY_INT64_NUM_DECIMAL_DIGITS, MYSQL_TYPE_LONGLONG, 0, 0, "Rows_read",SKIP_OPEN_TABLE},
  {"ROWS_SENT", MY_INT64_NUM_DECIMAL_DIGITS, MYSQL_TYPE_LONGLONG, 0, 0, "Rows_sent",SKIP_OPEN_TABLE},
  {"ROWS_DELETED", MY_INT64_NUM_DECIMAL_DIGITS, MYSQL_TYPE_LONGLONG, 0, 0, "Rows_deleted",SKIP_OPEN_TABLE},
  {"ROWS_INSERTED", MY_INT64_NUM_DECIMAL_DIGITS, MYSQL_TYPE_LONGLONG, 0, 0, "Rows_inserted",SKIP_OPEN_TABLE},
  {"ROWS_UPDATED", MY_INT64_NUM_DECIMAL_DIGITS, MYSQL_TYPE_LONGLONG, 0, 0, "Rows_updated",SKIP_OPEN_TABLE},
  {"SELECT_COMMANDS", MY_INT64_NUM_DECIMAL_DIGITS, MYSQL_TYPE_LONGLONG, 0, 0, "Select_commands",SKIP_OPEN_TABLE},
  {"UPDATE_COMMANDS", MY_INT64_NUM_DECIMAL_DIGITS, MYSQL_TYPE_LONGLONG, 0, 0, "Update_commands",SKIP_OPEN_TABLE},
  {"OTHER_COMMANDS", MY_INT64_NUM_DECIMAL_DIGITS, MYSQL_TYPE_LONGLONG, 0, 0, "Other_commands",SKIP_OPEN_TABLE},
  {"COMMIT_TRANSACTIONS", MY_INT64_NUM_DECIMAL_DIGITS, MYSQL_TYPE_LONGLONG, 0, 0, "Commit_transactions",SKIP_OPEN_TABLE},
  {"ROLLBACK_TRANSACTIONS", MY_INT64_NUM_DECIMAL_DIGITS, MYSQL_TYPE_LONGLONG, 0, 0, "Rollback_transactions",SKIP_OPEN_TABLE},
  {"DENIED_CONNECTIONS", MY_INT64_NUM_DECIMAL_DIGITS, MYSQL_TYPE_LONGLONG, 0, 0, "Denied_connections",SKIP_OPEN_TABLE},
  {"LOST_CONNECTIONS", MY_INT64_NUM_DECIMAL_DIGITS, MYSQL_TYPE_LONGLONG, 0, 0, "Lost_connections",SKIP_OPEN_TABLE},
  {"ACCESS_DENIED", MY_INT64_NUM_DECIMAL_DIGITS, MYSQL_TYPE_LONGLONG, 0, 0, "Access_denied",SKIP_OPEN_TABLE},
  {"EMPTY_QUERIES", MY_INT64_NUM_DECIMAL_DIGITS, MYSQL_TYPE_LONGLONG, 0, 0, "Empty_queries",SKIP_OPEN_TABLE},
  {0, 0, MYSQL_TYPE_STRING, 0, 0, 0, 0}
};

ST_FIELD_INFO client_stats_fields_info[]=
{
  {"CLIENT", LIST_PROCESS_HOST_LEN, MYSQL_TYPE_STRING, 0, 0, "Client",SKIP_OPEN_TABLE},
  {"TOTAL_CONNECTIONS", MY_INT64_NUM_DECIMAL_DIGITS, MYSQL_TYPE_LONGLONG, 0, 0, "Total_connections",SKIP_OPEN_TABLE},
  {"CONCURRENT_CONNECTIONS", MY_INT64_NUM_DECIMAL_DIGITS, MYSQL_TYPE_LONGLONG, 0, 0, "Concurrent_connections",SKIP_OPEN_TABLE},
  {"CONNECTED_TIME", MY_INT64_NUM_DECIMAL_DIGITS, MYSQL_TYPE_LONGLONG, 0, 0, "Connected_time",SKIP_OPEN_TABLE},
  {"BUSY_TIME", MY_INT64_NUM_DECIMAL_DIGITS, MYSQL_TYPE_DOUBLE, 0, 0, "Busy_time",SKIP_OPEN_TABLE},
  {"CPU_TIME", MY_INT64_NUM_DECIMAL_DIGITS, MYSQL_TYPE_DOUBLE, 0, 0, "Cpu_time",SKIP_OPEN_TABLE},
  {"BYTES_RECEIVED", MY_INT64_NUM_DECIMAL_DIGITS, MYSQL_TYPE_LONGLONG, 0, 0, "Bytes_received",SKIP_OPEN_TABLE},
  {"BYTES_SENT", MY_INT64_NUM_DECIMAL_DIGITS, MYSQL_TYPE_LONGLONG, 0, 0, "Bytes_sent",SKIP_OPEN_TABLE},
  {"BINLOG_BYTES_WRITTEN", MY_INT64_NUM_DECIMAL_DIGITS, MYSQL_TYPE_LONGLONG, 0, 0, "Binlog_bytes_written",SKIP_OPEN_TABLE},
  {"ROWS_READ", MY_INT64_NUM_DECIMAL_DIGITS, MYSQL_TYPE_LONGLONG, 0, 0, "Rows_read",SKIP_OPEN_TABLE},
  {"ROWS_SENT", MY_INT64_NUM_DECIMAL_DIGITS, MYSQL_TYPE_LONGLONG, 0, 0, "Rows_sent",SKIP_OPEN_TABLE},
  {"ROWS_DELETED", MY_INT64_NUM_DECIMAL_DIGITS, MYSQL_TYPE_LONGLONG, 0, 0, "Rows_deleted",SKIP_OPEN_TABLE},
  {"ROWS_INSERTED", MY_INT64_NUM_DECIMAL_DIGITS, MYSQL_TYPE_LONGLONG, 0, 0, "Rows_inserted",SKIP_OPEN_TABLE},
  {"ROWS_UPDATED", MY_INT64_NUM_DECIMAL_DIGITS, MYSQL_TYPE_LONGLONG, 0, 0, "Rows_updated",SKIP_OPEN_TABLE},
  {"SELECT_COMMANDS", MY_INT64_NUM_DECIMAL_DIGITS, MYSQL_TYPE_LONGLONG, 0, 0, "Select_commands",SKIP_OPEN_TABLE},
  {"UPDATE_COMMANDS", MY_INT64_NUM_DECIMAL_DIGITS, MYSQL_TYPE_LONGLONG, 0, 0, "Update_commands",SKIP_OPEN_TABLE},
  {"OTHER_COMMANDS", MY_INT64_NUM_DECIMAL_DIGITS, MYSQL_TYPE_LONGLONG, 0, 0, "Other_commands",SKIP_OPEN_TABLE},
  {"COMMIT_TRANSACTIONS", MY_INT64_NUM_DECIMAL_DIGITS, MYSQL_TYPE_LONGLONG, 0, 0, "Commit_transactions",SKIP_OPEN_TABLE},
  {"ROLLBACK_TRANSACTIONS", MY_INT64_NUM_DECIMAL_DIGITS, MYSQL_TYPE_LONGLONG, 0, 0, "Rollback_transactions",SKIP_OPEN_TABLE},
  {"DENIED_CONNECTIONS", MY_INT64_NUM_DECIMAL_DIGITS, MYSQL_TYPE_LONGLONG, 0, 0, "Denied_connections",SKIP_OPEN_TABLE},
  {"LOST_CONNECTIONS", MY_INT64_NUM_DECIMAL_DIGITS, MYSQL_TYPE_LONGLONG, 0, 0, "Lost_connections",SKIP_OPEN_TABLE},
  {"ACCESS_DENIED", MY_INT64_NUM_DECIMAL_DIGITS, MYSQL_TYPE_LONGLONG, 0, 0, "Access_denied",SKIP_OPEN_TABLE},
  {"EMPTY_QUERIES", MY_INT64_NUM_DECIMAL_DIGITS, MYSQL_TYPE_LONGLONG, 0, 0, "Empty_queries",SKIP_OPEN_TABLE},
  {0, 0, MYSQL_TYPE_STRING, 0, 0, 0, 0}
};


ST_FIELD_INFO table_stats_fields_info[]=
{
  {"TABLE_SCHEMA", NAME_LEN, MYSQL_TYPE_STRING, 0, 0, "Table_schema",SKIP_OPEN_TABLE},
  {"TABLE_NAME", NAME_LEN, MYSQL_TYPE_STRING, 0, 0, "Table_name",SKIP_OPEN_TABLE},
  {"ROWS_READ", MY_INT64_NUM_DECIMAL_DIGITS, MYSQL_TYPE_LONGLONG, 0, 0, "Rows_read",SKIP_OPEN_TABLE},
  {"ROWS_CHANGED", MY_INT64_NUM_DECIMAL_DIGITS, MYSQL_TYPE_LONGLONG, 0, 0, "Rows_changed",SKIP_OPEN_TABLE},
  {"ROWS_CHANGED_X_INDEXES", MY_INT64_NUM_DECIMAL_DIGITS, MYSQL_TYPE_LONGLONG, 0, 0, "Rows_changed_x_#indexes",SKIP_OPEN_TABLE},
  {0, 0, MYSQL_TYPE_STRING, 0, 0, 0, 0}
};

ST_FIELD_INFO index_stats_fields_info[]=
{
  {"TABLE_SCHEMA", NAME_LEN, MYSQL_TYPE_STRING, 0, 0, "Table_schema",SKIP_OPEN_TABLE},
  {"TABLE_NAME", NAME_LEN, MYSQL_TYPE_STRING, 0, 0, "Table_name",SKIP_OPEN_TABLE},
  {"INDEX_NAME", NAME_LEN, MYSQL_TYPE_STRING, 0, 0, "Index_name",SKIP_OPEN_TABLE},
  {"ROWS_READ", MY_INT64_NUM_DECIMAL_DIGITS, MYSQL_TYPE_LONGLONG, 0, 0, "Rows_read",SKIP_OPEN_TABLE},
  {0, 0, MYSQL_TYPE_STRING, 0, 0, 0,0}
};

/*
  Find schema_tables elment by name

  SYNOPSIS
    find_schema_table_in_plugin()
    thd                 thread handler
    plugin              plugin
    table_name          table name

  RETURN
    0	table not found
    1   found the schema table
*/
static my_bool find_schema_table_in_plugin(THD *thd, plugin_ref plugin,
                                           void* p_table)
{
  schema_table_ref *p_schema_table= (schema_table_ref *)p_table;
  const char* table_name= p_schema_table->table_name;
  ST_SCHEMA_TABLE *schema_table= plugin_data(plugin, ST_SCHEMA_TABLE *);
  DBUG_ENTER("find_schema_table_in_plugin");

  if (!my_strcasecmp(system_charset_info,
                     schema_table->table_name,
                     table_name)) {
    my_plugin_lock(thd, plugin);
    p_schema_table->schema_table= schema_table;
    DBUG_RETURN(1);
  }

  DBUG_RETURN(0);
}


/*
  Find schema_tables elment by name

  SYNOPSIS
    find_schema_table()
    thd                 thread handler
    table_name          table name

  RETURN
    0	table not found
    #   pointer to 'schema_tables' element
*/

ST_SCHEMA_TABLE *find_schema_table(THD *thd, const char* table_name)
{
  schema_table_ref schema_table_a;
  ST_SCHEMA_TABLE *schema_table= schema_tables;
  DBUG_ENTER("find_schema_table");

  for (; schema_table->table_name; schema_table++)
  {
    if (!my_strcasecmp(system_charset_info,
                       schema_table->table_name,
                       table_name))
      DBUG_RETURN(schema_table);
  }

  schema_table_a.table_name= table_name;
  if (plugin_foreach(thd, find_schema_table_in_plugin,
                     MYSQL_INFORMATION_SCHEMA_PLUGIN, &schema_table_a))
    DBUG_RETURN(schema_table_a.schema_table);

  DBUG_RETURN(NULL);
}


ST_SCHEMA_TABLE *get_schema_table(enum enum_schema_tables schema_table_idx)
{
  return &schema_tables[schema_table_idx];
}


/**
  Create information_schema table using schema_table data.

  @note
    For MYSQL_TYPE_DECIMAL fields only, the field_length member has encoded
    into it two numbers, based on modulus of base-10 numbers.  In the ones
    position is the number of decimals.  Tens position is unused.  In the
    hundreds and thousands position is a two-digit decimal number representing
    length.  Encode this value with  (length*100)+decimals  , where
    0<decimals<10 and 0<=length<100 .

  @param
    thd	       	          thread handler

  @param table_list Used to pass I_S table information(fields info, tables
  parameters etc) and table name.

  @retval  \#             Pointer to created table
  @retval  NULL           Can't create table
*/

TABLE *create_schema_table(THD *thd, TABLE_LIST *table_list)
{
  int field_count= 0;
  Item *item;
  TABLE *table;
  List<Item> field_list;
  ST_SCHEMA_TABLE *schema_table= table_list->schema_table;
  ST_FIELD_INFO *fields_info= schema_table->fields_info;
  CHARSET_INFO *cs= system_charset_info;
  DBUG_ENTER("create_schema_table");

  for (; fields_info->field_name; fields_info++)
  {
    switch (fields_info->field_type) {
    case MYSQL_TYPE_TINY:
    case MYSQL_TYPE_LONG:
    case MYSQL_TYPE_SHORT:
    case MYSQL_TYPE_LONGLONG:
    case MYSQL_TYPE_INT24:
      if (!(item= new Item_return_int(fields_info->field_name,
                                      fields_info->field_length,
                                      fields_info->field_type,
                                      fields_info->value)))
      {
        DBUG_RETURN(0);
      }
      item->unsigned_flag= (fields_info->field_flags & MY_I_S_UNSIGNED);
      break;
    case MYSQL_TYPE_DATE:
      if (!(item=new Item_return_date_time(fields_info->field_name,
                                           strlen(fields_info->field_name),
                                           fields_info->field_type)))
        DBUG_RETURN(0);
      break;
    case MYSQL_TYPE_TIME:
      if (!(item=new Item_return_date_time(fields_info->field_name,
                                           strlen(fields_info->field_name),
                                           fields_info->field_type)))
        DBUG_RETURN(0);
      break;
    case MYSQL_TYPE_TIMESTAMP:
    case MYSQL_TYPE_DATETIME:
      if (!(item=new Item_return_date_time(fields_info->field_name,
                                           strlen(fields_info->field_name),
                                           fields_info->field_type)))
        DBUG_RETURN(0);
      break;
    case MYSQL_TYPE_FLOAT:
    case MYSQL_TYPE_DOUBLE:
      if ((item= new Item_float(fields_info->field_name, 0.0, NOT_FIXED_DEC,
                           fields_info->field_length)) == NULL)
        DBUG_RETURN(NULL);
      break;
    case MYSQL_TYPE_DECIMAL:
    case MYSQL_TYPE_NEWDECIMAL:
      if (!(item= new Item_decimal((longlong) fields_info->value, false)))
      {
        DBUG_RETURN(0);
      }
      /*
        Create a type holder, as we want the type of the item to defined
        the type of the object, not the value
      */
      if (!(item= new Item_type_holder(thd, item)))
        DBUG_RETURN(0);
      item->unsigned_flag= (fields_info->field_flags & MY_I_S_UNSIGNED);
      item->decimals= fields_info->field_length%10;
      item->max_length= (fields_info->field_length/100)%100;
      if (item->unsigned_flag == 0)
        item->max_length+= 1;
      if (item->decimals > 0)
        item->max_length+= 1;
      item->set_name(fields_info->field_name,
                     strlen(fields_info->field_name), cs);
      break;
    case MYSQL_TYPE_TINY_BLOB:
    case MYSQL_TYPE_MEDIUM_BLOB:
    case MYSQL_TYPE_LONG_BLOB:
    case MYSQL_TYPE_BLOB:
      if (!(item= new Item_blob(fields_info->field_name,
                                fields_info->field_length)))
      {
        DBUG_RETURN(0);
      }
      break;
    default:
      /* Don't let unimplemented types pass through. Could be a grave error. */
      DBUG_ASSERT(fields_info->field_type == MYSQL_TYPE_STRING);

      if (!(item= new Item_empty_string("", fields_info->field_length, cs)))
      {
        DBUG_RETURN(0);
      }
      item->set_name(fields_info->field_name,
                     strlen(fields_info->field_name), cs);
      break;
    }
    field_list.push_back(item);
    item->maybe_null= (fields_info->field_flags & MY_I_S_MAYBE_NULL);
    field_count++;
  }
  TMP_TABLE_PARAM *tmp_table_param =
    (TMP_TABLE_PARAM*) (thd->alloc(sizeof(TMP_TABLE_PARAM)));
  tmp_table_param->init();
  tmp_table_param->table_charset= cs;
  tmp_table_param->field_count= field_count;
  tmp_table_param->schema_table= 1;
  SELECT_LEX *select_lex= thd->lex->current_select;
  if (!(table= create_tmp_table(thd, tmp_table_param,
                                field_list, (ORDER*) 0, 0, 0, 
                                (select_lex->options | thd->variables.option_bits |
                                 TMP_TABLE_ALL_COLUMNS),
                                HA_POS_ERROR, table_list->alias)))
    DBUG_RETURN(0);
  my_bitmap_map* bitmaps=
    (my_bitmap_map*) thd->alloc(bitmap_buffer_size(field_count));
  bitmap_init(&table->def_read_set, (my_bitmap_map*) bitmaps, field_count,
              FALSE);
  table->read_set= &table->def_read_set;
  bitmap_clear_all(table->read_set);
  table_list->schema_table_param= tmp_table_param;
  DBUG_RETURN(table);
}


/*
  For old SHOW compatibility. It is used when
  old SHOW doesn't have generated column names
  Make list of fields for SHOW

  SYNOPSIS
    make_old_format()
    thd			thread handler
    schema_table        pointer to 'schema_tables' element

  RETURN
   1	error
   0	success
*/

int make_old_format(THD *thd, ST_SCHEMA_TABLE *schema_table)
{
  ST_FIELD_INFO *field_info= schema_table->fields_info;
  Name_resolution_context *context= &thd->lex->select_lex.context;
  for (; field_info->field_name; field_info++)
  {
    if (field_info->old_name)
    {
      Item_field *field= new Item_field(context,
                                        NullS, NullS, field_info->field_name);
      if (field)
      {
        field->set_name(field_info->old_name,
                        strlen(field_info->old_name),
                        system_charset_info);
        if (add_item_to_list(thd, field))
          return 1;
      }
    }
  }
  return 0;
}


int make_schemata_old_format(THD *thd, ST_SCHEMA_TABLE *schema_table)
{
  char tmp[128];
  LEX *lex= thd->lex;
  SELECT_LEX *sel= lex->current_select;
  Name_resolution_context *context= &sel->context;

  if (!sel->item_list.elements)
  {
    ST_FIELD_INFO *field_info= &schema_table->fields_info[1];
    String buffer(tmp,sizeof(tmp), system_charset_info);
    Item_field *field= new Item_field(context,
                                      NullS, NullS, field_info->field_name);
    if (!field || add_item_to_list(thd, field))
      return 1;
    buffer.length(0);
    buffer.append(field_info->old_name);
    if (lex->wild && lex->wild->ptr())
    {
      buffer.append(STRING_WITH_LEN(" ("));
      buffer.append(lex->wild->ptr());
      buffer.append(')');
    }
    field->set_name(buffer.ptr(), buffer.length(), system_charset_info);
  }
  return 0;
}


int make_table_names_old_format(THD *thd, ST_SCHEMA_TABLE *schema_table)
{
  char tmp[128];
  String buffer(tmp,sizeof(tmp), thd->charset());
  LEX *lex= thd->lex;
  Name_resolution_context *context= &lex->select_lex.context;

  ST_FIELD_INFO *field_info= &schema_table->fields_info[2];
  buffer.length(0);
  buffer.append(field_info->old_name);
  buffer.append(lex->select_lex.db);
  if (lex->wild && lex->wild->ptr())
  {
    buffer.append(STRING_WITH_LEN(" ("));
    buffer.append(lex->wild->ptr());
    buffer.append(')');
  }
  Item_field *field= new Item_field(context,
                                    NullS, NullS, field_info->field_name);
  if (add_item_to_list(thd, field))
    return 1;
  field->set_name(buffer.ptr(), buffer.length(), system_charset_info);
  if (thd->lex->verbose)
  {
    field->set_name(buffer.ptr(), buffer.length(), system_charset_info);
    field_info= &schema_table->fields_info[3];
    field= new Item_field(context, NullS, NullS, field_info->field_name);
    if (add_item_to_list(thd, field))
      return 1;
    field->set_name(field_info->old_name, strlen(field_info->old_name),
                    system_charset_info);
  }
  return 0;
}


int make_columns_old_format(THD *thd, ST_SCHEMA_TABLE *schema_table)
{
  int fields_arr[]= {3, 15, 14, 6, 16, 5, 17, 18, 19, -1};
  int *field_num= fields_arr;
  ST_FIELD_INFO *field_info;
  Name_resolution_context *context= &thd->lex->select_lex.context;

  for (; *field_num >= 0; field_num++)
  {
    field_info= &schema_table->fields_info[*field_num];
    if (!thd->lex->verbose && (*field_num == 14 ||
                               *field_num == 18 ||
                               *field_num == 19))
      continue;
    Item_field *field= new Item_field(context,
                                      NullS, NullS, field_info->field_name);
    if (field)
    {
      field->set_name(field_info->old_name,
                      strlen(field_info->old_name),
                      system_charset_info);
      if (add_item_to_list(thd, field))
        return 1;
    }
  }
  return 0;
}


int make_character_sets_old_format(THD *thd, ST_SCHEMA_TABLE *schema_table)
{
  int fields_arr[]= {0, 2, 1, 3, -1};
  int *field_num= fields_arr;
  ST_FIELD_INFO *field_info;
  Name_resolution_context *context= &thd->lex->select_lex.context;

  for (; *field_num >= 0; field_num++)
  {
    field_info= &schema_table->fields_info[*field_num];
    Item_field *field= new Item_field(context,
                                      NullS, NullS, field_info->field_name);
    if (field)
    {
      field->set_name(field_info->old_name,
                      strlen(field_info->old_name),
                      system_charset_info);
      if (add_item_to_list(thd, field))
        return 1;
    }
  }
  return 0;
}


int make_proc_old_format(THD *thd, ST_SCHEMA_TABLE *schema_table)
{
  int fields_arr[]= {2, 3, 4, 27, 24, 23, 22, 26, 28, 29, 30, -1};
  int *field_num= fields_arr;
  ST_FIELD_INFO *field_info;
  Name_resolution_context *context= &thd->lex->select_lex.context;

  for (; *field_num >= 0; field_num++)
  {
    field_info= &schema_table->fields_info[*field_num];
    Item_field *field= new Item_field(context,
                                      NullS, NullS, field_info->field_name);
    if (field)
    {
      field->set_name(field_info->old_name,
                      strlen(field_info->old_name),
                      system_charset_info);
      if (add_item_to_list(thd, field))
        return 1;
    }
  }
  return 0;
}


/*
  Create information_schema table

  SYNOPSIS
  mysql_schema_table()
    thd                thread handler
    lex                pointer to LEX
    table_list         pointer to table_list

  RETURN
    0	success
    1   error
*/

int mysql_schema_table(THD *thd, LEX *lex, TABLE_LIST *table_list)
{
  TABLE *table;
  DBUG_ENTER("mysql_schema_table");
  if (!(table= table_list->schema_table->create_table(thd, table_list)))
    DBUG_RETURN(1);
  table->s->tmp_table= SYSTEM_TMP_TABLE;
  table->grant.privilege= SELECT_ACL;
  /*
    This test is necessary to make
    case insensitive file systems +
    upper case table names(information schema tables) +
    views
    working correctly
  */
  if (table_list->schema_table_name)
    table->alias_name_used= my_strcasecmp(table_alias_charset,
                                          table_list->schema_table_name,
                                          table_list->alias);
  table_list->table_name= table->s->table_name.str;
  table_list->table_name_length= table->s->table_name.length;
  table_list->table= table;
  table->next= thd->derived_tables;
  thd->derived_tables= table;
  table_list->select_lex->options |= OPTION_SCHEMA_TABLE;
  lex->safe_to_cache_query= 0;

  if (table_list->schema_table_reformed) // show command
  {
    SELECT_LEX *sel= lex->current_select;
    Item *item;
    Field_translator *transl, *org_transl;

    if (table_list->field_translation)
    {
      Field_translator *end= table_list->field_translation_end;
      for (transl= table_list->field_translation; transl < end; transl++)
      {
        if (!transl->item->fixed &&
            transl->item->fix_fields(thd, &transl->item))
          DBUG_RETURN(1);
      }
      DBUG_RETURN(0);
    }
    List_iterator_fast<Item> it(sel->item_list);
    if (!(transl=
          (Field_translator*)(thd->stmt_arena->
                              alloc(sel->item_list.elements *
                                    sizeof(Field_translator)))))
    {
      DBUG_RETURN(1);
    }
    for (org_transl= transl; (item= it++); transl++)
    {
      transl->item= item;
      transl->name= item->name;
      if (!item->fixed && item->fix_fields(thd, &transl->item))
      {
        DBUG_RETURN(1);
      }
    }
    table_list->field_translation= org_transl;
    table_list->field_translation_end= transl;
  }

  DBUG_RETURN(0);
}


/*
  Generate select from information_schema table

  SYNOPSIS
    make_schema_select()
    thd                  thread handler
    sel                  pointer to SELECT_LEX
    schema_table_idx     index of 'schema_tables' element

  RETURN
    0	success
    1   error
*/

int make_schema_select(THD *thd, SELECT_LEX *sel,
		       enum enum_schema_tables schema_table_idx)
{
  ST_SCHEMA_TABLE *schema_table= get_schema_table(schema_table_idx);
  LEX_STRING db, table;
  DBUG_ENTER("make_schema_select");
  DBUG_PRINT("enter", ("mysql_schema_select: %s", schema_table->table_name));
  /*
     We have to make non const db_name & table_name
     because of lower_case_table_names
  */
  thd->make_lex_string(&db, INFORMATION_SCHEMA_NAME.str,
                       INFORMATION_SCHEMA_NAME.length, 0);
  thd->make_lex_string(&table, schema_table->table_name,
                       strlen(schema_table->table_name), 0);
  if (schema_table->old_format(thd, schema_table) ||   /* Handle old syntax */
      !sel->add_table_to_list(thd, new Table_ident(thd, db, table, 0),
                              0, 0, TL_READ, MDL_SHARED_READ))
  {
    DBUG_RETURN(1);
  }
  DBUG_RETURN(0);
}


/**
  Fill INFORMATION_SCHEMA-table, leave correct Diagnostics_area /
  Warning_info state after itself.

  This function is a wrapper around ST_SCHEMA_TABLE::fill_table(), which
  may "partially silence" some errors. The thing is that during
  fill_table() many errors might be emitted. These errors stem from the
  nature of fill_table().

  For example, SELECT ... FROM INFORMATION_SCHEMA.xxx WHERE TABLE_NAME = 'xxx'
  results in a number of 'Table <db name>.xxx does not exist' errors,
  because fill_table() tries to open the 'xxx' table in every possible
  database.

  Those errors are cleared (the error status is cleared from
  Diagnostics_area) inside fill_table(), but they remain in Warning_info
  (Warning_info is not cleared because it may contain useful warnings).

  This function is responsible for making sure that Warning_info does not
  contain warnings corresponding to the cleared errors.

  @note: THD::no_warnings_for_error used to be set before calling
  fill_table(), thus those errors didn't go to Warning_info. This is not
  the case now (THD::no_warnings_for_error was eliminated as a hack), so we
  need to take care of those warnings here.

  @param thd            Thread context.
  @param table_list     I_S table.
  @param join_table     JOIN/SELECT table.

  @return Error status.
  @retval TRUE Error.
  @retval FALSE Success.
*/
static bool do_fill_table(THD *thd,
                          TABLE_LIST *table_list,
                          JOIN_TAB *join_table)
{
  // NOTE: fill_table() may generate many "useless" warnings, which will be
  // ignored afterwards. On the other hand, there might be "useful"
  // warnings, which should be presented to the user. Warning_info usually
  // stores no more than THD::variables.max_error_count warnings.
  // The problem is that "useless warnings" may occupy all the slots in the
  // Warning_info, so "useful warnings" get rejected. In order to avoid
  // that problem we create a Warning_info instance, which is capable of
  // storing "unlimited" number of warnings.
  Warning_info wi(thd->query_id, true);
  Warning_info *wi_saved= thd->warning_info;

  thd->warning_info= &wi;

  bool res= table_list->schema_table->fill_table(
    thd, table_list, join_table->select_cond);

  thd->warning_info= wi_saved;

  // Pass an error if any.

  if (thd->stmt_da->is_error())
  {
    thd->warning_info->push_warning(thd,
                                    thd->stmt_da->sql_errno(),
                                    thd->stmt_da->get_sqlstate(),
                                    MYSQL_ERROR::WARN_LEVEL_ERROR,
                                    thd->stmt_da->message());
  }

  // Pass warnings (if any).
  //
  // Filter out warnings with WARN_LEVEL_ERROR level, because they
  // correspond to the errors which were filtered out in fill_table().


  List_iterator_fast<MYSQL_ERROR> it(wi.warn_list());
  MYSQL_ERROR *err;

  while ((err= it++))
  {
    if (err->get_level() != MYSQL_ERROR::WARN_LEVEL_ERROR)
      thd->warning_info->push_warning(thd, err);
  }

  return res;
}


/*
  Fill temporary schema tables before SELECT

  SYNOPSIS
    get_schema_tables_result()
    join  join which use schema tables
    executed_place place where I_S table processed

  RETURN
    FALSE success
    TRUE  error
*/

bool get_schema_tables_result(JOIN *join,
                              enum enum_schema_table_state executed_place)
{
  THD *thd= join->thd;
  LEX *lex= thd->lex;
  bool result= 0;
  DBUG_ENTER("get_schema_tables_result");

  for (JOIN_TAB *tab= first_linear_tab(join, WITH_CONST_TABLES); 
       tab; 
       tab= next_linear_tab(join, tab, WITHOUT_BUSH_ROOTS))
  {
    if (!tab->table || !tab->table->pos_in_table_list)
      break;

    TABLE_LIST *table_list= tab->table->pos_in_table_list;
    if (table_list->schema_table && thd->fill_information_schema_tables())
    {
      bool is_subselect= (&lex->unit != lex->current_select->master_unit() &&
                          lex->current_select->master_unit()->item);

      /* A value of 0 indicates a dummy implementation */
      if (table_list->schema_table->fill_table == 0)
        continue;

      /* skip I_S optimizations specific to get_all_tables */
      if (thd->lex->describe &&
          (table_list->schema_table->fill_table != get_all_tables))
        continue;

      /*
        If schema table is already processed and
        the statement is not a subselect then
        we don't need to fill this table again.
        If schema table is already processed and
        schema_table_state != executed_place then
        table is already processed and
        we should skip second data processing.
      */
      if (table_list->schema_table_state &&
          (!is_subselect || table_list->schema_table_state != executed_place))
        continue;

      /*
        if table is used in a subselect and
        table has been processed earlier with the same
        'executed_place' value then we should refresh the table.
      */
      if (table_list->schema_table_state && is_subselect)
      {
        table_list->table->file->extra(HA_EXTRA_NO_CACHE);
        table_list->table->file->extra(HA_EXTRA_RESET_STATE);
        table_list->table->file->ha_delete_all_rows();
        free_io_cache(table_list->table);
        filesort_free_buffers(table_list->table,1);
        table_list->table->null_row= 0;
      }
      else
        table_list->table->file->stats.records= 0;

      if (do_fill_table(thd, table_list, tab))
      {
        result= 1;
        join->error= 1;
        tab->read_record.table->file= table_list->table->file;
        table_list->schema_table_state= executed_place;
        if (!thd->is_error())
          my_error(ER_UNKNOWN_ERROR, MYF(0));
        break;
      }
      tab->read_record.table->file= table_list->table->file;
      table_list->schema_table_state= executed_place;
    }
  }
  DBUG_RETURN(result);
}

struct run_hton_fill_schema_table_args
{
  TABLE_LIST *tables;
  COND *cond;
};

static my_bool run_hton_fill_schema_table(THD *thd, plugin_ref plugin,
                                          void *arg)
{
  struct run_hton_fill_schema_table_args *args=
    (run_hton_fill_schema_table_args *) arg;
  handlerton *hton= plugin_data(plugin, handlerton *);
  if (hton->fill_is_table && hton->state == SHOW_OPTION_YES)
      hton->fill_is_table(hton, thd, args->tables, args->cond,
            get_schema_table_idx(args->tables->schema_table));
  return false;
}

int hton_fill_schema_table(THD *thd, TABLE_LIST *tables, COND *cond)
{
  DBUG_ENTER("hton_fill_schema_table");

  struct run_hton_fill_schema_table_args args;
  args.tables= tables;
  args.cond= cond;

  plugin_foreach(thd, run_hton_fill_schema_table,
                 MYSQL_STORAGE_ENGINE_PLUGIN, &args);

  DBUG_RETURN(0);
}


static
int store_key_cache_table_record(THD *thd, TABLE *table,
                                 const char *name, uint name_length,
                                 KEY_CACHE *key_cache,
                                 uint partitions, uint partition_no)
{
  KEY_CACHE_STATISTICS keycache_stats;
  uint err;
  DBUG_ENTER("store_key_cache_table_record");

  get_key_cache_statistics(key_cache, partition_no, &keycache_stats);

  if (!key_cache->key_cache_inited || keycache_stats.mem_size == 0)
    DBUG_RETURN(0);

  restore_record(table, s->default_values);
  table->field[0]->store(name, name_length, system_charset_info);
  if (partitions == 0)
    table->field[1]->set_null();
  else
  {
    table->field[1]->set_notnull(); 
    table->field[1]->store((long) partitions, TRUE);
  }

  if (partition_no == 0)
    table->field[2]->set_null();
  else
  {
    table->field[2]->set_notnull();
    table->field[2]->store((long) partition_no, TRUE);
  }
  table->field[3]->store(keycache_stats.mem_size, TRUE);
  table->field[4]->store(keycache_stats.block_size, TRUE);
  table->field[5]->store(keycache_stats.blocks_used, TRUE);
  table->field[6]->store(keycache_stats.blocks_unused, TRUE);
  table->field[7]->store(keycache_stats.blocks_changed, TRUE);
  table->field[8]->store(keycache_stats.read_requests, TRUE);
  table->field[9]->store(keycache_stats.reads, TRUE);
  table->field[10]->store(keycache_stats.write_requests, TRUE);
  table->field[11]->store(keycache_stats.writes, TRUE);

  err= schema_table_store_record(thd, table);
  DBUG_RETURN(err);
}

int run_fill_key_cache_tables(const char *name, KEY_CACHE *key_cache, void *p)
{
  DBUG_ENTER("run_fill_key_cache_tables");

  if (!key_cache->key_cache_inited)
    DBUG_RETURN(0);

  TABLE *table= (TABLE *)p;
  THD *thd= table->in_use;
  uint partitions= key_cache->partitions;    
  size_t namelen= strlen(name);
  DBUG_ASSERT(partitions <= MAX_KEY_CACHE_PARTITIONS);

  if (partitions)
  {
    for (uint i= 0; i < partitions; i++)
    {
      if (store_key_cache_table_record(thd, table, name, namelen,
                                       key_cache, partitions, i+1))
        DBUG_RETURN(1);
    }
  }

  if (store_key_cache_table_record(thd, table, name, namelen,
                                   key_cache, partitions, 0))
    DBUG_RETURN(1);
  DBUG_RETURN(0);
}

int fill_key_cache_tables(THD *thd, TABLE_LIST *tables, COND *cond)
{
  DBUG_ENTER("fill_key_cache_tables");

  int res= process_key_caches(run_fill_key_cache_tables, tables->table);

  DBUG_RETURN(res);
}


ST_FIELD_INFO schema_fields_info[]=
{
  {"CATALOG_NAME", FN_REFLEN, MYSQL_TYPE_STRING, 0, 0, 0, SKIP_OPEN_TABLE},
  {"SCHEMA_NAME", NAME_CHAR_LEN, MYSQL_TYPE_STRING, 0, 0, "Database",
   SKIP_OPEN_TABLE},
  {"DEFAULT_CHARACTER_SET_NAME", MY_CS_NAME_SIZE, MYSQL_TYPE_STRING, 0, 0, 0,
   SKIP_OPEN_TABLE},
  {"DEFAULT_COLLATION_NAME", MY_CS_NAME_SIZE, MYSQL_TYPE_STRING, 0, 0, 0,
   SKIP_OPEN_TABLE},
  {"SQL_PATH", FN_REFLEN, MYSQL_TYPE_STRING, 0, 1, 0, SKIP_OPEN_TABLE},
  {0, 0, MYSQL_TYPE_STRING, 0, 0, 0, SKIP_OPEN_TABLE}
};


ST_FIELD_INFO tables_fields_info[]=
{
  {"TABLE_CATALOG", FN_REFLEN, MYSQL_TYPE_STRING, 0, 0, 0, SKIP_OPEN_TABLE},
  {"TABLE_SCHEMA", NAME_CHAR_LEN, MYSQL_TYPE_STRING, 0, 0, 0, SKIP_OPEN_TABLE},
  {"TABLE_NAME", NAME_CHAR_LEN, MYSQL_TYPE_STRING, 0, 0, "Name",
   SKIP_OPEN_TABLE},
  {"TABLE_TYPE", NAME_CHAR_LEN, MYSQL_TYPE_STRING, 0, 0, 0, OPEN_FRM_ONLY},
  {"ENGINE", NAME_CHAR_LEN, MYSQL_TYPE_STRING, 0, 1, "Engine", OPEN_FRM_ONLY},
  {"VERSION", MY_INT64_NUM_DECIMAL_DIGITS, MYSQL_TYPE_LONGLONG, 0,
   (MY_I_S_MAYBE_NULL | MY_I_S_UNSIGNED), "Version", OPEN_FRM_ONLY},
  {"ROW_FORMAT", 10, MYSQL_TYPE_STRING, 0, 1, "Row_format", OPEN_FULL_TABLE},
  {"TABLE_ROWS", MY_INT64_NUM_DECIMAL_DIGITS, MYSQL_TYPE_LONGLONG, 0,
   (MY_I_S_MAYBE_NULL | MY_I_S_UNSIGNED), "Rows", OPEN_FULL_TABLE},
  {"AVG_ROW_LENGTH", MY_INT64_NUM_DECIMAL_DIGITS, MYSQL_TYPE_LONGLONG, 0,
   (MY_I_S_MAYBE_NULL | MY_I_S_UNSIGNED), "Avg_row_length", OPEN_FULL_TABLE},
  {"DATA_LENGTH", MY_INT64_NUM_DECIMAL_DIGITS, MYSQL_TYPE_LONGLONG, 0,
   (MY_I_S_MAYBE_NULL | MY_I_S_UNSIGNED), "Data_length", OPEN_FULL_TABLE},
  {"MAX_DATA_LENGTH", MY_INT64_NUM_DECIMAL_DIGITS, MYSQL_TYPE_LONGLONG, 0,
   (MY_I_S_MAYBE_NULL | MY_I_S_UNSIGNED), "Max_data_length", OPEN_FULL_TABLE},
  {"INDEX_LENGTH", MY_INT64_NUM_DECIMAL_DIGITS, MYSQL_TYPE_LONGLONG, 0,
   (MY_I_S_MAYBE_NULL | MY_I_S_UNSIGNED), "Index_length", OPEN_FULL_TABLE},
  {"DATA_FREE", MY_INT64_NUM_DECIMAL_DIGITS, MYSQL_TYPE_LONGLONG, 0,
   (MY_I_S_MAYBE_NULL | MY_I_S_UNSIGNED), "Data_free", OPEN_FULL_TABLE},
  {"AUTO_INCREMENT", MY_INT64_NUM_DECIMAL_DIGITS , MYSQL_TYPE_LONGLONG, 0,
   (MY_I_S_MAYBE_NULL | MY_I_S_UNSIGNED), "Auto_increment", OPEN_FULL_TABLE},
  {"CREATE_TIME", 0, MYSQL_TYPE_DATETIME, 0, 1, "Create_time", OPEN_FULL_TABLE},
  {"UPDATE_TIME", 0, MYSQL_TYPE_DATETIME, 0, 1, "Update_time", OPEN_FULL_TABLE},
  {"CHECK_TIME", 0, MYSQL_TYPE_DATETIME, 0, 1, "Check_time", OPEN_FULL_TABLE},
  {"TABLE_COLLATION", MY_CS_NAME_SIZE, MYSQL_TYPE_STRING, 0, 1, "Collation",
   OPEN_FRM_ONLY},
  {"CHECKSUM", MY_INT64_NUM_DECIMAL_DIGITS, MYSQL_TYPE_LONGLONG, 0,
   (MY_I_S_MAYBE_NULL | MY_I_S_UNSIGNED), "Checksum", OPEN_FULL_TABLE},
  {"CREATE_OPTIONS", 255, MYSQL_TYPE_STRING, 0, 1, "Create_options",
   OPEN_FRM_ONLY},
  {"TABLE_COMMENT", TABLE_COMMENT_MAXLEN, MYSQL_TYPE_STRING, 0, 0, 
   "Comment", OPEN_FRM_ONLY},
  {0, 0, MYSQL_TYPE_STRING, 0, 0, 0, SKIP_OPEN_TABLE}
};


ST_FIELD_INFO columns_fields_info[]=
{
  {"TABLE_CATALOG", FN_REFLEN, MYSQL_TYPE_STRING, 0, 0, 0, OPEN_FRM_ONLY},
  {"TABLE_SCHEMA", NAME_CHAR_LEN, MYSQL_TYPE_STRING, 0, 0, 0, OPEN_FRM_ONLY},
  {"TABLE_NAME", NAME_CHAR_LEN, MYSQL_TYPE_STRING, 0, 0, 0, OPEN_FRM_ONLY},
  {"COLUMN_NAME", NAME_CHAR_LEN, MYSQL_TYPE_STRING, 0, 0, "Field",
   OPEN_FRM_ONLY},
  {"ORDINAL_POSITION", MY_INT64_NUM_DECIMAL_DIGITS, MYSQL_TYPE_LONGLONG, 0,
   MY_I_S_UNSIGNED, 0, OPEN_FRM_ONLY},
  {"COLUMN_DEFAULT", MAX_FIELD_VARCHARLENGTH, MYSQL_TYPE_STRING, 0,
   1, "Default", OPEN_FRM_ONLY},
  {"IS_NULLABLE", 3, MYSQL_TYPE_STRING, 0, 0, "Null", OPEN_FRM_ONLY},
  {"DATA_TYPE", NAME_CHAR_LEN, MYSQL_TYPE_STRING, 0, 0, 0, OPEN_FRM_ONLY},
  {"CHARACTER_MAXIMUM_LENGTH", MY_INT64_NUM_DECIMAL_DIGITS, MYSQL_TYPE_LONGLONG,
   0, (MY_I_S_MAYBE_NULL | MY_I_S_UNSIGNED), 0, OPEN_FRM_ONLY},
  {"CHARACTER_OCTET_LENGTH", MY_INT64_NUM_DECIMAL_DIGITS , MYSQL_TYPE_LONGLONG,
   0, (MY_I_S_MAYBE_NULL | MY_I_S_UNSIGNED), 0, OPEN_FRM_ONLY},
  {"NUMERIC_PRECISION", MY_INT64_NUM_DECIMAL_DIGITS, MYSQL_TYPE_LONGLONG,
   0, (MY_I_S_MAYBE_NULL | MY_I_S_UNSIGNED), 0, OPEN_FRM_ONLY},
  {"NUMERIC_SCALE", MY_INT64_NUM_DECIMAL_DIGITS , MYSQL_TYPE_LONGLONG,
   0, (MY_I_S_MAYBE_NULL | MY_I_S_UNSIGNED), 0, OPEN_FRM_ONLY},
  {"DATETIME_PRECISION", MY_INT64_NUM_DECIMAL_DIGITS, MYSQL_TYPE_LONGLONG,
   0, (MY_I_S_MAYBE_NULL | MY_I_S_UNSIGNED), 0, OPEN_FRM_ONLY},
  {"CHARACTER_SET_NAME", MY_CS_NAME_SIZE, MYSQL_TYPE_STRING, 0, 1, 0,
   OPEN_FRM_ONLY},
  {"COLLATION_NAME", MY_CS_NAME_SIZE, MYSQL_TYPE_STRING, 0, 1, "Collation",
   OPEN_FRM_ONLY},
  {"COLUMN_TYPE", 65535, MYSQL_TYPE_STRING, 0, 0, "Type", OPEN_FRM_ONLY},
  {"COLUMN_KEY", 3, MYSQL_TYPE_STRING, 0, 0, "Key", OPEN_FRM_ONLY},
  {"EXTRA", 27, MYSQL_TYPE_STRING, 0, 0, "Extra", OPEN_FRM_ONLY},
  {"PRIVILEGES", 80, MYSQL_TYPE_STRING, 0, 0, "Privileges", OPEN_FRM_ONLY},
  {"COLUMN_COMMENT", COLUMN_COMMENT_MAXLEN, MYSQL_TYPE_STRING, 0, 0, 
   "Comment", OPEN_FRM_ONLY},
  {0, 0, MYSQL_TYPE_STRING, 0, 0, 0, SKIP_OPEN_TABLE}
};


ST_FIELD_INFO charsets_fields_info[]=
{
  {"CHARACTER_SET_NAME", MY_CS_NAME_SIZE, MYSQL_TYPE_STRING, 0, 0, "Charset",
   SKIP_OPEN_TABLE},
  {"DEFAULT_COLLATE_NAME", MY_CS_NAME_SIZE, MYSQL_TYPE_STRING, 0, 0,
   "Default collation", SKIP_OPEN_TABLE},
  {"DESCRIPTION", 60, MYSQL_TYPE_STRING, 0, 0, "Description",
   SKIP_OPEN_TABLE},
  {"MAXLEN", 3, MYSQL_TYPE_LONGLONG, 0, 0, "Maxlen", SKIP_OPEN_TABLE},
  {0, 0, MYSQL_TYPE_STRING, 0, 0, 0, SKIP_OPEN_TABLE}
};


ST_FIELD_INFO collation_fields_info[]=
{
  {"COLLATION_NAME", MY_CS_NAME_SIZE, MYSQL_TYPE_STRING, 0, 0, "Collation",
   SKIP_OPEN_TABLE},
  {"CHARACTER_SET_NAME", MY_CS_NAME_SIZE, MYSQL_TYPE_STRING, 0, 0, "Charset",
   SKIP_OPEN_TABLE},
  {"ID", MY_INT32_NUM_DECIMAL_DIGITS, MYSQL_TYPE_LONGLONG, 0, 0, "Id",
   SKIP_OPEN_TABLE},
  {"IS_DEFAULT", 3, MYSQL_TYPE_STRING, 0, 0, "Default", SKIP_OPEN_TABLE},
  {"IS_COMPILED", 3, MYSQL_TYPE_STRING, 0, 0, "Compiled", SKIP_OPEN_TABLE},
  {"SORTLEN", 3, MYSQL_TYPE_LONGLONG, 0, 0, "Sortlen", SKIP_OPEN_TABLE},
  {0, 0, MYSQL_TYPE_STRING, 0, 0, 0, SKIP_OPEN_TABLE}
};


ST_FIELD_INFO engines_fields_info[]=
{
  {"ENGINE", 64, MYSQL_TYPE_STRING, 0, 0, "Engine", SKIP_OPEN_TABLE},
  {"SUPPORT", 8, MYSQL_TYPE_STRING, 0, 0, "Support", SKIP_OPEN_TABLE},
  {"COMMENT", 160, MYSQL_TYPE_STRING, 0, 0, "Comment", SKIP_OPEN_TABLE},
  {"TRANSACTIONS", 3, MYSQL_TYPE_STRING, 0, 1, "Transactions", SKIP_OPEN_TABLE},
  {"XA", 3, MYSQL_TYPE_STRING, 0, 1, "XA", SKIP_OPEN_TABLE},
  {"SAVEPOINTS", 3 ,MYSQL_TYPE_STRING, 0, 1, "Savepoints", SKIP_OPEN_TABLE},
  {0, 0, MYSQL_TYPE_STRING, 0, 0, 0, SKIP_OPEN_TABLE}
};


ST_FIELD_INFO events_fields_info[]=
{
  {"EVENT_CATALOG", NAME_CHAR_LEN, MYSQL_TYPE_STRING, 0, 0, 0, SKIP_OPEN_TABLE},
  {"EVENT_SCHEMA", NAME_CHAR_LEN, MYSQL_TYPE_STRING, 0, 0, "Db",
   SKIP_OPEN_TABLE},
  {"EVENT_NAME", NAME_CHAR_LEN, MYSQL_TYPE_STRING, 0, 0, "Name",
   SKIP_OPEN_TABLE},
  {"DEFINER", DEFINER_CHAR_LENGTH, MYSQL_TYPE_STRING, 0, 0, "Definer", SKIP_OPEN_TABLE},
  {"TIME_ZONE", 64, MYSQL_TYPE_STRING, 0, 0, "Time zone", SKIP_OPEN_TABLE},
  {"EVENT_BODY", 8, MYSQL_TYPE_STRING, 0, 0, 0, SKIP_OPEN_TABLE},
  {"EVENT_DEFINITION", 65535, MYSQL_TYPE_STRING, 0, 0, 0, SKIP_OPEN_TABLE},
  {"EVENT_TYPE", 9, MYSQL_TYPE_STRING, 0, 0, "Type", SKIP_OPEN_TABLE},
  {"EXECUTE_AT", 0, MYSQL_TYPE_DATETIME, 0, 1, "Execute at", SKIP_OPEN_TABLE},
  {"INTERVAL_VALUE", 256, MYSQL_TYPE_STRING, 0, 1, "Interval value",
   SKIP_OPEN_TABLE},
  {"INTERVAL_FIELD", 18, MYSQL_TYPE_STRING, 0, 1, "Interval field",
   SKIP_OPEN_TABLE},
  {"SQL_MODE", 32*256, MYSQL_TYPE_STRING, 0, 0, 0, SKIP_OPEN_TABLE},
  {"STARTS", 0, MYSQL_TYPE_DATETIME, 0, 1, "Starts", SKIP_OPEN_TABLE},
  {"ENDS", 0, MYSQL_TYPE_DATETIME, 0, 1, "Ends", SKIP_OPEN_TABLE},
  {"STATUS", 18, MYSQL_TYPE_STRING, 0, 0, "Status", SKIP_OPEN_TABLE},
  {"ON_COMPLETION", 12, MYSQL_TYPE_STRING, 0, 0, 0, SKIP_OPEN_TABLE},
  {"CREATED", 0, MYSQL_TYPE_DATETIME, 0, 0, 0, SKIP_OPEN_TABLE},
  {"LAST_ALTERED", 0, MYSQL_TYPE_DATETIME, 0, 0, 0, SKIP_OPEN_TABLE},
  {"LAST_EXECUTED", 0, MYSQL_TYPE_DATETIME, 0, 1, 0, SKIP_OPEN_TABLE},
  {"EVENT_COMMENT", NAME_CHAR_LEN, MYSQL_TYPE_STRING, 0, 0, 0, SKIP_OPEN_TABLE},
  {"ORIGINATOR", 10, MYSQL_TYPE_LONGLONG, 0, 0, "Originator", SKIP_OPEN_TABLE},
  {"CHARACTER_SET_CLIENT", MY_CS_NAME_SIZE, MYSQL_TYPE_STRING, 0, 0,
   "character_set_client", SKIP_OPEN_TABLE},
  {"COLLATION_CONNECTION", MY_CS_NAME_SIZE, MYSQL_TYPE_STRING, 0, 0,
   "collation_connection", SKIP_OPEN_TABLE},
  {"DATABASE_COLLATION", MY_CS_NAME_SIZE, MYSQL_TYPE_STRING, 0, 0,
   "Database Collation", SKIP_OPEN_TABLE},
  {0, 0, MYSQL_TYPE_STRING, 0, 0, 0, SKIP_OPEN_TABLE}
};



ST_FIELD_INFO coll_charset_app_fields_info[]=
{
  {"COLLATION_NAME", MY_CS_NAME_SIZE, MYSQL_TYPE_STRING, 0, 0, 0,
   SKIP_OPEN_TABLE},
  {"CHARACTER_SET_NAME", MY_CS_NAME_SIZE, MYSQL_TYPE_STRING, 0, 0, 0,
   SKIP_OPEN_TABLE},
  {0, 0, MYSQL_TYPE_STRING, 0, 0, 0, SKIP_OPEN_TABLE}
};


ST_FIELD_INFO proc_fields_info[]=
{
  {"SPECIFIC_NAME", NAME_CHAR_LEN, MYSQL_TYPE_STRING, 0, 0, 0, SKIP_OPEN_TABLE},
  {"ROUTINE_CATALOG", FN_REFLEN, MYSQL_TYPE_STRING, 0, 0, 0, SKIP_OPEN_TABLE},
  {"ROUTINE_SCHEMA", NAME_CHAR_LEN, MYSQL_TYPE_STRING, 0, 0, "Db",
   SKIP_OPEN_TABLE},
  {"ROUTINE_NAME", NAME_CHAR_LEN, MYSQL_TYPE_STRING, 0, 0, "Name",
   SKIP_OPEN_TABLE},
  {"ROUTINE_TYPE", 9, MYSQL_TYPE_STRING, 0, 0, "Type", SKIP_OPEN_TABLE},
  {"DATA_TYPE", NAME_CHAR_LEN, MYSQL_TYPE_STRING, 0, 0, 0, SKIP_OPEN_TABLE},
  {"CHARACTER_MAXIMUM_LENGTH", 21 , MYSQL_TYPE_LONG, 0, 1, 0, SKIP_OPEN_TABLE},
  {"CHARACTER_OCTET_LENGTH", 21 , MYSQL_TYPE_LONG, 0, 1, 0, SKIP_OPEN_TABLE},
  {"NUMERIC_PRECISION", 21 , MYSQL_TYPE_LONG, 0, 1, 0, SKIP_OPEN_TABLE},
  {"NUMERIC_SCALE", 21 , MYSQL_TYPE_LONG, 0, 1, 0, SKIP_OPEN_TABLE},
  {"DATETIME_PRECISION", MY_INT64_NUM_DECIMAL_DIGITS, MYSQL_TYPE_LONGLONG,
   0, (MY_I_S_MAYBE_NULL | MY_I_S_UNSIGNED), 0, OPEN_FRM_ONLY},
  {"CHARACTER_SET_NAME", 64, MYSQL_TYPE_STRING, 0, 1, 0, SKIP_OPEN_TABLE},
  {"COLLATION_NAME", 64, MYSQL_TYPE_STRING, 0, 1, 0, SKIP_OPEN_TABLE},
  {"DTD_IDENTIFIER", 65535, MYSQL_TYPE_STRING, 0, 1, 0, SKIP_OPEN_TABLE},
  {"ROUTINE_BODY", 8, MYSQL_TYPE_STRING, 0, 0, 0, SKIP_OPEN_TABLE},
  {"ROUTINE_DEFINITION", 65535, MYSQL_TYPE_STRING, 0, 1, 0, SKIP_OPEN_TABLE},
  {"EXTERNAL_NAME", NAME_CHAR_LEN, MYSQL_TYPE_STRING, 0, 1, 0, SKIP_OPEN_TABLE},
  {"EXTERNAL_LANGUAGE", NAME_CHAR_LEN, MYSQL_TYPE_STRING, 0, 1, 0,
   SKIP_OPEN_TABLE},
  {"PARAMETER_STYLE", 8, MYSQL_TYPE_STRING, 0, 0, 0, SKIP_OPEN_TABLE},
  {"IS_DETERMINISTIC", 3, MYSQL_TYPE_STRING, 0, 0, 0, SKIP_OPEN_TABLE},
  {"SQL_DATA_ACCESS", NAME_CHAR_LEN, MYSQL_TYPE_STRING, 0, 0, 0,
   SKIP_OPEN_TABLE},
  {"SQL_PATH", NAME_CHAR_LEN, MYSQL_TYPE_STRING, 0, 1, 0, SKIP_OPEN_TABLE},
  {"SECURITY_TYPE", 7, MYSQL_TYPE_STRING, 0, 0, "Security_type",
   SKIP_OPEN_TABLE},
  {"CREATED", 0, MYSQL_TYPE_DATETIME, 0, 0, "Created", SKIP_OPEN_TABLE},
  {"LAST_ALTERED", 0, MYSQL_TYPE_DATETIME, 0, 0, "Modified", SKIP_OPEN_TABLE},
  {"SQL_MODE", 32*256, MYSQL_TYPE_STRING, 0, 0, 0, SKIP_OPEN_TABLE},
  {"ROUTINE_COMMENT", 65535, MYSQL_TYPE_STRING, 0, 0, "Comment",
   SKIP_OPEN_TABLE},
  {"DEFINER", DEFINER_CHAR_LENGTH, MYSQL_TYPE_STRING, 0, 0, "Definer", SKIP_OPEN_TABLE},
  {"CHARACTER_SET_CLIENT", MY_CS_NAME_SIZE, MYSQL_TYPE_STRING, 0, 0,
   "character_set_client", SKIP_OPEN_TABLE},
  {"COLLATION_CONNECTION", MY_CS_NAME_SIZE, MYSQL_TYPE_STRING, 0, 0,
   "collation_connection", SKIP_OPEN_TABLE},
  {"DATABASE_COLLATION", MY_CS_NAME_SIZE, MYSQL_TYPE_STRING, 0, 0,
   "Database Collation", SKIP_OPEN_TABLE},
  {0, 0, MYSQL_TYPE_STRING, 0, 0, 0, SKIP_OPEN_TABLE}
};


ST_FIELD_INFO stat_fields_info[]=
{
  {"TABLE_CATALOG", FN_REFLEN, MYSQL_TYPE_STRING, 0, 0, 0, OPEN_FRM_ONLY},
  {"TABLE_SCHEMA", NAME_CHAR_LEN, MYSQL_TYPE_STRING, 0, 0, 0, OPEN_FRM_ONLY},
  {"TABLE_NAME", NAME_CHAR_LEN, MYSQL_TYPE_STRING, 0, 0, "Table", OPEN_FRM_ONLY},
  {"NON_UNIQUE", 1, MYSQL_TYPE_LONGLONG, 0, 0, "Non_unique", OPEN_FRM_ONLY},
  {"INDEX_SCHEMA", NAME_CHAR_LEN, MYSQL_TYPE_STRING, 0, 0, 0, OPEN_FRM_ONLY},
  {"INDEX_NAME", NAME_CHAR_LEN, MYSQL_TYPE_STRING, 0, 0, "Key_name",
   OPEN_FRM_ONLY},
  {"SEQ_IN_INDEX", 2, MYSQL_TYPE_LONGLONG, 0, 0, "Seq_in_index", OPEN_FRM_ONLY},
  {"COLUMN_NAME", NAME_CHAR_LEN, MYSQL_TYPE_STRING, 0, 0, "Column_name",
   OPEN_FRM_ONLY},
  {"COLLATION", 1, MYSQL_TYPE_STRING, 0, 1, "Collation", OPEN_FRM_ONLY},
  {"CARDINALITY", MY_INT64_NUM_DECIMAL_DIGITS, MYSQL_TYPE_LONGLONG, 0, 1,
   "Cardinality", OPEN_FULL_TABLE},
  {"SUB_PART", 3, MYSQL_TYPE_LONGLONG, 0, 1, "Sub_part", OPEN_FRM_ONLY},
  {"PACKED", 10, MYSQL_TYPE_STRING, 0, 1, "Packed", OPEN_FRM_ONLY},
  {"NULLABLE", 3, MYSQL_TYPE_STRING, 0, 0, "Null", OPEN_FRM_ONLY},
  {"INDEX_TYPE", 16, MYSQL_TYPE_STRING, 0, 0, "Index_type", OPEN_FULL_TABLE},
  {"COMMENT", 16, MYSQL_TYPE_STRING, 0, 1, "Comment", OPEN_FRM_ONLY},
  {"INDEX_COMMENT", INDEX_COMMENT_MAXLEN, MYSQL_TYPE_STRING, 0, 0, 
   "Index_comment", OPEN_FRM_ONLY},
  {0, 0, MYSQL_TYPE_STRING, 0, 0, 0, SKIP_OPEN_TABLE}
};


ST_FIELD_INFO view_fields_info[]=
{
  {"TABLE_CATALOG", FN_REFLEN, MYSQL_TYPE_STRING, 0, 0, 0, OPEN_FRM_ONLY},
  {"TABLE_SCHEMA", NAME_CHAR_LEN, MYSQL_TYPE_STRING, 0, 0, 0, OPEN_FRM_ONLY},
  {"TABLE_NAME", NAME_CHAR_LEN, MYSQL_TYPE_STRING, 0, 0, 0, OPEN_FRM_ONLY},
  {"VIEW_DEFINITION", 65535, MYSQL_TYPE_STRING, 0, 0, 0, OPEN_FRM_ONLY},
  {"CHECK_OPTION", 8, MYSQL_TYPE_STRING, 0, 0, 0, OPEN_FRM_ONLY},
  {"IS_UPDATABLE", 3, MYSQL_TYPE_STRING, 0, 0, 0, OPEN_FULL_TABLE},
  {"DEFINER", DEFINER_CHAR_LENGTH, MYSQL_TYPE_STRING, 0, 0, 0, OPEN_FRM_ONLY},
  {"SECURITY_TYPE", 7, MYSQL_TYPE_STRING, 0, 0, 0, OPEN_FRM_ONLY},
  {"CHARACTER_SET_CLIENT", MY_CS_NAME_SIZE, MYSQL_TYPE_STRING, 0, 0, 0,
   OPEN_FRM_ONLY},
  {"COLLATION_CONNECTION", MY_CS_NAME_SIZE, MYSQL_TYPE_STRING, 0, 0, 0,
   OPEN_FRM_ONLY},
  {0, 0, MYSQL_TYPE_STRING, 0, 0, 0, SKIP_OPEN_TABLE}
};


ST_FIELD_INFO user_privileges_fields_info[]=
{
  {"GRANTEE", 81, MYSQL_TYPE_STRING, 0, 0, 0, SKIP_OPEN_TABLE},
  {"TABLE_CATALOG", FN_REFLEN, MYSQL_TYPE_STRING, 0, 0, 0, SKIP_OPEN_TABLE},
  {"PRIVILEGE_TYPE", NAME_CHAR_LEN, MYSQL_TYPE_STRING, 0, 0, 0, SKIP_OPEN_TABLE},
  {"IS_GRANTABLE", 3, MYSQL_TYPE_STRING, 0, 0, 0, SKIP_OPEN_TABLE},
  {0, 0, MYSQL_TYPE_STRING, 0, 0, 0, SKIP_OPEN_TABLE}
};


ST_FIELD_INFO schema_privileges_fields_info[]=
{
  {"GRANTEE", 81, MYSQL_TYPE_STRING, 0, 0, 0, SKIP_OPEN_TABLE},
  {"TABLE_CATALOG", FN_REFLEN, MYSQL_TYPE_STRING, 0, 0, 0, SKIP_OPEN_TABLE},
  {"TABLE_SCHEMA", NAME_CHAR_LEN, MYSQL_TYPE_STRING, 0, 0, 0, SKIP_OPEN_TABLE},
  {"PRIVILEGE_TYPE", NAME_CHAR_LEN, MYSQL_TYPE_STRING, 0, 0, 0, SKIP_OPEN_TABLE},
  {"IS_GRANTABLE", 3, MYSQL_TYPE_STRING, 0, 0, 0, SKIP_OPEN_TABLE},
  {0, 0, MYSQL_TYPE_STRING, 0, 0, 0, SKIP_OPEN_TABLE}
};


ST_FIELD_INFO table_privileges_fields_info[]=
{
  {"GRANTEE", 81, MYSQL_TYPE_STRING, 0, 0, 0, SKIP_OPEN_TABLE},
  {"TABLE_CATALOG", FN_REFLEN, MYSQL_TYPE_STRING, 0, 0, 0, SKIP_OPEN_TABLE},
  {"TABLE_SCHEMA", NAME_CHAR_LEN, MYSQL_TYPE_STRING, 0, 0, 0, SKIP_OPEN_TABLE},
  {"TABLE_NAME", NAME_CHAR_LEN, MYSQL_TYPE_STRING, 0, 0, 0, SKIP_OPEN_TABLE},
  {"PRIVILEGE_TYPE", NAME_CHAR_LEN, MYSQL_TYPE_STRING, 0, 0, 0, SKIP_OPEN_TABLE},
  {"IS_GRANTABLE", 3, MYSQL_TYPE_STRING, 0, 0, 0, SKIP_OPEN_TABLE},
  {0, 0, MYSQL_TYPE_STRING, 0, 0, 0, SKIP_OPEN_TABLE}
};


ST_FIELD_INFO column_privileges_fields_info[]=
{
  {"GRANTEE", 81, MYSQL_TYPE_STRING, 0, 0, 0, SKIP_OPEN_TABLE},
  {"TABLE_CATALOG", FN_REFLEN, MYSQL_TYPE_STRING, 0, 0, 0, SKIP_OPEN_TABLE},
  {"TABLE_SCHEMA", NAME_CHAR_LEN, MYSQL_TYPE_STRING, 0, 0, 0, SKIP_OPEN_TABLE},
  {"TABLE_NAME", NAME_CHAR_LEN, MYSQL_TYPE_STRING, 0, 0, 0, SKIP_OPEN_TABLE},
  {"COLUMN_NAME", NAME_CHAR_LEN, MYSQL_TYPE_STRING, 0, 0, 0, SKIP_OPEN_TABLE},
  {"PRIVILEGE_TYPE", NAME_CHAR_LEN, MYSQL_TYPE_STRING, 0, 0, 0, SKIP_OPEN_TABLE},
  {"IS_GRANTABLE", 3, MYSQL_TYPE_STRING, 0, 0, 0, SKIP_OPEN_TABLE},
  {0, 0, MYSQL_TYPE_STRING, 0, 0, 0, SKIP_OPEN_TABLE}
};


ST_FIELD_INFO table_constraints_fields_info[]=
{
  {"CONSTRAINT_CATALOG", FN_REFLEN, MYSQL_TYPE_STRING, 0, 0, 0, OPEN_FULL_TABLE},
  {"CONSTRAINT_SCHEMA", NAME_CHAR_LEN, MYSQL_TYPE_STRING, 0, 0, 0,
   OPEN_FULL_TABLE},
  {"CONSTRAINT_NAME", NAME_CHAR_LEN, MYSQL_TYPE_STRING, 0, 0, 0,
   OPEN_FULL_TABLE},
  {"TABLE_SCHEMA", NAME_CHAR_LEN, MYSQL_TYPE_STRING, 0, 0, 0, OPEN_FULL_TABLE},
  {"TABLE_NAME", NAME_CHAR_LEN, MYSQL_TYPE_STRING, 0, 0, 0, OPEN_FULL_TABLE},
  {"CONSTRAINT_TYPE", NAME_CHAR_LEN, MYSQL_TYPE_STRING, 0, 0, 0,
   OPEN_FULL_TABLE},
  {0, 0, MYSQL_TYPE_STRING, 0, 0, 0, SKIP_OPEN_TABLE}
};


ST_FIELD_INFO key_column_usage_fields_info[]=
{
  {"CONSTRAINT_CATALOG", FN_REFLEN, MYSQL_TYPE_STRING, 0, 0, 0, OPEN_FULL_TABLE},
  {"CONSTRAINT_SCHEMA", NAME_CHAR_LEN, MYSQL_TYPE_STRING, 0, 0, 0,
   OPEN_FULL_TABLE},
  {"CONSTRAINT_NAME", NAME_CHAR_LEN, MYSQL_TYPE_STRING, 0, 0, 0,
   OPEN_FULL_TABLE},
  {"TABLE_CATALOG", FN_REFLEN, MYSQL_TYPE_STRING, 0, 0, 0, OPEN_FULL_TABLE},
  {"TABLE_SCHEMA", NAME_CHAR_LEN, MYSQL_TYPE_STRING, 0, 0, 0, OPEN_FULL_TABLE},
  {"TABLE_NAME", NAME_CHAR_LEN, MYSQL_TYPE_STRING, 0, 0, 0, OPEN_FULL_TABLE},
  {"COLUMN_NAME", NAME_CHAR_LEN, MYSQL_TYPE_STRING, 0, 0, 0, OPEN_FULL_TABLE},
  {"ORDINAL_POSITION", 10 ,MYSQL_TYPE_LONGLONG, 0, 0, 0, OPEN_FULL_TABLE},
  {"POSITION_IN_UNIQUE_CONSTRAINT", 10 ,MYSQL_TYPE_LONGLONG, 0, 1, 0,
   OPEN_FULL_TABLE},
  {"REFERENCED_TABLE_SCHEMA", NAME_CHAR_LEN, MYSQL_TYPE_STRING, 0, 1, 0,
   OPEN_FULL_TABLE},
  {"REFERENCED_TABLE_NAME", NAME_CHAR_LEN, MYSQL_TYPE_STRING, 0, 1, 0,
   OPEN_FULL_TABLE},
  {"REFERENCED_COLUMN_NAME", NAME_CHAR_LEN, MYSQL_TYPE_STRING, 0, 1, 0,
   OPEN_FULL_TABLE},
  {0, 0, MYSQL_TYPE_STRING, 0, 0, 0, SKIP_OPEN_TABLE}
};


ST_FIELD_INFO table_names_fields_info[]=
{
  {"TABLE_CATALOG", FN_REFLEN, MYSQL_TYPE_STRING, 0, 0, 0, SKIP_OPEN_TABLE},
  {"TABLE_SCHEMA",NAME_CHAR_LEN, MYSQL_TYPE_STRING, 0, 0, 0, SKIP_OPEN_TABLE},
  {"TABLE_NAME", NAME_CHAR_LEN + MYSQL50_TABLE_NAME_PREFIX_LENGTH,
   MYSQL_TYPE_STRING, 0, 0, "Tables_in_", SKIP_OPEN_TABLE},
  {"TABLE_TYPE", NAME_CHAR_LEN, MYSQL_TYPE_STRING, 0, 0, "Table_type",
   OPEN_FRM_ONLY},
  {0, 0, MYSQL_TYPE_STRING, 0, 0, 0, SKIP_OPEN_TABLE}
};


ST_FIELD_INFO open_tables_fields_info[]=
{
  {"Database", NAME_CHAR_LEN, MYSQL_TYPE_STRING, 0, 0, "Database",
   SKIP_OPEN_TABLE},
  {"Table",NAME_CHAR_LEN, MYSQL_TYPE_STRING, 0, 0, "Table", SKIP_OPEN_TABLE},
  {"In_use", 1, MYSQL_TYPE_LONGLONG, 0, 0, "In_use", SKIP_OPEN_TABLE},
  {"Name_locked", 4, MYSQL_TYPE_LONGLONG, 0, 0, "Name_locked", SKIP_OPEN_TABLE},
  {0, 0, MYSQL_TYPE_STRING, 0, 0, 0, SKIP_OPEN_TABLE}
};


ST_FIELD_INFO triggers_fields_info[]=
{
  {"TRIGGER_CATALOG", FN_REFLEN, MYSQL_TYPE_STRING, 0, 0, 0, OPEN_FRM_ONLY},
  {"TRIGGER_SCHEMA",NAME_CHAR_LEN, MYSQL_TYPE_STRING, 0, 0, 0, OPEN_FRM_ONLY},
  {"TRIGGER_NAME", NAME_CHAR_LEN, MYSQL_TYPE_STRING, 0, 0, "Trigger",
   OPEN_FRM_ONLY},
  {"EVENT_MANIPULATION", 6, MYSQL_TYPE_STRING, 0, 0, "Event", OPEN_FRM_ONLY},
  {"EVENT_OBJECT_CATALOG", FN_REFLEN, MYSQL_TYPE_STRING, 0, 0, 0,
   OPEN_FRM_ONLY},
  {"EVENT_OBJECT_SCHEMA",NAME_CHAR_LEN, MYSQL_TYPE_STRING, 0, 0, 0,
   OPEN_FRM_ONLY},
  {"EVENT_OBJECT_TABLE", NAME_CHAR_LEN, MYSQL_TYPE_STRING, 0, 0, "Table",
   OPEN_FRM_ONLY},
  {"ACTION_ORDER", 4, MYSQL_TYPE_LONGLONG, 0, 0, 0, OPEN_FRM_ONLY},
  {"ACTION_CONDITION", 65535, MYSQL_TYPE_STRING, 0, 1, 0, OPEN_FRM_ONLY},
  {"ACTION_STATEMENT", 65535, MYSQL_TYPE_STRING, 0, 0, "Statement",
   OPEN_FRM_ONLY},
  {"ACTION_ORIENTATION", 9, MYSQL_TYPE_STRING, 0, 0, 0, OPEN_FRM_ONLY},
  {"ACTION_TIMING", 6, MYSQL_TYPE_STRING, 0, 0, "Timing", OPEN_FRM_ONLY},
  {"ACTION_REFERENCE_OLD_TABLE", NAME_CHAR_LEN, MYSQL_TYPE_STRING, 0, 1, 0,
   OPEN_FRM_ONLY},
  {"ACTION_REFERENCE_NEW_TABLE", NAME_CHAR_LEN, MYSQL_TYPE_STRING, 0, 1, 0,
   OPEN_FRM_ONLY},
  {"ACTION_REFERENCE_OLD_ROW", 3, MYSQL_TYPE_STRING, 0, 0, 0, OPEN_FRM_ONLY},
  {"ACTION_REFERENCE_NEW_ROW", 3, MYSQL_TYPE_STRING, 0, 0, 0, OPEN_FRM_ONLY},
  {"CREATED", 0, MYSQL_TYPE_DATETIME, 0, 1, "Created", OPEN_FRM_ONLY},
  {"SQL_MODE", 32*256, MYSQL_TYPE_STRING, 0, 0, "sql_mode", OPEN_FRM_ONLY},
  {"DEFINER", DEFINER_CHAR_LENGTH, MYSQL_TYPE_STRING, 0, 0, "Definer", OPEN_FRM_ONLY},
  {"CHARACTER_SET_CLIENT", MY_CS_NAME_SIZE, MYSQL_TYPE_STRING, 0, 0,
   "character_set_client", OPEN_FRM_ONLY},
  {"COLLATION_CONNECTION", MY_CS_NAME_SIZE, MYSQL_TYPE_STRING, 0, 0,
   "collation_connection", OPEN_FRM_ONLY},
  {"DATABASE_COLLATION", MY_CS_NAME_SIZE, MYSQL_TYPE_STRING, 0, 0,
   "Database Collation", OPEN_FRM_ONLY},
  {0, 0, MYSQL_TYPE_STRING, 0, 0, 0, SKIP_OPEN_TABLE}
};


ST_FIELD_INFO partitions_fields_info[]=
{
  {"TABLE_CATALOG", FN_REFLEN, MYSQL_TYPE_STRING, 0, 0, 0, OPEN_FULL_TABLE},
  {"TABLE_SCHEMA",NAME_CHAR_LEN, MYSQL_TYPE_STRING, 0, 0, 0, OPEN_FULL_TABLE},
  {"TABLE_NAME", NAME_CHAR_LEN, MYSQL_TYPE_STRING, 0, 0, 0, OPEN_FULL_TABLE},
  {"PARTITION_NAME", NAME_CHAR_LEN, MYSQL_TYPE_STRING, 0, 1, 0, OPEN_FULL_TABLE},
  {"SUBPARTITION_NAME", NAME_CHAR_LEN, MYSQL_TYPE_STRING, 0, 1, 0,
   OPEN_FULL_TABLE},
  {"PARTITION_ORDINAL_POSITION", 21 , MYSQL_TYPE_LONGLONG, 0,
   (MY_I_S_MAYBE_NULL | MY_I_S_UNSIGNED), 0, OPEN_FULL_TABLE},
  {"SUBPARTITION_ORDINAL_POSITION", 21 , MYSQL_TYPE_LONGLONG, 0,
   (MY_I_S_MAYBE_NULL | MY_I_S_UNSIGNED), 0, OPEN_FULL_TABLE},
  {"PARTITION_METHOD", 18, MYSQL_TYPE_STRING, 0, 1, 0, OPEN_FULL_TABLE},
  {"SUBPARTITION_METHOD", 12, MYSQL_TYPE_STRING, 0, 1, 0, OPEN_FULL_TABLE},
  {"PARTITION_EXPRESSION", 65535, MYSQL_TYPE_STRING, 0, 1, 0, OPEN_FULL_TABLE},
  {"SUBPARTITION_EXPRESSION", 65535, MYSQL_TYPE_STRING, 0, 1, 0,
   OPEN_FULL_TABLE},
  {"PARTITION_DESCRIPTION", 65535, MYSQL_TYPE_STRING, 0, 1, 0, OPEN_FULL_TABLE},
  {"TABLE_ROWS", 21 , MYSQL_TYPE_LONGLONG, 0, MY_I_S_UNSIGNED, 0,
   OPEN_FULL_TABLE},
  {"AVG_ROW_LENGTH", 21 , MYSQL_TYPE_LONGLONG, 0, MY_I_S_UNSIGNED, 0,
   OPEN_FULL_TABLE},
  {"DATA_LENGTH", 21 , MYSQL_TYPE_LONGLONG, 0, MY_I_S_UNSIGNED, 0,
   OPEN_FULL_TABLE},
  {"MAX_DATA_LENGTH", 21 , MYSQL_TYPE_LONGLONG, 0,
   (MY_I_S_MAYBE_NULL | MY_I_S_UNSIGNED), 0, OPEN_FULL_TABLE},
  {"INDEX_LENGTH", 21 , MYSQL_TYPE_LONGLONG, 0, MY_I_S_UNSIGNED, 0,
   OPEN_FULL_TABLE},
  {"DATA_FREE", 21 , MYSQL_TYPE_LONGLONG, 0, MY_I_S_UNSIGNED, 0,
   OPEN_FULL_TABLE},
  {"CREATE_TIME", 0, MYSQL_TYPE_DATETIME, 0, 1, 0, OPEN_FULL_TABLE},
  {"UPDATE_TIME", 0, MYSQL_TYPE_DATETIME, 0, 1, 0, OPEN_FULL_TABLE},
  {"CHECK_TIME", 0, MYSQL_TYPE_DATETIME, 0, 1, 0, OPEN_FULL_TABLE},
  {"CHECKSUM", 21 , MYSQL_TYPE_LONGLONG, 0,
   (MY_I_S_MAYBE_NULL | MY_I_S_UNSIGNED), 0, OPEN_FULL_TABLE},
  {"PARTITION_COMMENT", 80, MYSQL_TYPE_STRING, 0, 0, 0, OPEN_FULL_TABLE},
  {"NODEGROUP", 12 , MYSQL_TYPE_STRING, 0, 0, 0, OPEN_FULL_TABLE},
  {"TABLESPACE_NAME", NAME_CHAR_LEN, MYSQL_TYPE_STRING, 0, 1, 0,
   OPEN_FULL_TABLE},
  {0, 0, MYSQL_TYPE_STRING, 0, 0, 0, SKIP_OPEN_TABLE}
};


ST_FIELD_INFO variables_fields_info[]=
{
  {"VARIABLE_NAME", 64, MYSQL_TYPE_STRING, 0, 0, "Variable_name",
   SKIP_OPEN_TABLE},
  {"VARIABLE_VALUE", 1024, MYSQL_TYPE_STRING, 0, 1, "Value", SKIP_OPEN_TABLE},
  {0, 0, MYSQL_TYPE_STRING, 0, 0, 0, SKIP_OPEN_TABLE}
};


ST_FIELD_INFO processlist_fields_info[]=
{
  {"ID", 4, MYSQL_TYPE_LONGLONG, 0, 0, "Id", SKIP_OPEN_TABLE},
  {"USER", USERNAME_CHAR_LENGTH, MYSQL_TYPE_STRING, 0, 0, "User",
   SKIP_OPEN_TABLE},
  {"HOST", LIST_PROCESS_HOST_LEN,  MYSQL_TYPE_STRING, 0, 0, "Host",
   SKIP_OPEN_TABLE},
  {"DB", NAME_CHAR_LEN, MYSQL_TYPE_STRING, 0, 1, "Db", SKIP_OPEN_TABLE},
  {"COMMAND", 16, MYSQL_TYPE_STRING, 0, 0, "Command", SKIP_OPEN_TABLE},
  {"TIME", 7, MYSQL_TYPE_LONG, 0, 0, "Time", SKIP_OPEN_TABLE},
  {"STATE", 64, MYSQL_TYPE_STRING, 0, 1, "State", SKIP_OPEN_TABLE},
  {"INFO", PROCESS_LIST_INFO_WIDTH, MYSQL_TYPE_STRING, 0, 1, "Info",
   SKIP_OPEN_TABLE},
  {"TIME_MS", 100 * (MY_INT64_NUM_DECIMAL_DIGITS + 1) + 3, MYSQL_TYPE_DECIMAL,
   0, 0, "Time_ms", SKIP_OPEN_TABLE},
  {"STAGE", 2, MYSQL_TYPE_TINY,  0, 0, "Stage", SKIP_OPEN_TABLE},
  {"MAX_STAGE", 2, MYSQL_TYPE_TINY,  0, 0, "Max_stage", SKIP_OPEN_TABLE},
  {"PROGRESS", 703, MYSQL_TYPE_DECIMAL,  0, 0, "Progress",
   SKIP_OPEN_TABLE},
  {0, 0, MYSQL_TYPE_STRING, 0, 0, 0, SKIP_OPEN_TABLE}
};


ST_FIELD_INFO plugin_fields_info[]=
{
  {"PLUGIN_NAME", NAME_CHAR_LEN, MYSQL_TYPE_STRING, 0, 0, "Name",
   SKIP_OPEN_TABLE},
  {"PLUGIN_VERSION", 20, MYSQL_TYPE_STRING, 0, 0, 0, SKIP_OPEN_TABLE},
  {"PLUGIN_STATUS", 10, MYSQL_TYPE_STRING, 0, 0, "Status", SKIP_OPEN_TABLE},
  {"PLUGIN_TYPE", 80, MYSQL_TYPE_STRING, 0, 0, "Type", SKIP_OPEN_TABLE},
  {"PLUGIN_TYPE_VERSION", 20, MYSQL_TYPE_STRING, 0, 0, 0, SKIP_OPEN_TABLE},
  {"PLUGIN_LIBRARY", NAME_CHAR_LEN, MYSQL_TYPE_STRING, 0, 1, "Library",
   SKIP_OPEN_TABLE},
  {"PLUGIN_LIBRARY_VERSION", 20, MYSQL_TYPE_STRING, 0, 1, 0, SKIP_OPEN_TABLE},
  {"PLUGIN_AUTHOR", NAME_CHAR_LEN, MYSQL_TYPE_STRING, 0, 1, 0, SKIP_OPEN_TABLE},
  {"PLUGIN_DESCRIPTION", 65535, MYSQL_TYPE_STRING, 0, 1, 0, SKIP_OPEN_TABLE},
  {"PLUGIN_LICENSE", 80, MYSQL_TYPE_STRING, 0, 0, "License", SKIP_OPEN_TABLE},
  {"LOAD_OPTION", 64, MYSQL_TYPE_STRING, 0, 0, 0, SKIP_OPEN_TABLE},
  {"PLUGIN_MATURITY", 12, MYSQL_TYPE_STRING, 0, 0, 0, SKIP_OPEN_TABLE},
  {"PLUGIN_AUTH_VERSION", 80, MYSQL_TYPE_STRING, 0, 1, 0, SKIP_OPEN_TABLE},
  {0, 0, MYSQL_TYPE_STRING, 0, 0, 0, SKIP_OPEN_TABLE}
};

ST_FIELD_INFO files_fields_info[]=
{
  {"FILE_ID", 4, MYSQL_TYPE_LONGLONG, 0, 0, 0, SKIP_OPEN_TABLE},
  {"FILE_NAME", NAME_CHAR_LEN, MYSQL_TYPE_STRING, 0, 1, 0, SKIP_OPEN_TABLE},
  {"FILE_TYPE", 20, MYSQL_TYPE_STRING, 0, 0, 0, SKIP_OPEN_TABLE},
  {"TABLESPACE_NAME", NAME_CHAR_LEN, MYSQL_TYPE_STRING, 0, 1, 0,
   SKIP_OPEN_TABLE},
  {"TABLE_CATALOG", NAME_CHAR_LEN, MYSQL_TYPE_STRING, 0, 0, 0, SKIP_OPEN_TABLE},
  {"TABLE_SCHEMA", NAME_CHAR_LEN, MYSQL_TYPE_STRING, 0, 1, 0, SKIP_OPEN_TABLE},
  {"TABLE_NAME", NAME_CHAR_LEN, MYSQL_TYPE_STRING, 0, 1, 0, SKIP_OPEN_TABLE},
  {"LOGFILE_GROUP_NAME", NAME_CHAR_LEN, MYSQL_TYPE_STRING, 0, 1, 0,
   SKIP_OPEN_TABLE},
  {"LOGFILE_GROUP_NUMBER", 4, MYSQL_TYPE_LONGLONG, 0, 1, 0, SKIP_OPEN_TABLE},
  {"ENGINE", NAME_CHAR_LEN, MYSQL_TYPE_STRING, 0, 0, 0, SKIP_OPEN_TABLE},
  {"FULLTEXT_KEYS", NAME_CHAR_LEN, MYSQL_TYPE_STRING, 0, 1, 0, SKIP_OPEN_TABLE},
  {"DELETED_ROWS", 4, MYSQL_TYPE_LONGLONG, 0, 1, 0, SKIP_OPEN_TABLE},
  {"UPDATE_COUNT", 4, MYSQL_TYPE_LONGLONG, 0, 1, 0, SKIP_OPEN_TABLE},
  {"FREE_EXTENTS", 4, MYSQL_TYPE_LONGLONG, 0, 1, 0, SKIP_OPEN_TABLE},
  {"TOTAL_EXTENTS", 4, MYSQL_TYPE_LONGLONG, 0, 1, 0, SKIP_OPEN_TABLE},
  {"EXTENT_SIZE", 4, MYSQL_TYPE_LONGLONG, 0, 0, 0, SKIP_OPEN_TABLE},
  {"INITIAL_SIZE", 21, MYSQL_TYPE_LONGLONG, 0,
   (MY_I_S_MAYBE_NULL | MY_I_S_UNSIGNED), 0, SKIP_OPEN_TABLE},
  {"MAXIMUM_SIZE", 21, MYSQL_TYPE_LONGLONG, 0,
   (MY_I_S_MAYBE_NULL | MY_I_S_UNSIGNED), 0, SKIP_OPEN_TABLE},
  {"AUTOEXTEND_SIZE", 21, MYSQL_TYPE_LONGLONG, 0,
   (MY_I_S_MAYBE_NULL | MY_I_S_UNSIGNED), 0, SKIP_OPEN_TABLE},
  {"CREATION_TIME", 0, MYSQL_TYPE_DATETIME, 0, 1, 0, SKIP_OPEN_TABLE},
  {"LAST_UPDATE_TIME", 0, MYSQL_TYPE_DATETIME, 0, 1, 0, SKIP_OPEN_TABLE},
  {"LAST_ACCESS_TIME", 0, MYSQL_TYPE_DATETIME, 0, 1, 0, SKIP_OPEN_TABLE},
  {"RECOVER_TIME", 4, MYSQL_TYPE_LONGLONG, 0, 1, 0, SKIP_OPEN_TABLE},
  {"TRANSACTION_COUNTER", 4, MYSQL_TYPE_LONGLONG, 0, 1, 0, SKIP_OPEN_TABLE},
  {"VERSION", 21 , MYSQL_TYPE_LONGLONG, 0,
   (MY_I_S_MAYBE_NULL | MY_I_S_UNSIGNED), "Version", SKIP_OPEN_TABLE},
  {"ROW_FORMAT", 10, MYSQL_TYPE_STRING, 0, 1, "Row_format", SKIP_OPEN_TABLE},
  {"TABLE_ROWS", 21 , MYSQL_TYPE_LONGLONG, 0,
   (MY_I_S_MAYBE_NULL | MY_I_S_UNSIGNED), "Rows", SKIP_OPEN_TABLE},
  {"AVG_ROW_LENGTH", 21 , MYSQL_TYPE_LONGLONG, 0,
   (MY_I_S_MAYBE_NULL | MY_I_S_UNSIGNED), "Avg_row_length", SKIP_OPEN_TABLE},
  {"DATA_LENGTH", 21 , MYSQL_TYPE_LONGLONG, 0,
   (MY_I_S_MAYBE_NULL | MY_I_S_UNSIGNED), "Data_length", SKIP_OPEN_TABLE},
  {"MAX_DATA_LENGTH", 21 , MYSQL_TYPE_LONGLONG, 0,
   (MY_I_S_MAYBE_NULL | MY_I_S_UNSIGNED), "Max_data_length", SKIP_OPEN_TABLE},
  {"INDEX_LENGTH", 21 , MYSQL_TYPE_LONGLONG, 0,
   (MY_I_S_MAYBE_NULL | MY_I_S_UNSIGNED), "Index_length", SKIP_OPEN_TABLE},
  {"DATA_FREE", 21 , MYSQL_TYPE_LONGLONG, 0,
   (MY_I_S_MAYBE_NULL | MY_I_S_UNSIGNED), "Data_free", SKIP_OPEN_TABLE},
  {"CREATE_TIME", 0, MYSQL_TYPE_DATETIME, 0, 1, "Create_time", SKIP_OPEN_TABLE},
  {"UPDATE_TIME", 0, MYSQL_TYPE_DATETIME, 0, 1, "Update_time", SKIP_OPEN_TABLE},
  {"CHECK_TIME", 0, MYSQL_TYPE_DATETIME, 0, 1, "Check_time", SKIP_OPEN_TABLE},
  {"CHECKSUM", 21 , MYSQL_TYPE_LONGLONG, 0,
   (MY_I_S_MAYBE_NULL | MY_I_S_UNSIGNED), "Checksum", SKIP_OPEN_TABLE},
  {"STATUS", 20, MYSQL_TYPE_STRING, 0, 0, 0, SKIP_OPEN_TABLE},
  {"EXTRA", 255, MYSQL_TYPE_STRING, 0, 1, 0, SKIP_OPEN_TABLE},
  {0, 0, MYSQL_TYPE_STRING, 0, 0, 0, SKIP_OPEN_TABLE}
};

void init_fill_schema_files_row(TABLE* table)
{
  int i;
  for(i=0; files_fields_info[i].field_name!=NULL; i++)
    table->field[i]->set_null();

  table->field[IS_FILES_STATUS]->set_notnull();
  table->field[IS_FILES_STATUS]->store("NORMAL", 6, system_charset_info);
}

ST_FIELD_INFO referential_constraints_fields_info[]=
{
  {"CONSTRAINT_CATALOG", FN_REFLEN, MYSQL_TYPE_STRING, 0, 0, 0, OPEN_FULL_TABLE},
  {"CONSTRAINT_SCHEMA", NAME_CHAR_LEN, MYSQL_TYPE_STRING, 0, 0, 0,
   OPEN_FULL_TABLE},
  {"CONSTRAINT_NAME", NAME_CHAR_LEN, MYSQL_TYPE_STRING, 0, 0, 0,
   OPEN_FULL_TABLE},
  {"UNIQUE_CONSTRAINT_CATALOG", FN_REFLEN, MYSQL_TYPE_STRING, 0, 0, 0,
   OPEN_FULL_TABLE},
  {"UNIQUE_CONSTRAINT_SCHEMA", NAME_CHAR_LEN, MYSQL_TYPE_STRING, 0, 0, 0,
   OPEN_FULL_TABLE},
  {"UNIQUE_CONSTRAINT_NAME", NAME_CHAR_LEN, MYSQL_TYPE_STRING, 0,
   MY_I_S_MAYBE_NULL, 0, OPEN_FULL_TABLE},
  {"MATCH_OPTION", NAME_CHAR_LEN, MYSQL_TYPE_STRING, 0, 0, 0, OPEN_FULL_TABLE},
  {"UPDATE_RULE", NAME_CHAR_LEN, MYSQL_TYPE_STRING, 0, 0, 0, OPEN_FULL_TABLE},
  {"DELETE_RULE", NAME_CHAR_LEN, MYSQL_TYPE_STRING, 0, 0, 0, OPEN_FULL_TABLE},
  {"TABLE_NAME", NAME_CHAR_LEN, MYSQL_TYPE_STRING, 0, 0, 0, OPEN_FULL_TABLE},
  {"REFERENCED_TABLE_NAME", NAME_CHAR_LEN, MYSQL_TYPE_STRING, 0, 0, 0,
   OPEN_FULL_TABLE},
  {0, 0, MYSQL_TYPE_STRING, 0, 0, 0, SKIP_OPEN_TABLE}
};


ST_FIELD_INFO parameters_fields_info[]=
{
  {"SPECIFIC_CATALOG", FN_REFLEN, MYSQL_TYPE_STRING, 0, 0, 0, OPEN_FULL_TABLE},
  {"SPECIFIC_SCHEMA", NAME_CHAR_LEN, MYSQL_TYPE_STRING, 0, 0, 0,
   OPEN_FULL_TABLE},
  {"SPECIFIC_NAME", NAME_CHAR_LEN, MYSQL_TYPE_STRING, 0, 0, 0, OPEN_FULL_TABLE},
  {"ORDINAL_POSITION", 21 , MYSQL_TYPE_LONG, 0, 0, 0, OPEN_FULL_TABLE},
  {"PARAMETER_MODE", 5, MYSQL_TYPE_STRING, 0, 1, 0, OPEN_FULL_TABLE},
  {"PARAMETER_NAME", NAME_CHAR_LEN, MYSQL_TYPE_STRING, 0, 1, 0, OPEN_FULL_TABLE},
  {"DATA_TYPE", NAME_CHAR_LEN, MYSQL_TYPE_STRING, 0, 0, 0, OPEN_FULL_TABLE},
  {"CHARACTER_MAXIMUM_LENGTH", 21 , MYSQL_TYPE_LONG, 0, 1, 0, OPEN_FULL_TABLE},
  {"CHARACTER_OCTET_LENGTH", 21 , MYSQL_TYPE_LONG, 0, 1, 0, OPEN_FULL_TABLE},
  {"NUMERIC_PRECISION", 21 , MYSQL_TYPE_LONG, 0, 1, 0, OPEN_FULL_TABLE},
  {"NUMERIC_SCALE", 21 , MYSQL_TYPE_LONG, 0, 1, 0, OPEN_FULL_TABLE},
  {"DATETIME_PRECISION", MY_INT64_NUM_DECIMAL_DIGITS, MYSQL_TYPE_LONGLONG,
   0, (MY_I_S_MAYBE_NULL | MY_I_S_UNSIGNED), 0, OPEN_FRM_ONLY},
  {"CHARACTER_SET_NAME", 64, MYSQL_TYPE_STRING, 0, 1, 0, OPEN_FULL_TABLE},
  {"COLLATION_NAME", 64, MYSQL_TYPE_STRING, 0, 1, 0, OPEN_FULL_TABLE},
  {"DTD_IDENTIFIER", 65535, MYSQL_TYPE_STRING, 0, 0, 0, OPEN_FULL_TABLE},
  {"ROUTINE_TYPE", 9, MYSQL_TYPE_STRING, 0, 0, 0, OPEN_FULL_TABLE},
  {0, 0, MYSQL_TYPE_STRING, 0, 0, 0, OPEN_FULL_TABLE}
};


ST_FIELD_INFO tablespaces_fields_info[]=
{
  {"TABLESPACE_NAME", NAME_CHAR_LEN, MYSQL_TYPE_STRING, 0, 0, 0,
   SKIP_OPEN_TABLE},
  {"ENGINE", NAME_CHAR_LEN, MYSQL_TYPE_STRING, 0, 0, 0, SKIP_OPEN_TABLE},
  {"TABLESPACE_TYPE", NAME_CHAR_LEN, MYSQL_TYPE_STRING, 0, MY_I_S_MAYBE_NULL,
   0, SKIP_OPEN_TABLE},
  {"LOGFILE_GROUP_NAME", NAME_CHAR_LEN, MYSQL_TYPE_STRING, 0, MY_I_S_MAYBE_NULL,
   0, SKIP_OPEN_TABLE},
  {"EXTENT_SIZE", 21, MYSQL_TYPE_LONGLONG, 0,
   MY_I_S_MAYBE_NULL | MY_I_S_UNSIGNED, 0, SKIP_OPEN_TABLE},
  {"AUTOEXTEND_SIZE", 21, MYSQL_TYPE_LONGLONG, 0,
   MY_I_S_MAYBE_NULL | MY_I_S_UNSIGNED, 0, SKIP_OPEN_TABLE},
  {"MAXIMUM_SIZE", 21, MYSQL_TYPE_LONGLONG, 0,
   MY_I_S_MAYBE_NULL | MY_I_S_UNSIGNED, 0, SKIP_OPEN_TABLE},
  {"NODEGROUP_ID", 21, MYSQL_TYPE_LONGLONG, 0,
   MY_I_S_MAYBE_NULL | MY_I_S_UNSIGNED, 0, SKIP_OPEN_TABLE},
  {"TABLESPACE_COMMENT", 2048, MYSQL_TYPE_STRING, 0, MY_I_S_MAYBE_NULL, 0,
   SKIP_OPEN_TABLE},
  {0, 0, MYSQL_TYPE_STRING, 0, 0, 0, SKIP_OPEN_TABLE}
};


ST_FIELD_INFO keycache_fields_info[]=
{
  {"KEY_CACHE_NAME", NAME_LEN, MYSQL_TYPE_STRING, 0, 0, 0, SKIP_OPEN_TABLE},
  {"SEGMENTS", 3, MYSQL_TYPE_LONG, 0, 
   (MY_I_S_MAYBE_NULL | MY_I_S_UNSIGNED) , 0, SKIP_OPEN_TABLE},
  {"SEGMENT_NUMBER", 3, MYSQL_TYPE_LONG, 0,
   (MY_I_S_MAYBE_NULL | MY_I_S_UNSIGNED), 0, SKIP_OPEN_TABLE},
  {"FULL_SIZE", MY_INT64_NUM_DECIMAL_DIGITS, MYSQL_TYPE_LONGLONG, 0,
   (MY_I_S_UNSIGNED), 0, SKIP_OPEN_TABLE},
  {"BLOCK_SIZE", MY_INT64_NUM_DECIMAL_DIGITS, MYSQL_TYPE_LONGLONG, 0,
   (MY_I_S_UNSIGNED), 0, SKIP_OPEN_TABLE },
  {"USED_BLOCKS", MY_INT64_NUM_DECIMAL_DIGITS, MYSQL_TYPE_LONGLONG, 0,
    (MY_I_S_UNSIGNED), "Key_blocks_used", SKIP_OPEN_TABLE},
  {"UNUSED_BLOCKS", MY_INT64_NUM_DECIMAL_DIGITS, MYSQL_TYPE_LONGLONG, 0,
   (MY_I_S_UNSIGNED), "Key_blocks_unused", SKIP_OPEN_TABLE},
  {"DIRTY_BLOCKS", MY_INT64_NUM_DECIMAL_DIGITS, MYSQL_TYPE_LONGLONG, 0,
   (MY_I_S_UNSIGNED), "Key_blocks_not_flushed", SKIP_OPEN_TABLE},
  {"READ_REQUESTS", MY_INT64_NUM_DECIMAL_DIGITS, MYSQL_TYPE_LONGLONG, 0,
   (MY_I_S_UNSIGNED), "Key_read_requests", SKIP_OPEN_TABLE},
  {"READS", MY_INT64_NUM_DECIMAL_DIGITS, MYSQL_TYPE_LONGLONG, 0,
   (MY_I_S_UNSIGNED), "Key_reads", SKIP_OPEN_TABLE},
  {"WRITE_REQUESTS", MY_INT64_NUM_DECIMAL_DIGITS, MYSQL_TYPE_LONGLONG, 0,
   (MY_I_S_UNSIGNED), "Key_write_requests", SKIP_OPEN_TABLE},
  {"WRITES", MY_INT64_NUM_DECIMAL_DIGITS, MYSQL_TYPE_LONGLONG, 0,
   (MY_I_S_UNSIGNED), "Key_writes", SKIP_OPEN_TABLE},
  {0, 0, MYSQL_TYPE_STRING, 0, 0, 0, SKIP_OPEN_TABLE}
};


/*
  Description of ST_FIELD_INFO in table.h

  Make sure that the order of schema_tables and enum_schema_tables are the same.

*/

ST_SCHEMA_TABLE schema_tables[]=
{
  {"CHARACTER_SETS", charsets_fields_info, create_schema_table,
   fill_schema_charsets, make_character_sets_old_format, 0, -1, -1, 0, 0},
  {"CLIENT_STATISTICS", client_stats_fields_info, create_schema_table, 
   fill_schema_client_stats, make_old_format, 0, -1, -1, 0, 0},
  {"COLLATIONS", collation_fields_info, create_schema_table,
   fill_schema_collation, make_old_format, 0, -1, -1, 0, 0},
  {"COLLATION_CHARACTER_SET_APPLICABILITY", coll_charset_app_fields_info,
   create_schema_table, fill_schema_coll_charset_app, 0, 0, -1, -1, 0, 0},
  {"COLUMNS", columns_fields_info, create_schema_table,
   get_all_tables, make_columns_old_format, get_schema_column_record, 1, 2, 0,
   OPTIMIZE_I_S_TABLE|OPEN_VIEW_FULL},
  {"COLUMN_PRIVILEGES", column_privileges_fields_info, create_schema_table,
   fill_schema_column_privileges, 0, 0, -1, -1, 0, 0},
  {"ENGINES", engines_fields_info, create_schema_table,
   fill_schema_engines, make_old_format, 0, -1, -1, 0, 0},
#ifdef HAVE_EVENT_SCHEDULER
  {"EVENTS", events_fields_info, create_schema_table,
   Events::fill_schema_events, make_old_format, 0, -1, -1, 0, 0},
#else
  {"EVENTS", events_fields_info, create_schema_table,
   0, make_old_format, 0, -1, -1, 0, 0},
#endif
  {"FILES", files_fields_info, create_schema_table,
   hton_fill_schema_table, 0, 0, -1, -1, 0, 0},
  {"GLOBAL_STATUS", variables_fields_info, create_schema_table,
   fill_status, make_old_format, 0, 0, -1, 0, 0},
  {"GLOBAL_VARIABLES", variables_fields_info, create_schema_table,
   fill_variables, make_old_format, 0, 0, -1, 0, 0},
  {"INDEX_STATISTICS", index_stats_fields_info, create_schema_table,
   fill_schema_index_stats, make_old_format, 0, -1, -1, 0, 0},
  {"KEY_CACHES", keycache_fields_info, create_schema_table,
   fill_key_cache_tables, make_old_format, 0, -1,-1, 0, 0}, 
  {"KEY_COLUMN_USAGE", key_column_usage_fields_info, create_schema_table,
   get_all_tables, 0, get_schema_key_column_usage_record, 4, 5, 0,
   OPTIMIZE_I_S_TABLE|OPEN_TABLE_ONLY},
  {"OPEN_TABLES", open_tables_fields_info, create_schema_table,
   fill_open_tables, make_old_format, 0, -1, -1, 1, 0},
  {"PARAMETERS", parameters_fields_info, create_schema_table,
   fill_schema_proc, 0, 0, -1, -1, 0, 0},
  {"PARTITIONS", partitions_fields_info, create_schema_table,
   get_all_tables, 0, get_schema_partitions_record, 1, 2, 0,
   OPTIMIZE_I_S_TABLE|OPEN_TABLE_ONLY},
  {"PLUGINS", plugin_fields_info, create_schema_table,
   fill_plugins, make_old_format, 0, -1, -1, 0, 0},
  {"PROCESSLIST", processlist_fields_info, create_schema_table,
   fill_schema_processlist, make_old_format, 0, -1, -1, 0, 0},
  {"PROFILING", query_profile_statistics_info, create_schema_table,
    fill_query_profile_statistics_info, make_profile_table_for_show,
    NULL, -1, -1, false, 0},
  {"REFERENTIAL_CONSTRAINTS", referential_constraints_fields_info,
   create_schema_table, get_all_tables, 0, get_referential_constraints_record,
   1, 9, 0, OPTIMIZE_I_S_TABLE|OPEN_TABLE_ONLY},
  {"ROUTINES", proc_fields_info, create_schema_table, 
   fill_schema_proc, make_proc_old_format, 0, -1, -1, 0, 0},
  {"SCHEMATA", schema_fields_info, create_schema_table,
   fill_schema_schemata, make_schemata_old_format, 0, 1, -1, 0, 0},
  {"SCHEMA_PRIVILEGES", schema_privileges_fields_info, create_schema_table,
   fill_schema_schema_privileges, 0, 0, -1, -1, 0, 0},
  {"SESSION_STATUS", variables_fields_info, create_schema_table,
   fill_status, make_old_format, 0, 0, -1, 0, 0},
  {"SESSION_VARIABLES", variables_fields_info, create_schema_table,
   fill_variables, make_old_format, 0, 0, -1, 0, 0},
  {"STATISTICS", stat_fields_info, create_schema_table,
   get_all_tables, make_old_format, get_schema_stat_record, 1, 2, 0,
   OPEN_TABLE_ONLY|OPTIMIZE_I_S_TABLE},
  {"STATUS", variables_fields_info, create_schema_table, fill_status,
   make_old_format, 0, 0, -1, 1, 0},
  {"TABLES", tables_fields_info, create_schema_table,
   get_all_tables, make_old_format, get_schema_tables_record, 1, 2, 0,
   OPTIMIZE_I_S_TABLE},
  {"TABLESPACES", tablespaces_fields_info, create_schema_table,
   hton_fill_schema_table, 0, 0, -1, -1, 0, 0},
  {"TABLE_CONSTRAINTS", table_constraints_fields_info, create_schema_table,
   get_all_tables, 0, get_schema_constraints_record, 3, 4, 0,
   OPTIMIZE_I_S_TABLE|OPEN_TABLE_ONLY},
  {"TABLE_NAMES", table_names_fields_info, create_schema_table,
   get_all_tables, make_table_names_old_format, 0, 1, 2, 1, OPTIMIZE_I_S_TABLE},
  {"TABLE_PRIVILEGES", table_privileges_fields_info, create_schema_table,
   fill_schema_table_privileges, 0, 0, -1, -1, 0, 0},
  {"TABLE_STATISTICS", table_stats_fields_info, create_schema_table,
   fill_schema_table_stats, make_old_format, 0, -1, -1, 0, 0},
  {"TRIGGERS", triggers_fields_info, create_schema_table,
   get_all_tables, make_old_format, get_schema_triggers_record, 5, 6, 0,
   OPEN_TRIGGER_ONLY|OPTIMIZE_I_S_TABLE},
  {"USER_PRIVILEGES", user_privileges_fields_info, create_schema_table, 
   fill_schema_user_privileges, 0, 0, -1, -1, 0, 0},
  {"USER_STATISTICS", user_stats_fields_info, create_schema_table, 
   fill_schema_user_stats, make_old_format, 0, -1, -1, 0, 0},
  {"VARIABLES", variables_fields_info, create_schema_table, fill_variables,
   make_old_format, 0, 0, -1, 1, 0},
  {"VIEWS", view_fields_info, create_schema_table,
   get_all_tables, 0, get_schema_views_record, 1, 2, 0,
   OPEN_VIEW_ONLY|OPTIMIZE_I_S_TABLE},
  {0, 0, 0, 0, 0, 0, 0, 0, 0, 0}
};


#ifdef HAVE_EXPLICIT_TEMPLATE_INSTANTIATION
template class List_iterator_fast<char>;
template class List<char>;
#endif

int initialize_schema_table(st_plugin_int *plugin)
{
  ST_SCHEMA_TABLE *schema_table;
  DBUG_ENTER("initialize_schema_table");

  if (!(schema_table= (ST_SCHEMA_TABLE *)my_malloc(sizeof(ST_SCHEMA_TABLE),
                                MYF(MY_WME | MY_ZEROFILL))))
      DBUG_RETURN(1);
  /* Historical Requirement */
  plugin->data= schema_table; // shortcut for the future
  if (plugin->plugin->init)
  {
    schema_table->create_table= create_schema_table;
    schema_table->old_format= make_old_format;
    schema_table->idx_field1= -1,
    schema_table->idx_field2= -1;

    /* Make the name available to the init() function. */
    schema_table->table_name= plugin->name.str;

    if (plugin->plugin->init(schema_table))
    {
      sql_print_error("Plugin '%s' init function returned error.",
                      plugin->name.str);
      plugin->data= NULL;
      my_free(schema_table);
      DBUG_RETURN(1);
    }

    /* Make sure the plugin name is not set inside the init() function. */
    schema_table->table_name= plugin->name.str;
  }
  DBUG_RETURN(0);
}

int finalize_schema_table(st_plugin_int *plugin)
{
  ST_SCHEMA_TABLE *schema_table= (ST_SCHEMA_TABLE *)plugin->data;
  DBUG_ENTER("finalize_schema_table");

  if (schema_table)
  {
    if (plugin->plugin->deinit)
    {
      DBUG_PRINT("info", ("Deinitializing plugin: '%s'", plugin->name.str));
      if (plugin->plugin->deinit(NULL))
      {
        DBUG_PRINT("warning", ("Plugin '%s' deinit function returned error.",
                               plugin->name.str));
      }
    }
    my_free(schema_table);
  }
  DBUG_RETURN(0);
}


/**
  Output trigger information (SHOW CREATE TRIGGER) to the client.

  @param thd          Thread context.
  @param triggers     List of triggers for the table.
  @param trigger_idx  Index of the trigger to dump.

  @return Operation status
    @retval TRUE Error.
    @retval FALSE Success.
*/

static bool show_create_trigger_impl(THD *thd,
                                     Table_triggers_list *triggers,
                                     int trigger_idx)
{
  int ret_code;

  Protocol *p= thd->protocol;
  List<Item> fields;

  LEX_STRING trg_name;
  ulonglong trg_sql_mode;
  LEX_STRING trg_sql_mode_str;
  LEX_STRING trg_sql_original_stmt;
  LEX_STRING trg_client_cs_name;
  LEX_STRING trg_connection_cl_name;
  LEX_STRING trg_db_cl_name;

  CHARSET_INFO *trg_client_cs;

  /*
    TODO: Check privileges here. This functionality will be added by
    implementation of the following WL items:
      - WL#2227: New privileges for new objects
      - WL#3482: Protect SHOW CREATE PROCEDURE | FUNCTION | VIEW | TRIGGER
        properly

    SHOW TRIGGERS and I_S.TRIGGERS will be affected too.
  */

  /* Prepare trigger "object". */

  triggers->get_trigger_info(thd,
                             trigger_idx,
                             &trg_name,
                             &trg_sql_mode,
                             &trg_sql_original_stmt,
                             &trg_client_cs_name,
                             &trg_connection_cl_name,
                             &trg_db_cl_name);

  sql_mode_string_representation(thd, trg_sql_mode, &trg_sql_mode_str);

  /* Resolve trigger client character set. */

  if (resolve_charset(trg_client_cs_name.str, NULL, &trg_client_cs))
    return TRUE;

  /* Send header. */

  fields.push_back(new Item_empty_string("Trigger", NAME_LEN));
  fields.push_back(new Item_empty_string("sql_mode", trg_sql_mode_str.length));

  {
    /*
      NOTE: SQL statement field must be not less than 1024 in order not to
      confuse old clients.
    */

    Item_empty_string *stmt_fld=
      new Item_empty_string("SQL Original Statement",
                            max(trg_sql_original_stmt.length, 1024));

    stmt_fld->maybe_null= TRUE;

    fields.push_back(stmt_fld);
  }

  fields.push_back(new Item_empty_string("character_set_client",
                                         MY_CS_NAME_SIZE));

  fields.push_back(new Item_empty_string("collation_connection",
                                         MY_CS_NAME_SIZE));

  fields.push_back(new Item_empty_string("Database Collation",
                                         MY_CS_NAME_SIZE));

  if (p->send_result_set_metadata(&fields, Protocol::SEND_NUM_ROWS | Protocol::SEND_EOF))
    return TRUE;

  /* Send data. */

  p->prepare_for_resend();

  p->store(trg_name.str,
           trg_name.length,
           system_charset_info);

  p->store(trg_sql_mode_str.str,
           trg_sql_mode_str.length,
           system_charset_info);

  p->store(trg_sql_original_stmt.str,
           trg_sql_original_stmt.length,
           trg_client_cs);

  p->store(trg_client_cs_name.str,
           trg_client_cs_name.length,
           system_charset_info);

  p->store(trg_connection_cl_name.str,
           trg_connection_cl_name.length,
           system_charset_info);

  p->store(trg_db_cl_name.str,
           trg_db_cl_name.length,
           system_charset_info);

  ret_code= p->write();

  if (!ret_code)
    my_eof(thd);

  return ret_code != 0;
}


/**
  Read TRN and TRG files to obtain base table name for the specified
  trigger name and construct TABE_LIST object for the base table.

  @param thd      Thread context.
  @param trg_name Trigger name.

  @return TABLE_LIST object corresponding to the base table.

  TODO: This function is a copy&paste from add_table_to_list() and
  sp_add_to_query_tables(). The problem is that in order to be compatible
  with Stored Programs (Prepared Statements), we should not touch thd->lex.
  The "source" functions also add created TABLE_LIST object to the
  thd->lex->query_tables.

  The plan to eliminate this copy&paste is to:

    - get rid of sp_add_to_query_tables() and use Lex::add_table_to_list().
      Only add_table_to_list() must be used to add tables from the parser
      into Lex::query_tables list.

    - do not update Lex::query_tables in add_table_to_list().
*/

static
TABLE_LIST *get_trigger_table(THD *thd, const sp_name *trg_name)
{
  char trn_path_buff[FN_REFLEN];
  LEX_STRING trn_path= { trn_path_buff, 0 };
  LEX_STRING db;
  LEX_STRING tbl_name;
  TABLE_LIST *table;

  build_trn_path(thd, trg_name, &trn_path);

  if (check_trn_exists(&trn_path))
  {
    my_error(ER_TRG_DOES_NOT_EXIST, MYF(0));
    return NULL;
  }

  if (load_table_name_for_trigger(thd, trg_name, &trn_path, &tbl_name))
    return NULL;

  /* We need to reset statement table list to be PS/SP friendly. */
  if (!(table= (TABLE_LIST*) thd->alloc(sizeof(TABLE_LIST))))
    return NULL;

  db= trg_name->m_db;

  db.str= thd->strmake(db.str, db.length);
  tbl_name.str= thd->strmake(tbl_name.str, tbl_name.length);

  if (db.str == NULL || tbl_name.str == NULL)
    return NULL;

  table->init_one_table(db.str, db.length, tbl_name.str, tbl_name.length,
                        tbl_name.str, TL_IGNORE);

  return table;
}


/**
  SHOW CREATE TRIGGER high-level implementation.

  @param thd      Thread context.
  @param trg_name Trigger name.

  @return Operation status
    @retval TRUE Error.
    @retval FALSE Success.
*/

bool show_create_trigger(THD *thd, const sp_name *trg_name)
{
  TABLE_LIST *lst= get_trigger_table(thd, trg_name);
  uint num_tables; /* NOTE: unused, only to pass to open_tables(). */
  Table_triggers_list *triggers;
  int trigger_idx;
  bool error= TRUE;

  if (!lst)
    return TRUE;

  if (check_table_access(thd, TRIGGER_ACL, lst, FALSE, 1, TRUE))
  {
    my_error(ER_SPECIFIC_ACCESS_DENIED_ERROR, MYF(0), "TRIGGER");
    return TRUE;
  }

  /*
    Metadata locks taken during SHOW CREATE TRIGGER should be released when
    the statement completes as it is an information statement.
  */
  MDL_savepoint mdl_savepoint= thd->mdl_context.mdl_savepoint();

  /*
    Open the table by name in order to load Table_triggers_list object.
  */
  if (open_tables(thd, &lst, &num_tables,
                  MYSQL_OPEN_FORCE_SHARED_HIGH_PRIO_MDL))
  {
    my_error(ER_TRG_CANT_OPEN_TABLE, MYF(0),
             (const char *) trg_name->m_db.str,
             (const char *) lst->table_name);

    goto exit;

    /* Perform closing actions and return error status. */
  }

  triggers= lst->table->triggers;

  if (!triggers)
  {
    my_error(ER_TRG_DOES_NOT_EXIST, MYF(0));
    goto exit;
  }

  trigger_idx= triggers->find_trigger_by_name(&trg_name->m_name);

  if (trigger_idx < 0)
  {
    my_error(ER_TRG_CORRUPTED_FILE, MYF(0),
             (const char *) trg_name->m_db.str,
             (const char *) lst->table_name);

    goto exit;
  }

  error= show_create_trigger_impl(thd, triggers, trigger_idx);

  /*
    NOTE: if show_create_trigger_impl() failed, that means we could not
    send data to the client. In this case we simply raise the error
    status and client connection will be closed.
  */

exit:
  close_thread_tables(thd);
  /* Release any metadata locks taken during SHOW CREATE TRIGGER. */
  thd->mdl_context.rollback_to_savepoint(mdl_savepoint);
  return error;
}

class IS_internal_schema_access : public ACL_internal_schema_access
{
public:
  IS_internal_schema_access()
  {}

  ~IS_internal_schema_access()
  {}

  ACL_internal_access_result check(ulong want_access,
                                   ulong *save_priv) const;

  const ACL_internal_table_access *lookup(const char *name) const;
};

ACL_internal_access_result
IS_internal_schema_access::check(ulong want_access,
                                 ulong *save_priv) const
{
  want_access &= ~SELECT_ACL;

  /*
    We don't allow any simple privileges but SELECT_ACL on
    the information_schema database.
  */
  if (unlikely(want_access & DB_ACLS))
    return ACL_INTERNAL_ACCESS_DENIED;

  /* Always grant SELECT for the information schema. */
  *save_priv|= SELECT_ACL;

  return want_access ? ACL_INTERNAL_ACCESS_CHECK_GRANT :
                       ACL_INTERNAL_ACCESS_GRANTED;
}

const ACL_internal_table_access *
IS_internal_schema_access::lookup(const char *name) const
{
  /* There are no per table rules for the information schema. */
  return NULL;
}

static IS_internal_schema_access is_internal_schema_access;

void initialize_information_schema_acl()
{
  ACL_internal_schema_registry::register_schema(&INFORMATION_SCHEMA_NAME,
                                                &is_internal_schema_access);
}

#ifdef WITH_PARTITION_STORAGE_ENGINE
/*
  Convert a string in character set in column character set format
  to utf8 character set if possible, the utf8 character set string
  will later possibly be converted to character set used by client.
  Thus we attempt conversion from column character set to both
  utf8 and to character set client.

  Examples of strings that should fail conversion to utf8 are unassigned
  characters as e.g. 0x81 in cp1250 (Windows character set for for countries
  like Czech and Poland). Example of string that should fail conversion to
  character set on client (e.g. if this is latin1) is 0x2020 (daggger) in
  ucs2.

  If the conversion fails we will as a fall back convert the string to
  hex encoded format. The caller of the function can also ask for hex
  encoded format of output string unconditionally.

  SYNOPSIS
    get_cs_converted_string_value()
    thd                             Thread object
    input_str                       Input string in cs character set
    output_str                      Output string to be produced in utf8
    cs                              Character set of input string
    use_hex                         Use hex string unconditionally
 

  RETURN VALUES
    No return value
*/

static void get_cs_converted_string_value(THD *thd,
                                          String *input_str,
                                          String *output_str,
                                          CHARSET_INFO *cs,
                                          bool use_hex)
{

  output_str->length(0);
  if (input_str->length() == 0)
  {
    output_str->append("''");
    return;
  }
  if (!use_hex)
  {
    String try_val;
    uint try_conv_error= 0;

    try_val.copy(input_str->ptr(), input_str->length(), cs,
                 thd->variables.character_set_client, &try_conv_error);
    if (!try_conv_error)
    {
      String val;
      uint conv_error= 0;

      val.copy(input_str->ptr(), input_str->length(), cs,
               system_charset_info, &conv_error);
      if (!conv_error)
      {
        append_unescaped(output_str, val.ptr(), val.length());
        return;
      }
    }
    /* We had a conversion error, use hex encoded string for safety */
  }
  {
    const uchar *ptr;
    uint i, len;
    char buf[3];

    output_str->append("_");
    output_str->append(cs->csname);
    output_str->append(" ");
    output_str->append("0x");
    len= input_str->length();
    ptr= (uchar*)input_str->ptr();
    for (i= 0; i < len; i++)
    {
      uint high, low;

      high= (*ptr) >> 4;
      low= (*ptr) & 0x0F;
      buf[0]= _dig_vec_upper[high];
      buf[1]= _dig_vec_upper[low];
      buf[2]= 0;
      output_str->append((const char*)buf);
      ptr++;
    }
  }
  return;
}
#endif<|MERGE_RESOLUTION|>--- conflicted
+++ resolved
@@ -1119,8 +1119,8 @@
   if (test_all_bits(sctx->master_access, DB_ACLS))
     db_access=DB_ACLS;
   else
-    db_access= (acl_get(sctx->get_host()->ptr(), sctx->get_ip()->ptr(),
-                        sctx->priv_user, dbname, 0) | sctx->master_access);
+    db_access= (acl_get(sctx->host, sctx->ip, sctx->priv_user, dbname, 0) |
+		sctx->master_access);
   if (!(db_access & DB_ACLS) && check_grant_db(thd,dbname))
   {
     status_var_increment(thd->status_var.access_denied_errors);
@@ -2201,24 +2201,17 @@
         thd_info->user= thd->strdup(tmp_sctx->user ? tmp_sctx->user :
                                     (tmp->system_thread ?
                                      "system user" : "unauthenticated user"));
-	if (tmp->peer_port && (tmp_sctx->get_host()->length() ||
-            tmp_sctx->get_ip()->length()) && thd->security_ctx->host_or_ip[0])
+	if (tmp->peer_port && (tmp_sctx->host || tmp_sctx->ip) &&
+            thd->security_ctx->host_or_ip[0])
 	{
 	  if ((thd_info->host= (char*) thd->alloc(LIST_PROCESS_HOST_LEN+1)))
 	    my_snprintf((char *) thd_info->host, LIST_PROCESS_HOST_LEN,
 			"%s:%u", tmp_sctx->host_or_ip, tmp->peer_port);
 	}
 	else
-<<<<<<< HEAD
 	  thd_info->host= thd->strdup(tmp_sctx->host_or_ip[0] ?
                                       tmp_sctx->host_or_ip :
                                       tmp_sctx->host ? tmp_sctx->host : "");
-=======
-	  thd_info->host= thd->strdup(tmp_sctx->host_or_ip[0] ? 
-                                      tmp_sctx->host_or_ip : 
-                                      tmp_sctx->get_host()->length() ?
-                                      tmp_sctx->get_host()->ptr() : "");
->>>>>>> 543b6e02
         thd_info->command=(int) tmp->command;
         mysql_mutex_lock(&tmp->LOCK_thd_data);
         if ((thd_info->db= tmp->db))             // Safe test
@@ -2320,12 +2313,8 @@
     {
       Security_context *tmp_sctx= tmp->security_ctx;
       struct st_my_thread_var *mysys_var;
-<<<<<<< HEAD
-      const char *val;
+      const char *val, *db;
       ulonglong max_counter;
-=======
-      const char *val, *db;
->>>>>>> 543b6e02
 
       if ((!tmp->vio_ok() && !tmp->system_thread) ||
           (user && (!tmp_sctx->user || strcmp(tmp_sctx->user, user))))
@@ -2339,8 +2328,8 @@
             (tmp->system_thread ? "system user" : "unauthenticated user");
       table->field[1]->store(val, strlen(val), cs);
       /* HOST */
-      if (tmp->peer_port && (tmp_sctx->get_host()->length() ||
-          tmp_sctx->get_ip()->length()) && thd->security_ctx->host_or_ip[0])
+      if (tmp->peer_port && (tmp_sctx->host || tmp_sctx->ip) &&
+          thd->security_ctx->host_or_ip[0])
       {
         char host[LIST_PROCESS_HOST_LEN + 1];
         my_snprintf(host, LIST_PROCESS_HOST_LEN, "%s:%u",
@@ -4476,8 +4465,7 @@
                        &thd->col_access, NULL, 0, 1) ||
           (!thd->col_access && check_grant_db(thd, db_name->str))) ||
         sctx->master_access & (DB_ACLS | SHOW_DB_ACL) ||
-        acl_get(sctx->get_host()->ptr(), sctx->get_ip()->ptr(),
-                sctx->priv_user, db_name->str, 0))
+        acl_get(sctx->host, sctx->ip, sctx->priv_user, db_name->str, 0))
 #endif
     {
       List<LEX_STRING> table_names;
@@ -4646,8 +4634,7 @@
     }
 #ifndef NO_EMBEDDED_ACCESS_CHECKS
     if (sctx->master_access & (DB_ACLS | SHOW_DB_ACL) ||
-	acl_get(sctx->get_host()->ptr(), sctx->get_ip()->ptr(),
-                sctx->priv_user, db_name->str, 0) ||
+	acl_get(sctx->host, sctx->ip, sctx->priv_user, db_name->str, 0) ||
 	!check_grant_db(thd, db_name->str))
 #endif
     {
@@ -6969,34 +6956,19 @@
     tmp1= &thd->status_var;
   }
 
-<<<<<<< HEAD
   COND *partial_cond= make_cond_for_info_schema(cond, tables);
   // Evaluate and cache const subqueries now, before the mutex.
   if (partial_cond)
     partial_cond->val_int();
 
   mysql_mutex_lock(&LOCK_status);
-=======
-  /*
-    Avoid recursive acquisition of LOCK_status in cases when WHERE clause
-    represented by "cond" contains subquery on I_S.SESSION/GLOBAL_STATUS.
-  */
-  if (thd->fill_status_recursion_level++ == 0) 
-    mysql_mutex_lock(&LOCK_status);
->>>>>>> 543b6e02
   if (option_type == OPT_GLOBAL)
     calc_sum_of_all_status(&tmp);
   res= show_status_array(thd, wild,
                          (SHOW_VAR *)all_status_vars.buffer,
                          option_type, tmp1, "", tables->table,
-<<<<<<< HEAD
                          upper_case_names, partial_cond);
   mysql_mutex_unlock(&LOCK_status);
-=======
-                         upper_case_names, cond);
-  if (thd->fill_status_recursion_level-- == 1) 
-    mysql_mutex_unlock(&LOCK_status);
->>>>>>> 543b6e02
   DBUG_RETURN(res);
 }
 
