/*
   Copyright (c) 2000, 2011, Oracle and/or its affiliates. All rights reserved.

   This program is free software; you can redistribute it and/or modify
   it under the terms of the GNU General Public License as published by
   the Free Software Foundation; version 2 of the License.

   This program is distributed in the hope that it will be useful,
   but WITHOUT ANY WARRANTY; without even the implied warranty of
   MERCHANTABILITY or FITNESS FOR A PARTICULAR PURPOSE.  See the
   GNU General Public License for more details.

   You should have received a copy of the GNU General Public License
   along with this program; if not, write to the Free Software
   Foundation, Inc., 51 Franklin St, Fifth Floor, Boston, MA 02110-1301  USA
*/

/* mysqldump.c  - Dump a tables contents and format to an ASCII file
**
** The author's original notes follow :-
**
** AUTHOR: Igor Romanenko (igor@frog.kiev.ua)
** DATE:   December 3, 1994
** WARRANTY: None, expressed, impressed, implied
**          or other
** STATUS: Public domain
** Adapted and optimized for MySQL by
** Michael Widenius, Sinisa Milivojevic, Jani Tolonen
** -w --where added 9/10/98 by Jim Faucette
** slave code by David Saez Padros <david@ols.es>
** master/autocommit code by Brian Aker <brian@tangent.org>
** SSL by
** Andrei Errapart <andreie@no.spam.ee>
** TÃµnu Samuel  <tonu@please.do.not.remove.this.spam.ee>
** XML by Gary Huntress <ghuntress@mediaone.net> 10/10/01, cleaned up
** and adapted to mysqldump 05/11/01 by Jani Tolonen
** Added --single-transaction option 06/06/2002 by Peter Zaitsev
** 10 Jun 2003: SET NAMES and --no-set-names by Alexander Barkov
*/

#define DUMP_VERSION "10.13"

#include <my_global.h>
#include <my_sys.h>
#include <my_user.h>
#include <m_string.h>
#include <m_ctype.h>
#include <hash.h>
#include <stdarg.h>

#include "client_priv.h"
#include "mysql.h"
#include "mysql_version.h"
#include "mysqld_error.h"
#include "../sql/ha_ndbcluster_tables.h"

#include <welcome_copyright_notice.h> /* ORACLE_WELCOME_COPYRIGHT_NOTICE */

/* Exit codes */

#define EX_USAGE 1
#define EX_MYSQLERR 2
#define EX_CONSCHECK 3
#define EX_EOM 4
#define EX_EOF 5 /* ferror for output file was got */
#define EX_ILLEGAL_TABLE 6

/* index into 'show fields from table' */

#define SHOW_FIELDNAME  0
#define SHOW_TYPE  1
#define SHOW_NULL  2
#define SHOW_DEFAULT  4
#define SHOW_EXTRA  5

/* Size of buffer for dump's select query */
#define QUERY_LENGTH 1536

/* ignore table flags */
#define IGNORE_NONE 0x00 /* no ignore */
#define IGNORE_DATA 0x01 /* don't dump data for this table */
#define IGNORE_INSERT_DELAYED 0x02 /* table doesn't support INSERT DELAYED */

static void add_load_option(DYNAMIC_STRING *str, const char *option,
                             const char *option_value);
static ulong find_set(TYPELIB *lib, const char *x, uint length,
                      char **err_pos, uint *err_len);
static char *alloc_query_str(ulong size);

static void field_escape(DYNAMIC_STRING* in, const char *from);
static my_bool  verbose= 0, opt_no_create_info= 0, opt_no_data= 0,
                quick= 1, extended_insert= 1,
                lock_tables=1,ignore_errors=0,flush_logs=0,flush_privileges=0,
                opt_drop=1,opt_keywords=0,opt_lock=1,opt_compress=0,
                opt_delayed=0,create_options=1,opt_quoted=0,opt_databases=0,
                opt_alldbs=0,opt_create_db=0,opt_lock_all_tables=0,
                opt_set_charset=0, opt_dump_date=1,
                opt_autocommit=0,opt_disable_keys=1,opt_xml=0,
                opt_delete_master_logs=0, tty_password=0,
                opt_single_transaction=0, opt_comments= 0, opt_compact= 0,
                opt_hex_blob=0, opt_order_by_primary=0, opt_ignore=0,
                opt_complete_insert= 0, opt_drop_database= 0,
                opt_replace_into= 0,
                opt_dump_triggers= 0, opt_routines=0, opt_tz_utc=1,
                opt_events= 0,
                opt_alltspcs=0, opt_notspcs= 0;
static my_bool insert_pat_inited= 0, debug_info_flag= 0, debug_check_flag= 0;
static ulong opt_max_allowed_packet, opt_net_buffer_length;
static MYSQL mysql_connection,*mysql=0;
static DYNAMIC_STRING insert_pat;
static char  *opt_password=0,*current_user=0,
             *current_host=0,*path=0,*fields_terminated=0,
             *lines_terminated=0, *enclosed=0, *opt_enclosed=0, *escaped=0,
             *where=0, *order_by=0,
             *opt_compatible_mode_str= 0,
             *err_ptr= 0,
             *log_error_file= NULL;
static char **defaults_argv= 0;
static char compatible_mode_normal_str[255];
/* Server supports character_set_results session variable? */
static my_bool server_supports_switching_charsets= TRUE;
static ulong opt_compatible_mode= 0;
#define MYSQL_OPT_MASTER_DATA_EFFECTIVE_SQL 1
#define MYSQL_OPT_MASTER_DATA_COMMENTED_SQL 2
static uint opt_mysql_port= 0, opt_master_data;
static uint my_end_arg;
static char * opt_mysql_unix_port=0;
static int   first_error=0;
static DYNAMIC_STRING extended_row;
#include <sslopt-vars.h>
FILE *md_result_file= 0;
FILE *stderror_file=0;

#ifdef HAVE_SMEM
static char *shared_memory_base_name=0;
#endif
static uint opt_protocol= 0;

/*
Dynamic_string wrapper functions. In this file use these
wrappers, they will terminate the process if there is
an allocation failure.
*/
static void init_dynamic_string_checked(DYNAMIC_STRING *str, const char *init_str,
			    uint init_alloc, uint alloc_increment);
static void dynstr_append_checked(DYNAMIC_STRING* dest, const char* src);
static void dynstr_set_checked(DYNAMIC_STRING *str, const char *init_str);
static void dynstr_append_mem_checked(DYNAMIC_STRING *str, const char *append,
			  uint length);
static void dynstr_realloc_checked(DYNAMIC_STRING *str, ulong additional_size);
/*
  Constant for detection of default value of default_charset.
  If default_charset is equal to mysql_universal_client_charset, then
  it is the default value which assigned at the very beginning of main().
*/
static const char *mysql_universal_client_charset=
  MYSQL_UNIVERSAL_CLIENT_CHARSET;
static char *default_charset;
static CHARSET_INFO *charset_info= &my_charset_latin1;
const char *default_dbug_option="d:t:o,/tmp/mysqldump.trace";
/* have we seen any VIEWs during table scanning? */
my_bool seen_views= 0;
const char *compatible_mode_names[]=
{
  "MYSQL323", "MYSQL40", "POSTGRESQL", "ORACLE", "MSSQL", "DB2",
  "MAXDB", "NO_KEY_OPTIONS", "NO_TABLE_OPTIONS", "NO_FIELD_OPTIONS",
  "ANSI",
  NullS
};
#define MASK_ANSI_QUOTES \
(\
 (1<<2)  | /* POSTGRESQL */\
 (1<<3)  | /* ORACLE     */\
 (1<<4)  | /* MSSQL      */\
 (1<<5)  | /* DB2        */\
 (1<<6)  | /* MAXDB      */\
 (1<<10)   /* ANSI       */\
)
TYPELIB compatible_mode_typelib= {array_elements(compatible_mode_names) - 1,
                                  "", compatible_mode_names, NULL};

HASH ignore_table;

static struct my_option my_long_options[] =
{
  {"all", OPT_ALL, "Deprecated. Use --create-options instead.",
   &create_options, &create_options, 0, GET_BOOL, NO_ARG, 1,
   0, 0, 0, 0, 0},
  {"all-databases", 'A',
   "Dump all the databases. This will be same as --databases with all databases selected.",
   &opt_alldbs, &opt_alldbs, 0, GET_BOOL, NO_ARG, 0, 0, 0, 0,
   0, 0},
  {"all-tablespaces", 'Y',
   "Dump all the tablespaces.",
   &opt_alltspcs, &opt_alltspcs, 0, GET_BOOL, NO_ARG, 0, 0, 0, 0,
   0, 0},
  {"no-tablespaces", 'y',
   "Do not dump any tablespace information.",
   &opt_notspcs, &opt_notspcs, 0, GET_BOOL, NO_ARG, 0, 0, 0, 0,
   0, 0},
  {"add-drop-database", OPT_DROP_DATABASE, "Add a DROP DATABASE before each create.",
   &opt_drop_database, &opt_drop_database, 0, GET_BOOL, NO_ARG, 0, 0, 0, 0, 0,
   0},
  {"add-drop-table", OPT_DROP, "Add a DROP TABLE before each create.",
   &opt_drop, &opt_drop, 0, GET_BOOL, NO_ARG, 1, 0, 0, 0, 0,
   0},
  {"add-locks", OPT_LOCKS, "Add locks around INSERT statements.",
   &opt_lock, &opt_lock, 0, GET_BOOL, NO_ARG, 1, 0, 0, 0, 0,
   0},
  {"allow-keywords", OPT_KEYWORDS,
   "Allow creation of column names that are keywords.", &opt_keywords,
   &opt_keywords, 0, GET_BOOL, NO_ARG, 0, 0, 0, 0, 0, 0},
#ifdef __NETWARE__
  {"autoclose", OPT_AUTO_CLOSE, "Automatically close the screen on exit for Netware.",
   0, 0, 0, GET_NO_ARG, NO_ARG, 0, 0, 0, 0, 0, 0},
#endif
  {"character-sets-dir", OPT_CHARSETS_DIR,
   "Directory for character set files.", &charsets_dir,
   &charsets_dir, 0, GET_STR, REQUIRED_ARG, 0, 0, 0, 0, 0, 0},
  {"comments", 'i', "Write additional information.",
   &opt_comments, &opt_comments, 0, GET_BOOL, NO_ARG,
   1, 0, 0, 0, 0, 0},
  {"compatible", OPT_COMPATIBLE,
   "Change the dump to be compatible with a given mode. By default tables are dumped in a format optimized for MySQL. Legal modes are: ansi, mysql323, mysql40, postgresql, oracle, mssql, db2, maxdb, no_key_options, no_table_options, no_field_options. One can use several modes separated by commas. Note: Requires MySQL server version 4.1.0 or higher. This option is ignored with earlier server versions.",
   &opt_compatible_mode_str, &opt_compatible_mode_str, 0,
   GET_STR, REQUIRED_ARG, 0, 0, 0, 0, 0, 0},
  {"compact", OPT_COMPACT,
   "Give less verbose output (useful for debugging). Disables structure comments and header/footer constructs.  Enables options --skip-add-drop-table --skip-add-locks --skip-comments --skip-disable-keys --skip-set-charset.",
   &opt_compact, &opt_compact, 0, GET_BOOL, NO_ARG, 0, 0, 0, 0,
   0, 0},
  {"complete-insert", 'c', "Use complete insert statements.",
   &opt_complete_insert, &opt_complete_insert, 0, GET_BOOL,
   NO_ARG, 0, 0, 0, 0, 0, 0},
  {"compress", 'C', "Use compression in server/client protocol.",
   &opt_compress, &opt_compress, 0, GET_BOOL, NO_ARG, 0, 0, 0,
   0, 0, 0},
  {"create-options", 'a',
   "Include all MySQL specific create options.",
   &create_options, &create_options, 0, GET_BOOL, NO_ARG, 1,
   0, 0, 0, 0, 0},
  {"databases", 'B',
   "Dump several databases. Note the difference in usage; in this case no tables are given. All name arguments are regarded as database names. 'USE db_name;' will be included in the output.",
   &opt_databases, &opt_databases, 0, GET_BOOL, NO_ARG, 0, 0,
   0, 0, 0, 0},
#ifdef DBUG_OFF
  {"debug", '#', "This is a non-debug version. Catch this and exit.",
   0,0, 0, GET_DISABLED, OPT_ARG, 0, 0, 0, 0, 0, 0},
#else
  {"debug", '#', "Output debug log.", &default_dbug_option,
   &default_dbug_option, 0, GET_STR, OPT_ARG, 0, 0, 0, 0, 0, 0},
#endif
  {"debug-check", OPT_DEBUG_CHECK, "Check memory and open file usage at exit.",
   &debug_check_flag, &debug_check_flag, 0,
   GET_BOOL, NO_ARG, 0, 0, 0, 0, 0, 0},
  {"debug-info", OPT_DEBUG_INFO, "Print some debug info at exit.",
   &debug_info_flag, &debug_info_flag,
   0, GET_BOOL, NO_ARG, 0, 0, 0, 0, 0, 0},
  {"default-character-set", OPT_DEFAULT_CHARSET,
   "Set the default character set.", &default_charset,
   &default_charset, 0, GET_STR, REQUIRED_ARG, 0, 0, 0, 0, 0, 0},
  {"delayed-insert", OPT_DELAYED, "Insert rows with INSERT DELAYED.",
   &opt_delayed, &opt_delayed, 0, GET_BOOL, NO_ARG, 0, 0, 0, 0,
   0, 0},
  {"delete-master-logs", OPT_DELETE_MASTER_LOGS,
   "Delete logs on master after backup. This automatically enables --master-data.",
   &opt_delete_master_logs, &opt_delete_master_logs, 0,
   GET_BOOL, NO_ARG, 0, 0, 0, 0, 0, 0},
  {"disable-keys", 'K',
   "'/*!40000 ALTER TABLE tb_name DISABLE KEYS */; and '/*!40000 ALTER TABLE tb_name ENABLE KEYS */; will be put in the output.", &opt_disable_keys,
   &opt_disable_keys, 0, GET_BOOL, NO_ARG, 1, 0, 0, 0, 0, 0},
  {"events", 'E', "Dump events.",
     &opt_events, &opt_events, 0, GET_BOOL,
     NO_ARG, 0, 0, 0, 0, 0, 0},
  {"extended-insert", 'e',
   "Use multiple-row INSERT syntax that include several VALUES lists.",
   &extended_insert, &extended_insert, 0, GET_BOOL, NO_ARG,
   1, 0, 0, 0, 0, 0},
  {"fields-terminated-by", OPT_FTB,
   "Fields in the output file are terminated by the given string.", 
   &fields_terminated, &fields_terminated, 0, 
   GET_STR, REQUIRED_ARG, 0, 0, 0, 0, 0, 0},
  {"fields-enclosed-by", OPT_ENC,
   "Fields in the output file are enclosed by the given character.", 
   &enclosed, &enclosed, 0, 
   GET_STR, REQUIRED_ARG, 0, 0, 0, 0 ,0, 0},
  {"fields-optionally-enclosed-by", OPT_O_ENC,
   "Fields in the output file are optionally enclosed by the given character.", 
   &opt_enclosed, &opt_enclosed, 0, 
   GET_STR, REQUIRED_ARG, 0, 0, 0, 0 ,0, 0},
  {"fields-escaped-by", OPT_ESC, 
   "Fields in the output file are escaped by the given character.",
   &escaped, &escaped, 0, 
   GET_STR, REQUIRED_ARG, 0, 0, 0, 0, 0, 0},
  {"first-slave", OPT_FIRST_SLAVE, "Deprecated, renamed to --lock-all-tables.",
   &opt_lock_all_tables, &opt_lock_all_tables, 0, GET_BOOL, NO_ARG,
   0, 0, 0, 0, 0, 0},
  {"flush-logs", 'F', "Flush logs file in server before starting dump. "
   "Note that if you dump many databases at once (using the option "
   "--databases= or --all-databases), the logs will be flushed for "
   "each database dumped. The exception is when using --lock-all-tables "
   "or --master-data: "
   "in this case the logs will be flushed only once, corresponding "
   "to the moment all tables are locked. So if you want your dump and "
   "the log flush to happen at the same exact moment you should use "
   "--lock-all-tables or --master-data with --flush-logs.",
   &flush_logs, &flush_logs, 0, GET_BOOL, NO_ARG, 0, 0, 0, 0,
   0, 0},
  {"flush-privileges", OPT_ESC, "Emit a FLUSH PRIVILEGES statement "
   "after dumping the mysql database.  This option should be used any "
   "time the dump contains the mysql database and any other database "
   "that depends on the data in the mysql database for proper restore. ",
   &flush_privileges, &flush_privileges, 0, GET_BOOL, NO_ARG, 0, 0, 0, 0,
   0, 0},
  {"force", 'f', "Continue even if we get an SQL error.",
   &ignore_errors, &ignore_errors, 0, GET_BOOL, NO_ARG,
   0, 0, 0, 0, 0, 0},
  {"help", '?', "Display this help message and exit.", 0, 0, 0, GET_NO_ARG,
   NO_ARG, 0, 0, 0, 0, 0, 0},
  {"hex-blob", OPT_HEXBLOB, "Dump binary strings (BINARY, "
    "VARBINARY, BLOB) in hexadecimal format.",
   &opt_hex_blob, &opt_hex_blob, 0, GET_BOOL, NO_ARG, 0, 0, 0, 0, 0, 0},
  {"host", 'h', "Connect to host.", &current_host,
   &current_host, 0, GET_STR_ALLOC, REQUIRED_ARG, 0, 0, 0, 0, 0, 0},
  {"ignore-table", OPT_IGNORE_TABLE,
   "Do not dump the specified table. To specify more than one table to ignore, "
   "use the directive multiple times, once for each table.  Each table must "
   "be specified with both database and table names, e.g., "
   "--ignore-table=database.table.",
   0, 0, 0, GET_STR, REQUIRED_ARG, 0, 0, 0, 0, 0, 0},
  {"insert-ignore", OPT_INSERT_IGNORE, "Insert rows with INSERT IGNORE.",
   &opt_ignore, &opt_ignore, 0, GET_BOOL, NO_ARG, 0, 0, 0, 0,
   0, 0},
  {"lines-terminated-by", OPT_LTB, 
   "Lines in the output file are terminated by the given string.",
   &lines_terminated, &lines_terminated, 0, GET_STR,
   REQUIRED_ARG, 0, 0, 0, 0, 0, 0},
  {"lock-all-tables", 'x', "Locks all tables across all databases. This "
   "is achieved by taking a global read lock for the duration of the whole "
   "dump. Automatically turns --single-transaction and --lock-tables off.",
   &opt_lock_all_tables, &opt_lock_all_tables, 0, GET_BOOL, NO_ARG,
   0, 0, 0, 0, 0, 0},
  {"lock-tables", 'l', "Lock all tables for read.", &lock_tables,
   &lock_tables, 0, GET_BOOL, NO_ARG, 1, 0, 0, 0, 0, 0},
  {"log-error", OPT_ERROR_LOG_FILE, "Append warnings and errors to given file.",
   &log_error_file, &log_error_file, 0, GET_STR,
   REQUIRED_ARG, 0, 0, 0, 0, 0, 0},
  {"master-data", OPT_MASTER_DATA,
   "This causes the binary log position and filename to be appended to the "
   "output. If equal to 1, will print it as a CHANGE MASTER command; if equal"
   " to 2, that command will be prefixed with a comment symbol. "
   "This option will turn --lock-all-tables on, unless "
   "--single-transaction is specified too (in which case a "
   "global read lock is only taken a short time at the beginning of the dump; "
   "don't forget to read about --single-transaction below). In all cases, "
   "any action on logs will happen at the exact moment of the dump. "
   "Option automatically turns --lock-tables off.",
   &opt_master_data, &opt_master_data, 0,
   GET_UINT, OPT_ARG, 0, 0, MYSQL_OPT_MASTER_DATA_COMMENTED_SQL, 0, 0, 0},
  {"max_allowed_packet", OPT_MAX_ALLOWED_PACKET, 
   "The maximum packet length to send to or receive from server.",
    &opt_max_allowed_packet, &opt_max_allowed_packet, 0,
    GET_ULONG, REQUIRED_ARG, 24*1024*1024, 4096,
   (longlong) 2L*1024L*1024L*1024L, MALLOC_OVERHEAD, 1024, 0},
  {"net_buffer_length", OPT_NET_BUFFER_LENGTH, 
   "The buffer size for TCP/IP and socket communication.",
    &opt_net_buffer_length, &opt_net_buffer_length, 0,
    GET_ULONG, REQUIRED_ARG, 1024*1024L-1025, 4096, 16*1024L*1024L,
   MALLOC_OVERHEAD-1024, 1024, 0},
  {"no-autocommit", OPT_AUTOCOMMIT,
   "Wrap tables with autocommit/commit statements.",
   &opt_autocommit, &opt_autocommit, 0, GET_BOOL, NO_ARG,
   0, 0, 0, 0, 0, 0},
  {"no-create-db", 'n',
   "Suppress the CREATE DATABASE ... IF EXISTS statement that normally is "
   "output for each dumped database if --all-databases or --databases is "
   "given.",
   &opt_create_db, &opt_create_db, 0, 
   GET_BOOL, NO_ARG, 0, 0, 0, 0, 0, 0},
  {"no-create-info", 't', "Don't write table creation info.",
   &opt_no_create_info, &opt_no_create_info, 0, GET_BOOL,
   NO_ARG, 0, 0, 0, 0, 0, 0},
  {"no-data", 'd', "No row information.", &opt_no_data,
   &opt_no_data, 0, GET_BOOL, NO_ARG, 0, 0, 0, 0, 0, 0},
  {"no-set-names", 'N',"Suppress the SET NAMES statement",
   0, 0, 0, GET_NO_ARG, NO_ARG, 0, 0, 0, 0, 0, 0},
  {"opt", OPT_OPTIMIZE,
   "Same as --add-drop-table, --add-locks, --create-options, --quick, --extended-insert, --lock-tables, --set-charset, and --disable-keys. Enabled by default, disable with --skip-opt.",
   0, 0, 0, GET_NO_ARG, NO_ARG, 0, 0, 0, 0, 0, 0},
  {"order-by-primary", OPT_ORDER_BY_PRIMARY,
   "Sorts each table's rows by primary key, or first unique key, if such a key exists.  Useful when dumping a MyISAM table to be loaded into an InnoDB table, but will make the dump itself take considerably longer.",
   &opt_order_by_primary, &opt_order_by_primary, 0, GET_BOOL, NO_ARG, 0, 0, 0, 0, 0, 0},
  {"password", 'p',
   "Password to use when connecting to server. If password is not given it's solicited on the tty.",
   0, 0, 0, GET_STR, OPT_ARG, 0, 0, 0, 0, 0, 0},
#ifdef __WIN__
  {"pipe", 'W', "Use named pipes to connect to server.", 0, 0, 0, GET_NO_ARG,
   NO_ARG, 0, 0, 0, 0, 0, 0},
#endif
  {"port", 'P', "Port number to use for connection.", &opt_mysql_port,
   &opt_mysql_port, 0, GET_UINT, REQUIRED_ARG, 0, 0, 0, 0, 0,
   0},
  {"protocol", OPT_MYSQL_PROTOCOL, 
   "The protocol to use for connection (tcp, socket, pipe, memory).",
   0, 0, 0, GET_STR, REQUIRED_ARG, 0, 0, 0, 0, 0, 0},
  {"quick", 'q', "Don't buffer query, dump directly to stdout.",
   &quick, &quick, 0, GET_BOOL, NO_ARG, 1, 0, 0, 0, 0, 0},
  {"quote-names",'Q', "Quote table and column names with backticks (`).",
   &opt_quoted, &opt_quoted, 0, GET_BOOL, NO_ARG, 1, 0, 0, 0,
   0, 0},
  {"replace", OPT_MYSQL_REPLACE_INTO, "Use REPLACE INTO instead of INSERT INTO.",
   &opt_replace_into, &opt_replace_into, 0, GET_BOOL, NO_ARG, 0, 0, 0, 0,
   0, 0},
  {"result-file", 'r',
   "Direct output to a given file. This option should be used in MSDOS, because it prevents new line '\\n' from being converted to '\\r\\n' (carriage return + line feed).",
   0, 0, 0, GET_STR, REQUIRED_ARG, 0, 0, 0, 0, 0, 0},
  {"routines", 'R', "Dump stored routines (functions and procedures).",
     &opt_routines, &opt_routines, 0, GET_BOOL,
     NO_ARG, 0, 0, 0, 0, 0, 0},
  {"set-charset", OPT_SET_CHARSET,
   "Add 'SET NAMES default_character_set' to the output. Enabled by default; suppress with --skip-set-charset.",
   &opt_set_charset, &opt_set_charset, 0, GET_BOOL, NO_ARG, 1,
   0, 0, 0, 0, 0},
  {"set-variable", 'O',
   "Change the value of a variable. Please note that this option is deprecated; you can set variables directly with --variable-name=value.",
   0, 0, 0, GET_STR, REQUIRED_ARG, 0, 0, 0, 0, 0, 0},
#ifdef HAVE_SMEM
  {"shared-memory-base-name", OPT_SHARED_MEMORY_BASE_NAME,
   "Base name of shared memory.", &shared_memory_base_name, &shared_memory_base_name,
   0, GET_STR_ALLOC, REQUIRED_ARG, 0, 0, 0, 0, 0, 0},
#endif
  /*
    Note that the combination --single-transaction --master-data
    will give bullet-proof binlog position only if server >=4.1.3. That's the
    old "FLUSH TABLES WITH READ LOCK does not block commit" fixed bug.
  */
  {"single-transaction", OPT_TRANSACTION,
   "Creates a consistent snapshot by dumping all tables in a single "
   "transaction. Works ONLY for tables stored in storage engines which "
   "support multiversioning (currently only InnoDB does); the dump is NOT "
   "guaranteed to be consistent for other storage engines. "
   "While a --single-transaction dump is in process, to ensure a valid "
   "dump file (correct table contents and binary log position), no other "
   "connection should use the following statements: ALTER TABLE, DROP "
   "TABLE, RENAME TABLE, TRUNCATE TABLE, as consistent snapshot is not "
   "isolated from them. Option automatically turns off --lock-tables.",
   &opt_single_transaction, &opt_single_transaction, 0,
   GET_BOOL, NO_ARG,  0, 0, 0, 0, 0, 0},
  {"dump-date", OPT_DUMP_DATE, "Put a dump date to the end of the output.",
   &opt_dump_date, &opt_dump_date, 0,
   GET_BOOL, NO_ARG, 1, 0, 0, 0, 0, 0},
  {"skip-opt", OPT_SKIP_OPTIMIZATION,
   "Disable --opt. Disables --add-drop-table, --add-locks, --create-options, --quick, --extended-insert, --lock-tables, --set-charset, and --disable-keys.",
   0, 0, 0, GET_NO_ARG, NO_ARG, 0, 0, 0, 0, 0, 0},
  {"socket", 'S', "The socket file to use for connection.",
   &opt_mysql_unix_port, &opt_mysql_unix_port, 0, 
   GET_STR, REQUIRED_ARG, 0, 0, 0, 0, 0, 0},
#include <sslopt-longopts.h>
  {"tab",'T',
   "Create tab-separated textfile for each table to given path. (Create .sql "
   "and .txt files.) NOTE: This only works if mysqldump is run on the same "
   "machine as the mysqld server.",
   &path, &path, 0, GET_STR, REQUIRED_ARG, 0, 0, 0, 0, 0, 0},
  {"tables", OPT_TABLES, "Overrides option --databases (-B).",
   0, 0, 0, GET_NO_ARG, NO_ARG, 0, 0, 0, 0, 0, 0},
  {"triggers", OPT_TRIGGERS, "Dump triggers for each dumped table.",
   &opt_dump_triggers, &opt_dump_triggers, 0, GET_BOOL,
   NO_ARG, 1, 0, 0, 0, 0, 0},
  {"tz-utc", OPT_TZ_UTC,
    "SET TIME_ZONE='+00:00' at top of dump to allow dumping of TIMESTAMP data when a server has data in different time zones or data is being moved between servers with different time zones.",
    &opt_tz_utc, &opt_tz_utc, 0, GET_BOOL, NO_ARG, 1, 0, 0, 0, 0, 0},
#ifndef DONT_ALLOW_USER_CHANGE
  {"user", 'u', "User for login if not current user.",
   &current_user, &current_user, 0, GET_STR, REQUIRED_ARG,
   0, 0, 0, 0, 0, 0},
#endif
  {"verbose", 'v', "Print info about the various stages.",
   &verbose, &verbose, 0, GET_BOOL, NO_ARG, 0, 0, 0, 0, 0, 0},
  {"version",'V', "Output version information and exit.", 0, 0, 0,
   GET_NO_ARG, NO_ARG, 0, 0, 0, 0, 0, 0},
  {"where", 'w', "Dump only selected records. Quotes are mandatory.",
   &where, &where, 0, GET_STR, REQUIRED_ARG, 0, 0, 0, 0, 0, 0},
  {"xml", 'X', "Dump a database as well formed XML.", 0, 0, 0, GET_NO_ARG,
   NO_ARG, 0, 0, 0, 0, 0, 0},
  {0, 0, 0, 0, 0, 0, GET_NO_ARG, NO_ARG, 0, 0, 0, 0, 0, 0}
};

static const char *load_default_groups[]= { "mysqldump","client",0 };

static void maybe_exit(int error);
static void die(int error, const char* reason, ...);
static void maybe_die(int error, const char* reason, ...);
static void write_header(FILE *sql_file, char *db_name);
static void print_value(FILE *file, MYSQL_RES  *result, MYSQL_ROW row,
                        const char *prefix,const char *name,
                        int string_value);
static int dump_selected_tables(char *db, char **table_names, int tables);
static int dump_all_tables_in_db(char *db);
static int init_dumping_views(char *);
static int init_dumping_tables(char *);
static int init_dumping(char *, int init_func(char*));
static int dump_databases(char **);
static int dump_all_databases();
static char *quote_name(const char *name, char *buff, my_bool force);
char check_if_ignore_table(const char *table_name, char *table_type);
static char *primary_key_fields(const char *table_name);
static my_bool get_view_structure(char *table, char* db);
static my_bool dump_all_views_in_db(char *database);
static int dump_all_tablespaces();
static int dump_tablespaces_for_tables(char *db, char **table_names, int tables);
static int dump_tablespaces_for_databases(char** databases);
static int dump_tablespaces(char* ts_where);

#include <help_start.h>

/*
  Print the supplied message if in verbose mode

  SYNOPSIS
    verbose_msg()
    fmt   format specifier
    ...   variable number of parameters
*/

static void verbose_msg(const char *fmt, ...)
{
  va_list args;
  DBUG_ENTER("verbose_msg");

  if (!verbose)
    DBUG_VOID_RETURN;

  va_start(args, fmt);
  vfprintf(stderr, fmt, args);
  va_end(args);

  DBUG_VOID_RETURN;
}

/*
  exit with message if ferror(file)

  SYNOPSIS
    check_io()
    file        - checked file
*/

void check_io(FILE *file)
{
  if (ferror(file))
    die(EX_EOF, "Got errno %d on write", errno);
}

static void print_version(void)
{
  printf("%s  Ver %s Distrib %s, for %s (%s)\n",my_progname,DUMP_VERSION,
         MYSQL_SERVER_VERSION,SYSTEM_TYPE,MACHINE_TYPE);
  NETWARE_SET_SCREEN_MODE(1);
} /* print_version */


static void short_usage_sub(void)
{
  printf("Usage: %s [OPTIONS] database [tables]\n", my_progname);
  printf("OR     %s [OPTIONS] --databases [OPTIONS] DB1 [DB2 DB3...]\n",
         my_progname);
  printf("OR     %s [OPTIONS] --all-databases [OPTIONS]\n", my_progname);
  NETWARE_SET_SCREEN_MODE(1);
}


static void usage(void)
{
  print_version();
<<<<<<< HEAD
  puts("By Igor Romanenko, Monty, Jani & Sinisa.");
  puts("This software comes with ABSOLUTELY NO WARRANTY. This is free software,\nand you are welcome to modify and redistribute it under the GPL license.\n");
  puts("Dumping structure and contents of MySQL databases and tables.");
=======
  puts(ORACLE_WELCOME_COPYRIGHT_NOTICE("2000, 2011"));
  puts("Dumping definition and data mysql database or table");
>>>>>>> 9c1aebb3
  short_usage_sub();
  print_defaults("my",load_default_groups);
  my_print_help(my_long_options);
  my_print_variables(my_long_options);
} /* usage */


static void short_usage(void)
{
  short_usage_sub();
  printf("For more options, use %s --help\n", my_progname);
}

#include <help_end.h>


static void write_header(FILE *sql_file, char *db_name)
{
  if (opt_xml)
  {
    fputs("<?xml version=\"1.0\"?>\n", sql_file);
    /*
      Schema reference.  Allows use of xsi:nil for NULL values and 
      xsi:type to define an element's data type.
    */
    fputs("<mysqldump ", sql_file);
    fputs("xmlns:xsi=\"http://www.w3.org/2001/XMLSchema-instance\"",
          sql_file);
    fputs(">\n", sql_file);
    check_io(sql_file);
  }
  else if (!opt_compact)
  {
    if (opt_comments)
    {
      fprintf(sql_file,
              "-- MySQL dump %s  Distrib %s, for %s (%s)\n--\n",
              DUMP_VERSION, MYSQL_SERVER_VERSION, SYSTEM_TYPE, MACHINE_TYPE);
      fprintf(sql_file, "-- Host: %s    Database: %s\n",
              current_host ? current_host : "localhost", db_name ? db_name :
              "");
      fputs("-- ------------------------------------------------------\n",
            sql_file);
      fprintf(sql_file, "-- Server version\t%s\n",
              mysql_get_server_info(&mysql_connection));
    }
    if (opt_set_charset)
      fprintf(sql_file,
"\n/*!40101 SET @OLD_CHARACTER_SET_CLIENT=@@CHARACTER_SET_CLIENT */;"
"\n/*!40101 SET @OLD_CHARACTER_SET_RESULTS=@@CHARACTER_SET_RESULTS */;"
"\n/*!40101 SET @OLD_COLLATION_CONNECTION=@@COLLATION_CONNECTION */;"
"\n/*!40101 SET NAMES %s */;\n",default_charset);

    if (opt_tz_utc)
    {
      fprintf(sql_file, "/*!40103 SET @OLD_TIME_ZONE=@@TIME_ZONE */;\n");
      fprintf(sql_file, "/*!40103 SET TIME_ZONE='+00:00' */;\n");
    }

    if (!path)
    {
      fprintf(md_result_file,"\
/*!40014 SET @OLD_UNIQUE_CHECKS=@@UNIQUE_CHECKS, UNIQUE_CHECKS=0 */;\n\
/*!40014 SET @OLD_FOREIGN_KEY_CHECKS=@@FOREIGN_KEY_CHECKS, FOREIGN_KEY_CHECKS=0 */;\n\
");
    }
    fprintf(sql_file,
            "/*!40101 SET @OLD_SQL_MODE=@@SQL_MODE, SQL_MODE='%s%s%s' */;\n"
            "/*!40111 SET @OLD_SQL_NOTES=@@SQL_NOTES, SQL_NOTES=0 */;\n",
            path?"":"NO_AUTO_VALUE_ON_ZERO",compatible_mode_normal_str[0]==0?"":",",
            compatible_mode_normal_str);
    check_io(sql_file);
  }
} /* write_header */


static void write_footer(FILE *sql_file)
{
  if (opt_xml)
  {
    fputs("</mysqldump>\n", sql_file);
    check_io(sql_file);
  }
  else if (!opt_compact)
  {
    if (opt_tz_utc)
      fprintf(sql_file,"/*!40103 SET TIME_ZONE=@OLD_TIME_ZONE */;\n");

    fprintf(sql_file,"\n/*!40101 SET SQL_MODE=@OLD_SQL_MODE */;\n");
    if (!path)
    {
      fprintf(md_result_file,"\
/*!40014 SET FOREIGN_KEY_CHECKS=@OLD_FOREIGN_KEY_CHECKS */;\n\
/*!40014 SET UNIQUE_CHECKS=@OLD_UNIQUE_CHECKS */;\n");
    }
    if (opt_set_charset)
      fprintf(sql_file,
"/*!40101 SET CHARACTER_SET_CLIENT=@OLD_CHARACTER_SET_CLIENT */;\n"
"/*!40101 SET CHARACTER_SET_RESULTS=@OLD_CHARACTER_SET_RESULTS */;\n"
"/*!40101 SET COLLATION_CONNECTION=@OLD_COLLATION_CONNECTION */;\n");
    fprintf(sql_file,
            "/*!40111 SET SQL_NOTES=@OLD_SQL_NOTES */;\n");
    fputs("\n", sql_file);
    if (opt_comments)
    {
      if (opt_dump_date)
      {
        char time_str[20];
        get_date(time_str, GETDATE_DATE_TIME, 0);
        fprintf(sql_file, "-- Dump completed on %s\n",
                time_str);
      }
      else
        fprintf(sql_file, "-- Dump completed\n");
    }
    check_io(sql_file);
  }
} /* write_footer */


static void free_table_ent(char *key)
{
  my_free(key, MYF(0));
}


uchar* get_table_key(const char *entry, size_t *length,
                     my_bool not_used __attribute__((unused)))
{
  *length= strlen(entry);
  return (uchar*) entry;
}


static my_bool
get_one_option(int optid, const struct my_option *opt __attribute__((unused)),
               char *argument)
{
  switch (optid) {
#ifdef __NETWARE__
  case OPT_AUTO_CLOSE:
    setscreenmode(SCR_AUTOCLOSE_ON_EXIT);
    break;
#endif
  case 'p':
    if (argument == disabled_my_option)
      argument= (char*) "";                     /* Don't require password */
    if (argument)
    {
      char *start=argument;
      my_free(opt_password,MYF(MY_ALLOW_ZERO_PTR));
      opt_password=my_strdup(argument,MYF(MY_FAE));
      while (*argument) *argument++= 'x';               /* Destroy argument */
      if (*start)
        start[1]=0;                             /* Cut length of argument */
      tty_password= 0;
    }
    else
      tty_password=1;
    break;
  case 'r':
    if (!(md_result_file= my_fopen(argument, O_WRONLY | FILE_BINARY,
                                    MYF(MY_WME))))
      exit(1);
    break;
  case 'W':
#ifdef __WIN__
    opt_protocol= MYSQL_PROTOCOL_PIPE;
#endif
    break;
  case 'N':
    opt_set_charset= 0;
    break;
  case 'T':
    opt_disable_keys=0;

    if (strlen(argument) >= FN_REFLEN)
    {
      /*
        This check is made because the some the file functions below
        have FN_REFLEN sized stack allocated buffers and will cause
        a crash even if the input destination buffer is large enough
        to hold the output.
      */
      die(EX_USAGE, "Input filename too long: %s", argument);
    }

    break;
  case '#':
    DBUG_PUSH(argument ? argument : default_dbug_option);
    debug_check_flag= 1;
    break;
#include <sslopt-case.h>
  case 'V': print_version(); exit(0);
  case 'X':
    opt_xml= 1;
    extended_insert= opt_drop= opt_lock=
      opt_disable_keys= opt_autocommit= opt_create_db= 0;
    break;
  case 'I':
  case '?':
    usage();
    exit(0);
  case 'O':
    WARN_DEPRECATED(VER_CELOSIA, "--set-variable", "--variable-name=value");
    break;
  case (int) OPT_ALL:
    WARN_DEPRECATED(VER_CELOSIA, "--all", "--create-options");
    break;
  case (int) OPT_FIRST_SLAVE:
    WARN_DEPRECATED(VER_CELOSIA, "--first-slave", "--lock-all-tables");
    break;
  case (int) OPT_MASTER_DATA:
    if (!argument) /* work like in old versions */
      opt_master_data= MYSQL_OPT_MASTER_DATA_EFFECTIVE_SQL;
    break;
  case (int) OPT_OPTIMIZE:
    extended_insert= opt_drop= opt_lock= quick= create_options=
      opt_disable_keys= lock_tables= opt_set_charset= 1;
    break;
  case (int) OPT_SKIP_OPTIMIZATION:
    extended_insert= opt_drop= opt_lock= quick= create_options=
      opt_disable_keys= lock_tables= opt_set_charset= 0;
    break;
  case (int) OPT_COMPACT:
  if (opt_compact)
  {
    opt_comments= opt_drop= opt_disable_keys= opt_lock= 0;
    opt_set_charset= 0;
  }
  case (int) OPT_TABLES:
    opt_databases=0;
    break;
  case (int) OPT_IGNORE_TABLE:
  {
    if (!strchr(argument, '.'))
    {
      fprintf(stderr, "Illegal use of option --ignore-table=<database>.<table>\n");
      exit(1);
    }
    if (my_hash_insert(&ignore_table, (uchar*)my_strdup(argument, MYF(0))))
      exit(EX_EOM);
    break;
  }
  case (int) OPT_COMPATIBLE:
    {
      char buff[255];
      char *end= compatible_mode_normal_str;
      int i;
      ulong mode;
      uint err_len;

      opt_quoted= 1;
      opt_set_charset= 0;
      opt_compatible_mode_str= argument;
      opt_compatible_mode= find_set(&compatible_mode_typelib,
                                    argument, (uint) strlen(argument),
                                    &err_ptr, &err_len);
      if (err_len)
      {
        strmake(buff, err_ptr, min(sizeof(buff) - 1, err_len));
        fprintf(stderr, "Invalid mode to --compatible: %s\n", buff);
        exit(1);
      }
#if !defined(DBUG_OFF)
      {
        uint size_for_sql_mode= 0;
        const char **ptr;
        for (ptr= compatible_mode_names; *ptr; ptr++)
          size_for_sql_mode+= strlen(*ptr);
        size_for_sql_mode+= sizeof(compatible_mode_names)-1;
        DBUG_ASSERT(sizeof(compatible_mode_normal_str)>=size_for_sql_mode);
      }
#endif
      mode= opt_compatible_mode;
      for (i= 0, mode= opt_compatible_mode; mode; mode>>= 1, i++)
      {
        if (mode & 1)
        {
          end= strmov(end, compatible_mode_names[i]);
          end= strmov(end, ",");
        }
      }
      if (end!=compatible_mode_normal_str)
        end[-1]= 0;
      /*
        Set charset to the default compiled value if it hasn't
        been reset yet by --default-character-set=xxx.
      */
      if (default_charset == mysql_universal_client_charset)
        default_charset= (char*) MYSQL_DEFAULT_CHARSET_NAME;
      break;
    }
  case (int) OPT_MYSQL_PROTOCOL:
    opt_protocol= find_type_or_exit(argument, &sql_protocol_typelib,
                                    opt->name);
    break;
  }
  return 0;
}

static int get_options(int *argc, char ***argv)
{
  int ho_error;
  MYSQL_PARAMETERS *mysql_params= mysql_get_parameters();

  opt_max_allowed_packet= *mysql_params->p_max_allowed_packet;
  opt_net_buffer_length= *mysql_params->p_net_buffer_length;

  md_result_file= stdout;
  load_defaults("my",load_default_groups,argc,argv);
  defaults_argv= *argv;

  if (hash_init(&ignore_table, charset_info, 16, 0, 0,
                (hash_get_key) get_table_key,
                (hash_free_key) free_table_ent, 0))
    return(EX_EOM);
  /* Don't copy internal log tables */
  if (my_hash_insert(&ignore_table,
                     (uchar*) my_strdup("mysql.apply_status", MYF(MY_WME))) ||
      my_hash_insert(&ignore_table,
                     (uchar*) my_strdup("mysql.schema", MYF(MY_WME))) ||
      my_hash_insert(&ignore_table,
                     (uchar*) my_strdup("mysql.general_log", MYF(MY_WME))) ||
      my_hash_insert(&ignore_table,
                     (uchar*) my_strdup("mysql.slow_log", MYF(MY_WME))))
    return(EX_EOM);

  if ((ho_error= handle_options(argc, argv, my_long_options, get_one_option)))
    return(ho_error);

  *mysql_params->p_max_allowed_packet= opt_max_allowed_packet;
  *mysql_params->p_net_buffer_length= opt_net_buffer_length;
  if (debug_info_flag)
    my_end_arg= MY_CHECK_ERROR | MY_GIVE_INFO;
  if (debug_check_flag)
    my_end_arg= MY_CHECK_ERROR;

  if (opt_delayed)
    opt_lock=0;                         /* Can't have lock with delayed */
  if (!path && (enclosed || opt_enclosed || escaped || lines_terminated ||
                fields_terminated))
  {
    fprintf(stderr,
            "%s: You must use option --tab with --fields-...\n", my_progname);
    return(EX_USAGE);
  }

  /* Ensure consistency of the set of binlog & locking options */
  if (opt_delete_master_logs && !opt_master_data)
    opt_master_data= MYSQL_OPT_MASTER_DATA_COMMENTED_SQL;
  if (opt_single_transaction && opt_lock_all_tables)
  {
    fprintf(stderr, "%s: You can't use --single-transaction and "
            "--lock-all-tables at the same time.\n", my_progname);
    return(EX_USAGE);
  }
  if (opt_master_data)
    opt_lock_all_tables= !opt_single_transaction;
  if (opt_single_transaction || opt_lock_all_tables)
    lock_tables= 0;
  if (enclosed && opt_enclosed)
  {
    fprintf(stderr, "%s: You can't use ..enclosed.. and ..optionally-enclosed.. at the same time.\n", my_progname);
    return(EX_USAGE);
  }
  if ((opt_databases || opt_alldbs) && path)
  {
    fprintf(stderr,
            "%s: --databases or --all-databases can't be used with --tab.\n",
            my_progname);
    return(EX_USAGE);
  }
  if (strcmp(default_charset, charset_info->csname) &&
      !(charset_info= get_charset_by_csname(default_charset,
                                            MY_CS_PRIMARY, MYF(MY_WME))))
    exit(1);
  if ((*argc < 1 && !opt_alldbs) || (*argc > 0 && opt_alldbs))
  {
    short_usage();
    return EX_USAGE;
  }
  if (tty_password)
    opt_password=get_tty_password(NullS);
  return(0);
} /* get_options */


/*
** DB_error -- prints mysql error message and exits the program.
*/
static void DB_error(MYSQL *mysql_arg, const char *when)
{
  DBUG_ENTER("DB_error");
  maybe_die(EX_MYSQLERR, "Got error: %d: %s %s",
          mysql_errno(mysql_arg), mysql_error(mysql_arg), when);
  DBUG_VOID_RETURN;
}



/*
  Prints out an error message and kills the process.

  SYNOPSIS
    die()
    error_num   - process return value
    fmt_reason  - a format string for use by my_vsnprintf.
    ...         - variable arguments for above fmt_reason string
  
  DESCRIPTION
    This call prints out the formatted error message to stderr and then
    terminates the process.
*/
static void die(int error_num, const char* fmt_reason, ...)
{
  char buffer[1000];
  va_list args;
  va_start(args,fmt_reason);
  my_vsnprintf(buffer, sizeof(buffer), fmt_reason, args);
  va_end(args);

  fprintf(stderr, "%s: %s\n", my_progname, buffer);
  fflush(stderr);

  ignore_errors= 0; /* force the exit */
  maybe_exit(error_num);
}


/*
  Prints out an error message and maybe kills the process.

  SYNOPSIS
    maybe_die()
    error_num   - process return value
    fmt_reason  - a format string for use by my_vsnprintf.
    ...         - variable arguments for above fmt_reason string
  
  DESCRIPTION
    This call prints out the formatted error message to stderr and then
    terminates the process, unless the --force command line option is used.
    
    This call should be used for non-fatal errors (such as database
    errors) that the code may still be able to continue to the next unit
    of work.
    
*/
static void maybe_die(int error_num, const char* fmt_reason, ...)
{
  char buffer[1000];
  va_list args;
  va_start(args,fmt_reason);
  my_vsnprintf(buffer, sizeof(buffer), fmt_reason, args);
  va_end(args);

  fprintf(stderr, "%s: %s\n", my_progname, buffer);
  fflush(stderr);

  maybe_exit(error_num);
}



/*
  Sends a query to server, optionally reads result, prints error message if
  some.

  SYNOPSIS
    mysql_query_with_error_report()
    mysql_con       connection to use
    res             if non zero, result will be put there with
                    mysql_store_result()
    query           query to send to server

  RETURN VALUES
    0               query sending and (if res!=0) result reading went ok
    1               error
*/

static int mysql_query_with_error_report(MYSQL *mysql_con, MYSQL_RES **res,
                                         const char *query)
{
  if (mysql_query(mysql_con, query) ||
      (res && !((*res)= mysql_store_result(mysql_con))))
  {
    maybe_die(EX_MYSQLERR, "Couldn't execute '%s': %s (%d)",
            query, mysql_error(mysql_con), mysql_errno(mysql_con));
    return 1;
  }
  return 0;
}


static int fetch_db_collation(const char *db_name,
                              char *db_cl_name,
                              int db_cl_size)
{
  my_bool err_status= FALSE;
  char query[QUERY_LENGTH];
  MYSQL_RES *db_cl_res;
  MYSQL_ROW db_cl_row;
  char quoted_database_buf[NAME_LEN*2+3];
  char *qdatabase= quote_name(db_name, quoted_database_buf, 1);

  my_snprintf(query, sizeof (query), "use %s", qdatabase);

  if (mysql_query_with_error_report(mysql, NULL, query))
    return 1;

  if (mysql_query_with_error_report(mysql, &db_cl_res,
                                    "select @@collation_database"))
    return 1;

  do
  {
    if (mysql_num_rows(db_cl_res) != 1)
    {
      err_status= TRUE;
      break;
    }

    if (!(db_cl_row= mysql_fetch_row(db_cl_res)))
    {
      err_status= TRUE;
      break;
    }

    strncpy(db_cl_name, db_cl_row[0], db_cl_size);
    db_cl_name[db_cl_size - 1]= 0; /* just in case. */

  } while (FALSE);

  mysql_free_result(db_cl_res);

  return err_status ? 1 : 0;
}


static char *my_case_str(const char *str,
                         uint str_len,
                         const char *token,
                         uint token_len)
{
  my_match_t match;

  uint status= my_charset_latin1.coll->instr(&my_charset_latin1,
                                             str, str_len,
                                             token, token_len,
                                             &match, 1);

  return status ? (char *) str + match.end : NULL;
}


static int switch_db_collation(FILE *sql_file,
                               const char *db_name,
                               const char *delimiter,
                               const char *current_db_cl_name,
                               const char *required_db_cl_name,
                               int *db_cl_altered)
{
  if (strcmp(current_db_cl_name, required_db_cl_name) != 0)
  {
    char quoted_db_buf[NAME_LEN * 2 + 3];
    char *quoted_db_name= quote_name(db_name, quoted_db_buf, FALSE);

    CHARSET_INFO *db_cl= get_charset_by_name(required_db_cl_name, MYF(0));

    if (!db_cl)
      return 1;

    fprintf(sql_file,
            "ALTER DATABASE %s CHARACTER SET %s COLLATE %s %s\n",
            (const char *) quoted_db_name,
            (const char *) db_cl->csname,
            (const char *) db_cl->name,
            (const char *) delimiter);

    *db_cl_altered= 1;

    return 0;
  }

  *db_cl_altered= 0;

  return 0;
}


static int restore_db_collation(FILE *sql_file,
                                const char *db_name,
                                const char *delimiter,
                                const char *db_cl_name)
{
  char quoted_db_buf[NAME_LEN * 2 + 3];
  char *quoted_db_name= quote_name(db_name, quoted_db_buf, FALSE);

  CHARSET_INFO *db_cl= get_charset_by_name(db_cl_name, MYF(0));

  if (!db_cl)
    return 1;

  fprintf(sql_file,
          "ALTER DATABASE %s CHARACTER SET %s COLLATE %s %s\n",
          (const char *) quoted_db_name,
          (const char *) db_cl->csname,
          (const char *) db_cl->name,
          (const char *) delimiter);

  return 0;
}


static void switch_cs_variables(FILE *sql_file,
                                const char *delimiter,
                                const char *character_set_client,
                                const char *character_set_results,
                                const char *collation_connection)
{
  fprintf(sql_file,
          "/*!50003 SET @saved_cs_client      = @@character_set_client */ %s\n"
          "/*!50003 SET @saved_cs_results     = @@character_set_results */ %s\n"
          "/*!50003 SET @saved_col_connection = @@collation_connection */ %s\n"
          "/*!50003 SET character_set_client  = %s */ %s\n"
          "/*!50003 SET character_set_results = %s */ %s\n"
          "/*!50003 SET collation_connection  = %s */ %s\n",
          (const char *) delimiter,
          (const char *) delimiter,
          (const char *) delimiter,

          (const char *) character_set_client,
          (const char *) delimiter,

          (const char *) character_set_results,
          (const char *) delimiter,

          (const char *) collation_connection,
          (const char *) delimiter);
}


static void restore_cs_variables(FILE *sql_file,
                                 const char *delimiter)
{
  fprintf(sql_file,
          "/*!50003 SET character_set_client  = @saved_cs_client */ %s\n"
          "/*!50003 SET character_set_results = @saved_cs_results */ %s\n"
          "/*!50003 SET collation_connection  = @saved_col_connection */ %s\n",
          (const char *) delimiter,
          (const char *) delimiter,
          (const char *) delimiter);
}


static void switch_sql_mode(FILE *sql_file,
                            const char *delimiter,
                            const char *sql_mode)
{
  fprintf(sql_file,
          "/*!50003 SET @saved_sql_mode       = @@sql_mode */ %s\n"
          "/*!50003 SET sql_mode              = '%s' */ %s\n",
          (const char *) delimiter,

          (const char *) sql_mode,
          (const char *) delimiter);
}


static void restore_sql_mode(FILE *sql_file,
                             const char *delimiter)
{
  fprintf(sql_file,
          "/*!50003 SET sql_mode              = @saved_sql_mode */ %s\n",
          (const char *) delimiter);
}


static void switch_time_zone(FILE *sql_file,
                             const char *delimiter,
                             const char *time_zone)
{
  fprintf(sql_file,
          "/*!50003 SET @saved_time_zone      = @@time_zone */ %s\n"
          "/*!50003 SET time_zone             = '%s' */ %s\n",
          (const char *) delimiter,

          (const char *) time_zone,
          (const char *) delimiter);
}


static void restore_time_zone(FILE *sql_file,
                              const char *delimiter)
{
  fprintf(sql_file,
          "/*!50003 SET time_zone             = @saved_time_zone */ %s\n",
          (const char *) delimiter);
}


/**
  Switch charset for results to some specified charset.  If the server does not
  support character_set_results variable, nothing can be done here.  As for
  whether something should be done here, future new callers of this function
  should be aware that the server lacking the facility of switching charsets is
  treated as success.

  @note  If the server lacks support, then nothing is changed and no error
         condition is returned.

  @returns  whether there was an error or not
*/
static int switch_character_set_results(MYSQL *mysql, const char *cs_name)
{
  char query_buffer[QUERY_LENGTH];
  size_t query_length;

  /* Server lacks facility.  This is not an error, by arbitrary decision . */
  if (!server_supports_switching_charsets)
    return FALSE;

  query_length= my_snprintf(query_buffer,
                            sizeof (query_buffer),
                            "SET SESSION character_set_results = '%s'",
                            (const char *) cs_name);

  return mysql_real_query(mysql, query_buffer, query_length);
}

/**
  Rewrite CREATE TRIGGER statement, enclosing DEFINER clause in
  version-specific comment.

  This function parses the CREATE TRIGGER statement and encloses
  DEFINER-clause in version-specific comment:
    input query:     CREATE DEFINER=a@b TRIGGER ...
    rewritten query: CREATE * / / *!50017 DEFINER=a@b * / / *!50003 TRIGGER ...

  @note This function will go away when WL#3995 is implemented.

  @param[in] trigger_def_str    CREATE TRIGGER statement string.
  @param[in] trigger_def_length length of the trigger_def_str.

  @return pointer to the new allocated query string.
*/

static char *cover_definer_clause_in_trigger(const char *trigger_def_str,
                                             uint trigger_def_length)
{
  char *query_str= NULL;
  char *definer_begin= my_case_str(trigger_def_str, trigger_def_length,
                                   C_STRING_WITH_LEN(" DEFINER"));
  char *definer_end;

  if (!definer_begin)
    return NULL;

  definer_end= my_case_str(definer_begin, strlen(definer_begin),
                           C_STRING_WITH_LEN(" TRIGGER"));

  if (definer_end)
  {
    char *query_str_tail;

    /*
       Allocate memory for new query string: original string
       from SHOW statement and version-specific comments.
     */
    query_str= alloc_query_str(trigger_def_length + 23);

    query_str_tail= strnmov(query_str,
                            trigger_def_str,
                            definer_begin - trigger_def_str);

    query_str_tail= strmov(query_str_tail,
                           "*/ /*!50017");

    query_str_tail= strnmov(query_str_tail,
                            definer_begin,
                            definer_end - definer_begin);

    query_str_tail= strxmov(query_str_tail,
                            "*/ /*!50003",
                            definer_end,
                            NullS);
  }

  return query_str;
}

/**
  Rewrite CREATE FUNCTION or CREATE PROCEDURE statement, enclosing DEFINER
  clause in version-specific comment.

  This function parses the CREATE FUNCTION | PROCEDURE statement and
  encloses DEFINER-clause in version-specific comment:
    input query:     CREATE DEFINER=a@b FUNCTION ...
    rewritten query: CREATE * / / *!50020 DEFINER=a@b * / / *!50003 FUNCTION ...

  @note This function will go away when WL#3995 is implemented.

  @param[in] def_str        CREATE FUNCTION|PROCEDURE statement string.
  @param[in] def_str_length length of the def_str.

  @return pointer to the new allocated query string.
*/

static char *cover_definer_clause_in_sp(const char *def_str,
                                        uint def_str_length)
{
  char *query_str= NULL;
  char *definer_begin= my_case_str(def_str, def_str_length,
                                   C_STRING_WITH_LEN(" DEFINER"));
  char *definer_end;

  if (!definer_begin)
    return NULL;

  definer_end= my_case_str(definer_begin, strlen(definer_begin),
                           C_STRING_WITH_LEN(" PROCEDURE"));

  if (!definer_end)
  {
    definer_end= my_case_str(definer_begin, strlen(definer_begin),
                             C_STRING_WITH_LEN(" FUNCTION"));
  }

  if (definer_end)
  {
    char *query_str_tail;

    /*
      Allocate memory for new query string: original string
      from SHOW statement and version-specific comments.
    */
    query_str= alloc_query_str(def_str_length + 23);

    query_str_tail= strnmov(query_str, def_str, definer_begin - def_str);
    query_str_tail= strmov(query_str_tail, "*/ /*!50020");
    query_str_tail= strnmov(query_str_tail, definer_begin,
                            definer_end - definer_begin);
    query_str_tail= strxmov(query_str_tail, "*/ /*!50003",
                            definer_end, NullS);
  }

  return query_str;
}

/*
  Open a new .sql file to dump the table or view into

  SYNOPSIS
    open_sql_file_for_table
    name      name of the table or view
    flags     flags (as per "man 2 open")

  RETURN VALUES
    0        Failed to open file
    > 0      Handle of the open file
*/
static FILE* open_sql_file_for_table(const char* table, int flags)
{
  FILE* res;
  char filename[FN_REFLEN], tmp_path[FN_REFLEN];
  convert_dirname(tmp_path,path,NullS);
  res= my_fopen(fn_format(filename, table, tmp_path, ".sql", 4),
                flags, MYF(MY_WME));
  return res;
}


static void free_resources()
{
  if (md_result_file && md_result_file != stdout)
    my_fclose(md_result_file, MYF(0));
  my_free(opt_password, MYF(MY_ALLOW_ZERO_PTR));
  if (hash_inited(&ignore_table))
    hash_free(&ignore_table);
  if (extended_insert)
    dynstr_free(&extended_row);
  if (insert_pat_inited)
    dynstr_free(&insert_pat);
  if (defaults_argv)
    free_defaults(defaults_argv);
  my_end(my_end_arg);
}


static void maybe_exit(int error)
{
  if (!first_error)
    first_error= error;
  if (ignore_errors)
    return;
  if (mysql)
    mysql_close(mysql);
  free_resources();
  exit(error);
}


/*
  db_connect -- connects to the host and selects DB.
*/

static int connect_to_db(char *host, char *user,char *passwd)
{
  char buff[20+FN_REFLEN];
  DBUG_ENTER("connect_to_db");

  verbose_msg("-- Connecting to %s...\n", host ? host : "localhost");
  mysql_init(&mysql_connection);
  if (opt_compress)
    mysql_options(&mysql_connection,MYSQL_OPT_COMPRESS,NullS);
#ifdef HAVE_OPENSSL
  if (opt_use_ssl)
    mysql_ssl_set(&mysql_connection, opt_ssl_key, opt_ssl_cert, opt_ssl_ca,
                  opt_ssl_capath, opt_ssl_cipher);
  mysql_options(&mysql_connection,MYSQL_OPT_SSL_VERIFY_SERVER_CERT,
                (char*)&opt_ssl_verify_server_cert);
#endif
  if (opt_protocol)
    mysql_options(&mysql_connection,MYSQL_OPT_PROTOCOL,(char*)&opt_protocol);
#ifdef HAVE_SMEM
  if (shared_memory_base_name)
    mysql_options(&mysql_connection,MYSQL_SHARED_MEMORY_BASE_NAME,shared_memory_base_name);
#endif
  mysql_options(&mysql_connection, MYSQL_SET_CHARSET_NAME, default_charset);
  if (!(mysql= mysql_real_connect(&mysql_connection,host,user,passwd,
                                  NULL,opt_mysql_port,opt_mysql_unix_port,
                                  0)))
  {
    DB_error(&mysql_connection, "when trying to connect");
    DBUG_RETURN(1);
  }
  if ((mysql_get_server_version(&mysql_connection) < 40100) ||
      (opt_compatible_mode & 3))
  {
    /* Don't dump SET NAMES with a pre-4.1 server (bug#7997).  */
    opt_set_charset= 0;

    /* Don't switch charsets for 4.1 and earlier.  (bug#34192). */
    server_supports_switching_charsets= FALSE;
  } 
  /*
    As we're going to set SQL_MODE, it would be lost on reconnect, so we
    cannot reconnect.
  */
  mysql->reconnect= 0;
  my_snprintf(buff, sizeof(buff), "/*!40100 SET @@SQL_MODE='%s' */",
              compatible_mode_normal_str);
  if (mysql_query_with_error_report(mysql, 0, buff))
    DBUG_RETURN(1);
  /*
    set time_zone to UTC to allow dumping date types between servers with
    different time zone settings
  */
  if (opt_tz_utc)
  {
    my_snprintf(buff, sizeof(buff), "/*!40103 SET TIME_ZONE='+00:00' */");
    if (mysql_query_with_error_report(mysql, 0, buff))
      DBUG_RETURN(1);
  }
  DBUG_RETURN(0);
} /* connect_to_db */


/*
** dbDisconnect -- disconnects from the host.
*/
static void dbDisconnect(char *host)
{
  verbose_msg("-- Disconnecting from %s...\n", host ? host : "localhost");
  mysql_close(mysql);
} /* dbDisconnect */


static void unescape(FILE *file,char *pos,uint length)
{
  char *tmp;
  DBUG_ENTER("unescape");
  if (!(tmp=(char*) my_malloc(length*2+1, MYF(MY_WME))))
    die(EX_MYSQLERR, "Couldn't allocate memory");

  mysql_real_escape_string(&mysql_connection, tmp, pos, length);
  fputc('\'', file);
  fputs(tmp, file);
  fputc('\'', file);
  check_io(file);
  my_free(tmp, MYF(MY_WME));
  DBUG_VOID_RETURN;
} /* unescape */


static my_bool test_if_special_chars(const char *str)
{
#if MYSQL_VERSION_ID >= 32300
  for ( ; *str ; str++)
    if (!my_isvar(charset_info,*str) && *str != '$')
      return 1;
#endif
  return 0;
} /* test_if_special_chars */



/*
  quote_name(name, buff, force)

  Quotes char string, taking into account compatible mode

  Args

  name                 Unquoted string containing that which will be quoted
  buff                 The buffer that contains the quoted value, also returned
  force                Flag to make it ignore 'test_if_special_chars'

  Returns

  buff                 quoted string

*/
static char *quote_name(const char *name, char *buff, my_bool force)
{
  char *to= buff;
  char qtype= (opt_compatible_mode & MASK_ANSI_QUOTES) ? '\"' : '`';

  if (!force && !opt_quoted && !test_if_special_chars(name))
    return (char*) name;
  *to++= qtype;
  while (*name)
  {
    if (*name == qtype)
      *to++= qtype;
    *to++= *name++;
  }
  to[0]= qtype;
  to[1]= 0;
  return buff;
} /* quote_name */


/*
  Quote a table name so it can be used in "SHOW TABLES LIKE <tabname>"

  SYNOPSIS
    quote_for_like()
    name     name of the table
    buff     quoted name of the table

  DESCRIPTION
    Quote \, _, ' and % characters

    Note: Because MySQL uses the C escape syntax in strings
    (for example, '\n' to represent newline), you must double
    any '\' that you use in your LIKE  strings. For example, to
    search for '\n', specify it as '\\n'. To search for '\', specify
    it as '\\\\' (the backslashes are stripped once by the parser
    and another time when the pattern match is done, leaving a
    single backslash to be matched).

    Example: "t\1" => "t\\\\1"

*/
static char *quote_for_like(const char *name, char *buff)
{
  char *to= buff;
  *to++= '\'';
  while (*name)
  {
    if (*name == '\\')
    {
      *to++='\\';
      *to++='\\';
      *to++='\\';
    }
    else if (*name == '\'' || *name == '_'  || *name == '%')
      *to++= '\\';
    *to++= *name++;
  }
  to[0]= '\'';
  to[1]= 0;
  return buff;
}


/*
  Quote and print a string.

  SYNOPSIS
    print_quoted_xml()
    xml_file    - output file
    str         - string to print
    len         - its length

  DESCRIPTION
    Quote '<' '>' '&' '\"' chars and print a string to the xml_file.
*/

static void print_quoted_xml(FILE *xml_file, const char *str, ulong len)
{
  const char *end;

  for (end= str + len; str != end; str++)
  {
    switch (*str) {
    case '<':
      fputs("&lt;", xml_file);
      break;
    case '>':
      fputs("&gt;", xml_file);
      break;
    case '&':
      fputs("&amp;", xml_file);
      break;
    case '\"':
      fputs("&quot;", xml_file);
      break;
    default:
      fputc(*str, xml_file);
      break;
    }
  }
  check_io(xml_file);
}


/*
  Print xml tag. Optionally add attribute(s).

  SYNOPSIS
    print_xml_tag(xml_file, sbeg, send, tag_name, first_attribute_name, 
                    ..., attribute_name_n, attribute_value_n, NullS)
    xml_file              - output file
    sbeg                  - line beginning
    line_end              - line ending
    tag_name              - XML tag name.
    first_attribute_name  - tag and first attribute
    first_attribute_value - (Implied) value of first attribute
    attribute_name_n      - attribute n
    attribute_value_n     - value of attribute n

  DESCRIPTION
    Print XML tag with any number of attribute="value" pairs to the xml_file.

    Format is:
      sbeg<tag_name first_attribute_name="first_attribute_value" ... 
      attribute_name_n="attribute_value_n">send
  NOTE
    Additional arguments must be present in attribute/value pairs.
    The last argument should be the null character pointer.
    All attribute_value arguments MUST be NULL terminated strings.
    All attribute_value arguments will be quoted before output.
*/

static void print_xml_tag(FILE * xml_file, const char* sbeg,
                          const char* line_end, 
                          const char* tag_name, 
                          const char* first_attribute_name, ...)
{
  va_list arg_list;
  const char *attribute_name, *attribute_value;

  fputs(sbeg, xml_file);
  fputc('<', xml_file);
  fputs(tag_name, xml_file);  

  va_start(arg_list, first_attribute_name);
  attribute_name= first_attribute_name;
  while (attribute_name != NullS)
  {
    attribute_value= va_arg(arg_list, char *);
    DBUG_ASSERT(attribute_value != NullS);

    fputc(' ', xml_file);
    fputs(attribute_name, xml_file);    
    fputc('\"', xml_file);
    
    print_quoted_xml(xml_file, attribute_value, strlen(attribute_value));
    fputc('\"', xml_file);

    attribute_name= va_arg(arg_list, char *);
  }
  va_end(arg_list);

  fputc('>', xml_file);
  fputs(line_end, xml_file);
  check_io(xml_file);
}


/*
  Print xml tag with for a field that is null

  SYNOPSIS
    print_xml_null_tag()
    xml_file    - output file
    sbeg        - line beginning
    stag_atr    - tag and attribute
    sval        - value of attribute
    line_end        - line ending

  DESCRIPTION
    Print tag with one attribute to the xml_file. Format is:
      <stag_atr="sval" xsi:nil="true"/>
  NOTE
    sval MUST be a NULL terminated string.
    sval string will be qouted before output.
*/

static void print_xml_null_tag(FILE * xml_file, const char* sbeg,
                               const char* stag_atr, const char* sval,
                               const char* line_end)
{
  fputs(sbeg, xml_file);
  fputs("<", xml_file);
  fputs(stag_atr, xml_file);
  fputs("\"", xml_file);
  print_quoted_xml(xml_file, sval, strlen(sval));
  fputs("\" xsi:nil=\"true\" />", xml_file);
  fputs(line_end, xml_file);
  check_io(xml_file);
}


/*
  Print xml tag with many attributes.

  SYNOPSIS
    print_xml_row()
    xml_file    - output file
    row_name    - xml tag name
    tableRes    - query result
    row         - result row

  DESCRIPTION
    Print tag with many attribute to the xml_file. Format is:
      \t\t<row_name Atr1="Val1" Atr2="Val2"... />
  NOTE
    All atributes and values will be quoted before output.
*/

static void print_xml_row(FILE *xml_file, const char *row_name,
                          MYSQL_RES *tableRes, MYSQL_ROW *row)
{
  uint i;
  MYSQL_FIELD *field;
  ulong *lengths= mysql_fetch_lengths(tableRes);

  fprintf(xml_file, "\t\t<%s", row_name);
  check_io(xml_file);
  mysql_field_seek(tableRes, 0);
  for (i= 0; (field= mysql_fetch_field(tableRes)); i++)
  {
    if ((*row)[i])
    {
      fputc(' ', xml_file);
      print_quoted_xml(xml_file, field->name, field->name_length);
      fputs("=\"", xml_file);
      print_quoted_xml(xml_file, (*row)[i], lengths[i]);
      fputc('"', xml_file);
      check_io(xml_file);
    }
  }
  fputs(" />\n", xml_file);
  check_io(xml_file);
}


/*
 create_delimiter
 Generate a new (null-terminated) string that does not exist in  query 
 and is therefore suitable for use as a query delimiter.  Store this
 delimiter in  delimiter_buff .
 
 This is quite simple in that it doesn't even try to parse statements as an
 interpreter would.  It merely returns a string that is not in the query, which
 is much more than adequate for constructing a delimiter.

 RETURN
   ptr to the delimiter  on Success
   NULL                  on Failure
*/
static char *create_delimiter(char *query, char *delimiter_buff, 
                              int delimiter_max_size) 
{
  int proposed_length;
  char *presence;

  delimiter_buff[0]= ';';  /* start with one semicolon, and */

  for (proposed_length= 2; proposed_length < delimiter_max_size; 
      delimiter_max_size++) {

    delimiter_buff[proposed_length-1]= ';';  /* add semicolons, until */
    delimiter_buff[proposed_length]= '\0';

    presence = strstr(query, delimiter_buff);
    if (presence == NULL) { /* the proposed delimiter is not in the query. */
       return delimiter_buff;
    }

  }
  return NULL;  /* but if we run out of space, return nothing at all. */
}


/*
  dump_events_for_db
  -- retrieves list of events for a given db, and prints out
  the CREATE EVENT statement into the output (the dump).

  RETURN
    0  Success
    1  Error
*/
static uint dump_events_for_db(char *db)
{
  char       query_buff[QUERY_LENGTH];
  char       db_name_buff[NAME_LEN*2+3], name_buff[NAME_LEN*2+3];
  char       *event_name;
  char       delimiter[QUERY_LENGTH];
  FILE       *sql_file= md_result_file;
  MYSQL_RES  *event_res, *event_list_res;
  MYSQL_ROW  row, event_list_row;

  char       db_cl_name[MY_CS_NAME_SIZE];
  int        db_cl_altered= FALSE;

  DBUG_ENTER("dump_events_for_db");
  DBUG_PRINT("enter", ("db: '%s'", db));

  mysql_real_escape_string(mysql, db_name_buff, db, strlen(db));

  /* nice comments */
  if (opt_comments)
    fprintf(sql_file, "\n--\n-- Dumping events for database '%s'\n--\n", db);

  /*
    not using "mysql_query_with_error_report" because we may have not
    enough privileges to lock mysql.events.
  */
  if (lock_tables)
    mysql_query(mysql, "LOCK TABLES mysql.event READ");

  if (mysql_query_with_error_report(mysql, &event_list_res, "show events"))
    DBUG_RETURN(0);

  strcpy(delimiter, ";");
  if (mysql_num_rows(event_list_res) > 0)
  {
    fprintf(sql_file, "/*!50106 SET @save_time_zone= @@TIME_ZONE */ ;\n");

    /* Get database collation. */

    if (fetch_db_collation(db_name_buff, db_cl_name, sizeof (db_cl_name)))
      DBUG_RETURN(1);

    if (switch_character_set_results(mysql, "binary"))
      DBUG_RETURN(1);

    while ((event_list_row= mysql_fetch_row(event_list_res)) != NULL)
    {
      event_name= quote_name(event_list_row[1], name_buff, 0);
      DBUG_PRINT("info", ("retrieving CREATE EVENT for %s", name_buff));
      my_snprintf(query_buff, sizeof(query_buff), "SHOW CREATE EVENT %s", 
          event_name);

      if (mysql_query_with_error_report(mysql, &event_res, query_buff))
        DBUG_RETURN(1);

      while ((row= mysql_fetch_row(event_res)) != NULL)
      {
        /*
          if the user has EXECUTE privilege he can see event names, but not the
          event body!
        */
        if (strlen(row[3]) != 0)
        {
          if (opt_drop)
            fprintf(sql_file, "/*!50106 DROP EVENT IF EXISTS %s */%s\n", 
                event_name, delimiter);

          if (create_delimiter(row[3], delimiter, sizeof(delimiter)) == NULL)
          {
            fprintf(stderr, "%s: Warning: Can't create delimiter for event '%s'\n",
                    my_progname, event_name);
            DBUG_RETURN(1);
          }

          fprintf(sql_file, "DELIMITER %s\n", delimiter);

          if (mysql_num_fields(event_res) >= 7)
          {
            if (switch_db_collation(sql_file, db_name_buff, delimiter,
                                    db_cl_name, row[6], &db_cl_altered))
            {
              DBUG_RETURN(1);
            }

            switch_cs_variables(sql_file, delimiter,
                                row[4],   /* character_set_client */
                                row[4],   /* character_set_results */
                                row[5]);  /* collation_connection */
          }
            else
            {
              /*
                mysqldump is being run against the server, that does not
                provide character set information in SHOW CREATE
                statements.

                NOTE: the dump may be incorrect, since character set
                information is required in order to restore event properly.
              */

              fprintf(sql_file,
                      "--\n"
                      "-- WARNING: old server version. "
                        "The following dump may be incomplete.\n"
                      "--\n");
            }

          switch_sql_mode(sql_file, delimiter, row[1]);

          switch_time_zone(sql_file, delimiter, row[2]);

          fprintf(sql_file,
                  "/*!50106 %s */ %s\n",
                  (const char *) row[3],
                  (const char *) delimiter);

          restore_time_zone(sql_file, delimiter);
          restore_sql_mode(sql_file, delimiter);

          if (mysql_num_fields(event_res) >= 7)
          {
            restore_cs_variables(sql_file, delimiter);

            if (db_cl_altered)
            {
              if (restore_db_collation(sql_file, db_name_buff, delimiter,
                                       db_cl_name))
                DBUG_RETURN(1);
            }
          }
        }
      } /* end of event printing */
      mysql_free_result(event_res);

    } /* end of list of events */
    fprintf(sql_file, "DELIMITER ;\n");
    fprintf(sql_file, "/*!50106 SET TIME_ZONE= @save_time_zone */ ;\n");

    if (switch_character_set_results(mysql, default_charset))
      DBUG_RETURN(1);
  }
  mysql_free_result(event_list_res);

  if (lock_tables)
    VOID(mysql_query_with_error_report(mysql, 0, "UNLOCK TABLES"));
  DBUG_RETURN(0);
}


/*
  Print hex value for blob data.

  SYNOPSIS
    print_blob_as_hex()
    output_file         - output file
    str                 - string to print
    len                 - its length

  DESCRIPTION
    Print hex value for blob data.
*/

static void print_blob_as_hex(FILE *output_file, const char *str, ulong len)
{
    /* sakaik got the idea to to provide blob's in hex notation. */
    const char *ptr= str, *end= ptr + len;
    for (; ptr < end ; ptr++)
      fprintf(output_file, "%02X", *((uchar *)ptr));
    check_io(output_file);
}

/*
  dump_routines_for_db
  -- retrieves list of routines for a given db, and prints out
  the CREATE PROCEDURE definition into the output (the dump).

  This function has logic to print the appropriate syntax depending on whether
  this is a procedure or functions

  RETURN
    0  Success
    1  Error
*/

static uint dump_routines_for_db(char *db)
{
  char       query_buff[QUERY_LENGTH];
  const char *routine_type[]= {"FUNCTION", "PROCEDURE"};
  char       db_name_buff[NAME_LEN*2+3], name_buff[NAME_LEN*2+3];
  char       *routine_name;
  int        i;
  FILE       *sql_file= md_result_file;
  MYSQL_RES  *routine_res, *routine_list_res;
  MYSQL_ROW  row, routine_list_row;

  char       db_cl_name[MY_CS_NAME_SIZE];
  int        db_cl_altered= FALSE;

  DBUG_ENTER("dump_routines_for_db");
  DBUG_PRINT("enter", ("db: '%s'", db));

  mysql_real_escape_string(mysql, db_name_buff, db, strlen(db));

  /* nice comments */
  if (opt_comments)
    fprintf(sql_file, "\n--\n-- Dumping routines for database '%s'\n--\n", db);

  /*
    not using "mysql_query_with_error_report" because we may have not
    enough privileges to lock mysql.proc.
  */
  if (lock_tables)
    mysql_query(mysql, "LOCK TABLES mysql.proc READ");

  /* Get database collation. */

  if (fetch_db_collation(db_name_buff, db_cl_name, sizeof (db_cl_name)))
    DBUG_RETURN(1);

  if (switch_character_set_results(mysql, "binary"))
    DBUG_RETURN(1);

  /* 0, retrieve and dump functions, 1, procedures */
  for (i= 0; i <= 1; i++)
  {
    my_snprintf(query_buff, sizeof(query_buff),
                "SHOW %s STATUS WHERE Db = '%s'",
                routine_type[i], db_name_buff);

    if (mysql_query_with_error_report(mysql, &routine_list_res, query_buff))
      DBUG_RETURN(1);

    if (mysql_num_rows(routine_list_res))
    {

      while ((routine_list_row= mysql_fetch_row(routine_list_res)))
      {
        routine_name= quote_name(routine_list_row[1], name_buff, 0);
        DBUG_PRINT("info", ("retrieving CREATE %s for %s", routine_type[i],
                            name_buff));
        my_snprintf(query_buff, sizeof(query_buff), "SHOW CREATE %s %s",
                    routine_type[i], routine_name);

        if (mysql_query_with_error_report(mysql, &routine_res, query_buff))
          DBUG_RETURN(1);

        while ((row= mysql_fetch_row(routine_res)))
        {
          /*
            if the user has EXECUTE privilege he see routine names, but NOT the
            routine body of other routines that are not the creator of!
          */
          DBUG_PRINT("info",("length of body for %s row[2] '%s' is %d",
                             routine_name, row[2] ? row[2] : "(null)",
                             row[2] ? (int) strlen(row[2]) : 0));
          if (row[2] == NULL)
          {
            fprintf(sql_file, "\n-- insufficient privileges to %s\n", query_buff);
            fprintf(sql_file, "-- does %s have permissions on mysql.proc?\n\n", current_user);
            maybe_die(EX_MYSQLERR,"%s has insufficent privileges to %s!", current_user, query_buff);
          }
          else if (strlen(row[2]))
          {
            char *query_str;
            if (opt_drop)
              fprintf(sql_file, "/*!50003 DROP %s IF EXISTS %s */;\n",
                      routine_type[i], routine_name);

            query_str= cover_definer_clause_in_sp(row[2], strlen(row[2]));

            if (mysql_num_fields(routine_res) >= 6)
            {
              if (switch_db_collation(sql_file, db_name_buff, ";",
                                      db_cl_name, row[5], &db_cl_altered))
              {
                DBUG_RETURN(1);
              }

              switch_cs_variables(sql_file, ";",
                                  row[3],   /* character_set_client */
                                  row[3],   /* character_set_results */
                                  row[4]);  /* collation_connection */
            }
            else
            {
              /*
                mysqldump is being run against the server, that does not
                provide character set information in SHOW CREATE
                statements.

                NOTE: the dump may be incorrect, since character set
                information is required in order to restore stored
                procedure/function properly.
              */

              fprintf(sql_file,
                      "--\n"
                      "-- WARNING: old server version. "
                        "The following dump may be incomplete.\n"
                      "--\n");
            }


            switch_sql_mode(sql_file, ";", row[1]);

            fprintf(sql_file,
                    "DELIMITER ;;\n"
                    "/*!50003 %s */;;\n"
                    "DELIMITER ;\n",
                    (const char *) (query_str != NULL ? query_str : row[2]));

            restore_sql_mode(sql_file, ";");

            if (mysql_num_fields(routine_res) >= 6)
            {
              restore_cs_variables(sql_file, ";");

              if (db_cl_altered)
              {
                if (restore_db_collation(sql_file, db_name_buff, ";", db_cl_name))
                  DBUG_RETURN(1);
              }
            }

            my_free(query_str, MYF(MY_ALLOW_ZERO_PTR));
          }
        } /* end of routine printing */
        mysql_free_result(routine_res);

      } /* end of list of routines */
    }
    mysql_free_result(routine_list_res);
  } /* end of for i (0 .. 1)  */

  if (switch_character_set_results(mysql, default_charset))
    DBUG_RETURN(1);

  if (lock_tables)
    VOID(mysql_query_with_error_report(mysql, 0, "UNLOCK TABLES"));
  DBUG_RETURN(0);
}

/*
  get_table_structure -- retrievs database structure, prints out corresponding
  CREATE statement and fills out insert_pat if the table is the type we will
  be dumping.

  ARGS
    table       - table name
    db          - db name
    table_type  - table type, e.g. "MyISAM" or "InnoDB", but also "VIEW"
    ignore_flag - what we must particularly ignore - see IGNORE_ defines above

  RETURN
    number of fields in table, 0 if error
*/

static uint get_table_structure(char *table, char *db, char *table_type,
                                char *ignore_flag)
{
  my_bool    init=0, delayed, write_data, complete_insert;
  my_ulonglong num_fields;
  char       *result_table, *opt_quoted_table;
  const char *insert_option;
  char	     name_buff[NAME_LEN+3],table_buff[NAME_LEN*2+3];
  char       table_buff2[NAME_LEN*2+3], query_buff[QUERY_LENGTH];
  const char *show_fields_stmt= "SELECT `COLUMN_NAME` AS `Field`, "
                                "`COLUMN_TYPE` AS `Type`, "
                                "`IS_NULLABLE` AS `Null`, "
                                "`COLUMN_KEY` AS `Key`, "
                                "`COLUMN_DEFAULT` AS `Default`, "
                                "`EXTRA` AS `Extra`, "
                                "`COLUMN_COMMENT` AS `Comment` "
                                "FROM `INFORMATION_SCHEMA`.`COLUMNS` WHERE "
                                "TABLE_SCHEMA = '%s' AND TABLE_NAME = '%s'";
  FILE       *sql_file= md_result_file;
  int        len;
  MYSQL_RES  *result;
  MYSQL_ROW  row;
  DBUG_ENTER("get_table_structure");
  DBUG_PRINT("enter", ("db: %s  table: %s", db, table));

  *ignore_flag= check_if_ignore_table(table, table_type);

  delayed= opt_delayed;
  if (delayed && (*ignore_flag & IGNORE_INSERT_DELAYED))
  {
    delayed= 0;
    verbose_msg("-- Warning: Unable to use delayed inserts for table '%s' "
                "because it's of type %s\n", table, table_type);
  }

  complete_insert= 0;
  if ((write_data= !(*ignore_flag & IGNORE_DATA)))
  {
    complete_insert= opt_complete_insert;
    if (!insert_pat_inited)
    {
      insert_pat_inited= 1;
      init_dynamic_string_checked(&insert_pat, "", 1024, 1024);
    }
    else
      dynstr_set_checked(&insert_pat, "");
  }

  insert_option= ((delayed && opt_ignore) ? " DELAYED IGNORE " :
                  delayed ? " DELAYED " : opt_ignore ? " IGNORE " : "");

  verbose_msg("-- Retrieving table structure for table %s...\n", table);

  len= my_snprintf(query_buff, sizeof(query_buff),
                   "SET OPTION SQL_QUOTE_SHOW_CREATE=%d",
                   (opt_quoted || opt_keywords));
  if (!create_options)
    strmov(query_buff+len,
           "/*!40102 ,SQL_MODE=concat(@@sql_mode, _utf8 ',NO_KEY_OPTIONS,NO_TABLE_OPTIONS,NO_FIELD_OPTIONS') */");

  result_table=     quote_name(table, table_buff, 1);
  opt_quoted_table= quote_name(table, table_buff2, 0);

  if (opt_order_by_primary)
    order_by= primary_key_fields(result_table);

  if (!opt_xml && !mysql_query_with_error_report(mysql, 0, query_buff))
  {
    /* using SHOW CREATE statement */
    if (!opt_no_create_info)
    {
      /* Make an sql-file, if path was given iow. option -T was given */
      char buff[20+FN_REFLEN];
      MYSQL_FIELD *field;

      my_snprintf(buff, sizeof(buff), "show create table %s", result_table);

      if (switch_character_set_results(mysql, "binary") ||
          mysql_query_with_error_report(mysql, &result, buff) ||
          switch_character_set_results(mysql, default_charset))
        DBUG_RETURN(0);

      if (path)
      {
        if (!(sql_file= open_sql_file_for_table(table, O_WRONLY)))
          DBUG_RETURN(0);

        write_header(sql_file, db);
      }
      if (!opt_xml && opt_comments)
      {
      if (strcmp (table_type, "VIEW") == 0)         /* view */
        fprintf(sql_file, "\n--\n-- Temporary table structure for view %s\n--\n\n",
                result_table);
      else
        fprintf(sql_file, "\n--\n-- Table structure for table %s\n--\n\n",
                result_table);
        check_io(sql_file);
      }
      if (opt_drop)
      {
      /*
        Even if the "table" is a view, we do a DROP TABLE here.  The
        view-specific code below fills in the DROP VIEW.
       */
        fprintf(sql_file, "DROP TABLE IF EXISTS %s;\n",
                opt_quoted_table);
        check_io(sql_file);
      }

      field= mysql_fetch_field_direct(result, 0);
      if (strcmp(field->name, "View") == 0)
      {
        char *scv_buff= NULL;

        verbose_msg("-- It's a view, create dummy table for view\n");

        /* save "show create" statement for later */
        if ((row= mysql_fetch_row(result)) && (scv_buff=row[1]))
          scv_buff= my_strdup(scv_buff, MYF(0));

        mysql_free_result(result);

        /*
          Create a table with the same name as the view and with columns of
          the same name in order to satisfy views that depend on this view.
          The table will be removed when the actual view is created.

          The properties of each column, aside from the data type, are not
          preserved in this temporary table, because they are not necessary.

          This will not be necessary once we can determine dependencies
          between views and can simply dump them in the appropriate order.
        */
        my_snprintf(query_buff, sizeof(query_buff),
                    "SHOW FIELDS FROM %s", result_table);
        if (switch_character_set_results(mysql, "binary") ||
            mysql_query_with_error_report(mysql, &result, query_buff) ||
            switch_character_set_results(mysql, default_charset))
        {
          /*
            View references invalid or privileged table/col/fun (err 1356),
            so we cannot create a stand-in table.  Be defensive and dump
            a comment with the view's 'show create' statement. (Bug #17371)
          */

          if (mysql_errno(mysql) == ER_VIEW_INVALID)
            fprintf(sql_file, "\n-- failed on view %s: %s\n\n", result_table, scv_buff ? scv_buff : "");

          my_free(scv_buff, MYF(MY_ALLOW_ZERO_PTR));

          DBUG_RETURN(0);
        }
        else
          my_free(scv_buff, MYF(MY_ALLOW_ZERO_PTR));

        if (mysql_num_rows(result))
        {
          if (opt_drop)
          {
            /*
              We have already dropped any table of the same name above, so
              here we just drop the view.
            */

            fprintf(sql_file, "/*!50001 DROP VIEW IF EXISTS %s*/;\n",
                    opt_quoted_table);
            check_io(sql_file);
          }

          fprintf(sql_file,
                  "SET @saved_cs_client     = @@character_set_client;\n"
                  "SET character_set_client = utf8;\n"
                  "/*!50001 CREATE TABLE %s (\n",
                  result_table);

          /*
            Get first row, following loop will prepend comma - keeps from
            having to know if the row being printed is last to determine if
            there should be a _trailing_ comma.
          */

          row= mysql_fetch_row(result);

          fprintf(sql_file, "  %s %s", quote_name(row[0], name_buff, 0),
                  row[1]);

          while((row= mysql_fetch_row(result)))
          {
            /* col name, col type */
            fprintf(sql_file, ",\n  %s %s",
                    quote_name(row[0], name_buff, 0), row[1]);
          }

          /*
            Stand-in tables are always MyISAM tables as the default
            engine might have a column-limit that's lower than the
            number of columns in the view, and MyISAM support is
            guaranteed to be in the server anyway.
          */
          fprintf(sql_file,
                  "\n) ENGINE=MyISAM */;\n"
                  "SET character_set_client = @saved_cs_client;\n");

          check_io(sql_file);
        }

        mysql_free_result(result);

        if (path)
          my_fclose(sql_file, MYF(MY_WME));

        seen_views= 1;
        DBUG_RETURN(0);
      }

      row= mysql_fetch_row(result);

      fprintf(sql_file, (opt_compatible_mode & 3) ? "%s;\n" :
              "/*!40101 SET @saved_cs_client     = @@character_set_client */;\n"
              "/*!40101 SET character_set_client = utf8 */;\n"
              "%s;\n"
              "/*!40101 SET character_set_client = @saved_cs_client */;\n",
              row[1]);

      check_io(sql_file);
      mysql_free_result(result);
    }
    my_snprintf(query_buff, sizeof(query_buff), "show fields from %s",
                result_table);
    if (mysql_query_with_error_report(mysql, &result, query_buff))
    {
      if (path)
        my_fclose(sql_file, MYF(MY_WME));
      DBUG_RETURN(0);
    }

    /*
      If write_data is true, then we build up insert statements for
      the table's data. Note: in subsequent lines of code, this test
      will have to be performed each time we are appending to
      insert_pat.
    */
    if (write_data)
    {
      if (opt_replace_into)
        dynstr_append_checked(&insert_pat, "REPLACE ");
      else
        dynstr_append_checked(&insert_pat, "INSERT ");
      dynstr_append_checked(&insert_pat, insert_option);
      dynstr_append_checked(&insert_pat, "INTO ");
      dynstr_append_checked(&insert_pat, opt_quoted_table);
      if (complete_insert)
      {
        dynstr_append_checked(&insert_pat, " (");
      }
      else
      {
        dynstr_append_checked(&insert_pat, " VALUES ");
        if (!extended_insert)
          dynstr_append_checked(&insert_pat, "(");
      }
    }

    while ((row= mysql_fetch_row(result)))
    {
      if (complete_insert)
      {
        if (init)
        {
          dynstr_append_checked(&insert_pat, ", ");
        }
        init=1;
        dynstr_append_checked(&insert_pat,
                      quote_name(row[SHOW_FIELDNAME], name_buff, 0));
      }
    }
    num_fields= mysql_num_rows(result);
    mysql_free_result(result);
  }
  else
  {
    verbose_msg("%s: Warning: Can't set SQL_QUOTE_SHOW_CREATE option (%s)\n",
                my_progname, mysql_error(mysql));

    my_snprintf(query_buff, sizeof(query_buff), show_fields_stmt, db, table);

    if (mysql_query_with_error_report(mysql, &result, query_buff))
      DBUG_RETURN(0);

    /* Make an sql-file, if path was given iow. option -T was given */
    if (!opt_no_create_info)
    {
      if (path)
      {
        if (!(sql_file= open_sql_file_for_table(table, O_WRONLY)))
          DBUG_RETURN(0);
        write_header(sql_file, db);
      }
      if (!opt_xml && opt_comments)
        fprintf(sql_file, "\n--\n-- Table structure for table %s\n--\n\n",
                result_table);
      if (opt_drop)
        fprintf(sql_file, "DROP TABLE IF EXISTS %s;\n", result_table);
      if (!opt_xml)
        fprintf(sql_file, "CREATE TABLE %s (\n", result_table);
      else
        print_xml_tag(sql_file, "\t", "\n", "table_structure", "name=", table, 
                NullS);
      check_io(sql_file);
    }

    if (write_data)
    {
      if (opt_replace_into)
        dynstr_append_checked(&insert_pat, "REPLACE ");
      else
        dynstr_append_checked(&insert_pat, "INSERT ");
      dynstr_append_checked(&insert_pat, insert_option);
      dynstr_append_checked(&insert_pat, "INTO ");
      dynstr_append_checked(&insert_pat, result_table);
      if (complete_insert)
        dynstr_append_checked(&insert_pat, " (");
      else
      {
        dynstr_append_checked(&insert_pat, " VALUES ");
        if (!extended_insert)
          dynstr_append_checked(&insert_pat, "(");
      }
    }

    while ((row= mysql_fetch_row(result)))
    {
      ulong *lengths= mysql_fetch_lengths(result);
      if (init)
      {
        if (!opt_xml && !opt_no_create_info)
        {
          fputs(",\n",sql_file);
          check_io(sql_file);
        }
        if (complete_insert)
          dynstr_append_checked(&insert_pat, ", ");
      }
      init=1;
      if (complete_insert)
        dynstr_append_checked(&insert_pat,
                      quote_name(row[SHOW_FIELDNAME], name_buff, 0));
      if (!opt_no_create_info)
      {
        if (opt_xml)
        {
          print_xml_row(sql_file, "field", result, &row);
          continue;
        }

        if (opt_keywords)
          fprintf(sql_file, "  %s.%s %s", result_table,
                  quote_name(row[SHOW_FIELDNAME],name_buff, 0),
                  row[SHOW_TYPE]);
        else
          fprintf(sql_file, "  %s %s", quote_name(row[SHOW_FIELDNAME],
                                                  name_buff, 0),
                  row[SHOW_TYPE]);
        if (row[SHOW_DEFAULT])
        {
          fputs(" DEFAULT ", sql_file);
          unescape(sql_file, row[SHOW_DEFAULT], lengths[SHOW_DEFAULT]);
        }
        if (!row[SHOW_NULL][0])
          fputs(" NOT NULL", sql_file);
        if (row[SHOW_EXTRA][0])
          fprintf(sql_file, " %s",row[SHOW_EXTRA]);
        check_io(sql_file);
      }
    }
    num_fields= mysql_num_rows(result);
    mysql_free_result(result);
    if (!opt_no_create_info)
    {
      /* Make an sql-file, if path was given iow. option -T was given */
      char buff[20+FN_REFLEN];
      uint keynr,primary_key;
      my_snprintf(buff, sizeof(buff), "show keys from %s", result_table);
      if (mysql_query_with_error_report(mysql, &result, buff))
      {
        if (mysql_errno(mysql) == ER_WRONG_OBJECT)
        {
          /* it is VIEW */
          fputs("\t\t<options Comment=\"view\" />\n", sql_file);
          goto continue_xml;
        }
        fprintf(stderr, "%s: Can't get keys for table %s (%s)\n",
                my_progname, result_table, mysql_error(mysql));
        if (path)
          my_fclose(sql_file, MYF(MY_WME));
        DBUG_RETURN(0);
      }

      /* Find first which key is primary key */
      keynr=0;
      primary_key=INT_MAX;
      while ((row= mysql_fetch_row(result)))
      {
        if (atoi(row[3]) == 1)
        {
          keynr++;
#ifdef FORCE_PRIMARY_KEY
          if (atoi(row[1]) == 0 && primary_key == INT_MAX)
            primary_key=keynr;
#endif
          if (!strcmp(row[2],"PRIMARY"))
          {
            primary_key=keynr;
            break;
          }
        }
      }
      mysql_data_seek(result,0);
      keynr=0;
      while ((row= mysql_fetch_row(result)))
      {
        if (opt_xml)
        {
          print_xml_row(sql_file, "key", result, &row);
          continue;
        }

        if (atoi(row[3]) == 1)
        {
          if (keynr++)
            putc(')', sql_file);
          if (atoi(row[1]))       /* Test if duplicate key */
            /* Duplicate allowed */
            fprintf(sql_file, ",\n  KEY %s (",quote_name(row[2],name_buff,0));
          else if (keynr == primary_key)
            fputs(",\n  PRIMARY KEY (",sql_file); /* First UNIQUE is primary */
          else
            fprintf(sql_file, ",\n  UNIQUE %s (",quote_name(row[2],name_buff,
                                                            0));
        }
        else
          putc(',', sql_file);
        fputs(quote_name(row[4], name_buff, 0), sql_file);
        if (row[7])
          fprintf(sql_file, " (%s)",row[7]);      /* Sub key */
        check_io(sql_file);
      }
      mysql_free_result(result);
      if (!opt_xml)
      {
        if (keynr)
          putc(')', sql_file);
        fputs("\n)",sql_file);
        check_io(sql_file);
      }

      /* Get MySQL specific create options */
      if (create_options)
      {
        char show_name_buff[NAME_LEN*2+2+24];

        /* Check memory for quote_for_like() */
        my_snprintf(buff, sizeof(buff), "show table status like %s",
                    quote_for_like(table, show_name_buff));

        if (mysql_query_with_error_report(mysql, &result, buff))
        {
          if (mysql_errno(mysql) != ER_PARSE_ERROR)
          {                                     /* If old MySQL version */
            verbose_msg("-- Warning: Couldn't get status information for " \
                        "table %s (%s)\n", result_table,mysql_error(mysql));
          }
        }
        else if (!(row= mysql_fetch_row(result)))
        {
          fprintf(stderr,
                  "Error: Couldn't read status information for table %s (%s)\n",
                  result_table,mysql_error(mysql));
        }
        else
        {
          if (opt_xml)
            print_xml_row(sql_file, "options", result, &row);
          else
          {
            fputs("/*!",sql_file);
            print_value(sql_file,result,row,"engine=","Engine",0);
            print_value(sql_file,result,row,"","Create_options",0);
            print_value(sql_file,result,row,"comment=","Comment",1);
            fputs(" */",sql_file);
            check_io(sql_file);
          }
        }
        mysql_free_result(result);              /* Is always safe to free */
      }
continue_xml:
      if (!opt_xml)
        fputs(";\n", sql_file);
      else
        fputs("\t</table_structure>\n", sql_file);
      check_io(sql_file);
    }
  }
  if (complete_insert)
  {
    dynstr_append_checked(&insert_pat, ") VALUES ");
    if (!extended_insert)
      dynstr_append_checked(&insert_pat, "(");
  }
  if (sql_file != md_result_file)
  {
    fputs("\n", sql_file);
    write_footer(sql_file);
    my_fclose(sql_file, MYF(MY_WME));
  }
  DBUG_RETURN((uint) num_fields);
} /* get_table_structure */

static void dump_trigger_old(FILE *sql_file, MYSQL_RES *show_triggers_rs,
                             MYSQL_ROW *show_trigger_row,
                             const char *table_name)
{
  char quoted_table_name_buf[NAME_LEN * 2 + 3];
  char *quoted_table_name= quote_name(table_name, quoted_table_name_buf, 1);

  char name_buff[NAME_LEN * 4 + 3];

  DBUG_ENTER("dump_trigger_old");

  fprintf(sql_file,
          "--\n"
          "-- WARNING: old server version. "
            "The following dump may be incomplete.\n"
          "--\n");

  if (opt_compact)
    fprintf(sql_file, "/*!50003 SET @OLD_SQL_MODE=@@SQL_MODE*/;\n");

  fprintf(sql_file,
          "DELIMITER ;;\n"
          "/*!50003 SET SESSION SQL_MODE=\"%s\" */;;\n"
          "/*!50003 CREATE */ ",
          (*show_trigger_row)[6]);

  if (mysql_num_fields(show_triggers_rs) > 7)
  {
    /*
      mysqldump can be run against the server, that does not support
      definer in triggers (there is no DEFINER column in SHOW TRIGGERS
      output). So, we should check if we have this column before
      accessing it.
    */

    size_t user_name_len;
    char user_name_str[USERNAME_LENGTH + 1];
    char quoted_user_name_str[USERNAME_LENGTH * 2 + 3];
    size_t host_name_len;
    char host_name_str[HOSTNAME_LENGTH + 1];
    char quoted_host_name_str[HOSTNAME_LENGTH * 2 + 3];

    parse_user((*show_trigger_row)[7],
               strlen((*show_trigger_row)[7]),
               user_name_str, &user_name_len,
               host_name_str, &host_name_len);

    fprintf(sql_file,
            "/*!50017 DEFINER=%s@%s */ ",
            quote_name(user_name_str, quoted_user_name_str, FALSE),
            quote_name(host_name_str, quoted_host_name_str, FALSE));
  }

  fprintf(sql_file,
          "/*!50003 TRIGGER %s %s %s ON %s FOR EACH ROW%s%s */;;\n"
          "DELIMITER ;\n",
          quote_name((*show_trigger_row)[0], name_buff, 0), /* Trigger */
          (*show_trigger_row)[4], /* Timing */
          (*show_trigger_row)[1], /* Event */
          quoted_table_name,
          (strchr(" \t\n\r", *((*show_trigger_row)[3]))) ? "" : " ",
          (*show_trigger_row)[3] /* Statement */);

  if (opt_compact)
    fprintf(sql_file, "/*!50003 SET SESSION SQL_MODE=@OLD_SQL_MODE */;\n");

  DBUG_VOID_RETURN;
}

static int dump_trigger(FILE *sql_file, MYSQL_RES *show_create_trigger_rs,
                        const char *db_name,
                        const char *db_cl_name)
{
  MYSQL_ROW row;
  int db_cl_altered= FALSE;

  DBUG_ENTER("dump_trigger");

  while ((row= mysql_fetch_row(show_create_trigger_rs)))
  {
    char *query_str= cover_definer_clause_in_trigger(row[2], strlen(row[2]));


    if (switch_db_collation(sql_file, db_name, ";",
                            db_cl_name, row[5], &db_cl_altered))
      DBUG_RETURN(TRUE);

    switch_cs_variables(sql_file, ";",
                        row[3],   /* character_set_client */
                        row[3],   /* character_set_results */
                        row[4]);  /* collation_connection */

    switch_sql_mode(sql_file, ";", row[1]);

    fprintf(sql_file,
            "DELIMITER ;;\n"
            "/*!50003 %s */;;\n"
            "DELIMITER ;\n",
            (const char *) (query_str != NULL ? query_str : row[2]));

    restore_sql_mode(sql_file, ";");
    restore_cs_variables(sql_file, ";");

    if (db_cl_altered)
    {
      if (restore_db_collation(sql_file, db_name, ";", db_cl_name))
        DBUG_RETURN(TRUE);
    }

    my_free(query_str, MYF(MY_ALLOW_ZERO_PTR));
  }

  DBUG_RETURN(FALSE);
}

/**
  Dump the triggers for a given table.

  This should be called after the tables have been dumped in case a trigger
  depends on the existence of a table.

  @param[in] table_name
  @param[in] db_name

  @return Error status.
    @retval TRUE error has occurred.
    @retval FALSE operation succeed.
*/

static int dump_triggers_for_table(char *table_name, char *db_name)
{
  char       name_buff[NAME_LEN*4+3];
  char       query_buff[QUERY_LENGTH];
  uint       old_opt_compatible_mode= opt_compatible_mode;
  MYSQL_RES  *show_triggers_rs;
  MYSQL_ROW  row;
  FILE      *sql_file= md_result_file;

  char       db_cl_name[MY_CS_NAME_SIZE];
  int        ret= TRUE;

  DBUG_ENTER("dump_triggers_for_table");
  DBUG_PRINT("enter", ("db: %s, table_name: %s", db_name, table_name));

  if (path && !(sql_file= open_sql_file_for_table(table_name,
                                                  O_WRONLY | O_APPEND)))
    DBUG_RETURN(1);

  /* Do not use ANSI_QUOTES on triggers in dump */
  opt_compatible_mode&= ~MASK_ANSI_QUOTES;

  /* Get database collation. */

  if (switch_character_set_results(mysql, "binary"))
    goto done;

  if (fetch_db_collation(db_name, db_cl_name, sizeof (db_cl_name)))
    goto done;

  /* Get list of triggers. */

  my_snprintf(query_buff, sizeof(query_buff),
              "SHOW TRIGGERS LIKE %s",
              quote_for_like(table_name, name_buff));

  if (mysql_query_with_error_report(mysql, &show_triggers_rs, query_buff))
    goto done;

  /* Dump triggers. */

  while ((row= mysql_fetch_row(show_triggers_rs)))
  {

    my_snprintf(query_buff, sizeof (query_buff),
                "SHOW CREATE TRIGGER %s",
                quote_name(row[0], name_buff, TRUE));

    if (mysql_query(mysql, query_buff))
    {
      /*
        mysqldump is being run against old server, that does not support
        SHOW CREATE TRIGGER statement. We should use SHOW TRIGGERS output.

        NOTE: the dump may be incorrect, as old SHOW TRIGGERS does not
        provide all the necessary information to restore trigger properly.
      */

      dump_trigger_old(sql_file, show_triggers_rs, &row, table_name);
    }
    else
    {
      MYSQL_RES *show_create_trigger_rs= mysql_store_result(mysql);

      if (!show_create_trigger_rs ||
          dump_trigger(sql_file, show_create_trigger_rs, db_name, db_cl_name))
        goto done;

      mysql_free_result(show_create_trigger_rs);
    }

  }

  mysql_free_result(show_triggers_rs);

  if (switch_character_set_results(mysql, default_charset))
    goto done;

  /*
    make sure to set back opt_compatible mode to
    original value
  */
  opt_compatible_mode=old_opt_compatible_mode;

  ret= FALSE;

done:
  if (path)
    my_fclose(sql_file, MYF(0));

  DBUG_RETURN(ret);
}

static void add_load_option(DYNAMIC_STRING *str, const char *option,
                             const char *option_value)
{
  if (!option_value)
  {
    /* Null value means we don't add this option. */
    return;
  }

  dynstr_append_checked(str, option);
  
  if (strncmp(option_value, "0x", sizeof("0x")-1) == 0)
  {
    /* It's a hex constant, don't escape */
    dynstr_append_checked(str, option_value);
  }
  else
  {
    /* char constant; escape */
    field_escape(str, option_value);
  }
}


/*
  Allow the user to specify field terminator strings like:
  "'", "\", "\\" (escaped backslash), "\t" (tab), "\n" (newline)
  This is done by doubling ' and add a end -\ if needed to avoid
  syntax errors from the SQL parser.
*/

static void field_escape(DYNAMIC_STRING* in, const char *from)
{
  uint end_backslashes= 0; 

  dynstr_append_checked(in, "'");

  while (*from)
  {
    dynstr_append_mem_checked(in, from, 1);

    if (*from == '\\')
      end_backslashes^=1;    /* find odd number of backslashes */
    else
    {
      if (*from == '\'' && !end_backslashes)
      {
        /* We want a duplicate of "'" for MySQL */
        dynstr_append_checked(in, "\'");
      }
      end_backslashes=0;
    }
    from++;
  }
  /* Add missing backslashes if user has specified odd number of backs.*/
  if (end_backslashes)
    dynstr_append_checked(in, "\\");
  
  dynstr_append_checked(in, "'");
}



static char *alloc_query_str(ulong size)
{
  char *query;

  if (!(query= (char*) my_malloc(size, MYF(MY_WME))))
    die(EX_MYSQLERR, "Couldn't allocate a query string.");

  return query;
}


/*

 SYNOPSIS
  dump_table()

  dump_table saves database contents as a series of INSERT statements.

  ARGS
   table - table name
   db    - db name

   RETURNS
    void
*/


static void dump_table(char *table, char *db)
{
  char ignore_flag;
  char buf[200], table_buff[NAME_LEN+3];
  DYNAMIC_STRING query_string;
  char table_type[NAME_LEN];
  char *result_table, table_buff2[NAME_LEN*2+3], *opt_quoted_table;
  int error= 0;
  ulong         rownr, row_break, total_length, init_length;
  uint num_fields;
  MYSQL_RES     *res;
  MYSQL_FIELD   *field;
  MYSQL_ROW     row;
  DBUG_ENTER("dump_table");

  /*
    Make sure you get the create table info before the following check for
    --no-data flag below. Otherwise, the create table info won't be printed.
  */
  num_fields= get_table_structure(table, db, table_type, &ignore_flag);

  /*
    The "table" could be a view.  If so, we don't do anything here.
  */
  if (strcmp(table_type, "VIEW") == 0)
    DBUG_VOID_RETURN;

  /* Check --no-data flag */
  if (opt_no_data)
  {
    verbose_msg("-- Skipping dump data for table '%s', --no-data was used\n",
                table);
    DBUG_VOID_RETURN;
  }

  DBUG_PRINT("info",
             ("ignore_flag: %x  num_fields: %d", (int) ignore_flag,
              num_fields));
  /*
    If the table type is a merge table or any type that has to be
     _completely_ ignored and no data dumped
  */
  if (ignore_flag & IGNORE_DATA)
  {
    verbose_msg("-- Warning: Skipping data for table '%s' because " \
                "it's of type %s\n", table, table_type);
    DBUG_VOID_RETURN;
  }
  /* Check that there are any fields in the table */
  if (num_fields == 0)
  {
    verbose_msg("-- Skipping dump data for table '%s', it has no fields\n",
                table);
    DBUG_VOID_RETURN;
  }

  /*
     Check --skip-events flag: it is not enough to skip creation of events
     discarding SHOW CREATE EVENT statements generation. The myslq.event
     table data should be skipped too.
  */
  if (!opt_events && !my_strcasecmp(&my_charset_latin1, db, "mysql") &&
      !my_strcasecmp(&my_charset_latin1, table, "event"))
  {
    verbose_msg("-- Skipping data table mysql.event, --skip-events was used\n");
    DBUG_VOID_RETURN;
  }

  result_table= quote_name(table,table_buff, 1);
  opt_quoted_table= quote_name(table, table_buff2, 0);

  verbose_msg("-- Sending SELECT query...\n");

  init_dynamic_string_checked(&query_string, "", 1024, 1024);

  if (path)
  {
    char filename[FN_REFLEN], tmp_path[FN_REFLEN];

    /*
      Convert the path to native os format
      and resolve to the full filepath.
    */
    convert_dirname(tmp_path,path,NullS);    
    my_load_path(tmp_path, tmp_path, NULL);
    fn_format(filename, table, tmp_path, ".txt", MYF(MY_UNPACK_FILENAME));

    /* Must delete the file that 'INTO OUTFILE' will write to */
    my_delete(filename, MYF(0));

    /* convert to a unix path name to stick into the query */
    to_unix_path(filename);

    /* now build the query string */

    dynstr_append_checked(&query_string, "SELECT /*!40001 SQL_NO_CACHE */ * INTO OUTFILE '");
    dynstr_append_checked(&query_string, filename);
    dynstr_append_checked(&query_string, "'");

    dynstr_append_checked(&query_string, " /*!50138 CHARACTER SET ");
    dynstr_append_checked(&query_string, default_charset == mysql_universal_client_charset ?
                                         my_charset_bin.name : /* backward compatibility */
                                         default_charset);
    dynstr_append_checked(&query_string, " */");

    if (fields_terminated || enclosed || opt_enclosed || escaped)
      dynstr_append_checked(&query_string, " FIELDS");
    
    add_load_option(&query_string, " TERMINATED BY ", fields_terminated);
    add_load_option(&query_string, " ENCLOSED BY ", enclosed);
    add_load_option(&query_string, " OPTIONALLY ENCLOSED BY ", opt_enclosed);
    add_load_option(&query_string, " ESCAPED BY ", escaped);
    add_load_option(&query_string, " LINES TERMINATED BY ", lines_terminated);

    dynstr_append_checked(&query_string, " FROM ");
    dynstr_append_checked(&query_string, result_table);

    if (where)
    {
      dynstr_append_checked(&query_string, " WHERE ");
      dynstr_append_checked(&query_string, where);
    }

    if (order_by)
    {
      dynstr_append_checked(&query_string, " ORDER BY ");
      dynstr_append_checked(&query_string, order_by);
    }

    if (mysql_real_query(mysql, query_string.str, query_string.length))
    {
      DB_error(mysql, "when executing 'SELECT INTO OUTFILE'");
      dynstr_free(&query_string);
      DBUG_VOID_RETURN;
    }
  }
  else
  {
    if (!opt_xml && opt_comments)
    {
      fprintf(md_result_file,"\n--\n-- Dumping data for table %s\n--\n",
              result_table);
      check_io(md_result_file);
    }
    
    dynstr_append_checked(&query_string, "SELECT /*!40001 SQL_NO_CACHE */ * FROM ");
    dynstr_append_checked(&query_string, result_table);

    if (where)
    {
      if (!opt_xml && opt_comments)
      {
        fprintf(md_result_file, "-- WHERE:  %s\n", where);
        check_io(md_result_file);
      }
      
      dynstr_append_checked(&query_string, " WHERE ");
      dynstr_append_checked(&query_string, where);
    }
    if (order_by)
    {
      if (!opt_xml && opt_comments)
      {
        fprintf(md_result_file, "-- ORDER BY:  %s\n", order_by);
        check_io(md_result_file);
      }
      dynstr_append_checked(&query_string, " ORDER BY ");
      dynstr_append_checked(&query_string, order_by);
    }

    if (!opt_xml && !opt_compact)
    {
      fputs("\n", md_result_file);
      check_io(md_result_file);
    }
    if (mysql_query_with_error_report(mysql, 0, query_string.str))
    {
      DB_error(mysql, "when retrieving data from server");
      goto err;
    }
    if (quick)
      res=mysql_use_result(mysql);
    else
      res=mysql_store_result(mysql);
    if (!res)
    {
      DB_error(mysql, "when retrieving data from server");
      goto err;
    }

    verbose_msg("-- Retrieving rows...\n");
    if (mysql_num_fields(res) != num_fields)
    {
      fprintf(stderr,"%s: Error in field count for table: %s !  Aborting.\n",
              my_progname, result_table);
      error= EX_CONSCHECK;
      goto err;
    }

    if (opt_lock)
    {
      fprintf(md_result_file,"LOCK TABLES %s WRITE;\n", opt_quoted_table);
      check_io(md_result_file);
    }
    /* Moved disable keys to after lock per bug 15977 */
    if (opt_disable_keys)
    {
      fprintf(md_result_file, "/*!40000 ALTER TABLE %s DISABLE KEYS */;\n",
	      opt_quoted_table);
      check_io(md_result_file);
    }

    total_length= opt_net_buffer_length;                /* Force row break */
    row_break=0;
    rownr=0;
    init_length=(uint) insert_pat.length+4;
    if (opt_xml)
      print_xml_tag(md_result_file, "\t", "\n", "table_data", "name=", table,
              NullS);
    if (opt_autocommit)
    {
      fprintf(md_result_file, "set autocommit=0;\n");
      check_io(md_result_file);
    }

    while ((row= mysql_fetch_row(res)))
    {
      uint i;
      ulong *lengths= mysql_fetch_lengths(res);
      rownr++;
      if (!extended_insert && !opt_xml)
      {
        fputs(insert_pat.str,md_result_file);
        check_io(md_result_file);
      }
      mysql_field_seek(res,0);

      if (opt_xml)
      {
        fputs("\t<row>\n", md_result_file);
        check_io(md_result_file);
      }

      for (i= 0; i < mysql_num_fields(res); i++)
      {
        int is_blob;
        ulong length= lengths[i];

        if (!(field= mysql_fetch_field(res)))
          die(EX_CONSCHECK,
                      "Not enough fields from table %s! Aborting.\n",
                      result_table);

        /*
           63 is my_charset_bin. If charsetnr is not 63,
           we have not a BLOB but a TEXT column.
           we'll dump in hex only BLOB columns.
        */
        is_blob= (opt_hex_blob && field->charsetnr == 63 &&
                  (field->type == MYSQL_TYPE_BIT ||
                   field->type == MYSQL_TYPE_STRING ||
                   field->type == MYSQL_TYPE_VAR_STRING ||
                   field->type == MYSQL_TYPE_VARCHAR ||
                   field->type == MYSQL_TYPE_BLOB ||
                   field->type == MYSQL_TYPE_LONG_BLOB ||
                   field->type == MYSQL_TYPE_MEDIUM_BLOB ||
                   field->type == MYSQL_TYPE_TINY_BLOB)) ? 1 : 0;
        if (extended_insert && !opt_xml)
        {
          if (i == 0)
            dynstr_set_checked(&extended_row,"(");
          else
            dynstr_append_checked(&extended_row,",");

          if (row[i])
          {
            if (length)
            {
              if (!IS_NUM_FIELD(field))
              {
                /*
                  "length * 2 + 2" is OK for both HEX and non-HEX modes:
                  - In HEX mode we need exactly 2 bytes per character
                  plus 2 bytes for '0x' prefix.
                  - In non-HEX mode we need up to 2 bytes per character,
                  plus 2 bytes for leading and trailing '\'' characters.
                  Also we need to reserve 1 byte for terminating '\0'.
                */
                dynstr_realloc_checked(&extended_row,length * 2 + 2 + 1);
                if (opt_hex_blob && is_blob)
                {
                  dynstr_append_checked(&extended_row, "0x");
                  extended_row.length+= mysql_hex_string(extended_row.str +
                                                         extended_row.length,
                                                         row[i], length);
                  DBUG_ASSERT(extended_row.length+1 <= extended_row.max_length);
                  /* mysql_hex_string() already terminated string by '\0' */
                  DBUG_ASSERT(extended_row.str[extended_row.length] == '\0');
                }
                else
                {
                  dynstr_append_checked(&extended_row,"'");
                  extended_row.length +=
                  mysql_real_escape_string(&mysql_connection,
                                           &extended_row.str[extended_row.length],
                                           row[i],length);
                  extended_row.str[extended_row.length]='\0';
                  dynstr_append_checked(&extended_row,"'");
                }
              }
              else
              {
                /* change any strings ("inf", "-inf", "nan") into NULL */
                char *ptr= row[i];
                if (my_isalpha(charset_info, *ptr) || (*ptr == '-' &&
                    my_isalpha(charset_info, ptr[1])))
                  dynstr_append_checked(&extended_row, "NULL");
                else
                {
                  if (field->type == MYSQL_TYPE_DECIMAL)
                  {
                    /* add " signs around */
                    dynstr_append_checked(&extended_row, "'");
                    dynstr_append_checked(&extended_row, ptr);
                    dynstr_append_checked(&extended_row, "'");
                  }
                  else
                    dynstr_append_checked(&extended_row, ptr);
                }
              }
            }
            else
              dynstr_append_checked(&extended_row,"''");
          }
          else
            dynstr_append_checked(&extended_row,"NULL");
        }
        else
        {
          if (i && !opt_xml)
          {
            fputc(',', md_result_file);
            check_io(md_result_file);
          }
          if (row[i])
          {
            if (!IS_NUM_FIELD(field))
            {
              if (opt_xml)
              {
                if (opt_hex_blob && is_blob && length)
                {
                  /* Define xsi:type="xs:hexBinary" for hex encoded data */
                  print_xml_tag(md_result_file, "\t\t", "", "field", "name=",
                                field->name, "xsi:type=", "xs:hexBinary", NullS);
                  print_blob_as_hex(md_result_file, row[i], length);
                }
                else
                {
                  print_xml_tag(md_result_file, "\t\t", "", "field", "name=", 
                                field->name, NullS);
                  print_quoted_xml(md_result_file, row[i], length);
                }
                fputs("</field>\n", md_result_file);
              }
              else if (opt_hex_blob && is_blob && length)
              {
                fputs("0x", md_result_file);
                print_blob_as_hex(md_result_file, row[i], length);
              }
              else
                unescape(md_result_file, row[i], length);
            }
            else
            {
              /* change any strings ("inf", "-inf", "nan") into NULL */
              char *ptr= row[i];
              if (opt_xml)
              {
                print_xml_tag(md_result_file, "\t\t", "", "field", "name=",
                        field->name, NullS);
                fputs(!my_isalpha(charset_info, *ptr) ? ptr: "NULL",
                      md_result_file);
                fputs("</field>\n", md_result_file);
              }
              else if (my_isalpha(charset_info, *ptr) ||
                       (*ptr == '-' && my_isalpha(charset_info, ptr[1])))
                fputs("NULL", md_result_file);
              else if (field->type == MYSQL_TYPE_DECIMAL)
              {
                /* add " signs around */
                fputc('\'', md_result_file);
                fputs(ptr, md_result_file);
                fputc('\'', md_result_file);
              }
              else
                fputs(ptr, md_result_file);
            }
          }
          else
          {
            /* The field value is NULL */
            if (!opt_xml)
              fputs("NULL", md_result_file);
            else
              print_xml_null_tag(md_result_file, "\t\t", "field name=",
                                 field->name, "\n");
          }
          check_io(md_result_file);
        }
      }

      if (opt_xml)
      {
        fputs("\t</row>\n", md_result_file);
        check_io(md_result_file);
      }

      if (extended_insert)
      {
        ulong row_length;
        dynstr_append_checked(&extended_row,")");
        row_length= 2 + extended_row.length;
        if (total_length + row_length < opt_net_buffer_length)
        {
          total_length+= row_length;
          fputc(',',md_result_file);            /* Always row break */
          fputs(extended_row.str,md_result_file);
        }
        else
        {
          if (row_break)
            fputs(";\n", md_result_file);
          row_break=1;                          /* This is first row */

          fputs(insert_pat.str,md_result_file);
          fputs(extended_row.str,md_result_file);
          total_length= row_length+init_length;
        }
        check_io(md_result_file);
      }
      else if (!opt_xml)
      {
        fputs(");\n", md_result_file);
        check_io(md_result_file);
      }
    }

    /* XML - close table tag and supress regular output */
    if (opt_xml)
        fputs("\t</table_data>\n", md_result_file);
    else if (extended_insert && row_break)
      fputs(";\n", md_result_file);             /* If not empty table */
    fflush(md_result_file);
    check_io(md_result_file);
    if (mysql_errno(mysql))
    {
      my_snprintf(buf, sizeof(buf),
                  "%s: Error %d: %s when dumping table %s at row: %ld\n",
                  my_progname,
                  mysql_errno(mysql),
                  mysql_error(mysql),
                  result_table,
                  rownr);
      fputs(buf,stderr);
      error= EX_CONSCHECK;
      goto err;
    }

    /* Moved enable keys to before unlock per bug 15977 */
    if (opt_disable_keys)
    {
      fprintf(md_result_file,"/*!40000 ALTER TABLE %s ENABLE KEYS */;\n",
              opt_quoted_table);
      check_io(md_result_file);
    }
    if (opt_lock)
    {
      fputs("UNLOCK TABLES;\n", md_result_file);
      check_io(md_result_file);
    }
    if (opt_autocommit)
    {
      fprintf(md_result_file, "commit;\n");
      check_io(md_result_file);
    }
    mysql_free_result(res);
  }
  dynstr_free(&query_string);
  DBUG_VOID_RETURN;

err:
  dynstr_free(&query_string);
  maybe_exit(error);
  DBUG_VOID_RETURN;
} /* dump_table */


static char *getTableName(int reset)
{
  static MYSQL_RES *res= NULL;
  MYSQL_ROW    row;

  if (!res)
  {
    if (!(res= mysql_list_tables(mysql,NullS)))
      return(NULL);
  }
  if ((row= mysql_fetch_row(res)))
    return((char*) row[0]);

  if (reset)
    mysql_data_seek(res,0);      /* We want to read again */
  else
  {
    mysql_free_result(res);
    res= NULL;
  }
  return(NULL);
} /* getTableName */


/*
  dump all logfile groups and tablespaces
*/

static int dump_all_tablespaces()
{
  return dump_tablespaces(NULL);
}

static int dump_tablespaces_for_tables(char *db, char **table_names, int tables)
{
  DYNAMIC_STRING where;
  int r;
  int i;
  char name_buff[NAME_LEN*2+3];

  mysql_real_escape_string(mysql, name_buff, db, strlen(db));

  init_dynamic_string_checked(&where, " AND TABLESPACE_NAME IN ("
                      "SELECT DISTINCT TABLESPACE_NAME FROM"
                      " INFORMATION_SCHEMA.PARTITIONS"
                      " WHERE"
                      " TABLE_SCHEMA='", 256, 1024);
  dynstr_append_checked(&where, name_buff);
  dynstr_append_checked(&where, "' AND TABLE_NAME IN (");

  for (i=0 ; i<tables ; i++)
  {
    mysql_real_escape_string(mysql, name_buff,
                             table_names[i], strlen(table_names[i]));

    dynstr_append_checked(&where, "'");
    dynstr_append_checked(&where, name_buff);
    dynstr_append_checked(&where, "',");
  }
  dynstr_trunc(&where, 1);
  dynstr_append_checked(&where,"))");

  DBUG_PRINT("info",("Dump TS for Tables where: %s",where.str));
  r= dump_tablespaces(where.str);
  dynstr_free(&where);
  return r;
}

static int dump_tablespaces_for_databases(char** databases)
{
  DYNAMIC_STRING where;
  int r;
  int i;

  init_dynamic_string_checked(&where, " AND TABLESPACE_NAME IN ("
                      "SELECT DISTINCT TABLESPACE_NAME FROM"
                      " INFORMATION_SCHEMA.PARTITIONS"
                      " WHERE"
                      " TABLE_SCHEMA IN (", 256, 1024);

  for (i=0 ; databases[i]!=NULL ; i++)
  {
    char db_name_buff[NAME_LEN*2+3];
    mysql_real_escape_string(mysql, db_name_buff,
                             databases[i], strlen(databases[i]));
    dynstr_append_checked(&where, "'");
    dynstr_append_checked(&where, db_name_buff);
    dynstr_append_checked(&where, "',");
  }
  dynstr_trunc(&where, 1);
  dynstr_append_checked(&where,"))");

  DBUG_PRINT("info",("Dump TS for DBs where: %s",where.str));
  r= dump_tablespaces(where.str);
  dynstr_free(&where);
  return r;
}

static int dump_tablespaces(char* ts_where)
{
  MYSQL_ROW row;
  MYSQL_RES *tableres;
  char buf[FN_REFLEN];
  DYNAMIC_STRING sqlbuf;
  int first= 0;
  /*
    The following are used for parsing the EXTRA field
  */
  char extra_format[]= "UNDO_BUFFER_SIZE=";
  char *ubs;
  char *endsemi;
  DBUG_ENTER("dump_tablespaces");

  init_dynamic_string_checked(&sqlbuf,
                      "SELECT LOGFILE_GROUP_NAME,"
                      " FILE_NAME,"
                      " TOTAL_EXTENTS,"
                      " INITIAL_SIZE,"
                      " ENGINE,"
                      " EXTRA"
                      " FROM INFORMATION_SCHEMA.FILES"
                      " WHERE FILE_TYPE = 'UNDO LOG'"
                      " AND FILE_NAME IS NOT NULL",
                      256, 1024);
  if(ts_where)
  {
    dynstr_append_checked(&sqlbuf,
                  " AND LOGFILE_GROUP_NAME IN ("
                  "SELECT DISTINCT LOGFILE_GROUP_NAME"
                  " FROM INFORMATION_SCHEMA.FILES"
                  " WHERE FILE_TYPE = 'DATAFILE'"
                  );
    dynstr_append_checked(&sqlbuf, ts_where);
    dynstr_append_checked(&sqlbuf, ")");
  }
  dynstr_append_checked(&sqlbuf,
                " GROUP BY LOGFILE_GROUP_NAME, FILE_NAME"
                ", ENGINE"
                " ORDER BY LOGFILE_GROUP_NAME");

  if (mysql_query(mysql, sqlbuf.str) ||
      !(tableres = mysql_store_result(mysql)))
  {
    dynstr_free(&sqlbuf);
    if (mysql_errno(mysql) == ER_BAD_TABLE_ERROR ||
        mysql_errno(mysql) == ER_BAD_DB_ERROR ||
        mysql_errno(mysql) == ER_UNKNOWN_TABLE)
    {
      fprintf(md_result_file,
              "\n--\n-- Not dumping tablespaces as no INFORMATION_SCHEMA.FILES"
              " table on this server\n--\n");
      check_io(md_result_file);
      DBUG_RETURN(0);
    }

    my_printf_error(0, "Error: '%s' when trying to dump tablespaces",
                    MYF(0), mysql_error(mysql));
    DBUG_RETURN(1);
  }

  buf[0]= 0;
  while ((row= mysql_fetch_row(tableres)))
  {
    if (strcmp(buf, row[0]) != 0)
      first= 1;
    if (first)
    {
      if (!opt_xml && opt_comments)
      {
	fprintf(md_result_file,"\n--\n-- Logfile group: %s\n--\n", row[0]);
	check_io(md_result_file);
      }
      fprintf(md_result_file, "\nCREATE");
    }
    else
    {
      fprintf(md_result_file, "\nALTER");
    }
    fprintf(md_result_file,
            " LOGFILE GROUP %s\n"
            "  ADD UNDOFILE '%s'\n",
            row[0],
            row[1]);
    if (first)
    {
      ubs= strstr(row[5],extra_format);
      if(!ubs)
        break;
      ubs+= strlen(extra_format);
      endsemi= strstr(ubs,";");
      if(endsemi)
        endsemi[0]= '\0';
      fprintf(md_result_file,
              "  UNDO_BUFFER_SIZE %s\n",
              ubs);
    }
    fprintf(md_result_file,
            "  INITIAL_SIZE %s\n"
            "  ENGINE=%s;\n",
            row[3],
            row[4]);
    check_io(md_result_file);
    if (first)
    {
      first= 0;
      strxmov(buf, row[0], NullS);
    }
  }
  dynstr_free(&sqlbuf);
  mysql_free_result(tableres);
  init_dynamic_string_checked(&sqlbuf,
                      "SELECT DISTINCT TABLESPACE_NAME,"
                      " FILE_NAME,"
                      " LOGFILE_GROUP_NAME,"
                      " EXTENT_SIZE,"
                      " INITIAL_SIZE,"
                      " ENGINE"
                      " FROM INFORMATION_SCHEMA.FILES"
                      " WHERE FILE_TYPE = 'DATAFILE'",
                      256, 1024);

  if(ts_where)
    dynstr_append_checked(&sqlbuf, ts_where);

  dynstr_append_checked(&sqlbuf, " ORDER BY TABLESPACE_NAME, LOGFILE_GROUP_NAME");

  if (mysql_query_with_error_report(mysql, &tableres, sqlbuf.str))
  {
    dynstr_free(&sqlbuf);
    DBUG_RETURN(1);
  }

  buf[0]= 0;
  while ((row= mysql_fetch_row(tableres)))
  {
    if (strcmp(buf, row[0]) != 0)
      first= 1;
    if (first)
    {
      if (!opt_xml && opt_comments)
      {
	fprintf(md_result_file,"\n--\n-- Tablespace: %s\n--\n", row[0]);
	check_io(md_result_file);
      }
      fprintf(md_result_file, "\nCREATE");
    }
    else
    {
      fprintf(md_result_file, "\nALTER");
    }
    fprintf(md_result_file,
            " TABLESPACE %s\n"
            "  ADD DATAFILE '%s'\n",
            row[0],
            row[1]);
    if (first)
    {
      fprintf(md_result_file,
              "  USE LOGFILE GROUP %s\n"
              "  EXTENT_SIZE %s\n",
              row[2],
              row[3]);
    }
    fprintf(md_result_file,
            "  INITIAL_SIZE %s\n"
            "  ENGINE=%s;\n",
            row[4],
            row[5]);
    check_io(md_result_file);
    if (first)
    {
      first= 0;
      strxmov(buf, row[0], NullS);
    }
  }

  mysql_free_result(tableres);
  dynstr_free(&sqlbuf);
  DBUG_RETURN(0);
}

static int dump_all_databases()
{
  MYSQL_ROW row;
  MYSQL_RES *tableres;
  int result=0;

  if (mysql_query_with_error_report(mysql, &tableres, "SHOW DATABASES"))
    return 1;
  while ((row= mysql_fetch_row(tableres)))
  {
    if (mysql_get_server_version(mysql) >= 50003 &&
        !my_strcasecmp(&my_charset_latin1, row[0], "information_schema"))
      continue;

    if (dump_all_tables_in_db(row[0]))
      result=1;
  }
  if (seen_views)
  {
    if (mysql_query(mysql, "SHOW DATABASES") ||
        !(tableres= mysql_store_result(mysql)))
    {
      my_printf_error(0, "Error: Couldn't execute 'SHOW DATABASES': %s",
                      MYF(0), mysql_error(mysql));
      return 1;
    }
    while ((row= mysql_fetch_row(tableres)))
    {
      if (mysql_get_server_version(mysql) >= 50003 &&
          !my_strcasecmp(&my_charset_latin1, row[0], "information_schema"))
        continue;

      if (dump_all_views_in_db(row[0]))
        result=1;
    }
  }
  return result;
}
/* dump_all_databases */


static int dump_databases(char **db_names)
{
  int result=0;
  char **db;
  DBUG_ENTER("dump_databases");

  for (db= db_names ; *db ; db++)
  {
    if (dump_all_tables_in_db(*db))
      result=1;
  }
  if (!result && seen_views)
  {
    for (db= db_names ; *db ; db++)
    {
      if (dump_all_views_in_db(*db))
        result=1;
    }
  }
  DBUG_RETURN(result);
} /* dump_databases */


/*
View Specific database initalization.

SYNOPSIS
  init_dumping_views
  qdatabase      quoted name of the database

RETURN VALUES
  0        Success.
  1        Failure.
*/
int init_dumping_views(char *qdatabase __attribute__((unused)))
{
    return 0;
} /* init_dumping_views */


/*
Table Specific database initalization.

SYNOPSIS
  init_dumping_tables
  qdatabase      quoted name of the database

RETURN VALUES
  0        Success.
  1        Failure.
*/

int init_dumping_tables(char *qdatabase)
{
  DBUG_ENTER("init_dumping_tables");

  if (!opt_create_db)
  {
    char qbuf[256];
    MYSQL_ROW row;
    MYSQL_RES *dbinfo;

    my_snprintf(qbuf, sizeof(qbuf),
                "SHOW CREATE DATABASE IF NOT EXISTS %s",
                qdatabase);

    if (mysql_query(mysql, qbuf) || !(dbinfo = mysql_store_result(mysql)))
    {
      /* Old server version, dump generic CREATE DATABASE */
      if (opt_drop_database)
        fprintf(md_result_file,
                "\n/*!40000 DROP DATABASE IF EXISTS %s*/;\n",
                qdatabase);
      fprintf(md_result_file,
              "\nCREATE DATABASE /*!32312 IF NOT EXISTS*/ %s;\n",
              qdatabase);
    }
    else
    {
      if (opt_drop_database)
        fprintf(md_result_file,
                "\n/*!40000 DROP DATABASE IF EXISTS %s*/;\n",
                qdatabase);
      row = mysql_fetch_row(dbinfo);
      if (row[1])
      {
        fprintf(md_result_file,"\n%s;\n",row[1]);
      }
      mysql_free_result(dbinfo);
    }
  }
  DBUG_RETURN(0);
} /* init_dumping_tables */


static int init_dumping(char *database, int init_func(char*))
{
  if (mysql_select_db(mysql, database))
  {
    DB_error(mysql, "when selecting the database");
    return 1;                   /* If --force */
  }
  if (!path && !opt_xml)
  {
    if (opt_databases || opt_alldbs)
    {
      /*
        length of table name * 2 (if name contains quotes), 2 quotes and 0
      */
      char quoted_database_buf[NAME_LEN*2+3];
      char *qdatabase= quote_name(database,quoted_database_buf,opt_quoted);
      if (opt_comments)
      {
        fprintf(md_result_file,"\n--\n-- Current Database: %s\n--\n", qdatabase);
        check_io(md_result_file);
      }

      /* Call the view or table specific function */
      init_func(qdatabase);

      fprintf(md_result_file,"\nUSE %s;\n", qdatabase);
      check_io(md_result_file);
    }
  }
  if (extended_insert)
    init_dynamic_string_checked(&extended_row, "", 1024, 1024);
  return 0;
} /* init_dumping */


/* Return 1 if we should copy the table */

my_bool include_table(const uchar *hash_key, size_t len)
{
  return !hash_search(&ignore_table, hash_key, len);
}


static int dump_all_tables_in_db(char *database)
{
  char *table;
  uint numrows;
  char table_buff[NAME_LEN*2+3];
  char hash_key[2*NAME_LEN+2];  /* "db.tablename" */
  char *afterdot;
  int using_mysql_db= my_strcasecmp(&my_charset_latin1, database, "mysql");
  DBUG_ENTER("dump_all_tables_in_db");

  afterdot= strmov(hash_key, database);
  *afterdot++= '.';

  if (init_dumping(database, init_dumping_tables))
    DBUG_RETURN(1);
  if (opt_xml)
    print_xml_tag(md_result_file, "", "\n", "database", "name=", database, NullS);

  if (lock_tables)
  {
    DYNAMIC_STRING query;
    init_dynamic_string_checked(&query, "LOCK TABLES ", 256, 1024);
    for (numrows= 0 ; (table= getTableName(1)) ; )
    {
      char *end= strmov(afterdot, table);
      if (include_table((uchar*) hash_key,end - hash_key))
      {
        numrows++;
        dynstr_append_checked(&query, quote_name(table, table_buff, 1));
        dynstr_append_checked(&query, " READ /*!32311 LOCAL */,");
      }
    }
    if (numrows && mysql_real_query(mysql, query.str, query.length-1))
      DB_error(mysql, "when using LOCK TABLES");
            /* We shall continue here, if --force was given */
    dynstr_free(&query);
  }
  if (flush_logs)
  {
    if (mysql_refresh(mysql, REFRESH_LOG))
      DB_error(mysql, "when doing refresh");
           /* We shall continue here, if --force was given */
  }
  while ((table= getTableName(0)))
  {
    char *end= strmov(afterdot, table);
    if (include_table((uchar*) hash_key, end - hash_key))
    {
      dump_table(table,database);
      my_free(order_by, MYF(MY_ALLOW_ZERO_PTR));
      order_by= 0;
      if (opt_dump_triggers && ! opt_xml &&
          mysql_get_server_version(mysql) >= 50009)
      {
        if (dump_triggers_for_table(table, database))
        {
          if (path)
            my_fclose(md_result_file, MYF(MY_WME));
          maybe_exit(EX_MYSQLERR);
        }
      }
    }
  }
  if (opt_events && !opt_xml &&
      mysql_get_server_version(mysql) >= 50106)
  {
    DBUG_PRINT("info", ("Dumping events for database %s", database));
    dump_events_for_db(database);
  }
  if (opt_routines && !opt_xml &&
      mysql_get_server_version(mysql) >= 50009)
  {
    DBUG_PRINT("info", ("Dumping routines for database %s", database));
    dump_routines_for_db(database);
  }
  if (opt_xml)
  {
    fputs("</database>\n", md_result_file);
    check_io(md_result_file);
  }
  if (lock_tables)
    VOID(mysql_query_with_error_report(mysql, 0, "UNLOCK TABLES"));
  if (flush_privileges && using_mysql_db == 0)
  {
    fprintf(md_result_file,"\n--\n-- Flush Grant Tables \n--\n");
    fprintf(md_result_file,"\n/*! FLUSH PRIVILEGES */;\n");
  }
  DBUG_RETURN(0);
} /* dump_all_tables_in_db */


/*
   dump structure of views of database

   SYNOPSIS
     dump_all_views_in_db()
     database  database name

  RETURN
    0 OK
    1 ERROR
*/

static my_bool dump_all_views_in_db(char *database)
{
  char *table;
  uint numrows;
  char table_buff[NAME_LEN*2+3];
  char hash_key[2*NAME_LEN+2];  /* "db.tablename" */
  char *afterdot;

  afterdot= strmov(hash_key, database);
  *afterdot++= '.';

  if (init_dumping(database, init_dumping_views))
    return 1;
  if (opt_xml)
    print_xml_tag(md_result_file, "", "\n", "database", "name=", database, NullS);
  if (lock_tables)
  {
    DYNAMIC_STRING query;
    init_dynamic_string_checked(&query, "LOCK TABLES ", 256, 1024);
    for (numrows= 0 ; (table= getTableName(1)); )
    {
      char *end= strmov(afterdot, table);
      if (include_table((uchar*) hash_key,end - hash_key))
      {
        numrows++;
        dynstr_append_checked(&query, quote_name(table, table_buff, 1));
        dynstr_append_checked(&query, " READ /*!32311 LOCAL */,");
      }
    }
    if (numrows && mysql_real_query(mysql, query.str, query.length-1))
      DB_error(mysql, "when using LOCK TABLES");
            /* We shall continue here, if --force was given */
    dynstr_free(&query);
  }
  if (flush_logs)
  {
    if (mysql_refresh(mysql, REFRESH_LOG))
      DB_error(mysql, "when doing refresh");
           /* We shall continue here, if --force was given */
  }
  while ((table= getTableName(0)))
  {
    char *end= strmov(afterdot, table);
    if (include_table((uchar*) hash_key, end - hash_key))
      get_view_structure(table, database);
  }
  if (opt_xml)
  {
    fputs("</database>\n", md_result_file);
    check_io(md_result_file);
  }
  if (lock_tables)
    VOID(mysql_query_with_error_report(mysql, 0, "UNLOCK TABLES"));
  return 0;
} /* dump_all_tables_in_db */


/*
  get_actual_table_name -- executes a SHOW TABLES LIKE '%s' to get the actual
  table name from the server for the table name given on the command line.
  we do this because the table name given on the command line may be a
  different case (e.g.  T1 vs t1)

  RETURN
    pointer to the table name
    0 if error
*/

static char *get_actual_table_name(const char *old_table_name, MEM_ROOT *root)
{
  char *name= 0;
  MYSQL_RES  *table_res;
  MYSQL_ROW  row;
  char query[50 + 2*NAME_LEN];
  char show_name_buff[FN_REFLEN];
  DBUG_ENTER("get_actual_table_name");

  /* Check memory for quote_for_like() */
  DBUG_ASSERT(2*sizeof(old_table_name) < sizeof(show_name_buff));
  my_snprintf(query, sizeof(query), "SHOW TABLES LIKE %s",
              quote_for_like(old_table_name, show_name_buff));

  if (mysql_query_with_error_report(mysql, 0, query))
    return NullS;

  if ((table_res= mysql_store_result(mysql)))
  {
    my_ulonglong num_rows= mysql_num_rows(table_res);
    if (num_rows > 0)
    {
      ulong *lengths;
      /*
        Return first row
        TODO: Return all matching rows
      */
      row= mysql_fetch_row(table_res);
      lengths= mysql_fetch_lengths(table_res);
      name= strmake_root(root, row[0], lengths[0]);
    }
    mysql_free_result(table_res);
  }
  DBUG_PRINT("exit", ("new_table_name: %s", name));
  DBUG_RETURN(name);
}


static int dump_selected_tables(char *db, char **table_names, int tables)
{
  char table_buff[NAME_LEN*2+3];
  DYNAMIC_STRING lock_tables_query;
  MEM_ROOT root;
  char **dump_tables, **pos, **end;
  DBUG_ENTER("dump_selected_tables");

  if (init_dumping(db, init_dumping_tables))
    DBUG_RETURN(1);

  init_alloc_root(&root, 8192, 0);
  if (!(dump_tables= pos= (char**) alloc_root(&root, tables * sizeof(char *))))
     die(EX_EOM, "alloc_root failure.");

  init_dynamic_string_checked(&lock_tables_query, "LOCK TABLES ", 256, 1024);
  for (; tables > 0 ; tables-- , table_names++)
  {
    /* the table name passed on commandline may be wrong case */
    if ((*pos= get_actual_table_name(*table_names, &root)))
    {
      /* Add found table name to lock_tables_query */
      if (lock_tables)
      {
        dynstr_append_checked(&lock_tables_query, quote_name(*pos, table_buff, 1));
        dynstr_append_checked(&lock_tables_query, " READ /*!32311 LOCAL */,");
      }
      pos++;
    }
    else
    {
      if (!ignore_errors)
      {
        dynstr_free(&lock_tables_query);
        free_root(&root, MYF(0));
      }
      maybe_die(EX_ILLEGAL_TABLE, "Couldn't find table: \"%s\"", *table_names);
      /* We shall countinue here, if --force was given */
    }
  }
  end= pos;

  /* Can't LOCK TABLES in INFORMATION_SCHEMA, so don't try. */
  if (lock_tables &&
      !(mysql_get_server_version(mysql) >= 50003 &&
        !my_strcasecmp(&my_charset_latin1, db, "information_schema")))
  {
    if (mysql_real_query(mysql, lock_tables_query.str,
                         lock_tables_query.length-1))
    {
      if (!ignore_errors)
      {
        dynstr_free(&lock_tables_query);
        free_root(&root, MYF(0));
      }
      DB_error(mysql, "when doing LOCK TABLES");
       /* We shall countinue here, if --force was given */
    }
  }
  dynstr_free(&lock_tables_query);
  if (flush_logs)
  {
    if (mysql_refresh(mysql, REFRESH_LOG))
    {
      if (!ignore_errors)
        free_root(&root, MYF(0));
      DB_error(mysql, "when doing refresh");
    }
     /* We shall countinue here, if --force was given */
  }
  if (opt_xml)
    print_xml_tag(md_result_file, "", "\n", "database", "name=", db, NullS);

  /* Dump each selected table */
  for (pos= dump_tables; pos < end; pos++)
  {
    DBUG_PRINT("info",("Dumping table %s", *pos));
    dump_table(*pos, db);
    if (opt_dump_triggers &&
        mysql_get_server_version(mysql) >= 50009)
    {
      if (dump_triggers_for_table(*pos, db))
      {
        if (path)
          my_fclose(md_result_file, MYF(MY_WME));
        maybe_exit(EX_MYSQLERR);
      }
    }
  }

  /* Dump each selected view */
  if (seen_views)
  {
    for (pos= dump_tables; pos < end; pos++)
      get_view_structure(*pos, db);
  }
  if (opt_events && !opt_xml &&
      mysql_get_server_version(mysql) >= 50106)
  {
    DBUG_PRINT("info", ("Dumping events for database %s", db));
    dump_events_for_db(db);
  }
  /* obtain dump of routines (procs/functions) */
  if (opt_routines  && !opt_xml &&
      mysql_get_server_version(mysql) >= 50009)
  {
    DBUG_PRINT("info", ("Dumping routines for database %s", db));
    dump_routines_for_db(db);
  }
  free_root(&root, MYF(0));
  my_free(order_by, MYF(MY_ALLOW_ZERO_PTR));
  order_by= 0;
  if (opt_xml)
  {
    fputs("</database>\n", md_result_file);
    check_io(md_result_file);
  }
  if (lock_tables)
    VOID(mysql_query_with_error_report(mysql, 0, "UNLOCK TABLES"));
  DBUG_RETURN(0);
} /* dump_selected_tables */


static int do_show_master_status(MYSQL *mysql_con)
{
  MYSQL_ROW row;
  MYSQL_RES *master;
  const char *comment_prefix=
    (opt_master_data == MYSQL_OPT_MASTER_DATA_COMMENTED_SQL) ? "-- " : "";
  if (mysql_query_with_error_report(mysql_con, &master, "SHOW MASTER STATUS"))
  {
    return 1;
  }
  else
  {
    row= mysql_fetch_row(master);
    if (row && row[0] && row[1])
    {
      /* SHOW MASTER STATUS reports file and position */
      if (opt_comments)
        fprintf(md_result_file,
                "\n--\n-- Position to start replication or point-in-time "
                "recovery from\n--\n\n");
      fprintf(md_result_file,
              "%sCHANGE MASTER TO MASTER_LOG_FILE='%s', MASTER_LOG_POS=%s;\n",
              comment_prefix, row[0], row[1]);
      check_io(md_result_file);
    }
    else if (!ignore_errors)
    {
      /* SHOW MASTER STATUS reports nothing and --force is not enabled */
      my_printf_error(0, "Error: Binlogging on server not active",
                      MYF(0));
      mysql_free_result(master);
      maybe_exit(EX_MYSQLERR);
      return 1;
    }
    mysql_free_result(master);
  }
  return 0;
}


static int do_flush_tables_read_lock(MYSQL *mysql_con)
{
  /*
    We do first a FLUSH TABLES. If a long update is running, the FLUSH TABLES
    will wait but will not stall the whole mysqld, and when the long update is
    done the FLUSH TABLES WITH READ LOCK will start and succeed quickly. So,
    FLUSH TABLES is to lower the probability of a stage where both mysqldump
    and most client connections are stalled. Of course, if a second long
    update starts between the two FLUSHes, we have that bad stall.
  */
  return
    ( mysql_query_with_error_report(mysql_con, 0, 
                                    ((opt_master_data != 0) ? 
                                        "FLUSH /*!40101 LOCAL */ TABLES" : 
                                        "FLUSH TABLES")) ||
      mysql_query_with_error_report(mysql_con, 0,
                                    "FLUSH TABLES WITH READ LOCK") );
}


static int do_unlock_tables(MYSQL *mysql_con)
{
  return mysql_query_with_error_report(mysql_con, 0, "UNLOCK TABLES");
}

static int get_bin_log_name(MYSQL *mysql_con,
                            char* buff_log_name, uint buff_len)
{
  MYSQL_RES *res;
  MYSQL_ROW row;

  if (mysql_query(mysql_con, "SHOW MASTER STATUS") ||
      !(res= mysql_store_result(mysql)))
    return 1;

  if (!(row= mysql_fetch_row(res)))
  {
    mysql_free_result(res);
    return 1;
  }
  /*
    Only one row is returned, and the first column is the name of the
    active log.
  */
  strmake(buff_log_name, row[0], buff_len - 1);

  mysql_free_result(res);
  return 0;
}

static int purge_bin_logs_to(MYSQL *mysql_con, char* log_name)
{
  DYNAMIC_STRING str;
  int err;
  init_dynamic_string_checked(&str, "PURGE BINARY LOGS TO '", 1024, 1024);
  dynstr_append_checked(&str, log_name);
  dynstr_append_checked(&str, "'");
  err = mysql_query_with_error_report(mysql_con, 0, str.str);
  dynstr_free(&str);
  return err;
}


static int start_transaction(MYSQL *mysql_con)
{
  /*
    We use BEGIN for old servers. --single-transaction --master-data will fail
    on old servers, but that's ok as it was already silently broken (it didn't
    do a consistent read, so better tell people frankly, with the error).

    We want the first consistent read to be used for all tables to dump so we
    need the REPEATABLE READ level (not anything lower, for example READ
    COMMITTED would give one new consistent read per dumped table).
  */
  if ((mysql_get_server_version(mysql_con) < 40100) && opt_master_data)
  {
    fprintf(stderr, "-- %s: the combination of --single-transaction and "
            "--master-data requires a MySQL server version of at least 4.1 "
            "(current server's version is %s). %s\n",
            ignore_errors ? "Warning" : "Error",
            mysql_con->server_version ? mysql_con->server_version : "unknown",
            ignore_errors ? "Continuing due to --force, backup may not be consistent across all tables!" : "Aborting.");
    if (!ignore_errors)
      exit(EX_MYSQLERR);
  }

  return (mysql_query_with_error_report(mysql_con, 0,
                                        "SET SESSION TRANSACTION ISOLATION "
                                        "LEVEL REPEATABLE READ") ||
          mysql_query_with_error_report(mysql_con, 0,
                                        "START TRANSACTION "
                                        "/*!40100 WITH CONSISTENT SNAPSHOT */"));
}


static ulong find_set(TYPELIB *lib, const char *x, uint length,
                      char **err_pos, uint *err_len)
{
  const char *end= x + length;
  ulong found= 0;
  uint find;
  char buff[255];

  *err_pos= 0;                  /* No error yet */
  while (end > x && my_isspace(charset_info, end[-1]))
    end--;

  *err_len= 0;
  if (x != end)
  {
    const char *start= x;
    for (;;)
    {
      const char *pos= start;
      uint var_len;

      for (; pos != end && *pos != ','; pos++) ;
      var_len= (uint) (pos - start);
      strmake(buff, start, min(sizeof(buff) - 1, var_len));
      find= find_type(buff, lib, var_len);
      if (!find)
      {
        *err_pos= (char*) start;
        *err_len= var_len;
      }
      else
        found|= ((longlong) 1 << (find - 1));
      if (pos == end)
        break;
      start= pos + 1;
    }
  }
  return found;
}


/* Print a value with a prefix on file */
static void print_value(FILE *file, MYSQL_RES  *result, MYSQL_ROW row,
                        const char *prefix, const char *name,
                        int string_value)
{
  MYSQL_FIELD   *field;
  mysql_field_seek(result, 0);

  for ( ; (field= mysql_fetch_field(result)) ; row++)
  {
    if (!strcmp(field->name,name))
    {
      if (row[0] && row[0][0] && strcmp(row[0],"0")) /* Skip default */
      {
        fputc(' ',file);
        fputs(prefix, file);
        if (string_value)
          unescape(file,row[0],(uint) strlen(row[0]));
        else
          fputs(row[0], file);
        check_io(file);
        return;
      }
    }
  }
  return;                                       /* This shouldn't happen */
} /* print_value */


/*
  SYNOPSIS

  Check if we the table is one of the table types that should be ignored:
  MRG_ISAM, MRG_MYISAM, if opt_delayed, if that table supports delayed inserts.
  If the table should be altogether ignored, it returns a TRUE, FALSE if it
  should not be ignored. If the user has selected to use INSERT DELAYED, it
  sets the value of the bool pointer supports_delayed_inserts to 0 if not
  supported, 1 if it is supported.

  ARGS

    check_if_ignore_table()
    table_name                  Table name to check
    table_type                  Type of table

  GLOBAL VARIABLES
    mysql                       MySQL connection
    verbose                     Write warning messages

  RETURN
    char (bit value)            See IGNORE_ values at top
*/

char check_if_ignore_table(const char *table_name, char *table_type)
{
  char result= IGNORE_NONE;
  char buff[FN_REFLEN+80], show_name_buff[FN_REFLEN];
  MYSQL_RES *res= NULL;
  MYSQL_ROW row;
  DBUG_ENTER("check_if_ignore_table");

  /* Check memory for quote_for_like() */
  DBUG_ASSERT(2*sizeof(table_name) < sizeof(show_name_buff));
  my_snprintf(buff, sizeof(buff), "show table status like %s",
              quote_for_like(table_name, show_name_buff));
  if (mysql_query_with_error_report(mysql, &res, buff))
  {
    if (mysql_errno(mysql) != ER_PARSE_ERROR)
    {                                   /* If old MySQL version */
      verbose_msg("-- Warning: Couldn't get status information for "
                  "table %s (%s)\n", table_name, mysql_error(mysql));
      DBUG_RETURN(result);                       /* assume table is ok */
    }
  }
  if (!(row= mysql_fetch_row(res)))
  {
    fprintf(stderr,
            "Error: Couldn't read status information for table %s (%s)\n",
            table_name, mysql_error(mysql));
    mysql_free_result(res);
    DBUG_RETURN(result);                         /* assume table is ok */
  }
  if (!(row[1]))
    strmake(table_type, "VIEW", NAME_LEN-1);
  else
  {
    /*
      If the table type matches any of these, we do support delayed inserts.
      Note: we do not want to skip dumping this table if if is not one of
      these types, but we do want to use delayed inserts in the dump if
      the table type is _NOT_ one of these types
    */
    strmake(table_type, row[1], NAME_LEN-1);
    if (opt_delayed)
    {
      if (strcmp(table_type,"MyISAM") &&
          strcmp(table_type,"ISAM") &&
          strcmp(table_type,"ARCHIVE") &&
          strcmp(table_type,"HEAP") &&
          strcmp(table_type,"MEMORY"))
        result= IGNORE_INSERT_DELAYED;
    }

    /*
      If these two types, we do want to skip dumping the table
    */
    if (!opt_no_data &&
        (!my_strcasecmp(&my_charset_latin1, table_type, "MRG_MyISAM") ||
         !strcmp(table_type,"MRG_ISAM") ||
         !strcmp(table_type,"FEDERATED")))
      result= IGNORE_DATA;
  }
  mysql_free_result(res);
  DBUG_RETURN(result);
}


/*
  Get string of comma-separated primary key field names

  SYNOPSIS
    char *primary_key_fields(const char *table_name)
    RETURNS     pointer to allocated buffer (must be freed by caller)
    table_name  quoted table name

  DESCRIPTION
    Use SHOW KEYS FROM table_name, allocate a buffer to hold the
    field names, and then build that string and return the pointer
    to that buffer.

    Returns NULL if there is no PRIMARY or UNIQUE key on the table,
    or if there is some failure.  It is better to continue to dump
    the table unsorted, rather than exit without dumping the data.
*/

static char *primary_key_fields(const char *table_name)
{
  MYSQL_RES  *res= NULL;
  MYSQL_ROW  row;
  /* SHOW KEYS FROM + table name * 2 (escaped) + 2 quotes + \0 */
  char show_keys_buff[15 + NAME_LEN * 2 + 3];
  uint result_length= 0;
  char *result= 0;
  char buff[NAME_LEN * 2 + 3];
  char *quoted_field;

  my_snprintf(show_keys_buff, sizeof(show_keys_buff),
              "SHOW KEYS FROM %s", table_name);
  if (mysql_query(mysql, show_keys_buff) ||
      !(res= mysql_store_result(mysql)))
  {
    fprintf(stderr, "Warning: Couldn't read keys from table %s;"
            " records are NOT sorted (%s)\n",
            table_name, mysql_error(mysql));
    /* Don't exit, because it's better to print out unsorted records */
    goto cleanup;
  }

  /*
   * Figure out the length of the ORDER BY clause result.
   * Note that SHOW KEYS is ordered:  a PRIMARY key is always the first
   * row, and UNIQUE keys come before others.  So we only need to check
   * the first key, not all keys.
   */
  if ((row= mysql_fetch_row(res)) && atoi(row[1]) == 0)
  {
    /* Key is unique */
    do
    {
      quoted_field= quote_name(row[4], buff, 0);
      result_length+= strlen(quoted_field) + 1; /* + 1 for ',' or \0 */
    } while ((row= mysql_fetch_row(res)) && atoi(row[3]) > 1);
  }

  /* Build the ORDER BY clause result */
  if (result_length)
  {
    char *end;
    /* result (terminating \0 is already in result_length) */
    result= my_malloc(result_length + 10, MYF(MY_WME));
    if (!result)
    {
      fprintf(stderr, "Error: Not enough memory to store ORDER BY clause\n");
      goto cleanup;
    }
    mysql_data_seek(res, 0);
    row= mysql_fetch_row(res);
    quoted_field= quote_name(row[4], buff, 0);
    end= strmov(result, quoted_field);
    while ((row= mysql_fetch_row(res)) && atoi(row[3]) > 1)
    {
      quoted_field= quote_name(row[4], buff, 0);
      end= strxmov(end, ",", quoted_field, NullS);
    }
  }

cleanup:
  if (res)
    mysql_free_result(res);

  return result;
}


/*
  Replace a substring

  SYNOPSIS
    replace
    ds_str      The string to search and perform the replace in
    search_str  The string to search for
    search_len  Length of the string to search for
    replace_str The string to replace with
    replace_len Length of the string to replace with

  RETURN
    0 String replaced
    1 Could not find search_str in str
*/

static int replace(DYNAMIC_STRING *ds_str,
                   const char *search_str, ulong search_len,
                   const char *replace_str, ulong replace_len)
{
  DYNAMIC_STRING ds_tmp;
  const char *start= strstr(ds_str->str, search_str);
  if (!start)
    return 1;
  init_dynamic_string_checked(&ds_tmp, "",
                      ds_str->length + replace_len, 256);
  dynstr_append_mem_checked(&ds_tmp, ds_str->str, start - ds_str->str);
  dynstr_append_mem_checked(&ds_tmp, replace_str, replace_len);
  dynstr_append_checked(&ds_tmp, start + search_len);
  dynstr_set_checked(ds_str, ds_tmp.str);
  dynstr_free(&ds_tmp);
  return 0;
}


/*
  Getting VIEW structure

  SYNOPSIS
    get_view_structure()
    table   view name
    db      db name

  RETURN
    0 OK
    1 ERROR
*/

static my_bool get_view_structure(char *table, char* db)
{
  MYSQL_RES  *table_res;
  MYSQL_ROW  row;
  MYSQL_FIELD *field;
  char       *result_table, *opt_quoted_table;
  char       table_buff[NAME_LEN*2+3];
  char       table_buff2[NAME_LEN*2+3];
  char       query[QUERY_LENGTH];
  FILE       *sql_file= md_result_file;
  DBUG_ENTER("get_view_structure");

  if (opt_no_create_info) /* Don't write table creation info */
    DBUG_RETURN(0);

  verbose_msg("-- Retrieving view structure for table %s...\n", table);

#ifdef NOT_REALLY_USED_YET
  sprintf(insert_pat,"SET OPTION SQL_QUOTE_SHOW_CREATE=%d",
          (opt_quoted || opt_keywords));
#endif

  result_table=     quote_name(table, table_buff, 1);
  opt_quoted_table= quote_name(table, table_buff2, 0);

  if (switch_character_set_results(mysql, "binary"))
    DBUG_RETURN(1);

  my_snprintf(query, sizeof(query), "SHOW CREATE TABLE %s", result_table);

  if (mysql_query_with_error_report(mysql, &table_res, query))
  {
    switch_character_set_results(mysql, default_charset);
    DBUG_RETURN(0);
  }

  /* Check if this is a view */
  field= mysql_fetch_field_direct(table_res, 0);
  if (strcmp(field->name, "View") != 0)
  {
    switch_character_set_results(mysql, default_charset);
    verbose_msg("-- It's base table, skipped\n");
    DBUG_RETURN(0);
  }

  /* If requested, open separate .sql file for this view */
  if (path)
  {
    if (!(sql_file= open_sql_file_for_table(table, O_WRONLY)))
      DBUG_RETURN(1);

    write_header(sql_file, db);
  }

  if (!opt_xml && opt_comments)
  {
    fprintf(sql_file, "\n--\n-- Final view structure for view %s\n--\n\n",
            result_table);
    check_io(sql_file);
  }
  /* Table might not exist if this view was dumped with --tab. */
  fprintf(sql_file, "/*!50001 DROP TABLE IF EXISTS %s*/;\n", opt_quoted_table);
  if (opt_drop)
  {
    fprintf(sql_file, "/*!50001 DROP VIEW IF EXISTS %s*/;\n",
            opt_quoted_table);
    check_io(sql_file);
  }


  my_snprintf(query, sizeof(query),
              "SELECT CHECK_OPTION, DEFINER, SECURITY_TYPE, "
              "       CHARACTER_SET_CLIENT, COLLATION_CONNECTION "
              "FROM information_schema.views "
              "WHERE table_name=\"%s\" AND table_schema=\"%s\"", table, db);

  if (mysql_query(mysql, query))
  {
    /*
      Use the raw output from SHOW CREATE TABLE if
       information_schema query fails.
     */
    row= mysql_fetch_row(table_res);
    fprintf(sql_file, "/*!50001 %s */;\n", row[1]);
    check_io(sql_file);
    mysql_free_result(table_res);
  }
  else
  {
    char *ptr;
    ulong *lengths;
    char search_buf[256], replace_buf[256];
    ulong search_len, replace_len;
    DYNAMIC_STRING ds_view;

    /* Save the result of SHOW CREATE TABLE in ds_view */
    row= mysql_fetch_row(table_res);
    lengths= mysql_fetch_lengths(table_res);
    init_dynamic_string_checked(&ds_view, row[1], lengths[1] + 1, 1024);
    mysql_free_result(table_res);

    /* Get the result from "select ... information_schema" */
    if (!(table_res= mysql_store_result(mysql)) ||
        !(row= mysql_fetch_row(table_res)))
    {
      if (table_res)
        mysql_free_result(table_res);
      dynstr_free(&ds_view);
      DB_error(mysql, "when trying to save the result of SHOW CREATE TABLE in ds_view.");
      DBUG_RETURN(1);
    }

    lengths= mysql_fetch_lengths(table_res);

    /*
      "WITH %s CHECK OPTION" is available from 5.0.2
      Surround it with !50002 comments
    */
    if (strcmp(row[0], "NONE"))
    {

      ptr= search_buf;
      search_len= (ulong)(strxmov(ptr, "WITH ", row[0],
                                  " CHECK OPTION", NullS) - ptr);
      ptr= replace_buf;
      replace_len=(ulong)(strxmov(ptr, "*/\n/*!50002 WITH ", row[0],
                                  " CHECK OPTION", NullS) - ptr);
      replace(&ds_view, search_buf, search_len, replace_buf, replace_len);
    }

    /*
      "DEFINER=%s SQL SECURITY %s" is available from 5.0.13
      Surround it with !50013 comments
    */
    {
      size_t     user_name_len;
      char       user_name_str[USERNAME_LENGTH + 1];
      char       quoted_user_name_str[USERNAME_LENGTH * 2 + 3];
      size_t     host_name_len;
      char       host_name_str[HOSTNAME_LENGTH + 1];
      char       quoted_host_name_str[HOSTNAME_LENGTH * 2 + 3];

      parse_user(row[1], lengths[1], user_name_str, &user_name_len,
                 host_name_str, &host_name_len);

      ptr= search_buf;
      search_len=
        (ulong)(strxmov(ptr, "DEFINER=",
                        quote_name(user_name_str, quoted_user_name_str, FALSE),
                        "@",
                        quote_name(host_name_str, quoted_host_name_str, FALSE),
                        " SQL SECURITY ", row[2], NullS) - ptr);
      ptr= replace_buf;
      replace_len=
        (ulong)(strxmov(ptr, "*/\n/*!50013 DEFINER=",
                        quote_name(user_name_str, quoted_user_name_str, FALSE),
                        "@",
                        quote_name(host_name_str, quoted_host_name_str, FALSE),
                        " SQL SECURITY ", row[2],
                        " */\n/*!50001", NullS) - ptr);
      replace(&ds_view, search_buf, search_len, replace_buf, replace_len);
    }

    /* Dump view structure to file */

    fprintf(sql_file,
            "/*!50001 SET @saved_cs_client          = @@character_set_client */;\n"
            "/*!50001 SET @saved_cs_results         = @@character_set_results */;\n"
            "/*!50001 SET @saved_col_connection     = @@collation_connection */;\n"
            "/*!50001 SET character_set_client      = %s */;\n"
            "/*!50001 SET character_set_results     = %s */;\n"
            "/*!50001 SET collation_connection      = %s */;\n"
            "/*!50001 %s */;\n"
            "/*!50001 SET character_set_client      = @saved_cs_client */;\n"
            "/*!50001 SET character_set_results     = @saved_cs_results */;\n"
            "/*!50001 SET collation_connection      = @saved_col_connection */;\n",
            (const char *) row[3],
            (const char *) row[3],
            (const char *) row[4],
            (const char *) ds_view.str);

    check_io(sql_file);
    mysql_free_result(table_res);
    dynstr_free(&ds_view);
  }

  if (switch_character_set_results(mysql, default_charset))
    DBUG_RETURN(1);

  /* If a separate .sql file was opened, close it now */
  if (sql_file != md_result_file)
  {
    fputs("\n", sql_file);
    write_footer(sql_file);
    my_fclose(sql_file, MYF(MY_WME));
  }
  DBUG_RETURN(0);
}

/*
  The following functions are wrappers for the dynamic string functions
  and if they fail, the wrappers will terminate the current process.
*/

#define DYNAMIC_STR_ERROR_MSG "Couldn't perform DYNAMIC_STRING operation"

static void init_dynamic_string_checked(DYNAMIC_STRING *str, const char *init_str,
			    uint init_alloc, uint alloc_increment)
{
  if (init_dynamic_string(str, init_str, init_alloc, alloc_increment))
    die(EX_MYSQLERR, DYNAMIC_STR_ERROR_MSG);
}

static void dynstr_append_checked(DYNAMIC_STRING* dest, const char* src)
{
  if (dynstr_append(dest, src))
    die(EX_MYSQLERR, DYNAMIC_STR_ERROR_MSG);
}

static void dynstr_set_checked(DYNAMIC_STRING *str, const char *init_str)
{
  if (dynstr_set(str, init_str))
    die(EX_MYSQLERR, DYNAMIC_STR_ERROR_MSG);
}

static void dynstr_append_mem_checked(DYNAMIC_STRING *str, const char *append,
			  uint length)
{
  if (dynstr_append_mem(str, append, length))
    die(EX_MYSQLERR, DYNAMIC_STR_ERROR_MSG);
}

static void dynstr_realloc_checked(DYNAMIC_STRING *str, ulong additional_size)
{
  if (dynstr_realloc(str, additional_size))
    die(EX_MYSQLERR, DYNAMIC_STR_ERROR_MSG);
}


int main(int argc, char **argv)
{
  char bin_log_name[FN_REFLEN];
  int exit_code;
  MY_INIT("mysqldump");

  compatible_mode_normal_str[0]= 0;
  default_charset= (char *)mysql_universal_client_charset;
  bzero((char*) &ignore_table, sizeof(ignore_table));

  exit_code= get_options(&argc, &argv);
  if (exit_code)
  {
    free_resources();
    exit(exit_code);
  }

  if (log_error_file)
  {
    if(!(stderror_file= freopen(log_error_file, "a+", stderr)))
    {
      free_resources();
      exit(EX_MYSQLERR);
    }
  }

  if (connect_to_db(current_host, current_user, opt_password))
  {
    free_resources();
    exit(EX_MYSQLERR);
  }
  if (!path)
    write_header(md_result_file, *argv);

  if ((opt_lock_all_tables || opt_master_data) &&
      do_flush_tables_read_lock(mysql))
    goto err;
  if (opt_single_transaction && start_transaction(mysql))
      goto err;
  if (opt_delete_master_logs)
  {
    if (mysql_refresh(mysql, REFRESH_LOG) ||
        get_bin_log_name(mysql, bin_log_name, sizeof(bin_log_name)))
      goto err;
    flush_logs= 0;
  }
  if (opt_lock_all_tables || opt_master_data)
  {
    if (flush_logs && mysql_refresh(mysql, REFRESH_LOG))
      goto err;
    flush_logs= 0; /* not anymore; that would not be sensible */
  }
  if (opt_master_data && do_show_master_status(mysql))
    goto err;
  if (opt_single_transaction && do_unlock_tables(mysql)) /* unlock but no commit! */
    goto err;

  if (opt_alltspcs)
    dump_all_tablespaces();

  if (opt_alldbs)
  {
    if (!opt_alltspcs && !opt_notspcs)
      dump_all_tablespaces();
    dump_all_databases();
  }
  else if (argc > 1 && !opt_databases)
  {
    /* Only one database and selected table(s) */
    if (!opt_alltspcs && !opt_notspcs)
      dump_tablespaces_for_tables(*argv, (argv + 1), (argc -1));
    dump_selected_tables(*argv, (argv + 1), (argc - 1));
  }
  else
  {
    /* One or more databases, all tables */
    if (!opt_alltspcs && !opt_notspcs)
      dump_tablespaces_for_databases(argv);
    dump_databases(argv);
  }

  /* ensure dumped data flushed */
  if (md_result_file && fflush(md_result_file))
  {
    if (!first_error)
      first_error= EX_MYSQLERR;
    goto err;
  }
  /* everything successful, purge the old logs files */
  if (opt_delete_master_logs && purge_bin_logs_to(mysql, bin_log_name))
    goto err;

#ifdef HAVE_SMEM
  my_free(shared_memory_base_name,MYF(MY_ALLOW_ZERO_PTR));
#endif
  /*
    No reason to explicitely COMMIT the transaction, neither to explicitely
    UNLOCK TABLES: these will be automatically be done by the server when we
    disconnect now. Saves some code here, some network trips, adds nothing to
    server.
  */
err:
  dbDisconnect(current_host);
  if (!path)
    write_footer(md_result_file);
  free_resources();

  if (stderror_file)
    fclose(stderror_file);

  return(first_error);
} /* main */<|MERGE_RESOLUTION|>--- conflicted
+++ resolved
@@ -571,14 +571,8 @@
 static void usage(void)
 {
   print_version();
-<<<<<<< HEAD
-  puts("By Igor Romanenko, Monty, Jani & Sinisa.");
-  puts("This software comes with ABSOLUTELY NO WARRANTY. This is free software,\nand you are welcome to modify and redistribute it under the GPL license.\n");
+  puts(ORACLE_WELCOME_COPYRIGHT_NOTICE("2000, 2011"));
   puts("Dumping structure and contents of MySQL databases and tables.");
-=======
-  puts(ORACLE_WELCOME_COPYRIGHT_NOTICE("2000, 2011"));
-  puts("Dumping definition and data mysql database or table");
->>>>>>> 9c1aebb3
   short_usage_sub();
   print_defaults("my",load_default_groups);
   my_print_help(my_long_options);
