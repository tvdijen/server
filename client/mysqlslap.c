--- conflicted
+++ resolved
@@ -160,7 +160,7 @@
   long int min_timing;
   uint users;
   unsigned long long avg_rows;
-  // The following are not used yet
+  /* The following are not used yet */
   unsigned long long max_rows;
   unsigned long long min_rows;
 };
@@ -268,14 +268,9 @@
     }
   }
 
-<<<<<<< HEAD
-  /* Main interations loop */
-  for (eptr= engine_statements; eptr; eptr= eptr->next)
-=======
-  // Main iterations loop
+  /* Main iterations loop */
   eptr= engine_statements;
   do
->>>>>>> 9b9af86a
   {
     /* For the final stage we run whatever queries we were asked to run */
     uint *current;
@@ -1171,12 +1166,12 @@
   char buffer[HUGE_STRING_LENGTH];
   snprintf(buffer, HUGE_STRING_LENGTH, 
            "%s,query,%ld.%03ld,%ld.%03ld,%ld.%03ld,%d,%llu\n",
-           con->engine ? con->engine : "",  // Storage engine we ran against
-           con->avg_timing / 1000, con->avg_timing % 1000, // Time to load
-           con->min_timing / 1000, con->min_timing % 1000, // Min time to load
-           con->max_timing / 1000, con->max_timing % 1000, // Max time to load
-           con->users, // Children used
-           con->avg_rows  // Queries run
+           con->engine ? con->engine : "", /* Storage engine we ran against */
+           con->avg_timing / 1000, con->avg_timing % 1000, /* Time to load */
+           con->min_timing / 1000, con->min_timing % 1000, /* Min time */
+           con->max_timing / 1000, con->max_timing % 1000, /* Max time */
+           con->users, /* Children used */
+           con->avg_rows  /* Queries run */
           );
   my_write(csv_file, buffer, strlen(buffer), MYF(0));
 }
@@ -1192,11 +1187,11 @@
   con->min_rows= sptr->rows;
   con->max_rows= sptr->rows;
   
-  // At the moment we assume uniform
+  /* At the moment we assume uniform */
   con->users= sptr->users;
   con->avg_rows= sptr->rows;
   
-  // With no next, we know it is the last element that was malloced
+  /* With no next, we know it is the last element that was malloced */
   for (ptr= sptr, x= 0; x < iterations; ptr+= sizeof(stats), x++)
   {
     con->avg_timing+= ptr->timing;
